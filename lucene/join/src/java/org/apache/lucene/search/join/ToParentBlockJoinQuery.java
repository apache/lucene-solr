--- conflicted
+++ resolved
@@ -158,11 +158,6 @@
       // The default implementation would delegate to the joinQuery's Weight, which
       // matches on children.  We need to match on the parent instead
       Scorer scorer = scorer(context);
-<<<<<<< HEAD
-      if (scorer == null || scorer.iterator().advance(doc) != doc) {
-        return null;
-      }
-=======
       if (scorer == null) {
         return null;
       }
@@ -177,7 +172,6 @@
           return null;
         }
       }
->>>>>>> 0b753c34
       return Matches.MATCH_WITH_NO_TERMS;
     }
   }
