<!--
 Licensed to the Apache Software Foundation (ASF) under one or more
 contributor license agreements.  See the NOTICE file distributed with
 this work for additional information regarding copyright ownership.
 The ASF licenses this file to You under the Apache License, Version 2.0
 (the "License"); you may not use this file except in compliance with
 the License.  You may obtain a copy of the License at

     http://www.apache.org/licenses/LICENSE-2.0

 Unless required by applicable law or agreed to in writing, software
 distributed under the License is distributed on an "AS IS" BASIS,
 WITHOUT WARRANTIES OR CONDITIONS OF ANY KIND, either express or implied.
 See the License for the specific language governing permissions and
 limitations under the License.
-->
<html>
  <head>
    <title>
      miscellaneous
    </title>
  </head>
  <body>

<h1>Misc Tools</h1>

The misc package has various tools for splitting/merging indices,
changing norms, finding high freq terms, and others.

<a id="NativeUnixDirectory"></a>
<h2>NativeUnixDirectory</h2>

<p>
<b>NOTE</b>: This uses C++ sources (accessible via JNI), which you'll
have to compile on your platform.

<p>
<<<<<<< HEAD
{@link org.apache.lucene.store.DirectIODirectory} is a Directory implementation that bypasses the
=======
{@link org.apache.lucene.misc.store.NativeUnixDirectory} is a Directory implementation that bypasses the
>>>>>>> fd3ffd0d
OS's buffer cache (using direct IO) for any IndexInput and IndexOutput
used during merging of segments larger than a specified size (default
10 MB).  This avoids evicting hot pages that are still in-use for
searching, keeping search more responsive while large merges run.

<p>
See <a target="_top" href="http://blog.mikemccandless.com/2010/06/lucene-and-fadvisemadvise.html">this blog post</a>
for details.

<p>Steps to build (from the project's root directory):
<ul>
  <li>Compile both the native library part (<code>libLuceneNativeIO</code>) and Java sources with:
    <code>./gradlew -p lucene/misc build</code>.</li>
  
  <li>The native library will be located in the <code>lucene/misc/native/build/lib/main/release/<i>your-platform</i></code> folder.</li>

  <li>On Unix-ish systems, make sure <code>libNativePosixUtil.so</code> is on your
    <code>LD_LIBRARY_PATH</code> so java can find it (something like <code>export LD_LIBRARY_PATH=/path/to/dir:$LD_LIBRARY_PATH</code>,
    where /path/to/dir contains <code>libLuceneNativeIO.so</code>).</li>
</ul>

<p>
The native library exposes access to the <code>posix_madvise</code>,
<code>madvise</code>, <code>posix_fadvise</code> functions, which are somewhat more cross
platform than <code>O_DIRECT</code>, however, in testing (see above link), these
APIs did not seem to help prevent buffer cache eviction.
</body>

</html><|MERGE_RESOLUTION|>--- conflicted
+++ resolved
@@ -35,11 +35,7 @@
 have to compile on your platform.
 
 <p>
-<<<<<<< HEAD
-{@link org.apache.lucene.store.DirectIODirectory} is a Directory implementation that bypasses the
-=======
 {@link org.apache.lucene.misc.store.NativeUnixDirectory} is a Directory implementation that bypasses the
->>>>>>> fd3ffd0d
 OS's buffer cache (using direct IO) for any IndexInput and IndexOutput
 used during merging of segments larger than a specified size (default
 10 MB).  This avoids evicting hot pages that are still in-use for
