--- conflicted
+++ resolved
@@ -16,13 +16,10 @@
  */
 package org.apache.lucene.queries.payloads;
 
-<<<<<<< HEAD
-=======
 import java.io.IOException;
 import java.util.List;
 import java.util.Map;
 import java.util.Objects;
->>>>>>> 2fcaba1c
 import org.apache.lucene.index.IndexReader;
 import org.apache.lucene.index.LeafReaderContext;
 import org.apache.lucene.index.PostingsEnum;
@@ -44,18 +41,7 @@
 import org.apache.lucene.search.spans.Spans;
 import org.apache.lucene.util.BytesRef;
 
-<<<<<<< HEAD
-import java.io.IOException;
-import java.util.List;
-import java.util.Map;
-import java.util.Objects;
-
-/**
- * Only return those matches that have a specific payload at the given position.
- */
-=======
 /** Only return those matches that have a specific payload at the given position. */
->>>>>>> 2fcaba1c
 public class SpanPayloadCheckQuery extends SpanQuery {
 
   protected final List<BytesRef> payloadToMatch;
@@ -110,23 +96,15 @@
   public SpanWeight createWeight(IndexSearcher searcher, ScoreMode scoreMode, float boost)
       throws IOException {
     SpanWeight matchWeight = match.createWeight(searcher, scoreMode, boost);
-<<<<<<< HEAD
-    return new SpanPayloadCheckWeight(searcher, scoreMode.needsScores() ? getTermStates(matchWeight) : null, matchWeight, boost, payloadType);
-=======
     return new SpanPayloadCheckWeight(
-        searcher, scoreMode.needsScores() ? getTermStates(matchWeight) : null, matchWeight, boost);
->>>>>>> 2fcaba1c
+        searcher, scoreMode.needsScores() ? getTermStates(matchWeight) : null, matchWeight, boost, payloadType);
   }
 
   @Override
   public Query rewrite(IndexReader reader) throws IOException {
     Query matchRewritten = match.rewrite(reader);
     if (match != matchRewritten && matchRewritten instanceof SpanQuery) {
-<<<<<<< HEAD
       return new SpanPayloadCheckQuery((SpanQuery)matchRewritten, payloadToMatch, payloadType, operation);
-=======
-      return new SpanPayloadCheckQuery((SpanQuery) matchRewritten, payloadToMatch);
->>>>>>> 2fcaba1c
     }
     return super.rewrite(reader);
   }
@@ -143,16 +121,13 @@
 
     final SpanWeight matchWeight;
 
-<<<<<<< HEAD
-    public SpanPayloadCheckWeight(IndexSearcher searcher, Map<Term, TermStates> termStates, SpanWeight matchWeight, float boost, PayloadType payloadType) throws IOException {
-=======
     public SpanPayloadCheckWeight(
         IndexSearcher searcher,
         Map<Term, TermStates> termStates,
         SpanWeight matchWeight,
-        float boost)
+        float boost, 
+        PayloadType payloadType)
         throws IOException {
->>>>>>> 2fcaba1c
       super(SpanPayloadCheckQuery.this, searcher, termStates, boost);
       this.matchWeight = matchWeight;
     }
@@ -163,13 +138,8 @@
     }
     
     @Override
-<<<<<<< HEAD
-    public Spans getSpans(final LeafReaderContext context, Postings requiredPostings) throws IOException {
-      // create the correct checker for the operation.
-=======
     public Spans getSpans(final LeafReaderContext context, Postings requiredPostings)
         throws IOException {
->>>>>>> 2fcaba1c
       final PayloadChecker collector = new PayloadChecker();
       collector.payloadMatcher = PayloadMatcherFactory.createMatcherForOpAndType(payloadType, operation);
       Spans matchSpans = matchWeight.getSpans(context, requiredPostings.atLeast(Postings.PAYLOADS));
@@ -192,10 +162,6 @@
       }
 
       Terms terms = context.reader().terms(field);
-<<<<<<< HEAD
-      if (terms != null && !terms.hasPositions()) {
-        throw new IllegalStateException("field \"" + field + "\" was indexed without position data; cannot run SpanQuery (query=" + parentQuery + ")");
-=======
       if (terms != null && terms.hasPositions() == false) {
         throw new IllegalStateException(
             "field \""
@@ -203,7 +169,6 @@
                 + "\" was indexed without position data; cannot run SpanQuery (query="
                 + parentQuery
                 + ")");
->>>>>>> 2fcaba1c
       }
 
       final Spans spans = getSpans(context, Postings.PAYLOADS);
@@ -286,7 +251,6 @@
   @SuppressWarnings("EqualsWhichDoesntCheckParameterClass") // because actually it does even if ides are easily confused
   @Override
   public boolean equals(Object other) {
-<<<<<<< HEAD
     return sameClassAs(other) &&
         payloadToMatch.equals(((SpanPayloadCheckQuery) other).payloadToMatch) &&
         match.equals(((SpanPayloadCheckQuery) other).match) &&
@@ -294,11 +258,6 @@
             (operation != null && operation.equals(((SpanPayloadCheckQuery) other).operation))) &&
         (payloadType == null && (((SpanPayloadCheckQuery) other).payloadType == null) ||
             (payloadType != null && payloadType.equals(((SpanPayloadCheckQuery) other).payloadType)));
-=======
-    return sameClassAs(other)
-        && payloadToMatch.equals(((SpanPayloadCheckQuery) other).payloadToMatch)
-        && match.equals(((SpanPayloadCheckQuery) other).match);
->>>>>>> 2fcaba1c
   }
 
   @Override
