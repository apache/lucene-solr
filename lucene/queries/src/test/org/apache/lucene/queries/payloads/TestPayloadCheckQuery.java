/*
 * Licensed to the Apache Software Foundation (ASF) under one or more
 * contributor license agreements.  See the NOTICE file distributed with
 * this work for additional information regarding copyright ownership.
 * The ASF licenses this file to You under the Apache License, Version 2.0
 * (the "License"); you may not use this file except in compliance with
 * the License.  You may obtain a copy of the License at
 *
 *     http://www.apache.org/licenses/LICENSE-2.0
 *
 * Unless required by applicable law or agreed to in writing, software
 * distributed under the License is distributed on an "AS IS" BASIS,
 * WITHOUT WARRANTIES OR CONDITIONS OF ANY KIND, either express or implied.
 * See the License for the specific language governing permissions and
 * limitations under the License.
 */
package org.apache.lucene.queries.payloads;

import java.io.IOException;
import java.nio.ByteBuffer;
import java.nio.charset.StandardCharsets;
import java.util.ArrayList;
import java.util.Collections;
import java.util.List;
import org.apache.lucene.analysis.Analyzer;
import org.apache.lucene.analysis.MockTokenizer;
import org.apache.lucene.analysis.SimplePayloadFilter;
import org.apache.lucene.analysis.Tokenizer;
import org.apache.lucene.document.Document;
import org.apache.lucene.document.Field;
import org.apache.lucene.index.IndexReader;
import org.apache.lucene.index.RandomIndexWriter;
import org.apache.lucene.index.Term;
import org.apache.lucene.queries.payloads.SpanPayloadCheckQuery.PayloadType;
import org.apache.lucene.search.CheckHits;
import org.apache.lucene.search.IndexSearcher;
import org.apache.lucene.search.Query;
import org.apache.lucene.search.WildcardQuery;
import org.apache.lucene.search.spans.SpanMultiTermQueryWrapper;
import org.apache.lucene.search.spans.SpanNearQuery;
import org.apache.lucene.search.spans.SpanPositionRangeQuery;
import org.apache.lucene.search.spans.SpanQuery;
import org.apache.lucene.search.spans.SpanTermQuery;
import org.apache.lucene.store.Directory;
import org.apache.lucene.util.BytesRef;
import org.apache.lucene.util.English;
import org.apache.lucene.util.LuceneTestCase;
import org.apache.lucene.util.TestUtil;
import org.junit.AfterClass;
import org.junit.BeforeClass;

/** basic test of payload-spans */
public class TestPayloadCheckQuery extends LuceneTestCase {
  private static IndexSearcher searcher;
  private static IndexReader reader;
  private static Directory directory;

  @BeforeClass
  public static void beforeClass() throws Exception {
<<<<<<< HEAD
    Analyzer simplePayloadAnalyzer = new Analyzer() {
        @Override
        public TokenStreamComponents createComponents(String fieldName) {
          Tokenizer tokenizer = new MockTokenizer(MockTokenizer.SIMPLE, true);
          return new TokenStreamComponents(tokenizer, new SimplePayloadFilter(tokenizer));
        }
    };
=======
    Analyzer simplePayloadAnalyzer =
        new Analyzer() {
          @Override
          public TokenStreamComponents createComponents(String fieldName) {
            Tokenizer tokenizer = new MockTokenizer(MockTokenizer.SIMPLE, true);
            return new TokenStreamComponents(tokenizer, new SimplePayloadFilter(tokenizer));
          }
        };
>>>>>>> 2fcaba1c

    directory = newDirectory();
    RandomIndexWriter writer =
        new RandomIndexWriter(
            random(),
            directory,
            newIndexWriterConfig(simplePayloadAnalyzer)
                .setMaxBufferedDocs(TestUtil.nextInt(random(), 100, 1000))
                .setMergePolicy(newLogMergePolicy()));
    // writer.infoStream = System.out;
    for (int i = 0; i < 2000; i++) {
      Document doc = new Document();
      doc.add(newTextField("field", English.intToEnglish(i), Field.Store.YES));
      writer.addDocument(doc);
    }
    reader = writer.getReader();
    searcher = newSearcher(reader);
    writer.close();
  }

  @AfterClass
  public static void afterClass() throws Exception {
    reader.close();
    directory.close();
    searcher = null;
    reader = null;
    directory = null;
  }

  private void checkHits(Query query, int[] results) throws IOException {
    CheckHits.checkHits(random(), query, "field", searcher, results);
  }

  public void testSpanPayloadCheck() throws Exception {
    SpanQuery term1 = new SpanTermQuery(new Term("field", "five"));
    BytesRef pay = new BytesRef("pos: " + 5);
    SpanQuery query = new SpanPayloadCheckQuery(term1, Collections.singletonList(pay));
    checkHits(
        query,
        new int[] {
          1125, 1135, 1145, 1155, 1165, 1175, 1185, 1195, 1225, 1235, 1245, 1255, 1265, 1275, 1285,
          1295, 1325, 1335, 1345, 1355, 1365, 1375, 1385, 1395, 1425, 1435, 1445, 1455, 1465, 1475,
          1485, 1495, 1525, 1535, 1545, 1555, 1565, 1575, 1585, 1595, 1625, 1635, 1645, 1655, 1665,
          1675, 1685, 1695, 1725, 1735, 1745, 1755, 1765, 1775, 1785, 1795, 1825, 1835, 1845, 1855,
          1865, 1875, 1885, 1895, 1925, 1935, 1945, 1955, 1965, 1975, 1985, 1995
        });
    assertTrue(searcher.explain(query, 1125).getValue().doubleValue() > 0.0f);

    SpanTermQuery term2 = new SpanTermQuery(new Term("field", "hundred"));
    SpanNearQuery snq;
    SpanQuery[] clauses;
    List<BytesRef> list;
    BytesRef pay2;
    clauses = new SpanQuery[2];
    clauses[0] = term1;
    clauses[1] = term2;
    snq = new SpanNearQuery(clauses, 0, true);
    pay = new BytesRef("pos: " + 0);
    pay2 = new BytesRef("pos: " + 1);
    list = new ArrayList<>();
    list.add(pay);
    list.add(pay2);
    query = new SpanPayloadCheckQuery(snq, list);
    checkHits(
        query,
        new int[] {
          500, 501, 502, 503, 504, 505, 506, 507, 508, 509, 510, 511, 512, 513, 514, 515, 516, 517,
          518, 519, 520, 521, 522, 523, 524, 525, 526, 527, 528, 529, 530, 531, 532, 533, 534, 535,
          536, 537, 538, 539, 540, 541, 542, 543, 544, 545, 546, 547, 548, 549, 550, 551, 552, 553,
          554, 555, 556, 557, 558, 559, 560, 561, 562, 563, 564, 565, 566, 567, 568, 569, 570, 571,
          572, 573, 574, 575, 576, 577, 578, 579, 580, 581, 582, 583, 584, 585, 586, 587, 588, 589,
          590, 591, 592, 593, 594, 595, 596, 597, 598, 599
        });
    clauses = new SpanQuery[3];
    clauses[0] = term1;
    clauses[1] = term2;
    clauses[2] = new SpanTermQuery(new Term("field", "five"));
    snq = new SpanNearQuery(clauses, 0, true);
    pay = new BytesRef("pos: " + 0);
    pay2 = new BytesRef("pos: " + 1);
    BytesRef pay3 = new BytesRef("pos: " + 2);
    list = new ArrayList<>();
    list.add(pay);
    list.add(pay2);
    list.add(pay3);
    query = new SpanPayloadCheckQuery(snq, list);
    checkHits(query, new int[] {505});
  }

  public void testInequalityPayloadChecks() throws Exception {
    // searching for the term five with a payload of either "pos: 0" or a payload of "pos: 1"
    SpanQuery term1 = new SpanTermQuery(new Term("field", "five"));
    BytesRef payloadOne = new BytesRef("pos: " + 1);
    BytesRef payloadZero = new BytesRef("pos: " + 0);
    BytesRef payloadFour = new BytesRef("pos: " + 4);
    BytesRef payloadFive = new BytesRef("pos: " + 5);
    // Terms that equal five with a payload of "pos: 1"
    SpanQuery stringEQ1 = new SpanPayloadCheckQuery(term1, Collections.singletonList(payloadOne), SpanPayloadCheckQuery.PayloadType.STRING, "eq");
    checkHits(stringEQ1, new int[] {25, 35, 45, 55, 65, 75, 85, 95});
    // These queries return the same thing
    SpanQuery stringLT = new SpanPayloadCheckQuery(term1, Collections.singletonList(payloadOne), SpanPayloadCheckQuery.PayloadType.STRING, "lt");
    SpanQuery stringLTE = new SpanPayloadCheckQuery(term1, Collections.singletonList(payloadZero), SpanPayloadCheckQuery.PayloadType.STRING, "lte");
    // string less than and string less than or equal
    checkHits(stringLT, new int[] {5, 500, 501, 502, 503, 504, 505, 506, 507, 508, 509, 510, 511, 512, 513, 514, 515, 516, 517, 518, 519, 520, 521, 522, 523, 524, 525, 526, 527, 528, 529, 530, 531, 532, 533, 534, 535, 536, 537, 538, 539, 540, 541, 542, 543, 544, 545, 546, 547, 548, 549, 550, 551, 552, 553, 554, 555, 556, 557, 558, 559, 560, 561, 562, 563, 564, 565, 566, 567, 568, 569, 570, 571, 572, 573, 574, 575, 576, 577, 578, 579, 580, 581, 582, 583, 584, 585, 586, 587, 588, 589, 590, 591, 592, 593, 594, 595, 596, 597, 598, 599});
    checkHits(stringLTE, new int[] {5, 500, 501, 502, 503, 504, 505, 506, 507, 508, 509, 510, 511, 512, 513, 514, 515, 516, 517, 518, 519, 520, 521, 522, 523, 524, 525, 526, 527, 528, 529, 530, 531, 532, 533, 534, 535, 536, 537, 538, 539, 540, 541, 542, 543, 544, 545, 546, 547, 548, 549, 550, 551, 552, 553, 554, 555, 556, 557, 558, 559, 560, 561, 562, 563, 564, 565, 566, 567, 568, 569, 570, 571, 572, 573, 574, 575, 576, 577, 578, 579, 580, 581, 582, 583, 584, 585, 586, 587, 588, 589, 590, 591, 592, 593, 594, 595, 596, 597, 598, 599});
    // greater than and greater than or equal tests.
    SpanQuery stringGT = new SpanPayloadCheckQuery(term1, Collections.singletonList(payloadFour), SpanPayloadCheckQuery.PayloadType.STRING, "gt");
    SpanQuery stringGTE = new SpanPayloadCheckQuery(term1, Collections.singletonList(payloadFive), SpanPayloadCheckQuery.PayloadType.STRING, "gte");
    checkHits(stringGT, new int[] {1125, 1135, 1145, 1155, 1165, 1175, 1185, 1195, 1225, 1235, 1245, 1255, 1265, 1275, 1285, 1295, 1325, 1335, 1345, 1355, 1365, 1375, 1385, 1395, 1425, 1435, 1445, 1455, 1465, 1475, 1485, 1495, 1525, 1535, 1545, 1555, 1565, 1575, 1585, 1595, 1625, 1635, 1645, 1655, 1665, 1675, 1685, 1695, 1725, 1735, 1745, 1755, 1765, 1775, 1785, 1795, 1825, 1835, 1845, 1855, 1865, 1875, 1885, 1895, 1925, 1935, 1945, 1955, 1965, 1975, 1985, 1995});
    checkHits(stringGTE, new int[] {1125, 1135, 1145, 1155, 1165, 1175, 1185, 1195, 1225, 1235, 1245, 1255, 1265, 1275, 1285, 1295, 1325, 1335, 1345, 1355, 1365, 1375, 1385, 1395, 1425, 1435, 1445, 1455, 1465, 1475, 1485, 1495, 1525, 1535, 1545, 1555, 1565, 1575, 1585, 1595, 1625, 1635, 1645, 1655, 1665, 1675, 1685, 1695, 1725, 1735, 1745, 1755, 1765, 1775, 1785, 1795, 1825, 1835, 1845, 1855, 1865, 1875, 1885, 1895, 1925, 1935, 1945, 1955, 1965, 1975, 1985, 1995});
  }
  
  public void testUnorderedPayloadChecks() throws Exception {

    SpanTermQuery term5 = new SpanTermQuery(new Term("field", "five"));
    SpanTermQuery term100 = new SpanTermQuery(new Term("field", "hundred"));
    SpanTermQuery term4 = new SpanTermQuery(new Term("field", "four"));
    SpanNearQuery nearQuery = new SpanNearQuery(new SpanQuery[] {term5, term100, term4}, 0, false);

    List<BytesRef> payloads = new ArrayList<>();
    payloads.add(new BytesRef("pos: " + 2));
    payloads.add(new BytesRef("pos: " + 1));
    payloads.add(new BytesRef("pos: " + 0));

    SpanPayloadCheckQuery payloadQuery = new SpanPayloadCheckQuery(nearQuery, payloads);
    checkHits(payloadQuery, new int[] {405});

    payloads.clear();
    payloads.add(new BytesRef("pos: " + 0));
    payloads.add(new BytesRef("pos: " + 1));
    payloads.add(new BytesRef("pos: " + 2));

    payloadQuery = new SpanPayloadCheckQuery(nearQuery, payloads);
    checkHits(payloadQuery, new int[] {504});
  }

  public void testComplexSpanChecks() throws Exception {
    SpanTermQuery one = new SpanTermQuery(new Term("field", "one"));
    SpanTermQuery thous = new SpanTermQuery(new Term("field", "thousand"));
    // should be one position in between
    SpanTermQuery hundred = new SpanTermQuery(new Term("field", "hundred"));
    SpanTermQuery three = new SpanTermQuery(new Term("field", "three"));

    SpanNearQuery oneThous = new SpanNearQuery(new SpanQuery[] {one, thous}, 0, true);
    SpanNearQuery hundredThree = new SpanNearQuery(new SpanQuery[] {hundred, three}, 0, true);
    SpanNearQuery oneThousHunThree =
        new SpanNearQuery(new SpanQuery[] {oneThous, hundredThree}, 1, true);
    SpanQuery query;
    // this one's too small
    query = new SpanPositionRangeQuery(oneThousHunThree, 1, 2);
    checkHits(query, new int[] {});
    // this one's just right
    query = new SpanPositionRangeQuery(oneThousHunThree, 0, 6);
    checkHits(query, new int[] {1103, 1203, 1303, 1403, 1503, 1603, 1703, 1803, 1903});

    List<BytesRef> payloads = new ArrayList<>();
    BytesRef pay = new BytesRef(("pos: " + 0).getBytes(StandardCharsets.UTF_8));
    BytesRef pay2 = new BytesRef(("pos: " + 1).getBytes(StandardCharsets.UTF_8));
    BytesRef pay3 = new BytesRef(("pos: " + 3).getBytes(StandardCharsets.UTF_8));
    BytesRef pay4 = new BytesRef(("pos: " + 4).getBytes(StandardCharsets.UTF_8));
    payloads.add(pay);
    payloads.add(pay2);
    payloads.add(pay3);
    payloads.add(pay4);
    query = new SpanPayloadCheckQuery(oneThousHunThree, payloads);
    checkHits(query, new int[] {1103, 1203, 1303, 1403, 1503, 1603, 1703, 1803, 1903});
  }

  public void testEquality() {
    SpanQuery sq1 = new SpanTermQuery(new Term("field", "one"));
    SpanQuery sq2 = new SpanTermQuery(new Term("field", "two"));
    BytesRef payload1 = new BytesRef("pay1");
    BytesRef payload2 = new BytesRef("pay2");
    SpanQuery query1 = new SpanPayloadCheckQuery(sq1, Collections.singletonList(payload1));
    SpanQuery query2 = new SpanPayloadCheckQuery(sq2, Collections.singletonList(payload1));
    SpanQuery query3 = new SpanPayloadCheckQuery(sq1, Collections.singletonList(payload2));
    SpanQuery query4 = new SpanPayloadCheckQuery(sq2, Collections.singletonList(payload2));
    SpanQuery query5 = new SpanPayloadCheckQuery(sq1, Collections.singletonList(payload1));

    assertEquals(query1, query5);
    assertFalse(query1.equals(query2));
    assertFalse(query1.equals(query3));
    assertFalse(query1.equals(query4));
    assertFalse(query2.equals(query3));
    assertFalse(query2.equals(query4));
    assertFalse(query3.equals(query4));
    
    // Create an integer and a float encoded payload
    Integer i = 451;
    BytesRef intPayload = new BytesRef(ByteBuffer.allocate(4).putInt(i).array());
    Float e = 2.71828f;
    BytesRef floatPayload = new BytesRef(ByteBuffer.allocate(4).putFloat(e).array());
    
    SpanQuery floatLTQuery = new SpanPayloadCheckQuery(sq1, Collections.singletonList(floatPayload), PayloadType.FLOAT, "lt");
    SpanQuery floatLTEQuery = new SpanPayloadCheckQuery(sq1, Collections.singletonList(floatPayload), PayloadType.FLOAT, "lte");
    SpanQuery floatGTQuery = new SpanPayloadCheckQuery(sq1, Collections.singletonList(floatPayload), PayloadType.FLOAT, "gt");
    SpanQuery floatGTEQuery = new SpanPayloadCheckQuery(sq1, Collections.singletonList(floatPayload), PayloadType.FLOAT, "gte");
    
    SpanQuery intLTQuery = new SpanPayloadCheckQuery(sq1, Collections.singletonList(intPayload), PayloadType.INT, "lt");
    SpanQuery intLTEQuery = new SpanPayloadCheckQuery(sq1, Collections.singletonList(intPayload), PayloadType.INT, "lte");
    SpanQuery intGTQuery = new SpanPayloadCheckQuery(sq1, Collections.singletonList(intPayload), PayloadType.INT, "gt");
    SpanQuery intGTEQuery = new SpanPayloadCheckQuery(sq1, Collections.singletonList(intPayload), PayloadType.INT, "gte");
    
    assertFalse(floatLTQuery.equals(floatLTEQuery));
    assertFalse(floatLTQuery.equals(floatGTQuery));
    assertFalse(floatLTQuery.equals(floatGTEQuery));
    assertFalse(floatLTQuery.equals(intLTQuery));
    assertFalse(floatLTQuery.equals(intLTEQuery));
    assertFalse(floatLTQuery.equals(intGTQuery));
    assertFalse(floatLTQuery.equals(intGTEQuery));

  }

  public void testRewrite() throws IOException {
    SpanMultiTermQueryWrapper<WildcardQuery> fiv =
        new SpanMultiTermQueryWrapper<>(new WildcardQuery(new Term("field", "fiv*")));
    SpanMultiTermQueryWrapper<WildcardQuery> hund =
        new SpanMultiTermQueryWrapper<>(new WildcardQuery(new Term("field", "hund*")));
    SpanMultiTermQueryWrapper<WildcardQuery> twent =
        new SpanMultiTermQueryWrapper<>(new WildcardQuery(new Term("field", "twent*")));
    SpanMultiTermQueryWrapper<WildcardQuery> nin =
        new SpanMultiTermQueryWrapper<>(new WildcardQuery(new Term("field", "nin*")));

    SpanNearQuery sq = new SpanNearQuery(new SpanQuery[] {fiv, hund, twent, nin}, 0, true);

    List<BytesRef> payloads = new ArrayList<>();
    payloads.add(new BytesRef("pos: 0"));
    payloads.add(new BytesRef("pos: 1"));
    payloads.add(new BytesRef("pos: 2"));
    payloads.add(new BytesRef("pos: 3"));

    SpanPayloadCheckQuery query = new SpanPayloadCheckQuery(sq, payloads);

    // if query wasn't rewritten properly, the query would have failed with "Rewrite first!"
    checkHits(query, new int[] {529});
  }
}<|MERGE_RESOLUTION|>--- conflicted
+++ resolved
@@ -57,15 +57,6 @@
 
   @BeforeClass
   public static void beforeClass() throws Exception {
-<<<<<<< HEAD
-    Analyzer simplePayloadAnalyzer = new Analyzer() {
-        @Override
-        public TokenStreamComponents createComponents(String fieldName) {
-          Tokenizer tokenizer = new MockTokenizer(MockTokenizer.SIMPLE, true);
-          return new TokenStreamComponents(tokenizer, new SimplePayloadFilter(tokenizer));
-        }
-    };
-=======
     Analyzer simplePayloadAnalyzer =
         new Analyzer() {
           @Override
@@ -74,7 +65,6 @@
             return new TokenStreamComponents(tokenizer, new SimplePayloadFilter(tokenizer));
           }
         };
->>>>>>> 2fcaba1c
 
     directory = newDirectory();
     RandomIndexWriter writer =
