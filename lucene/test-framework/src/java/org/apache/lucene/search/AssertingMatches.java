--- conflicted
+++ resolved
@@ -19,11 +19,11 @@
 
 import java.io.IOException;
 import java.util.Collection;
-<<<<<<< HEAD
-=======
 import java.util.Collections;
->>>>>>> bed694ec
 import java.util.Iterator;
+import java.util.function.Consumer;
+
+import org.apache.lucene.index.Term;
 
 class AssertingMatches implements Matches {
 
@@ -43,11 +43,12 @@
 
   @Override
   public Collection<Matches> getSubMatches() {
-<<<<<<< HEAD
-    return in.getSubMatches();
-=======
     return Collections.singleton(in);
->>>>>>> bed694ec
+  }
+
+  @Override
+  public void getMatchingTerms(Consumer<Term> termsConsumer) throws IOException {
+    in.getMatchingTerms(termsConsumer);
   }
 
   @Override
