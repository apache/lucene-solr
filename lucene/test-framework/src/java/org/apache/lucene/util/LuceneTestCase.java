--- conflicted
+++ resolved
@@ -608,26 +608,16 @@
   @ClassRule public static TestRule classRules;
 
   static {
-<<<<<<< HEAD
-    RuleChain r = RuleChain.outerRule(new TestRuleIgnoreTestSuites())
-      .around(ignoreAfterMaxFailures)
-      .around(suiteFailureMarker = new TestRuleMarkFailure())
-      .around(new VerifyTestClassNamingConvention())
-      .around(new TestRuleAssertionsRequired())
-      .around(new TestRuleLimitSysouts(suiteFailureMarker))
-      .around(tempFilesCleanupRule = new TestRuleTemporaryFilesCleanup(suiteFailureMarker));
-    // TODO LUCENE-7595: Java 9 does not allow to look into runtime classes, so we have to fix the RAM usage checker!
-=======
     RuleChain r =
         RuleChain.outerRule(new TestRuleIgnoreTestSuites())
             .around(ignoreAfterMaxFailures)
             .around(suiteFailureMarker = new TestRuleMarkFailure())
+            .around(new VerifyTestClassNamingConvention())
             .around(new TestRuleAssertionsRequired())
             .around(new TestRuleLimitSysouts(suiteFailureMarker))
             .around(tempFilesCleanupRule = new TestRuleTemporaryFilesCleanup(suiteFailureMarker));
     // TODO LUCENE-7595: Java 9 does not allow to look into runtime classes, so we have to fix the
     // RAM usage checker!
->>>>>>> 4f6469b1
     if (!Constants.JRE_IS_MINIMUM_JAVA9) {
       r =
           r.around(
