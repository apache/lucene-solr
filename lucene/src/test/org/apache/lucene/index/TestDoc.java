package org.apache.lucene.index;

/**
 * Licensed to the Apache Software Foundation (ASF) under one or more
 * contributor license agreements.  See the NOTICE file distributed with
 * this work for additional information regarding copyright ownership.
 * The ASF licenses this file to You under the Apache License, Version 2.0
 * (the "License"); you may not use this file except in compliance with
 * the License.  You may obtain a copy of the License at
 *
 *     http://www.apache.org/licenses/LICENSE-2.0
 *
 * Unless required by applicable law or agreed to in writing, software
 * distributed under the License is distributed on an "AS IS" BASIS,
 * WITHOUT WARRANTIES OR CONDITIONS OF ANY KIND, either express or implied.
 * See the License for the specific language governing permissions and
 * limitations under the License.
 */
import java.io.File;
import java.io.FileReader;
import java.io.FileWriter;
import java.io.IOException;
import java.io.PrintWriter;
import java.io.StringWriter;

import java.util.LinkedList;
import java.util.Collection;

import junit.framework.TestSuite;
import junit.textui.TestRunner;

import org.apache.lucene.analysis.MockAnalyzer;
import org.apache.lucene.document.Document;
import org.apache.lucene.document.Field;
import org.apache.lucene.index.IndexWriterConfig.OpenMode;
import org.apache.lucene.search.DocIdSetIterator;
import org.apache.lucene.store.Directory;
import org.apache.lucene.util.LuceneTestCase;
import org.apache.lucene.index.codecs.CodecProvider;


/** JUnit adaptation of an older test case DocTest. */
public class TestDoc extends LuceneTestCase {

    /** Main for running test case by itself. */
    public static void main(String args[]) {
        TestRunner.run (new TestSuite(TestDoc.class));
    }

    private File workDir;
    private File indexDir;
    private LinkedList<File> files;

    /** Set the test case. This test case needs
     *  a few text files created in the current working directory.
     */
    @Override
    public void setUp() throws Exception {
        super.setUp();
        if (VERBOSE) {
          System.out.println("TEST: setUp");
        }
        workDir = new File(TEMP_DIR,"TestDoc");
        workDir.mkdirs();

        indexDir = new File(workDir, "testIndex");
        indexDir.mkdirs();

        Directory directory = newFSDirectory(indexDir);
        directory.close();

        files = new LinkedList<File>();
        files.add(createOutput("test.txt",
            "This is the first test file"
        ));

        files.add(createOutput("test2.txt",
            "This is the second test file"
        ));
    }

    private File createOutput(String name, String text) throws IOException {
        FileWriter fw = null;
        PrintWriter pw = null;

        try {
            File f = new File(workDir, name);
            if (f.exists()) f.delete();

            fw = new FileWriter(f);
            pw = new PrintWriter(fw);
            pw.println(text);
            return f;

        } finally {
            if (pw != null) pw.close();
            if (fw != null) fw.close();
        }
    }


    /** This test executes a number of merges and compares the contents of
     *  the segments created when using compound file or not using one.
     *
     *  TODO: the original test used to print the segment contents to System.out
     *        for visual validation. To have the same effect, a new method
     *        checkSegment(String name, ...) should be created that would
     *        assert various things about the segment.
     */
    public void testIndexAndMerge() throws Exception {
      StringWriter sw = new StringWriter();
      PrintWriter out = new PrintWriter(sw, true);

      Directory directory = newFSDirectory(indexDir);
      IndexWriter writer = new IndexWriter(
          directory,
          newIndexWriterConfig(TEST_VERSION_CURRENT, new MockAnalyzer()).
              setOpenMode(OpenMode.CREATE).
              setMaxBufferedDocs(-1).
              setMergePolicy(newLogMergePolicy(10))
      );

      SegmentInfo si1 = indexDoc(writer, "test.txt");
      printSegment(out, si1);

      SegmentInfo si2 = indexDoc(writer, "test2.txt");
      printSegment(out, si2);
      writer.close();

      SegmentInfo siMerge = merge(si1, si2, "merge", false);
      printSegment(out, siMerge);

      SegmentInfo siMerge2 = merge(si1, si2, "merge2", false);
      printSegment(out, siMerge2);

      SegmentInfo siMerge3 = merge(siMerge, siMerge2, "merge3", false);
      printSegment(out, siMerge3);

      directory.close();
      out.close();
      sw.close();
      String multiFileOutput = sw.getBuffer().toString();
      //System.out.println(multiFileOutput);

      sw = new StringWriter();
      out = new PrintWriter(sw, true);

      directory = newFSDirectory(indexDir);
      writer = new IndexWriter(
          directory,
          newIndexWriterConfig(TEST_VERSION_CURRENT, new MockAnalyzer()).
              setOpenMode(OpenMode.CREATE).
              setMaxBufferedDocs(-1).
              setMergePolicy(newLogMergePolicy(10))
      );

      si1 = indexDoc(writer, "test.txt");
      printSegment(out, si1);

      si2 = indexDoc(writer, "test2.txt");
      printSegment(out, si2);
      writer.close();

      siMerge = merge(si1, si2, "merge", true);
      printSegment(out, siMerge);

      siMerge2 = merge(si1, si2, "merge2", true);
      printSegment(out, siMerge2);

      siMerge3 = merge(siMerge, siMerge2, "merge3", true);
      printSegment(out, siMerge3);

      directory.close();
      out.close();
      sw.close();
      String singleFileOutput = sw.getBuffer().toString();

      assertEquals(multiFileOutput, singleFileOutput);
   }

   private SegmentInfo indexDoc(IndexWriter writer, String fileName)
   throws Exception
   {
      File file = new File(workDir, fileName);
      Document doc = new Document();
      doc.add(new Field("contents", new FileReader(file)));
      writer.addDocument(doc);
      writer.commit();
      return writer.newestSegment();
   }


   private SegmentInfo merge(SegmentInfo si1, SegmentInfo si2, String merged, boolean useCompoundFile)
   throws Exception {
      SegmentReader r1 = SegmentReader.get(true, si1, IndexReader.DEFAULT_TERMS_INDEX_DIVISOR);
      SegmentReader r2 = SegmentReader.get(true, si2, IndexReader.DEFAULT_TERMS_INDEX_DIVISOR);

      SegmentMerger merger = new SegmentMerger(si1.dir, IndexWriterConfig.DEFAULT_TERM_INDEX_INTERVAL, merged, null, CodecProvider.getDefault(), null, new FieldInfos());

      merger.add(r1);
      merger.add(r2);
      merger.merge();
      r1.close();
      r2.close();

      final SegmentInfo info = new SegmentInfo(merged, si1.docCount + si2.docCount, si1.dir,
<<<<<<< HEAD
                                               false, merger.fieldInfos().hasProx(), merger.getSegmentCodecs(),
                                               merger.fieldInfos().hasVectors());

=======
                                               false, merger.getSegmentCodecs(),
                                               merger.fieldInfos());
      
>>>>>>> 26f104d3
      if (useCompoundFile) {
        Collection<String> filesToDelete = merger.createCompoundFile(merged + ".cfs", info);
        info.setUseCompoundFile(true);
        for (final String fileToDelete : filesToDelete)
          si1.dir.deleteFile(fileToDelete);
      }

      return info;
   }


   private void printSegment(PrintWriter out, SegmentInfo si)
   throws Exception {
      SegmentReader reader = SegmentReader.get(true, si, IndexReader.DEFAULT_TERMS_INDEX_DIVISOR);

      for (int i = 0; i < reader.numDocs(); i++)
        out.println(reader.document(i));

      FieldsEnum fis = reader.fields().iterator();
      String field = fis.next();
      while(field != null)  {
        TermsEnum tis = fis.terms();
        while(tis.next() != null) {

          out.print("  term=" + field + ":" + tis.term());
          out.println("    DF=" + tis.docFreq());

          DocsAndPositionsEnum positions = tis.docsAndPositions(reader.getDeletedDocs(), null);

          while (positions.nextDoc() != DocIdSetIterator.NO_MORE_DOCS) {
            out.print(" doc=" + positions.docID());
            out.print(" TF=" + positions.freq());
            out.print(" pos=");
            out.print(positions.nextPosition());
            for (int j = 1; j < positions.freq(); j++)
              out.print("," + positions.nextPosition());
            out.println("");
          }
        }
        field = fis.next();
      }
      reader.close();
    }
}<|MERGE_RESOLUTION|>--- conflicted
+++ resolved
@@ -204,15 +204,9 @@
       r2.close();
 
       final SegmentInfo info = new SegmentInfo(merged, si1.docCount + si2.docCount, si1.dir,
-<<<<<<< HEAD
-                                               false, merger.fieldInfos().hasProx(), merger.getSegmentCodecs(),
-                                               merger.fieldInfos().hasVectors());
-
-=======
                                                false, merger.getSegmentCodecs(),
                                                merger.fieldInfos());
-      
->>>>>>> 26f104d3
+
       if (useCompoundFile) {
         Collection<String> filesToDelete = merger.createCompoundFile(merged + ".cfs", info);
         info.setUseCompoundFile(true);
