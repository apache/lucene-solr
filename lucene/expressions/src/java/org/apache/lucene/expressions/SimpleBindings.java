/*
 * Licensed to the Apache Software Foundation (ASF) under one or more
 * contributor license agreements.  See the NOTICE file distributed with
 * this work for additional information regarding copyright ownership.
 * The ASF licenses this file to You under the Apache License, Version 2.0
 * (the "License"); you may not use this file except in compliance with
 * the License.  You may obtain a copy of the License at
 *
 *     http://www.apache.org/licenses/LICENSE-2.0
 *
 * Unless required by applicable law or agreed to in writing, software
 * distributed under the License is distributed on an "AS IS" BASIS,
 * WITHOUT WARRANTIES OR CONDITIONS OF ANY KIND, either express or implied.
 * See the License for the specific language governing permissions and
 * limitations under the License.
 */
package org.apache.lucene.expressions;


import java.util.HashMap;
import java.util.LinkedHashSet;
import java.util.Map;
import java.util.Set;
import java.util.function.Function;

import org.apache.lucene.search.DoubleValuesSource;
import org.apache.lucene.search.SortField;

/**
 * Simple class that binds expression variable names to {@link DoubleValuesSource}s
 * or other {@link Expression}s.
 * <p>
 * Example usage:
 * <pre class="prettyprint">
 *   SimpleBindings bindings = new SimpleBindings();
 *   // document's text relevance score
 *   bindings.add("_score", DoubleValuesSource.SCORES);
 *   // integer NumericDocValues field
 *   bindings.add("popularity", DoubleValuesSource.fromIntField("popularity"));
 *   // another expression
 *   bindings.add("recency", myRecencyExpression);
 *   
 *   // create a sort field in reverse order
 *   Sort sort = new Sort(expr.getSortField(bindings, true));
 * </pre>
 * 
 * @lucene.experimental
 */
public final class SimpleBindings extends Bindings {

  private final Map<String, Function<Bindings, DoubleValuesSource>> map = new HashMap<>();

  /** Creates a new empty Bindings */
  public SimpleBindings() {}
  
  /** 
   * Adds a SortField to the bindings.
   *
<<<<<<< HEAD
=======
   * @deprecated Use {@link #add(String, DoubleValuesSource)}.
>>>>>>> b872ea09
   * @see DoubleValuesSource#fromIntField(String)
   * @see DoubleValuesSource#fromLongField(String)
   * @see DoubleValuesSource#fromFloatField(String)
   * @see DoubleValuesSource#fromDoubleField(String)
   * @see DoubleValuesSource#SCORES
   */
  @Deprecated
  public void add(SortField sortField) {
    map.put(sortField.getField(), bindings -> fromSortField(sortField));
  }

  /**
   * Bind a {@link DoubleValuesSource} directly to the given name.
   */
  public void add(String name, DoubleValuesSource source) { map.put(name, bindings -> source); }

  /** 
   * Adds an Expression to the bindings.
   * <p>
   * This can be used to reference expressions from other expressions. 
   */
  public void add(String name, Expression expression) {
    map.put(name, expression::getDoubleValuesSource);
  }

  private DoubleValuesSource fromSortField(SortField field) {
    switch(field.getType()) {
      case INT:
        return DoubleValuesSource.fromIntField(field.getField());
      case LONG:
        return DoubleValuesSource.fromLongField(field.getField());
      case FLOAT:
        return DoubleValuesSource.fromFloatField(field.getField());
      case DOUBLE:
        return DoubleValuesSource.fromDoubleField(field.getField());
      case SCORE:
        return DoubleValuesSource.SCORES;
      default:
        throw new UnsupportedOperationException();
    }
  }
  
  @Override
  public DoubleValuesSource getDoubleValuesSource(String name) {
    if (map.containsKey(name) == false) {
      throw new IllegalArgumentException("Invalid reference '" + name + "'");
    }
    return map.get(name).apply(this);
  }

  /**
   * Traverses the graph of bindings, checking there are no cycles or missing references
   * @throws IllegalArgumentException if the bindings is inconsistent
   */
  public void validate() {
    for (Map.Entry<String, Function<Bindings, DoubleValuesSource>> origin : map.entrySet()) {
      origin.getValue().apply(new CycleDetectionBindings(origin.getKey()));
    }
  }

  private class CycleDetectionBindings extends Bindings {

    private final Set<String> seenFields = new LinkedHashSet<>();

    CycleDetectionBindings(String current) {
      seenFields.add(current);
    }

    CycleDetectionBindings(Set<String> parents, String current) {
      seenFields.addAll(parents);
      seenFields.add(current);
    }

    @Override
    public DoubleValuesSource getDoubleValuesSource(String name) {
      if (seenFields.contains(name)) {
        throw new IllegalArgumentException("Recursion error: Cycle detected " + seenFields + "->" + name);
      }
      if (map.containsKey(name) == false) {
        throw new IllegalArgumentException("Invalid reference '" + name + "'");
      }
      return map.get(name).apply(new CycleDetectionBindings(seenFields, name));
    }
  }
}
<|MERGE_RESOLUTION|>--- conflicted
+++ resolved
@@ -56,10 +56,6 @@
   /** 
    * Adds a SortField to the bindings.
    *
-<<<<<<< HEAD
-=======
-   * @deprecated Use {@link #add(String, DoubleValuesSource)}.
->>>>>>> b872ea09
    * @see DoubleValuesSource#fromIntField(String)
    * @see DoubleValuesSource#fromLongField(String)
    * @see DoubleValuesSource#fromFloatField(String)
