/*
 * Licensed to the Apache Software Foundation (ASF) under one or more
 * contributor license agreements.  See the NOTICE file distributed with
 * this work for additional information regarding copyright ownership.
 * The ASF licenses this file to You under the Apache License, Version 2.0
 * (the "License"); you may not use this file except in compliance with
 * the License.  You may obtain a copy of the License at
 *
 *     http://www.apache.org/licenses/LICENSE-2.0
 *
 * Unless required by applicable law or agreed to in writing, software
 * distributed under the License is distributed on an "AS IS" BASIS,
 * WITHOUT WARRANTIES OR CONDITIONS OF ANY KIND, either express or implied.
 * See the License for the specific language governing permissions and
 * limitations under the License.
 */
package org.apache.lucene.expressions;


import java.util.HashMap;
import java.util.LinkedHashSet;
import java.util.Map;
import java.util.Set;
import java.util.function.Function;

import org.apache.lucene.search.DoubleValuesSource;

/**
 * Simple class that binds expression variable names to {@link DoubleValuesSource}s
 * or other {@link Expression}s.
 * <p>
 * Example usage:
 * <pre class="prettyprint">
 *   SimpleBindings bindings = new SimpleBindings();
 *   // document's text relevance score
 *   bindings.add("_score", DoubleValuesSource.SCORES);
 *   // integer NumericDocValues field
 *   bindings.add("popularity", DoubleValuesSource.fromIntField("popularity"));
 *   // another expression
 *   bindings.add("recency", myRecencyExpression);
 *   
 *   // create a sort field in reverse order
 *   Sort sort = new Sort(expr.getSortField(bindings, true));
 * </pre>
 * 
 * @lucene.experimental
 */
public final class SimpleBindings extends Bindings {

  private final Map<String, Function<Bindings, DoubleValuesSource>> map = new HashMap<>();

  /** Creates a new empty Bindings */
  public SimpleBindings() {}
<<<<<<< HEAD
  
  /** 
   * Adds a SortField to the bindings.
   * <p>
   * This can be used to reference a DocValuesField, a field from
   * FieldCache, the document's score, etc. 
   */
  public void add(SortField sortField) {
    map.put(sortField.name(), sortField);
  }
=======
>>>>>>> f160e015

  /**
   * Bind a {@link DoubleValuesSource} directly to the given name.
   */
  public void add(String name, DoubleValuesSource source) { map.put(name, bindings -> source); }

  /** 
   * Adds an Expression to the bindings.
   * <p>
   * This can be used to reference expressions from other expressions. 
   */
  public void add(String name, Expression expression) {
    map.put(name, expression::getDoubleValuesSource);
  }
  
  @Override
  public DoubleValuesSource getDoubleValuesSource(String name) {
    if (map.containsKey(name) == false) {
      throw new IllegalArgumentException("Invalid reference '" + name + "'");
<<<<<<< HEAD
    } else if (o instanceof Expression) {
      return ((Expression)o).getDoubleValuesSource(this);
    } else if (o instanceof DoubleValuesSource) {
      return ((DoubleValuesSource) o);
    }
    SortField field = (SortField) o;
    switch(field.getType()) {
      case INT:
        return DoubleValuesSource.fromIntField(field.name());
      case LONG:
        return DoubleValuesSource.fromLongField(field.name());
      case FLOAT:
        return DoubleValuesSource.fromFloatField(field.name());
      case DOUBLE:
        return DoubleValuesSource.fromDoubleField(field.name());
      case SCORE:
        return DoubleValuesSource.SCORES;
      default:
        throw new UnsupportedOperationException(); 
=======
>>>>>>> f160e015
    }
    return map.get(name).apply(this);
  }

  /**
   * Traverses the graph of bindings, checking there are no cycles or missing references
   * @throws IllegalArgumentException if the bindings is inconsistent
   */
  public void validate() {
    for (Map.Entry<String, Function<Bindings, DoubleValuesSource>> origin : map.entrySet()) {
      origin.getValue().apply(new CycleDetectionBindings(origin.getKey()));
    }
  }

  private class CycleDetectionBindings extends Bindings {

    private final Set<String> seenFields = new LinkedHashSet<>();

    CycleDetectionBindings(String current) {
      seenFields.add(current);
    }

    CycleDetectionBindings(Set<String> parents, String current) {
      seenFields.addAll(parents);
      seenFields.add(current);
    }

    @Override
    public DoubleValuesSource getDoubleValuesSource(String name) {
      if (seenFields.contains(name)) {
        throw new IllegalArgumentException("Recursion error: Cycle detected " + seenFields + "->" + name);
      }
      if (map.containsKey(name) == false) {
        throw new IllegalArgumentException("Invalid reference '" + name + "'");
      }
      return map.get(name).apply(new CycleDetectionBindings(seenFields, name));
    }
  }
}
<|MERGE_RESOLUTION|>--- conflicted
+++ resolved
@@ -51,19 +51,6 @@
 
   /** Creates a new empty Bindings */
   public SimpleBindings() {}
-<<<<<<< HEAD
-  
-  /** 
-   * Adds a SortField to the bindings.
-   * <p>
-   * This can be used to reference a DocValuesField, a field from
-   * FieldCache, the document's score, etc. 
-   */
-  public void add(SortField sortField) {
-    map.put(sortField.name(), sortField);
-  }
-=======
->>>>>>> f160e015
 
   /**
    * Bind a {@link DoubleValuesSource} directly to the given name.
@@ -83,28 +70,6 @@
   public DoubleValuesSource getDoubleValuesSource(String name) {
     if (map.containsKey(name) == false) {
       throw new IllegalArgumentException("Invalid reference '" + name + "'");
-<<<<<<< HEAD
-    } else if (o instanceof Expression) {
-      return ((Expression)o).getDoubleValuesSource(this);
-    } else if (o instanceof DoubleValuesSource) {
-      return ((DoubleValuesSource) o);
-    }
-    SortField field = (SortField) o;
-    switch(field.getType()) {
-      case INT:
-        return DoubleValuesSource.fromIntField(field.name());
-      case LONG:
-        return DoubleValuesSource.fromLongField(field.name());
-      case FLOAT:
-        return DoubleValuesSource.fromFloatField(field.name());
-      case DOUBLE:
-        return DoubleValuesSource.fromDoubleField(field.name());
-      case SCORE:
-        return DoubleValuesSource.SCORES;
-      default:
-        throw new UnsupportedOperationException(); 
-=======
->>>>>>> f160e015
     }
     return map.get(name).apply(this);
   }
