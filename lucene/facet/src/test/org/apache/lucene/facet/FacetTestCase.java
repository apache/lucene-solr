--- conflicted
+++ resolved
@@ -70,7 +70,6 @@
    *
    * @param taxoReader {@link TaxonomyReader} used to read taxonomy during search. This instance is expected to be open for reading.
    * @param fc         {@link FacetsCollector} A collector with matching hits.
-<<<<<<< HEAD
    * @param dimension  facet dimension for which labels are requested. A null value fetches labels for all dimensions.
    * @return {@code List<List<FacetLabel>} where outer list has one non-null entry per document.
    * and inner list contain all {@link FacetLabel} entries that belong to a document.
@@ -84,35 +83,11 @@
       DocIdSetIterator disi = m.bits.iterator();
       while (disi.nextDoc() != DocIdSetIterator.NO_MORE_DOCS) {
         actualLabels.add(allFacetLabels(disi.docID(), dimension, facetLabelReader));
-=======
-   * @return {@code List<List<FacetLabel>} where outer list has one non-null entry per document
-   * and inner list contain all {@link FacetLabel} entries that belong to a document.
-   * @throws IOException when a low-level IO issue occurs.
-   */
-  public List<List<FacetLabel>> getAllTaxonomyFacetLabels(TaxonomyReader taxoReader, FacetsCollector fc) throws IOException {
-    List<List<FacetLabel>> actualLabels = new ArrayList<>();
-    TaxonomyFacetLabels taxoLabels = new TaxonomyFacetLabels(taxoReader, FacetsConfig.DEFAULT_INDEX_FIELD_NAME);
-
-    for (MatchingDocs m : fc.getMatchingDocs()) {
-      FacetLabelReader facetLabelReader = taxoLabels.getFacetLabelReader(m.context);
-
-      DocIdSetIterator disi = m.bits.iterator();
-      while (disi.nextDoc() != DocIdSetIterator.NO_MORE_DOCS) {
-        List<FacetLabel> facetLabels = new ArrayList<>();
-        int docId = disi.docID();
-        FacetLabel facetLabel = facetLabelReader.nextFacetLabel(docId);
-        while (facetLabel != null) {
-          facetLabels.add(facetLabel);
-          facetLabel = facetLabelReader.nextFacetLabel(docId);
-        }
-        actualLabels.add(facetLabels);
->>>>>>> 98a49ed1
       }
     }
     return actualLabels;
   }
 
-<<<<<<< HEAD
   /**
    * Utility method to get all facet labels for an input docId and dimension using the supplied
    * {@link FacetLabelReader}.
@@ -127,7 +102,7 @@
     List<FacetLabel> facetLabels = new ArrayList<>();
     FacetLabel facetLabel;
     if (dimension != null) {
-      for (facetLabel = facetLabelReader.nextFacetLabel(docId, dimension); facetLabel != null; ){
+      for (facetLabel = facetLabelReader.nextFacetLabel(docId, dimension); facetLabel != null; ) {
         facetLabels.add(facetLabel);
         facetLabel = facetLabelReader.nextFacetLabel(docId, dimension);
       }
@@ -140,8 +115,6 @@
     return facetLabels;
   }
 
-=======
->>>>>>> 98a49ed1
   protected String[] getRandomTokens(int count) {
     String[] tokens = new String[count];
     for(int i=0;i<tokens.length;i++) {
