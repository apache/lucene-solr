--- conflicted
+++ resolved
@@ -696,16 +696,9 @@
               } else {
                 expectedCounts[j].put(doc.dims[j], v.intValue() + 1);
               }
-<<<<<<< HEAD
-              // Add document facet labels
-              facetLabels.add(new FacetLabel("dim" + j, doc.dims[j]));
-             }
-=======
-
               // Add document facet labels
               facetLabels.add(new FacetLabel("dim" + j, doc.dims[j]));
             }
->>>>>>> 98a49ed1
           }
           expectedLabels.add(facetLabels);
         }
@@ -725,11 +718,6 @@
         }
       }
 
-      // Test facet labels for each matching test doc
-      List<List<FacetLabel>> actualLabels = getAllTaxonomyFacetLabels(tr, fc);
-      assertEquals(expectedLabels.size(), actualLabels.size());
-      assertTrue(sortedFacetLabels(expectedLabels).equals(sortedFacetLabels(actualLabels)));
-
       // Sort by highest value, tie break by value:
       sortFacetResults(expected);
 
@@ -758,13 +746,8 @@
   }
 
   private static List<List<FacetLabel>> sortedFacetLabels(List<List<FacetLabel>> allFacetLabels) {
-<<<<<<< HEAD
     // Sort each inner list since there is no guaranteed order in which
     // FacetLabels are expected to be retrieved for each document.
-=======
-    // sort each inner list since there is no guaranteed order in which FacetLabels
-    // are expected to be retrieved for each document
->>>>>>> 98a49ed1
     for (List<FacetLabel> facetLabels : allFacetLabels) {
       Collections.sort(facetLabels);
     }
