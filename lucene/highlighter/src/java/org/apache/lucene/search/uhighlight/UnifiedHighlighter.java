/*
 * Licensed to the Apache Software Foundation (ASF) under one or more
 * contributor license agreements.  See the NOTICE file distributed with
 * this work for additional information regarding copyright ownership.
 * The ASF licenses this file to You under the Apache License, Version 2.0
 * (the "License"); you may not use this file except in compliance with
 * the License.  You may obtain a copy of the License at
 *
 *     http://www.apache.org/licenses/LICENSE-2.0
 *
 * Unless required by applicable law or agreed to in writing, software
 * distributed under the License is distributed on an "AS IS" BASIS,
 * WITHOUT WARRANTIES OR CONDITIONS OF ANY KIND, either express or implied.
 * See the License for the specific language governing permissions and
 * limitations under the License.
 */
package org.apache.lucene.search.uhighlight;

import java.io.IOException;
import java.nio.charset.StandardCharsets;
import java.text.BreakIterator;
import java.util.ArrayList;
import java.util.Arrays;
import java.util.EnumSet;
import java.util.HashMap;
import java.util.List;
import java.util.Locale;
import java.util.Map;
import java.util.Objects;
import java.util.Set;
import java.util.SortedSet;
import java.util.TreeSet;
import java.util.function.Supplier;

import org.apache.lucene.analysis.Analyzer;
import org.apache.lucene.document.FieldType;
import org.apache.lucene.index.BaseCompositeReader;
import org.apache.lucene.index.FieldInfo;
import org.apache.lucene.index.FieldInfos;
import org.apache.lucene.index.Fields;
import org.apache.lucene.index.FilterLeafReader;
import org.apache.lucene.index.IndexOptions;
import org.apache.lucene.index.IndexReader;
import org.apache.lucene.index.LeafReader;
import org.apache.lucene.index.LeafReaderContext;
import org.apache.lucene.index.MultiFields;
import org.apache.lucene.index.MultiReader;
import org.apache.lucene.index.StoredFieldVisitor;
import org.apache.lucene.index.Term;
import org.apache.lucene.search.DocIdSetIterator;
import org.apache.lucene.search.IndexSearcher;
import org.apache.lucene.search.MultiTermQuery;
import org.apache.lucene.search.Query;
import org.apache.lucene.search.ScoreDoc;
import org.apache.lucene.search.TopDocs;
import org.apache.lucene.search.Weight;
import org.apache.lucene.search.spans.SpanQuery;
import org.apache.lucene.util.BytesRef;
import org.apache.lucene.util.InPlaceMergeSorter;
import org.apache.lucene.util.UnicodeUtil;
import org.apache.lucene.util.automaton.CharacterRunAutomaton;

/**
 * A Highlighter that can get offsets from either
 * postings ({@link IndexOptions#DOCS_AND_FREQS_AND_POSITIONS_AND_OFFSETS}),
 * term vectors ({@link FieldType#setStoreTermVectorOffsets(boolean)}),
 * or via re-analyzing text.
 * <p>
 * This highlighter treats the single original document as the whole corpus, and then scores individual
 * passages as if they were documents in this corpus. It uses a {@link BreakIterator} to find
 * passages in the text; by default it breaks using {@link BreakIterator#getSentenceInstance(Locale)
 * getSentenceInstance(Locale.ROOT)}. It then iterates in parallel (merge sorting by offset) through
 * the positions of all terms from the query, coalescing those hits that occur in a single passage
 * into a {@link Passage}, and then scores each Passage using a separate {@link PassageScorer}.
 * Passages are finally formatted into highlighted snippets with a {@link PassageFormatter}.
 * <p>
 * You can customize the behavior by calling some of the setters, or by subclassing and overriding some methods.
 * Some important hooks:
 * <ul>
 * <li>{@link #getBreakIterator(String)}: Customize how the text is divided into passages.
 * <li>{@link #getScorer(String)}: Customize how passages are ranked.
 * <li>{@link #getFormatter(String)}: Customize how snippets are formatted.
 * </ul>
 * <p>
 * This is thread-safe.
 *
 * @lucene.experimental
 */
public class UnifiedHighlighter {

  protected static final char MULTIVAL_SEP_CHAR = (char) 0;

  public static final int DEFAULT_MAX_LENGTH = 10000;

  public static final int DEFAULT_CACHE_CHARS_THRESHOLD = 524288; // ~ 1 MB (2 byte chars)

  static final IndexSearcher EMPTY_INDEXSEARCHER;

  static {
    try {
      IndexReader emptyReader = new MultiReader();
      EMPTY_INDEXSEARCHER = new IndexSearcher(emptyReader);
      EMPTY_INDEXSEARCHER.setQueryCache(null);
    } catch (IOException bogus) {
      throw new RuntimeException(bogus);
    }
  }

  protected static final CharacterRunAutomaton[] ZERO_LEN_AUTOMATA_ARRAY = new CharacterRunAutomaton[0];

  protected final IndexSearcher searcher; // if null, can only use highlightWithoutSearcher

  protected final Analyzer indexAnalyzer;

  private boolean defaultHandleMtq = true; // e.g. wildcards

  private boolean defaultHighlightPhrasesStrictly = true; // AKA "accuracy" or "query debugging"

  // private boolean defaultRequireFieldMatch = true; TODO

  private int maxLength = DEFAULT_MAX_LENGTH;

  // BreakIterator is stateful so we use a Supplier factory method
  private Supplier<BreakIterator> defaultBreakIterator = () -> BreakIterator.getSentenceInstance(Locale.ROOT);

  private PassageScorer defaultScorer = new PassageScorer();

  private PassageFormatter defaultFormatter = new DefaultPassageFormatter();

  private int defaultMaxNoHighlightPassages = -1;

  // lazy initialized with double-check locking; protected so subclass can init
  protected volatile FieldInfos fieldInfos;

  private int cacheFieldValCharsThreshold = DEFAULT_CACHE_CHARS_THRESHOLD;

  /**
   * Calls {@link Weight#extractTerms(Set)} on an empty index for the query.
   */
  protected static SortedSet<Term> extractTerms(Query query) throws IOException {
    SortedSet<Term> queryTerms = new TreeSet<>();
    EMPTY_INDEXSEARCHER.createNormalizedWeight(query, false).extractTerms(queryTerms);
    return queryTerms;
  }

  /**
   * Constructs the highlighter with the given index searcher and analyzer.
   *
   * @param indexSearcher Usually required, unless {@link #highlightWithoutSearcher(String, Query, String, int)} is
   *                      used, in which case this needs to be null.
   * @param indexAnalyzer Required, even if in some circumstances it isn't used.
   */
  public UnifiedHighlighter(IndexSearcher indexSearcher, Analyzer indexAnalyzer) {
    this.searcher = indexSearcher; //TODO: make non nullable
    this.indexAnalyzer = Objects.requireNonNull(indexAnalyzer,
        "indexAnalyzer is required"
            + " (even if in some circumstances it isn't used)");
  }

  public void setHandleMultiTermQuery(boolean handleMtq) {
    this.defaultHandleMtq = handleMtq;
  }

  public void setHighlightPhrasesStrictly(boolean highlightPhrasesStrictly) {
    this.defaultHighlightPhrasesStrictly = highlightPhrasesStrictly;
  }

  public void setMaxLength(int maxLength) {
    if (maxLength < 0 || maxLength == Integer.MAX_VALUE) {
      // two reasons: no overflow problems in BreakIterator.preceding(offset+1),
      // our sentinel in the offsets queue uses this value to terminate.
      throw new IllegalArgumentException("maxLength must be < Integer.MAX_VALUE");
    }
    this.maxLength = maxLength;
  }

  public void setBreakIterator(Supplier<BreakIterator> breakIterator) {
    this.defaultBreakIterator = breakIterator;
  }

  public void setScorer(PassageScorer scorer) {
    this.defaultScorer = scorer;
  }

  public void setFormatter(PassageFormatter formatter) {
    this.defaultFormatter = formatter;
  }

  public void setMaxNoHighlightPassages(int defaultMaxNoHighlightPassages) {
    this.defaultMaxNoHighlightPassages = defaultMaxNoHighlightPassages;
  }

  public void setCacheFieldValCharsThreshold(int cacheFieldValCharsThreshold) {
    this.cacheFieldValCharsThreshold = cacheFieldValCharsThreshold;
  }

  /**
   * Returns whether {@link MultiTermQuery} derivatives will be highlighted.  By default it's enabled.  MTQ
   * highlighting can be expensive, particularly when using offsets in postings.
   */
  protected boolean shouldHandleMultiTermQuery(String field) {
    return defaultHandleMtq;
  }

  /**
   * Returns whether position sensitive queries (e.g. phrases and {@link SpanQuery}ies)
   * should be highlighted strictly based on query matches (slower)
   * versus any/all occurrences of the underlying terms.  By default it's enabled, but there's no overhead if such
   * queries aren't used.
   */
  protected boolean shouldHighlightPhrasesStrictly(String field) {
    return defaultHighlightPhrasesStrictly;
  }

  /**
   * The maximum content size to process.  Content will be truncated to this size before highlighting. Typically
   * snippets closer to the beginning of the document better summarize its content.
   */
  public int getMaxLength() {
    return maxLength;
  }

  /**
   * Returns the {@link BreakIterator} to use for
   * dividing text into passages.  This returns
   * {@link BreakIterator#getSentenceInstance(Locale)} by default;
   * subclasses can override to customize.
   * <p>
   * Note: this highlighter will call
   * {@link BreakIterator#preceding(int)} and {@link BreakIterator#next()} many times on it.
   * The default generic JDK implementation of {@code preceding} performs poorly.
   */
  protected BreakIterator getBreakIterator(String field) {
    return defaultBreakIterator.get();
  }

  /**
   * Returns the {@link PassageScorer} to use for
   * ranking passages.  This
   * returns a new {@code PassageScorer} by default;
   * subclasses can override to customize.
   */
  protected PassageScorer getScorer(String field) {
    return defaultScorer;
  }

  /**
   * Returns the {@link PassageFormatter} to use for
   * formatting passages into highlighted snippets.  This
   * returns a new {@code PassageFormatter} by default;
   * subclasses can override to customize.
   */
  protected PassageFormatter getFormatter(String field) {
    return defaultFormatter;
  }

  /**
   * Returns the number of leading passages (as delineated by the {@link BreakIterator}) when no
   * highlights could be found.  If it's less than 0 (the default) then this defaults to the {@code maxPassages}
   * parameter given for each request.  If this is 0 then the resulting highlight is null (not formatted).
   */
  protected int getMaxNoHighlightPassages(String field) {
    return defaultMaxNoHighlightPassages;
  }

  /**
   * Limits the amount of field value pre-fetching until this threshold is passed.  The highlighter
   * internally highlights in batches of documents sized on the sum field value length (in chars) of the fields
   * to be highlighted (bounded by {@link #getMaxLength()} for each field).  By setting this to 0, you can force
   * documents to be fetched and highlighted one at a time, which you usually shouldn't do.
   * The default is 524288 chars which translates to about a megabyte.  However, note
   * that the highlighter sometimes ignores this and highlights one document at a time (without caching a
   * bunch of documents in advance) when it can detect there's no point in it -- such as when all fields will be
   * highlighted via re-analysis as one example.
   */
  public int getCacheFieldValCharsThreshold() { // question: should we size by bytes instead?
    return cacheFieldValCharsThreshold;
  }

  /**
   * ... as passed in from constructor.
   */
  public IndexSearcher getIndexSearcher() {
    return searcher;
  }

  /**
   * ... as passed in from constructor.
   */
  public Analyzer getIndexAnalyzer() {
    return indexAnalyzer;
  }

  /**
   * Source of term offsets; essential for highlighting.
   */
  public enum OffsetSource {
    POSTINGS, TERM_VECTORS, ANALYSIS, POSTINGS_WITH_TERM_VECTORS, NONE_NEEDED
  }

  /**
   * Determine the offset source for the specified field.  The default algorithm is as follows:
   * <ol>
   * <li>This calls {@link #getFieldInfo(String)}. Note this returns null if there is no searcher or if the
   * field isn't found there.</li>
   * <li> If there's a field info it has
   * {@link IndexOptions#DOCS_AND_FREQS_AND_POSITIONS_AND_OFFSETS} then {@link OffsetSource#POSTINGS} is
   * returned.</li>
   * <li>If there's a field info and {@link FieldInfo#hasVectors()} then {@link OffsetSource#TERM_VECTORS} is
   * returned (note we can't check here if the TV has offsets; if there isn't then an exception will get thrown
   * down the line).</li>
   * <li>Fall-back: {@link OffsetSource#ANALYSIS} is returned.</li>
   * </ol>
   * <p>
   * Note that the highlighter sometimes switches to something else based on the query, such as if you have
   * {@link OffsetSource#POSTINGS_WITH_TERM_VECTORS} but in fact don't need term vectors.
   */
  protected OffsetSource getOffsetSource(String field) {
    FieldInfo fieldInfo = getFieldInfo(field);
    if (fieldInfo != null) {
      if (fieldInfo.getIndexOptions() == IndexOptions.DOCS_AND_FREQS_AND_POSITIONS_AND_OFFSETS) {
        return fieldInfo.hasVectors() ? OffsetSource.POSTINGS_WITH_TERM_VECTORS : OffsetSource.POSTINGS;
      }
      if (fieldInfo.hasVectors()) { // unfortunately we can't also check if the TV has offsets
        return OffsetSource.TERM_VECTORS;
      }
    }
    return OffsetSource.ANALYSIS;
  }

  /**
   * Called by the default implementation of {@link #getOffsetSource(String)}.
   * If there is no searcher then we simply always return null.
   */
  protected FieldInfo getFieldInfo(String field) {
    if (searcher == null) {
      return null;
    }
    // Need thread-safety for lazy-init but lets avoid 'synchronized' by using double-check locking idiom
    FieldInfos fieldInfos = this.fieldInfos; // note: it's volatile; read once
    if (fieldInfos == null) {
      synchronized (this) {
        fieldInfos = this.fieldInfos;
        if (fieldInfos == null) {
          fieldInfos = MultiFields.getMergedFieldInfos(searcher.getIndexReader());
          this.fieldInfos = fieldInfos;
        }

      }

    }
    return fieldInfos.fieldInfo(field);
  }

  /**
   * Highlights the top passages from a single field.
   *
   * @param field   field name to highlight.
   *                Must have a stored string value and also be indexed with offsets.
   * @param query   query to highlight.
   * @param topDocs TopDocs containing the summary result documents to highlight.
   * @return Array of formatted snippets corresponding to the documents in <code>topDocs</code>.
   * If no highlights were found for a document, the
   * first sentence for the field will be returned.
   * @throws IOException              if an I/O error occurred during processing
   * @throws IllegalArgumentException if <code>field</code> was indexed without
   *                                  {@link IndexOptions#DOCS_AND_FREQS_AND_POSITIONS_AND_OFFSETS}
   */
  public String[] highlight(String field, Query query, TopDocs topDocs) throws IOException {
    return highlight(field, query, topDocs, 1);
  }

  /**
   * Highlights the top-N passages from a single field.
   *
   * @param field       field name to highlight. Must have a stored string value.
   * @param query       query to highlight.
   * @param topDocs     TopDocs containing the summary result documents to highlight.
   * @param maxPassages The maximum number of top-N ranked passages used to
   *                    form the highlighted snippets.
   * @return Array of formatted snippets corresponding to the documents in <code>topDocs</code>.
   * If no highlights were found for a document, the
   * first {@code maxPassages} sentences from the
   * field will be returned.
   * @throws IOException              if an I/O error occurred during processing
   * @throws IllegalArgumentException if <code>field</code> was indexed without
   *                                  {@link IndexOptions#DOCS_AND_FREQS_AND_POSITIONS_AND_OFFSETS}
   */
  public String[] highlight(String field, Query query, TopDocs topDocs, int maxPassages) throws IOException {
    Map<String, String[]> res = highlightFields(new String[]{field}, query, topDocs, new int[]{maxPassages});
    return res.get(field);
  }

  /**
   * Highlights the top passages from multiple fields.
   * <p>
   * Conceptually, this behaves as a more efficient form of:
   * <pre class="prettyprint">
   * Map m = new HashMap();
   * for (String field : fields) {
   * m.put(field, highlight(field, query, topDocs));
   * }
   * return m;
   * </pre>
   *
   * @param fields  field names to highlight. Must have a stored string value.
   * @param query   query to highlight.
   * @param topDocs TopDocs containing the summary result documents to highlight.
   * @return Map keyed on field name, containing the array of formatted snippets
   * corresponding to the documents in <code>topDocs</code>.
   * If no highlights were found for a document, the
   * first sentence from the field will be returned.
   * @throws IOException              if an I/O error occurred during processing
   * @throws IllegalArgumentException if <code>field</code> was indexed without
   *                                  {@link IndexOptions#DOCS_AND_FREQS_AND_POSITIONS_AND_OFFSETS}
   */
  public Map<String, String[]> highlightFields(String[] fields, Query query, TopDocs topDocs) throws IOException {
    int maxPassages[] = new int[fields.length];
    Arrays.fill(maxPassages, 1);
    return highlightFields(fields, query, topDocs, maxPassages);
  }

  /**
   * Highlights the top-N passages from multiple fields.
   * <p>
   * Conceptually, this behaves as a more efficient form of:
   * <pre class="prettyprint">
   * Map m = new HashMap();
   * for (String field : fields) {
   * m.put(field, highlight(field, query, topDocs, maxPassages));
   * }
   * return m;
   * </pre>
   *
   * @param fields      field names to highlight. Must have a stored string value.
   * @param query       query to highlight.
   * @param topDocs     TopDocs containing the summary result documents to highlight.
   * @param maxPassages The maximum number of top-N ranked passages per-field used to
   *                    form the highlighted snippets.
   * @return Map keyed on field name, containing the array of formatted snippets
   * corresponding to the documents in <code>topDocs</code>.
   * If no highlights were found for a document, the
   * first {@code maxPassages} sentences from the
   * field will be returned.
   * @throws IOException              if an I/O error occurred during processing
   * @throws IllegalArgumentException if <code>field</code> was indexed without
   *                                  {@link IndexOptions#DOCS_AND_FREQS_AND_POSITIONS_AND_OFFSETS}
   */
  public Map<String, String[]> highlightFields(String[] fields, Query query, TopDocs topDocs, int[] maxPassages)
      throws IOException {
    final ScoreDoc scoreDocs[] = topDocs.scoreDocs;
    int docids[] = new int[scoreDocs.length];
    for (int i = 0; i < docids.length; i++) {
      docids[i] = scoreDocs[i].doc;
    }

    return highlightFields(fields, query, docids, maxPassages);
  }

  /**
   * Highlights the top-N passages from multiple fields,
   * for the provided int[] docids.
   *
   * @param fieldsIn      field names to highlight. Must have a stored string value.
   * @param query         query to highlight.
   * @param docidsIn      containing the document IDs to highlight.
   * @param maxPassagesIn The maximum number of top-N ranked passages per-field used to
   *                      form the highlighted snippets.
   * @return Map keyed on field name, containing the array of formatted snippets
   * corresponding to the documents in <code>docidsIn</code>.
   * If no highlights were found for a document, the
   * first {@code maxPassages} from the field will
   * be returned.
   * @throws IOException              if an I/O error occurred during processing
   * @throws IllegalArgumentException if <code>field</code> was indexed without
   *                                  {@link IndexOptions#DOCS_AND_FREQS_AND_POSITIONS_AND_OFFSETS}
   */
  public Map<String, String[]> highlightFields(String[] fieldsIn, Query query, int[] docidsIn, int[] maxPassagesIn)
      throws IOException {
    Map<String, String[]> snippets = new HashMap<>();
    for (Map.Entry<String, Object[]> ent : highlightFieldsAsObjects(fieldsIn, query, docidsIn, maxPassagesIn).entrySet()) {
      Object[] snippetObjects = ent.getValue();
      String[] snippetStrings = new String[snippetObjects.length];
      snippets.put(ent.getKey(), snippetStrings);
      for (int i = 0; i < snippetObjects.length; i++) {
        Object snippet = snippetObjects[i];
        if (snippet != null) {
          snippetStrings[i] = snippet.toString();
        }
      }
    }

    return snippets;
  }

  /**
   * Expert: highlights the top-N passages from multiple fields,
   * for the provided int[] docids, to custom Object as
   * returned by the {@link PassageFormatter}.  Use
   * this API to render to something other than String.
   *
   * @param fieldsIn      field names to highlight. Must have a stored string value.
   * @param query         query to highlight.
   * @param docIdsIn      containing the document IDs to highlight.
   * @param maxPassagesIn The maximum number of top-N ranked passages per-field used to
   *                      form the highlighted snippets.
   * @return Map keyed on field name, containing the array of formatted snippets
   * corresponding to the documents in <code>docIdsIn</code>.
   * If no highlights were found for a document, the
   * first {@code maxPassages} from the field will
   * be returned.
   * @throws IOException              if an I/O error occurred during processing
   * @throws IllegalArgumentException if <code>field</code> was indexed without
   *                                  {@link IndexOptions#DOCS_AND_FREQS_AND_POSITIONS_AND_OFFSETS}
   */
  protected Map<String, Object[]> highlightFieldsAsObjects(String[] fieldsIn, Query query, int[] docIdsIn,
                                                           int[] maxPassagesIn) throws IOException {
    if (fieldsIn.length < 1) {
      throw new IllegalArgumentException("fieldsIn must not be empty");
    }
    if (fieldsIn.length != maxPassagesIn.length) {
      throw new IllegalArgumentException("invalid number of maxPassagesIn");
    }
    if (searcher == null) {
      throw new IllegalStateException("This method requires that an indexSearcher was passed in the "
          + "constructor.  Perhaps you mean to call highlightWithoutSearcher?");
    }

    // Sort docs & fields for sequential i/o

    // Sort doc IDs w/ index to original order: (copy input arrays since we sort in-place)
    int[] docIds = new int[docIdsIn.length];
    int[] docInIndexes = new int[docIds.length]; // fill in ascending order; points into docIdsIn[]
    copyAndSortDocIdsWithIndex(docIdsIn, docIds, docInIndexes); // latter 2 are "out" params

    // Sort fields w/ maxPassages pair: (copy input arrays since we sort in-place)
    final String fields[] = new String[fieldsIn.length];
    final int maxPassages[] = new int[maxPassagesIn.length];
    copyAndSortFieldsWithMaxPassages(fieldsIn, maxPassagesIn, fields, maxPassages); // latter 2 are "out" params

    // Init field highlighters (where most of the highlight logic lives, and on a per field basis)
    SortedSet<Term> queryTerms = extractTerms(query);
    FieldHighlighter[] fieldHighlighters = new FieldHighlighter[fields.length];
    int numTermVectors = 0;
    int numPostings = 0;
    for (int f = 0; f < fields.length; f++) {
<<<<<<< HEAD
      FieldHighlighter fieldHighlighter = newHighlighterPerField(fields[f], query, queryTerms, maxPassages[f]);
=======
      FieldHighlighter fieldHighlighter = getFieldHighlighter(fields[f], query, queryTerms, maxPassages[f]);
>>>>>>> f0340e27
      fieldHighlighters[f] = fieldHighlighter;

      switch (fieldHighlighter.getOffsetSource()) {
        case TERM_VECTORS:
          numTermVectors++;
          break;
        case POSTINGS:
          numPostings++;
          break;
        case POSTINGS_WITH_TERM_VECTORS:
          numTermVectors++;
          numPostings++;
          break;
        case ANALYSIS:
        case NONE_NEEDED:
        default:
          //do nothing
          break;
      }
    }

    int cacheCharsThreshold = calculateOptimalCacheCharsThreshold(numTermVectors, numPostings);

    IndexReader indexReaderWithTermVecCache =
        (numTermVectors >= 2) ? TermVectorReusingLeafReader.wrap(searcher.getIndexReader()) : null;

    // [fieldIdx][docIdInIndex] of highlightDoc result
    Object[][] highlightDocsInByField = new Object[fields.length][docIds.length];
    // Highlight in doc batches determined by loadFieldValues (consumes from docIdIter)
    DocIdSetIterator docIdIter = asDocIdSetIterator(docIds);
    for (int batchDocIdx = 0; batchDocIdx < docIds.length; ) {
      // Load the field values of the first batch of document(s) (note: commonly all docs are in this batch)
      List<CharSequence[]> fieldValsByDoc =
          loadFieldValues(fields, docIdIter, cacheCharsThreshold);
      //    the size of the above list is the size of the batch (num of docs in the batch)

      // Highlight in per-field order first, then by doc (better I/O pattern)
      for (int fieldIdx = 0; fieldIdx < fields.length; fieldIdx++) {
        Object[] resultByDocIn = highlightDocsInByField[fieldIdx];//parallel to docIdsIn
        FieldHighlighter fieldHighlighter = fieldHighlighters[fieldIdx];
        for (int docIdx = batchDocIdx; docIdx - batchDocIdx < fieldValsByDoc.size(); docIdx++) {
          int docId = docIds[docIdx];//sorted order
          CharSequence content = fieldValsByDoc.get(docIdx - batchDocIdx)[fieldIdx];
          if (content == null) {
            continue;
          }
          IndexReader indexReader =
              (fieldHighlighter.getOffsetSource() == OffsetSource.TERM_VECTORS
                  && indexReaderWithTermVecCache != null)
                  ? indexReaderWithTermVecCache
                  : searcher.getIndexReader();
          int docInIndex = docInIndexes[docIdx];//original input order
          assert resultByDocIn[docInIndex] == null;
          resultByDocIn[docInIndex] =
              fieldHighlighter
                  .highlightFieldForDoc(indexReader, docId, content.toString());
        }

      }

      batchDocIdx += fieldValsByDoc.size();
    }
    assert docIdIter.docID() == DocIdSetIterator.NO_MORE_DOCS
        || docIdIter.nextDoc() == DocIdSetIterator.NO_MORE_DOCS;

    // TODO reconsider the return type; since this is an "advanced" method, lets not return a Map?  Notice the only
    //    caller simply iterates it to build another structure.

    // field -> object highlights parallel to docIdsIn
    Map<String, Object[]> resultMap = new HashMap<>(fields.length);
    for (int f = 0; f < fields.length; f++) {
      resultMap.put(fields[f], highlightDocsInByField[f]);
    }
    return resultMap;
  }

  /**
   * When cacheCharsThreshold is 0, loadFieldValues() only fetches one document at a time.  We override it to be 0
   * in two circumstances:
   */
  private int calculateOptimalCacheCharsThreshold(int numTermVectors, int numPostings) {
    if (numPostings == 0 && numTermVectors == 0) {
      // (1) When all fields are ANALYSIS there's no point in caching a batch of documents
      // because no other info on disk is needed to highlight it.
      return 0;
    } else if (numTermVectors >= 2) {
      // (2) When two or more fields have term vectors, given the field-then-doc algorithm, the underlying term
      // vectors will be fetched in a terrible access pattern unless we highlight a doc at a time and use a special
      // current-doc TV cache.  So we do that.  Hopefully one day TVs will be improved to make this pointless.
      return 0;
    } else {
      return getCacheFieldValCharsThreshold();
    }
  }

  private void copyAndSortFieldsWithMaxPassages(String[] fieldsIn, int[] maxPassagesIn, final String[] fields,
                                                final int[] maxPassages) {
    System.arraycopy(fieldsIn, 0, fields, 0, fieldsIn.length);
    System.arraycopy(maxPassagesIn, 0, maxPassages, 0, maxPassagesIn.length);
    new InPlaceMergeSorter() {
      @Override
      protected void swap(int i, int j) {
        String tmp = fields[i];
        fields[i] = fields[j];
        fields[j] = tmp;
        int tmp2 = maxPassages[i];
        maxPassages[i] = maxPassages[j];
        maxPassages[j] = tmp2;
      }

      @Override
      protected int compare(int i, int j) {
        return fields[i].compareTo(fields[j]);
      }

    }.sort(0, fields.length);
  }

  private void copyAndSortDocIdsWithIndex(int[] docIdsIn, final int[] docIds, final int[] docInIndexes) {
    System.arraycopy(docIdsIn, 0, docIds, 0, docIdsIn.length);
    for (int i = 0; i < docInIndexes.length; i++) {
      docInIndexes[i] = i;
    }
    new InPlaceMergeSorter() {
      @Override
      protected void swap(int i, int j) {
        int tmp = docIds[i];
        docIds[i] = docIds[j];
        docIds[j] = tmp;
        tmp = docInIndexes[i];
        docInIndexes[i] = docInIndexes[j];
        docInIndexes[j] = tmp;
      }

      @Override
      protected int compare(int i, int j) {
        return Integer.compare(docIds[i], docIds[j]);
      }
    }.sort(0, docIds.length);
  }

  /**
   * Highlights text passed as a parameter.  This requires the {@link IndexSearcher} provided to this highlighter is
   * null.  This use-case is more rare.  Naturally, the mode of operation will be {@link OffsetSource#ANALYSIS}.
   * The result of this method is whatever the {@link PassageFormatter} returns.  For the {@link
   * DefaultPassageFormatter} and assuming {@code content} has non-zero length, the result will be a non-null
   * string -- so it's safe to call {@link Object#toString()} on it in that case.
   *
   * @param field       field name to highlight (as found in the query).
   * @param query       query to highlight.
   * @param content     text to highlight.
   * @param maxPassages The maximum number of top-N ranked passages used to
   *                    form the highlighted snippets.
   * @return result of the {@link PassageFormatter} -- probably a String.  Might be null.
   * @throws IOException if an I/O error occurred during processing
   */
  //TODO make content a List? and return a List? and ensure getEmptyHighlight is never invoked multiple times?
  public Object highlightWithoutSearcher(String field, Query query, String content, int maxPassages)
      throws IOException {
    if (this.searcher != null) {
      throw new IllegalStateException("highlightWithoutSearcher should only be called on a " +
          getClass().getSimpleName() + " without an IndexSearcher.");
    }
    Objects.requireNonNull(content, "content is required");
    SortedSet<Term> queryTerms = extractTerms(query);
<<<<<<< HEAD
    return newHighlighterPerField(field, query, queryTerms, maxPassages)
        .highlightFieldForDoc(null, -1, content);
  }

  protected FieldHighlighter newHighlighterPerField(String field, Query query, SortedSet<Term> allTerms, int maxPassages) {
    BytesRef[] terms = filterExtractedTerms(field, allTerms);
    EnumSet<HighlightFlag> highlightFlags = getFlags(field);
    CharacterRunAutomaton[] automata = highlightFlags.contains(HighlightFlag.MULTI_TERM_QUERY)
        ? MultiTermHighlighting.extractAutomata(query, field, !highlightFlags.contains(HighlightFlag.PHRASES)) :
        ZERO_LEN_AUTOMATA_ARRAY;
    PhraseHelper phraseHelper = getPhraseHelper(field, query, highlightFlags.contains(HighlightFlag.MULTI_TERM_QUERY), highlightFlags.contains(HighlightFlag.PHRASES));
    OffsetSource offsetSource = getOptimizedOffsetSource(field, phraseHelper, terms, automata);
    return new FieldHighlighter(field,
        getOffsetStrategy(field, terms, automata, phraseHelper, offsetSource),
        getScorer(field),
        getFormatter(field),
        new SplittingBreakIterator(getBreakIterator(field), UnifiedHighlighter.MULTIVAL_SEP_CHAR),
        maxPassages,
        getMaxNoHighlightPassages(field));
  }

  protected FieldOffsetStrategy getOffsetStrategy(String field, BytesRef[] terms, CharacterRunAutomaton[] automata, PhraseHelper phraseHelper, OffsetSource offsetSource) {
    switch (offsetSource) {
      case ANALYSIS:
        return new AnalysisFieldHighlighter(field, terms, phraseHelper, automata, getIndexAnalyzer());
      case NONE_NEEDED:
        return NoOpFieldHighlighter.INSTANCE;
      case TERM_VECTORS:
        return new TermVectorFieldHighlighter(field, terms, phraseHelper, automata);
      case POSTINGS:
        return new PostingsFieldHighlighter(field, terms, phraseHelper, automata);
      case POSTINGS_WITH_TERM_VECTORS:
        return new PostingsWithTermVectorsFieldHighlighter(field, terms, phraseHelper, automata);
      default:
        throw new IllegalArgumentException("Unrecognized offset source " + offsetSource);
    }
  }

=======
    return getFieldHighlighter(field, query, queryTerms, maxPassages)
        .highlightFieldForDoc(null, -1, content);
  }

  protected FieldHighlighter getFieldHighlighter(String field, Query query, SortedSet<Term> allTerms, int maxPassages) {
    BytesRef[] terms = filterExtractedTerms(field, allTerms);
    EnumSet<HighlightFlag> highlightFlags = getFlags(field);
    PhraseHelper phraseHelper = getPhraseHelper(field, query, highlightFlags);
    CharacterRunAutomaton[] automata = getAutomata(field, query, highlightFlags);
    OffsetSource offsetSource = getOptimizedOffsetSource(field, terms, phraseHelper, automata);
    return new FieldHighlighter(field,
        getOffsetStrategy(offsetSource, field, terms, phraseHelper, automata),
        new SplittingBreakIterator(getBreakIterator(field), UnifiedHighlighter.MULTIVAL_SEP_CHAR),
        getScorer(field),
        maxPassages,
        getMaxNoHighlightPassages(field),
        getFormatter(field));
  }

  protected static BytesRef[] filterExtractedTerms(String field, SortedSet<Term> queryTerms) {
    // TODO consider requireFieldMatch
    Term floor = new Term(field, "");
    Term ceiling = new Term(field, UnicodeUtil.BIG_TERM);
    SortedSet<Term> fieldTerms = queryTerms.subSet(floor, ceiling);

    // Strip off the redundant field:
    BytesRef[] terms = new BytesRef[fieldTerms.size()];
    int termUpto = 0;
    for (Term term : fieldTerms) {
      terms[termUpto++] = term.bytes();
    }
    return terms;
  }

>>>>>>> f0340e27
  protected EnumSet<HighlightFlag> getFlags(String field) {
    EnumSet<HighlightFlag> highlightFlags = EnumSet.noneOf(HighlightFlag.class);
    if (shouldHandleMultiTermQuery(field)) {
      highlightFlags.add(HighlightFlag.MULTI_TERM_QUERY);
    }
    if (shouldHighlightPhrasesStrictly(field)) {
      highlightFlags.add(HighlightFlag.PHRASES);
    }
    return highlightFlags;
  }

<<<<<<< HEAD
  protected OffsetSource getOptimizedOffsetSource(String field, PhraseHelper phraseHelper, BytesRef[] terms, CharacterRunAutomaton[] automata) {
=======
  protected PhraseHelper getPhraseHelper(String field, Query query, EnumSet<HighlightFlag> highlightFlags) {
    boolean highlightPhrasesStrictly = highlightFlags.contains(HighlightFlag.PHRASES);
    boolean handleMultiTermQuery = highlightFlags.contains(HighlightFlag.MULTI_TERM_QUERY);
    return highlightPhrasesStrictly ?
        new PhraseHelper(query, field, this::requiresRewrite, !handleMultiTermQuery) :
        PhraseHelper.NONE;
  }

  protected CharacterRunAutomaton[] getAutomata(String field, Query query, EnumSet<HighlightFlag> highlightFlags) {
    return highlightFlags.contains(HighlightFlag.MULTI_TERM_QUERY)
        ? MultiTermHighlighting.extractAutomata(query, field, !highlightFlags.contains(HighlightFlag.PHRASES))
        : ZERO_LEN_AUTOMATA_ARRAY;
  }

  protected OffsetSource getOptimizedOffsetSource(String field, BytesRef[] terms, PhraseHelper phraseHelper, CharacterRunAutomaton[] automata) {
>>>>>>> f0340e27
    OffsetSource offsetSource = getOffsetSource(field);

    if (terms.length == 0 && automata.length == 0 && !phraseHelper.willRewrite()) {
      return OffsetSource.NONE_NEEDED; //nothing to highlight
    }

    switch (offsetSource) {
      case POSTINGS:
        if (phraseHelper.willRewrite()) {
          // We can't choose the postings offset source when there is "rewriting" in the strict phrase
          // processing (rare but possible). Postings requires knowing all the terms (except wildcards)
          // up front.
          return OffsetSource.ANALYSIS;
        } else if (automata.length > 0) {
          return OffsetSource.ANALYSIS;
        }
        break;
      case POSTINGS_WITH_TERM_VECTORS:
        if (!phraseHelper.willRewrite() && automata.length == 0) {
          return OffsetSource.POSTINGS; //We don't need term vectors
        }
        break;
      case ANALYSIS:
      case TERM_VECTORS:
      case NONE_NEEDED:
      default:
        //stick with the original offset source
        break;
    }

    return offsetSource;
  }

<<<<<<< HEAD
  protected PhraseHelper getPhraseHelper(String field, Query query, boolean handleMultiTermQuery, boolean highlightPhrasesStrictly) {
    return highlightPhrasesStrictly ?
        new PhraseHelper(query, field, this::requiresRewrite, !handleMultiTermQuery) :
        PhraseHelper.NONE;
=======
  protected FieldOffsetStrategy getOffsetStrategy(OffsetSource offsetSource, String field, BytesRef[] terms,
                                                  PhraseHelper phraseHelper, CharacterRunAutomaton[] automata) {
    switch (offsetSource) {
      case ANALYSIS:
        return new AnalysisOffsetStrategy(field, terms, phraseHelper, automata, getIndexAnalyzer());
      case NONE_NEEDED:
        return NoOpOffsetStrategy.INSTANCE;
      case TERM_VECTORS:
        return new TermVectorOffsetStrategy(field, terms, phraseHelper, automata);
      case POSTINGS:
        return new PostingsOffsetStrategy(field, terms, phraseHelper, automata);
      case POSTINGS_WITH_TERM_VECTORS:
        return new PostingsWithTermVectorsOffsetStrategy(field, terms, phraseHelper, automata);
      default:
        throw new IllegalArgumentException("Unrecognized offset source " + offsetSource);
    }
>>>>>>> f0340e27
  }

  /**
   * When highlighting phrases accurately, we need to know which {@link SpanQuery}'s need to have
   * {@link Query#rewrite(IndexReader)} called on them.  It helps performance to avoid it if it's not needed.
   * This method will be invoked on all SpanQuery instances recursively. If you have custom SpanQuery queries then
   * override this to check instanceof and provide a definitive answer. If the query isn't your custom one, simply
   * return null to have the default rules apply, which govern the ones included in Lucene.
   */
  protected Boolean requiresRewrite(SpanQuery spanQuery) {
    return null;
  }

  private DocIdSetIterator asDocIdSetIterator(int[] sortedDocIds) {
    return new DocIdSetIterator() {
      int idx = -1;

      @Override
      public int docID() {
        if (idx < 0 || idx >= sortedDocIds.length) {
          return NO_MORE_DOCS;
        }
        return sortedDocIds[idx];
      }

      @Override
      public int nextDoc() throws IOException {
        idx++;
        return docID();
      }

      @Override
      public int advance(int target) throws IOException {
        return super.slowAdvance(target); // won't be called, so whatever
      }

      @Override
      public long cost() {
        return Math.max(0, sortedDocIds.length - (idx + 1)); // remaining docs
      }
    };
  }

  /**
   * Loads the String values for each docId by field to be highlighted.  By default this loads from stored fields
   * by the same name as given, but a subclass can change the source.  The returned Strings must be identical to
   * what was indexed (at least for postings or term-vectors offset sources).
   * This method must load fields for at least one document from the given {@link DocIdSetIterator}
   * but need not return all of them; by default the character lengths are summed and this method will return early
   * when {@code cacheCharsThreshold} is exceeded.  Specifically if that number is 0, then only one document is
   * fetched no matter what.  Values in the array of {@link CharSequence} will be null if no value was found.
   */
  protected List<CharSequence[]> loadFieldValues(String[] fields,
                                                 DocIdSetIterator docIter, int cacheCharsThreshold)
      throws IOException {
    List<CharSequence[]> docListOfFields =
        new ArrayList<>(cacheCharsThreshold == 0 ? 1 : (int) Math.min(64, docIter.cost()));

    LimitedStoredFieldVisitor visitor = newLimitedStoredFieldsVisitor(fields);
    int sumChars = 0;
    do {
      int docId = docIter.nextDoc();
      if (docId == DocIdSetIterator.NO_MORE_DOCS) {
        break;
      }
      visitor.init();
      searcher.doc(docId, visitor);
      CharSequence[] valuesByField = visitor.getValuesByField();
      docListOfFields.add(valuesByField);
      for (CharSequence val : valuesByField) {
        sumChars += (val == null ? 0 : val.length());
      }
    } while (sumChars <= cacheCharsThreshold && cacheCharsThreshold != 0);
    return docListOfFields;
  }

  /**
   * @lucene.internal
   */
  protected LimitedStoredFieldVisitor newLimitedStoredFieldsVisitor(String[] fields) {
    return new LimitedStoredFieldVisitor(fields, MULTIVAL_SEP_CHAR, getMaxLength());
  }

  /**
   * Fetches stored fields for highlighting. Uses a multi-val separator char and honors a max length to retrieve.
   * @lucene.internal
   */
  protected static class LimitedStoredFieldVisitor extends StoredFieldVisitor {
    protected final String[] fields;
    protected final char valueSeparator;
    protected final int maxLength;
    protected CharSequence[] values;// starts off as String; may become StringBuilder.
    protected int currentField;

    public LimitedStoredFieldVisitor(String[] fields, char valueSeparator, int maxLength) {
      this.fields = fields;
      this.valueSeparator = valueSeparator;
      this.maxLength = maxLength;
    }

    void init() {
      values = new CharSequence[fields.length];
      currentField = -1;
    }

    @Override
    public void stringField(FieldInfo fieldInfo, byte[] byteValue) throws IOException {
      String value = new String(byteValue, StandardCharsets.UTF_8);
      assert currentField >= 0;
      CharSequence curValue = values[currentField];
      if (curValue == null) {
        //question: if truncate due to maxLength, should we try and avoid keeping the other chars in-memory on
        //  the backing char[]?
        values[currentField] = value.substring(0, Math.min(maxLength, value.length()));//note: may return 'this'
        return;
      }
      final int lengthBudget = maxLength - curValue.length();
      if (lengthBudget <= 0) {
        return;
      }
      StringBuilder curValueBuilder;
      if (curValue instanceof StringBuilder) {
        curValueBuilder = (StringBuilder) curValue;
      } else {
        // upgrade String to StringBuilder. Choose a good initial size.
        curValueBuilder = new StringBuilder(curValue.length() + Math.min(lengthBudget, value.length() + 256));
        curValueBuilder.append(curValue);
      }
      curValueBuilder.append(valueSeparator);
      curValueBuilder.append(value.substring(0, Math.min(lengthBudget - 1, value.length())));
      values[currentField] = curValueBuilder;
    }

    @Override
    public Status needsField(FieldInfo fieldInfo) throws IOException {
      currentField = Arrays.binarySearch(fields, fieldInfo.name);
      if (currentField < 0) {
        return Status.NO;
      }
      CharSequence curVal = values[currentField];
      if (curVal != null && curVal.length() >= maxLength) {
        return fields.length == 1 ? Status.STOP : Status.NO;
      }
      return Status.YES;
    }

    CharSequence[] getValuesByField() {
      return this.values;
    }

  }

  /**
   * Wraps an IndexReader that remembers/caches the last call to {@link LeafReader#getTermVectors(int)} so that
   * if the next call has the same ID, then it is reused.  If TV's were column-stride (like doc-values), there would
   * be no need for this.
   */
  private static class TermVectorReusingLeafReader extends FilterLeafReader {

    static IndexReader wrap(IndexReader reader) throws IOException {
      LeafReader[] leafReaders = reader.leaves().stream()
          .map(LeafReaderContext::reader)
          .map(TermVectorReusingLeafReader::new)
          .toArray(LeafReader[]::new);
      return new BaseCompositeReader<IndexReader>(leafReaders) {
        @Override
        protected void doClose() throws IOException {
          reader.close();
        }
      };
    }

    private int lastDocId = -1;
    private Fields tvFields;

    TermVectorReusingLeafReader(LeafReader in) {
      super(in);
    }

    @Override
    public Fields getTermVectors(int docID) throws IOException {
      if (docID != lastDocId) {
        lastDocId = docID;
        tvFields = in.getTermVectors(docID);
      }
      return tvFields;
    }

  }

  /**
   * Flags for controlling highlighting behavior.
   */
  public enum HighlightFlag {
    PHRASES,
    MULTI_TERM_QUERY
    // TODO: ignoreQueryFields
    // TODO: useQueryBoosts
    // TODO: avoidMemoryIndexIfPossible
    // TODO: preferMemoryIndexForStats
  }
}<|MERGE_RESOLUTION|>--- conflicted
+++ resolved
@@ -544,11 +544,7 @@
     int numTermVectors = 0;
     int numPostings = 0;
     for (int f = 0; f < fields.length; f++) {
-<<<<<<< HEAD
-      FieldHighlighter fieldHighlighter = newHighlighterPerField(fields[f], query, queryTerms, maxPassages[f]);
-=======
       FieldHighlighter fieldHighlighter = getFieldHighlighter(fields[f], query, queryTerms, maxPassages[f]);
->>>>>>> f0340e27
       fieldHighlighters[f] = fieldHighlighter;
 
       switch (fieldHighlighter.getOffsetSource()) {
@@ -714,46 +710,6 @@
     }
     Objects.requireNonNull(content, "content is required");
     SortedSet<Term> queryTerms = extractTerms(query);
-<<<<<<< HEAD
-    return newHighlighterPerField(field, query, queryTerms, maxPassages)
-        .highlightFieldForDoc(null, -1, content);
-  }
-
-  protected FieldHighlighter newHighlighterPerField(String field, Query query, SortedSet<Term> allTerms, int maxPassages) {
-    BytesRef[] terms = filterExtractedTerms(field, allTerms);
-    EnumSet<HighlightFlag> highlightFlags = getFlags(field);
-    CharacterRunAutomaton[] automata = highlightFlags.contains(HighlightFlag.MULTI_TERM_QUERY)
-        ? MultiTermHighlighting.extractAutomata(query, field, !highlightFlags.contains(HighlightFlag.PHRASES)) :
-        ZERO_LEN_AUTOMATA_ARRAY;
-    PhraseHelper phraseHelper = getPhraseHelper(field, query, highlightFlags.contains(HighlightFlag.MULTI_TERM_QUERY), highlightFlags.contains(HighlightFlag.PHRASES));
-    OffsetSource offsetSource = getOptimizedOffsetSource(field, phraseHelper, terms, automata);
-    return new FieldHighlighter(field,
-        getOffsetStrategy(field, terms, automata, phraseHelper, offsetSource),
-        getScorer(field),
-        getFormatter(field),
-        new SplittingBreakIterator(getBreakIterator(field), UnifiedHighlighter.MULTIVAL_SEP_CHAR),
-        maxPassages,
-        getMaxNoHighlightPassages(field));
-  }
-
-  protected FieldOffsetStrategy getOffsetStrategy(String field, BytesRef[] terms, CharacterRunAutomaton[] automata, PhraseHelper phraseHelper, OffsetSource offsetSource) {
-    switch (offsetSource) {
-      case ANALYSIS:
-        return new AnalysisFieldHighlighter(field, terms, phraseHelper, automata, getIndexAnalyzer());
-      case NONE_NEEDED:
-        return NoOpFieldHighlighter.INSTANCE;
-      case TERM_VECTORS:
-        return new TermVectorFieldHighlighter(field, terms, phraseHelper, automata);
-      case POSTINGS:
-        return new PostingsFieldHighlighter(field, terms, phraseHelper, automata);
-      case POSTINGS_WITH_TERM_VECTORS:
-        return new PostingsWithTermVectorsFieldHighlighter(field, terms, phraseHelper, automata);
-      default:
-        throw new IllegalArgumentException("Unrecognized offset source " + offsetSource);
-    }
-  }
-
-=======
     return getFieldHighlighter(field, query, queryTerms, maxPassages)
         .highlightFieldForDoc(null, -1, content);
   }
@@ -788,7 +744,6 @@
     return terms;
   }
 
->>>>>>> f0340e27
   protected EnumSet<HighlightFlag> getFlags(String field) {
     EnumSet<HighlightFlag> highlightFlags = EnumSet.noneOf(HighlightFlag.class);
     if (shouldHandleMultiTermQuery(field)) {
@@ -800,9 +755,6 @@
     return highlightFlags;
   }
 
-<<<<<<< HEAD
-  protected OffsetSource getOptimizedOffsetSource(String field, PhraseHelper phraseHelper, BytesRef[] terms, CharacterRunAutomaton[] automata) {
-=======
   protected PhraseHelper getPhraseHelper(String field, Query query, EnumSet<HighlightFlag> highlightFlags) {
     boolean highlightPhrasesStrictly = highlightFlags.contains(HighlightFlag.PHRASES);
     boolean handleMultiTermQuery = highlightFlags.contains(HighlightFlag.MULTI_TERM_QUERY);
@@ -818,7 +770,6 @@
   }
 
   protected OffsetSource getOptimizedOffsetSource(String field, BytesRef[] terms, PhraseHelper phraseHelper, CharacterRunAutomaton[] automata) {
->>>>>>> f0340e27
     OffsetSource offsetSource = getOffsetSource(field);
 
     if (terms.length == 0 && automata.length == 0 && !phraseHelper.willRewrite()) {
@@ -852,12 +803,6 @@
     return offsetSource;
   }
 
-<<<<<<< HEAD
-  protected PhraseHelper getPhraseHelper(String field, Query query, boolean handleMultiTermQuery, boolean highlightPhrasesStrictly) {
-    return highlightPhrasesStrictly ?
-        new PhraseHelper(query, field, this::requiresRewrite, !handleMultiTermQuery) :
-        PhraseHelper.NONE;
-=======
   protected FieldOffsetStrategy getOffsetStrategy(OffsetSource offsetSource, String field, BytesRef[] terms,
                                                   PhraseHelper phraseHelper, CharacterRunAutomaton[] automata) {
     switch (offsetSource) {
@@ -874,7 +819,6 @@
       default:
         throw new IllegalArgumentException("Unrecognized offset source " + offsetSource);
     }
->>>>>>> f0340e27
   }
 
   /**
