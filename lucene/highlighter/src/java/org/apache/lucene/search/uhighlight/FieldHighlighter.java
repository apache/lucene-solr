/*
 * Licensed to the Apache Software Foundation (ASF) under one or more
 * contributor license agreements.  See the NOTICE file distributed with
 * this work for additional information regarding copyright ownership.
 * The ASF licenses this file to You under the Apache License, Version 2.0
 * (the "License"); you may not use this file except in compliance with
 * the License.  You may obtain a copy of the License at
 *
 *     http://www.apache.org/licenses/LICENSE-2.0
 *
 * Unless required by applicable law or agreed to in writing, software
 * distributed under the License is distributed on an "AS IS" BASIS,
 * WITHOUT WARRANTIES OR CONDITIONS OF ANY KIND, either express or implied.
 * See the License for the specific language governing permissions and
 * limitations under the License.
 */
package org.apache.lucene.search.uhighlight;

import java.io.IOException;
import java.text.BreakIterator;
import java.util.ArrayList;
import java.util.Arrays;
import java.util.List;
import java.util.PriorityQueue;

import org.apache.lucene.index.IndexReader;
import org.apache.lucene.index.PostingsEnum;
import org.apache.lucene.util.BytesRef;
import org.apache.lucene.util.IOUtils;

/**
 * Internal highlighter abstraction that operates on a per field basis.
 *
 * @lucene.internal
 */
public class FieldHighlighter {

<<<<<<< HEAD
  private final String field;
  private final FieldOffsetStrategy fieldOffsetStrategy;
  private final PassageScorer passageScorer;
  private final PassageFormatter passageFormatter;
  private final BreakIterator breakIterator;
  private final int maxPassages;
  private final int maxNoHighlightPassages;

  public FieldHighlighter(String field, FieldOffsetStrategy fieldOffsetStrategy, PassageScorer passageScorer, PassageFormatter passageFormatter,
                          BreakIterator breakIterator, int maxPassages, int maxNoHighlightPassages) {
    this.field = field;
    this.fieldOffsetStrategy = fieldOffsetStrategy;
    this.passageScorer = passageScorer;
    this.passageFormatter = passageFormatter;
    this.breakIterator = breakIterator;
    this.maxPassages = maxPassages;
    this.maxNoHighlightPassages = maxNoHighlightPassages;
=======
  protected final String field;
  protected final FieldOffsetStrategy fieldOffsetStrategy;
  protected final BreakIterator breakIterator; // note: stateful!
  protected final PassageScorer passageScorer;
  protected final int maxPassages;
  protected final int maxNoHighlightPassages;
  protected final PassageFormatter passageFormatter;

  public FieldHighlighter(String field, FieldOffsetStrategy fieldOffsetStrategy, BreakIterator breakIterator,
                          PassageScorer passageScorer, int maxPassages, int maxNoHighlightPassages,
                          PassageFormatter passageFormatter) {
    this.field = field;
    this.fieldOffsetStrategy = fieldOffsetStrategy;
    this.breakIterator = breakIterator;
    this.passageScorer = passageScorer;
    this.maxPassages = maxPassages;
    this.maxNoHighlightPassages = maxNoHighlightPassages;
    this.passageFormatter = passageFormatter;
>>>>>>> f0340e27
  }

  public String getField() {
    return field;
  }

  public UnifiedHighlighter.OffsetSource getOffsetSource() {
    return fieldOffsetStrategy.getOffsetSource();
  }

<<<<<<< HEAD
  public Object highlightFieldForDoc(IndexReader reader, int docId, String content) throws IOException {
=======
  /**
   * The primary method -- highlight this doc, assuming a specific field and given this content.
   */
  public Object highlightFieldForDoc(IndexReader reader, int docId, String content) throws IOException {
    // TODO accept LeafReader instead?
>>>>>>> f0340e27
    // note: it'd be nice to accept a CharSequence for content, but we need a CharacterIterator impl for it.
    if (content.length() == 0) {
      return null; // nothing to do
    }
<<<<<<< HEAD
    BreakIterator breakIterator = this.breakIterator;
=======

>>>>>>> f0340e27
    breakIterator.setText(content);

    List<OffsetsEnum> offsetsEnums = fieldOffsetStrategy.getOffsetsEnums(reader, docId, content);

    Passage[] passages;
    try {
      // Highlight the offsetsEnum list against the content to produce Passages.
      passages = highlightOffsetsEnums(offsetsEnums);// and breakIterator & scorer
    } finally {
      // Ensure closeable resources get closed
      IOUtils.close(offsetsEnums);
    }

    // Format the resulting Passages.
    if (passages.length == 0) {
      // no passages were returned, so ask for a default summary
<<<<<<< HEAD
      int maxNoHighlightPassages = this.maxNoHighlightPassages;
=======
>>>>>>> f0340e27
      passages = getSummaryPassagesNoHighlight(maxNoHighlightPassages == -1 ? maxPassages : maxNoHighlightPassages);
    }

    if (passages.length > 0) {
      return passageFormatter.format(passages, content);
    } else {
      return null;
    }
  }

  /**
   * Called to summarize a document when no highlights were found.
   * By default this just returns the first
<<<<<<< HEAD
   * {@code maxPassages} sentences; subclasses can override to customize.
   * The state of {@code bi} should be at the beginning.
=======
   * {@link #maxPassages} sentences; subclasses can override to customize.
   * The state of {@link #breakIterator} should be at the beginning.
>>>>>>> f0340e27
   */
  protected Passage[] getSummaryPassagesNoHighlight(int maxPassages) {
    assert breakIterator.current() == breakIterator.first();

<<<<<<< HEAD
    int finalMaxPassages = maxNoHighlightPassages == -1 ? maxPassages : maxNoHighlightPassages;
    // BreakIterator should be un-next'd:
    List<Passage> passages = new ArrayList<>(Math.min(finalMaxPassages, 10));
    int pos = breakIterator.current();
    assert pos == 0;
    while (passages.size() < finalMaxPassages) {
=======
    List<Passage> passages = new ArrayList<>(Math.min(maxPassages, 10));
    int pos = breakIterator.current();
    assert pos == 0;
    while (passages.size() < maxPassages) {
>>>>>>> f0340e27
      int next = breakIterator.next();
      if (next == BreakIterator.DONE) {
        break;
      }
      Passage passage = new Passage();
      passage.score = Float.NaN;
      passage.startOffset = pos;
      passage.endOffset = next;
      passages.add(passage);
      pos = next;
    }

    return passages.toArray(new Passage[passages.size()]);
  }

  // algorithm: treat sentence snippets as miniature documents
  // we can intersect these with the postings lists via BreakIterator.preceding(offset),s
  // score each sentence as norm(sentenceStartOffset) * sum(weight * tf(freq))
  protected Passage[] highlightOffsetsEnums(List<OffsetsEnum> offsetsEnums)
      throws IOException {
    PassageScorer scorer = passageScorer;
    BreakIterator breakIterator = this.breakIterator;
    final int contentLength = breakIterator.getText().getEndIndex();

    PriorityQueue<OffsetsEnum> offsetsEnumQueue = new PriorityQueue<>(offsetsEnums.size() + 1);
    for (OffsetsEnum off : offsetsEnums) {
      off.weight = scorer.weight(contentLength, off.postingsEnum.freq());
      off.nextPosition(); // go to first position
      offsetsEnumQueue.add(off);
    }
    offsetsEnumQueue.add(new OffsetsEnum(null, EMPTY)); // a sentinel for termination

    PriorityQueue<Passage> passageQueue = new PriorityQueue<>(Math.min(64, maxPassages + 1), (left, right) -> {
      if (left.score < right.score) {
        return -1;
      } else if (left.score > right.score) {
        return 1;
      } else {
        return left.startOffset - right.startOffset;
      }
    });
    Passage passage = new Passage(); // the current passage in-progress.  Will either get reset or added to queue.

    OffsetsEnum off;
    while ((off = offsetsEnumQueue.poll()) != null) {
      int start = off.startOffset();
      if (start == -1) {
        throw new IllegalArgumentException("field '" + field + "' was indexed without offsets, cannot highlight");
      }
      int end = off.endOffset();
      // LUCENE-5166: this hit would span the content limit... however more valid
      // hits may exist (they are sorted by start). so we pretend like we never
      // saw this term, it won't cause a passage to be added to passageQueue or anything.
      assert EMPTY.startOffset() == Integer.MAX_VALUE;
      if (start < contentLength && end > contentLength) {
        continue;
      }
      // See if this term should be part of a new passage.
      if (start >= passage.endOffset) {
        if (passage.startOffset >= 0) { // true if this passage has terms; otherwise couldn't find any (yet)
          // finalize passage
          passage.score *= scorer.norm(passage.startOffset);
          // new sentence: first add 'passage' to queue
          if (passageQueue.size() == maxPassages && passage.score < passageQueue.peek().score) {
            passage.reset(); // can't compete, just reset it
          } else {
            passageQueue.offer(passage);
            if (passageQueue.size() > maxPassages) {
              passage = passageQueue.poll();
              passage.reset();
            } else {
              passage = new Passage();
            }
          }
        }
        // if we exceed limit, we are done
        if (start >= contentLength) {
          break;
        }
        // advance breakIterator
        passage.startOffset = Math.max(breakIterator.preceding(start + 1), 0);
        passage.endOffset = Math.min(breakIterator.following(start), contentLength);
      }
      // Add this term to the passage.
      int tf = 0;
      while (true) {
        tf++;
        BytesRef term = off.getTerm();// a reference; safe to refer to
        assert term != null;
        passage.addMatch(start, end, term);
        // see if there are multiple occurrences of this term in this passage. If so, add them.
        if (!off.hasMorePositions()) {
          break; // No more in the entire text. Already removed from pq; move on
        }
        off.nextPosition();
        start = off.startOffset();
        end = off.endOffset();
        if (start >= passage.endOffset || end > contentLength) { // it's beyond this passage
          offsetsEnumQueue.offer(off);
          break;
        }
      }
      passage.score += off.weight * scorer.tf(tf, passage.endOffset - passage.startOffset);
    }

    Passage[] passages = passageQueue.toArray(new Passage[passageQueue.size()]);
    for (Passage p : passages) {
      p.sort();
    }
    // sort in ascending order
    Arrays.sort(passages, (left, right) -> left.startOffset - right.startOffset);
    return passages;
  }

  protected static final PostingsEnum EMPTY = new PostingsEnum() {

    @Override
    public int nextPosition() throws IOException {
      return 0;
    }

    @Override
    public int startOffset() throws IOException {
      return Integer.MAX_VALUE;
    }

    @Override
    public int endOffset() throws IOException {
      return Integer.MAX_VALUE;
    }

    @Override
    public BytesRef getPayload() throws IOException {
      return null;
    }

    @Override
    public int freq() throws IOException {
      return 0;
    }

    @Override
    public int docID() {
      return NO_MORE_DOCS;
    }

    @Override
    public int nextDoc() throws IOException {
      return NO_MORE_DOCS;
    }

    @Override
    public int advance(int target) throws IOException {
      return NO_MORE_DOCS;
    }

    @Override
    public long cost() {
      return 0;
    }
  };
}<|MERGE_RESOLUTION|>--- conflicted
+++ resolved
@@ -35,25 +35,6 @@
  */
 public class FieldHighlighter {
 
-<<<<<<< HEAD
-  private final String field;
-  private final FieldOffsetStrategy fieldOffsetStrategy;
-  private final PassageScorer passageScorer;
-  private final PassageFormatter passageFormatter;
-  private final BreakIterator breakIterator;
-  private final int maxPassages;
-  private final int maxNoHighlightPassages;
-
-  public FieldHighlighter(String field, FieldOffsetStrategy fieldOffsetStrategy, PassageScorer passageScorer, PassageFormatter passageFormatter,
-                          BreakIterator breakIterator, int maxPassages, int maxNoHighlightPassages) {
-    this.field = field;
-    this.fieldOffsetStrategy = fieldOffsetStrategy;
-    this.passageScorer = passageScorer;
-    this.passageFormatter = passageFormatter;
-    this.breakIterator = breakIterator;
-    this.maxPassages = maxPassages;
-    this.maxNoHighlightPassages = maxNoHighlightPassages;
-=======
   protected final String field;
   protected final FieldOffsetStrategy fieldOffsetStrategy;
   protected final BreakIterator breakIterator; // note: stateful!
@@ -72,7 +53,6 @@
     this.maxPassages = maxPassages;
     this.maxNoHighlightPassages = maxNoHighlightPassages;
     this.passageFormatter = passageFormatter;
->>>>>>> f0340e27
   }
 
   public String getField() {
@@ -83,24 +63,16 @@
     return fieldOffsetStrategy.getOffsetSource();
   }
 
-<<<<<<< HEAD
-  public Object highlightFieldForDoc(IndexReader reader, int docId, String content) throws IOException {
-=======
   /**
    * The primary method -- highlight this doc, assuming a specific field and given this content.
    */
   public Object highlightFieldForDoc(IndexReader reader, int docId, String content) throws IOException {
     // TODO accept LeafReader instead?
->>>>>>> f0340e27
     // note: it'd be nice to accept a CharSequence for content, but we need a CharacterIterator impl for it.
     if (content.length() == 0) {
       return null; // nothing to do
     }
-<<<<<<< HEAD
-    BreakIterator breakIterator = this.breakIterator;
-=======
-
->>>>>>> f0340e27
+
     breakIterator.setText(content);
 
     List<OffsetsEnum> offsetsEnums = fieldOffsetStrategy.getOffsetsEnums(reader, docId, content);
@@ -117,10 +89,6 @@
     // Format the resulting Passages.
     if (passages.length == 0) {
       // no passages were returned, so ask for a default summary
-<<<<<<< HEAD
-      int maxNoHighlightPassages = this.maxNoHighlightPassages;
-=======
->>>>>>> f0340e27
       passages = getSummaryPassagesNoHighlight(maxNoHighlightPassages == -1 ? maxPassages : maxNoHighlightPassages);
     }
 
@@ -134,30 +102,16 @@
   /**
    * Called to summarize a document when no highlights were found.
    * By default this just returns the first
-<<<<<<< HEAD
-   * {@code maxPassages} sentences; subclasses can override to customize.
-   * The state of {@code bi} should be at the beginning.
-=======
    * {@link #maxPassages} sentences; subclasses can override to customize.
    * The state of {@link #breakIterator} should be at the beginning.
->>>>>>> f0340e27
    */
   protected Passage[] getSummaryPassagesNoHighlight(int maxPassages) {
     assert breakIterator.current() == breakIterator.first();
 
-<<<<<<< HEAD
-    int finalMaxPassages = maxNoHighlightPassages == -1 ? maxPassages : maxNoHighlightPassages;
-    // BreakIterator should be un-next'd:
-    List<Passage> passages = new ArrayList<>(Math.min(finalMaxPassages, 10));
-    int pos = breakIterator.current();
-    assert pos == 0;
-    while (passages.size() < finalMaxPassages) {
-=======
     List<Passage> passages = new ArrayList<>(Math.min(maxPassages, 10));
     int pos = breakIterator.current();
     assert pos == 0;
     while (passages.size() < maxPassages) {
->>>>>>> f0340e27
       int next = breakIterator.next();
       if (next == BreakIterator.DONE) {
         break;
