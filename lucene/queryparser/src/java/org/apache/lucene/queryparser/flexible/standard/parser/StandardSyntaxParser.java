/* StandardSyntaxParser.java */
/* Generated By:JavaCC: Do not edit this line. StandardSyntaxParser.java */
package org.apache.lucene.queryparser.flexible.standard.parser;

/*
 * Licensed to the Apache Software Foundation (ASF) under one or more
 * contributor license agreements.  See the NOTICE file distributed with
 * this work for additional information regarding copyright ownership.
 * The ASF licenses this file to You under the Apache License, Version 2.0
 * (the "License"); you may not use this file except in compliance with
 * the License.  You may obtain a copy of the License at
 *
 *     http://www.apache.org/licenses/LICENSE-2.0
 *
 * Unless required by applicable law or agreed to in writing, software
 * distributed under the License is distributed on an "AS IS" BASIS,
 * WITHOUT WARRANTIES OR CONDITIONS OF ANY KIND, either express or implied.
 * See the License for the specific language governing permissions and
 * limitations under the License.
 */

import java.io.StringReader;
import java.io.Reader;
import java.util.Collections;
import java.util.ArrayList;

import org.apache.lucene.queryparser.flexible.messages.Message;
import org.apache.lucene.queryparser.flexible.messages.MessageImpl;
import org.apache.lucene.queryparser.flexible.core.QueryNodeParseException;
import org.apache.lucene.queryparser.flexible.core.messages.QueryParserMessages;
import org.apache.lucene.queryparser.flexible.core.parser.SyntaxParser;
import org.apache.lucene.queryparser.flexible.core.nodes.AndQueryNode;
import org.apache.lucene.queryparser.flexible.core.nodes.BooleanQueryNode;
import org.apache.lucene.queryparser.flexible.core.nodes.BoostQueryNode;
import org.apache.lucene.queryparser.flexible.core.nodes.FieldQueryNode;
import org.apache.lucene.queryparser.flexible.core.nodes.FuzzyQueryNode;
import org.apache.lucene.queryparser.flexible.core.nodes.ModifierQueryNode;
import org.apache.lucene.queryparser.flexible.core.nodes.GroupQueryNode;
import org.apache.lucene.queryparser.flexible.core.nodes.OrQueryNode;
import org.apache.lucene.queryparser.flexible.core.nodes.SlopQueryNode;
import org.apache.lucene.queryparser.flexible.core.nodes.QueryNode;
import org.apache.lucene.queryparser.flexible.core.nodes.QuotedFieldQueryNode;
import org.apache.lucene.queryparser.flexible.standard.nodes.TermRangeQueryNode;
<<<<<<< HEAD
import org.apache.lucene.queryparser.flexible.standard.nodes.RegexpQueryNode;

import static org.apache.lucene.queryparser.flexible.standard.parser.EscapeQuerySyntaxImpl.discardEscapeChar;
=======
import org.apache.lucene.queryparser.charstream.CharStream;
import org.apache.lucene.queryparser.charstream.FastCharStream;
>>>>>>> 5ec2bac9

/**
 * Parser for the standard Lucene syntax
 */
public class StandardSyntaxParser implements SyntaxParser, StandardSyntaxParserConstants {
  public StandardSyntaxParser() {
    this(new FastCharStream(Reader.nullReader()));
  }

  /**
   * Parses a query string, returning a {@link org.apache.lucene.queryparser.flexible.core.nodes.QueryNode}.
   * @param query  the query string to be parsed.
   * @throws ParseException if the parsing fails
   */
  public QueryNode parse(CharSequence query, CharSequence field) throws QueryNodeParseException {
    ReInit(new FastCharStream(new StringReader(query.toString())));
    try {
      return TopLevelQuery(field);
    } catch (ParseException tme) {
      tme.setQuery(query);
      throw tme;
    } catch (Error tme) {
      Message message = new MessageImpl(QueryParserMessages.INVALID_SYNTAX_CANNOT_PARSE, query, tme.getMessage());
      QueryNodeParseException e = new QueryNodeParseException(tme);
      e.setQuery(query);
      e.setNonLocalizedMessage(message);
      throw e;
    }
  }

  final public QueryNode TopLevelQuery(CharSequence field) throws ParseException {QueryNode q;
    q = Query(field);
    jj_consume_token(0);
{if ("" != null) return q;}
    throw new Error("Missing return statement in function");
}

  final private QueryNode Query(CharSequence field) throws ParseException {ArrayList<QueryNode> clauses = new ArrayList<>();
  QueryNode node;
    label_1:
    while (true) {
      node = DisjQuery(field);
clauses.add(node);
      switch ((jj_ntk==-1)?jj_ntk_f():jj_ntk) {
      case NOT:
      case PLUS:
      case MINUS:
      case LPAREN:
      case QUOTED:
      case NUMBER:
      case TERM:
      case REGEXPTERM:
      case RANGEIN_START:
      case RANGEEX_START:{
        ;
        break;
        }
      default:
        jj_la1[0] = jj_gen;
        break label_1;
      }
    }
// Handle the case of a "pure" negation query which
    // needs to be wrapped as a boolean query, otherwise
    // the returned result drops the negation.
    if (clauses.size() == 1) {
      QueryNode first = clauses.get(0);
      if (first instanceof ModifierQueryNode
          && ((ModifierQueryNode) first).getModifier() == ModifierQueryNode.Modifier.MOD_NOT) {
        clauses.set(0, new BooleanQueryNode(Collections.singletonList(first)));
      }
    }

    {if ("" != null) return clauses.size() == 1 ? clauses.get(0) : new BooleanQueryNode(clauses);}
    throw new Error("Missing return statement in function");
}

  final private QueryNode DisjQuery(CharSequence field) throws ParseException {ArrayList<QueryNode> clauses = new ArrayList<>();
  QueryNode node;
    node = ConjQuery(field);
clauses.add(node);
    label_2:
    while (true) {
      switch ((jj_ntk==-1)?jj_ntk_f():jj_ntk) {
      case OR:{
        ;
        break;
        }
      default:
        jj_la1[1] = jj_gen;
        break label_2;
      }
      jj_consume_token(OR);
      node = ConjQuery(field);
clauses.add(node);
    }
{if ("" != null) return clauses.size() == 1 ? clauses.get(0) : new OrQueryNode(clauses);}
    throw new Error("Missing return statement in function");
}

  final private QueryNode ConjQuery(CharSequence field) throws ParseException {ArrayList<QueryNode> clauses = new ArrayList<>();
  QueryNode node;
    node = ModClause(field);
clauses.add(node);
    label_3:
    while (true) {
      switch ((jj_ntk==-1)?jj_ntk_f():jj_ntk) {
      case AND:{
        ;
        break;
        }
      default:
        jj_la1[2] = jj_gen;
        break label_3;
      }
      jj_consume_token(AND);
      node = ModClause(field);
clauses.add(node);
    }
{if ("" != null) return clauses.size() == 1 ? clauses.get(0) : new AndQueryNode(clauses);}
    throw new Error("Missing return statement in function");
}

  final private QueryNode ModClause(CharSequence field) throws ParseException {QueryNode q;
  ModifierQueryNode.Modifier modifier = ModifierQueryNode.Modifier.MOD_NONE;
    switch ((jj_ntk==-1)?jj_ntk_f():jj_ntk) {
    case NOT:
    case PLUS:
    case MINUS:{
      switch ((jj_ntk==-1)?jj_ntk_f():jj_ntk) {
      case PLUS:{
        jj_consume_token(PLUS);
modifier = ModifierQueryNode.Modifier.MOD_REQ;
        break;
        }
      case NOT:
      case MINUS:{
        switch ((jj_ntk==-1)?jj_ntk_f():jj_ntk) {
        case MINUS:{
          jj_consume_token(MINUS);
          break;
          }
        case NOT:{
          jj_consume_token(NOT);
          break;
          }
        default:
          jj_la1[3] = jj_gen;
          jj_consume_token(-1);
          throw new ParseException();
        }
modifier = ModifierQueryNode.Modifier.MOD_NOT;
        break;
        }
      default:
        jj_la1[4] = jj_gen;
        jj_consume_token(-1);
        throw new ParseException();
      }
      break;
      }
    default:
      jj_la1[5] = jj_gen;
      ;
    }
    q = Clause(field);
if (modifier != ModifierQueryNode.Modifier.MOD_NONE) {
      q = new ModifierQueryNode(q, modifier);
    }
    {if ("" != null) return q;}
    throw new Error("Missing return statement in function");
}

  final private QueryNode Clause(CharSequence field) throws ParseException {QueryNode q;
    if (jj_2_2(2)) {
      q = FieldRangeExpr(field);
    } else {
      switch ((jj_ntk==-1)?jj_ntk_f():jj_ntk) {
      case LPAREN:
      case QUOTED:
      case NUMBER:
      case TERM:
      case REGEXPTERM:
      case RANGEIN_START:
      case RANGEEX_START:{
        if (jj_2_1(2)) {
          field = FieldName();
          switch ((jj_ntk==-1)?jj_ntk_f():jj_ntk) {
          case OP_COLON:{
            jj_consume_token(OP_COLON);
            break;
            }
          case OP_EQUAL:{
            jj_consume_token(OP_EQUAL);
            break;
            }
          default:
            jj_la1[6] = jj_gen;
            jj_consume_token(-1);
            throw new ParseException();
          }
        } else {
          ;
        }
        switch ((jj_ntk==-1)?jj_ntk_f():jj_ntk) {
        case QUOTED:
        case NUMBER:
        case TERM:
        case REGEXPTERM:
        case RANGEIN_START:
        case RANGEEX_START:{
          q = Term(field);
          break;
          }
        case LPAREN:{
          q = GroupingExpr(field);
          break;
          }
        default:
          jj_la1[7] = jj_gen;
          jj_consume_token(-1);
          throw new ParseException();
        }
        break;
        }
      default:
        jj_la1[8] = jj_gen;
        jj_consume_token(-1);
        throw new ParseException();
      }
    }
{if ("" != null) return q;}
    throw new Error("Missing return statement in function");
}

  final private CharSequence FieldName() throws ParseException {Token name;
    name = jj_consume_token(TERM);
{if ("" != null) return discardEscapeChar(name.image);}
    throw new Error("Missing return statement in function");
}

  final private GroupQueryNode GroupingExpr(CharSequence field) throws ParseException {QueryNode q;
  Token boost;
    jj_consume_token(LPAREN);
    q = Query(field);
    jj_consume_token(RPAREN);
    switch ((jj_ntk==-1)?jj_ntk_f():jj_ntk) {
    case CARAT:{
      q = Boost(q);
      break;
      }
    default:
      jj_la1[9] = jj_gen;
      ;
    }
{if ("" != null) return new GroupQueryNode(q);}
    throw new Error("Missing return statement in function");
}

  final private QueryNode Boost(QueryNode node) throws ParseException {Token boost;
    jj_consume_token(CARAT);
    boost = jj_consume_token(NUMBER);
{if ("" != null) return node == null ? node : new BoostQueryNode(node, Float.parseFloat(boost.image));}
    throw new Error("Missing return statement in function");
}

  final private QueryNode FuzzyOp(CharSequence field, Token term, QueryNode node) throws ParseException {Token similarity = null;
    jj_consume_token(TILDE);
    if (jj_2_3(2)) {
      similarity = jj_consume_token(NUMBER);
    } else {
      ;
    }
float fms = org.apache.lucene.search.FuzzyQuery.defaultMaxEdits;
    if (similarity != null) {
      fms = Float.parseFloat(similarity.image);
      if (fms < 0.0f) {
        {if (true) throw new ParseException(new MessageImpl(QueryParserMessages.INVALID_SYNTAX_FUZZY_LIMITS));}
      } else if (fms >= 1.0f && fms != (int) fms) {
        {if (true) throw new ParseException(new MessageImpl(QueryParserMessages.INVALID_SYNTAX_FUZZY_EDITS));}
      }
    }
    {if ("" != null) return new FuzzyQueryNode(field, discardEscapeChar(term.image), fms, term.beginColumn, term.endColumn);}
    throw new Error("Missing return statement in function");
}

  final private TermRangeQueryNode FieldRangeExpr(CharSequence field) throws ParseException {Token operator, term;
  FieldQueryNode qLower, qUpper;
  boolean lowerInclusive, upperInclusive;
    field = FieldName();
    switch ((jj_ntk==-1)?jj_ntk_f():jj_ntk) {
    case OP_LESSTHAN:{
      jj_consume_token(OP_LESSTHAN);
      break;
      }
    case OP_LESSTHANEQ:{
      jj_consume_token(OP_LESSTHANEQ);
      break;
      }
    case OP_MORETHAN:{
      jj_consume_token(OP_MORETHAN);
      break;
      }
    case OP_MORETHANEQ:{
      jj_consume_token(OP_MORETHANEQ);
      break;
      }
    default:
      jj_la1[10] = jj_gen;
      jj_consume_token(-1);
      throw new ParseException();
    }
operator = token;
    switch ((jj_ntk==-1)?jj_ntk_f():jj_ntk) {
    case TERM:{
      jj_consume_token(TERM);
      break;
      }
    case QUOTED:{
      jj_consume_token(QUOTED);
      break;
      }
    case NUMBER:{
      jj_consume_token(NUMBER);
      break;
      }
    default:
      jj_la1[11] = jj_gen;
      jj_consume_token(-1);
      throw new ParseException();
    }
term = token;
if (term.kind == QUOTED) {
      term.image = term.image.substring(1, term.image.length() - 1);
    }
    switch (operator.kind) {
      case OP_LESSTHAN:
        lowerInclusive = true;
        upperInclusive = false;
        qLower = new FieldQueryNode(field, "*", term.beginColumn, term.endColumn);
        qUpper = new FieldQueryNode(field, discardEscapeChar(term.image), term.beginColumn, term.endColumn);
        break;
      case OP_LESSTHANEQ:
        lowerInclusive = true;
        upperInclusive = true;
        qLower = new FieldQueryNode(field, "*", term.beginColumn, term.endColumn);
        qUpper = new FieldQueryNode(field, discardEscapeChar(term.image), term.beginColumn, term.endColumn);
        break;
      case OP_MORETHAN:
        lowerInclusive = false;
        upperInclusive = true;
        qLower = new FieldQueryNode(field, discardEscapeChar(term.image), term.beginColumn, term.endColumn);
        qUpper = new FieldQueryNode(field, "*", term.beginColumn, term.endColumn);
        break;
      case OP_MORETHANEQ:
        lowerInclusive = true;
        upperInclusive = true;
        qLower = new FieldQueryNode(field, discardEscapeChar(term.image), term.beginColumn, term.endColumn);
        qUpper = new FieldQueryNode(field, "*", term.beginColumn, term.endColumn);
        break;
      default:
        {if (true) throw new Error("Unhandled case, operator=" + operator);}
    }
    {if ("" != null) return new TermRangeQueryNode(qLower, qUpper, lowerInclusive, upperInclusive);}
    throw new Error("Missing return statement in function");
}

  final private QueryNode Term(CharSequence field) throws ParseException {QueryNode q;
  Token term, fuzzySlop=null;
    switch ((jj_ntk==-1)?jj_ntk_f():jj_ntk) {
    case REGEXPTERM:{
      term = jj_consume_token(REGEXPTERM);
q = new RegexpQueryNode(field, term.image.substring(1, term.image.length() - 1));
      break;
      }
    case NUMBER:
    case TERM:{
      switch ((jj_ntk==-1)?jj_ntk_f():jj_ntk) {
      case TERM:{
        term = jj_consume_token(TERM);
        break;
        }
      case NUMBER:{
        term = jj_consume_token(NUMBER);
        break;
        }
      default:
        jj_la1[12] = jj_gen;
        jj_consume_token(-1);
        throw new ParseException();
      }
q = new FieldQueryNode(field, discardEscapeChar(term.image), term.beginColumn, term.endColumn);
      switch ((jj_ntk==-1)?jj_ntk_f():jj_ntk) {
      case TILDE:{
        q = FuzzyOp(field, term, q);
        break;
        }
      default:
        jj_la1[13] = jj_gen;
        ;
      }
      break;
      }
    case RANGEIN_START:
    case RANGEEX_START:{
      q = TermRangeExpr(field);
      break;
      }
    case QUOTED:{
      q = QuotedTerm(field);
      break;
      }
    default:
      jj_la1[14] = jj_gen;
      jj_consume_token(-1);
      throw new ParseException();
    }
    switch ((jj_ntk==-1)?jj_ntk_f():jj_ntk) {
    case CARAT:{
      q = Boost(q);
      break;
      }
    default:
      jj_la1[15] = jj_gen;
      ;
    }
{if ("" != null) return q;}
    throw new Error("Missing return statement in function");
}

  final private QueryNode QuotedTerm(CharSequence field) throws ParseException {QueryNode q;
  Token term, slop;
    term = jj_consume_token(QUOTED);
String image = term.image.substring(1, term.image.length() - 1);
    q = new QuotedFieldQueryNode(field, discardEscapeChar(image), term.beginColumn + 1, term.endColumn - 1);
    switch ((jj_ntk==-1)?jj_ntk_f():jj_ntk) {
    case TILDE:{
      jj_consume_token(TILDE);
      slop = jj_consume_token(NUMBER);
q = new SlopQueryNode(q, (int) Float.parseFloat(slop.image));
      break;
      }
    default:
      jj_la1[16] = jj_gen;
      ;
    }
{if ("" != null) return q;}
    throw new Error("Missing return statement in function");
}

  final private TermRangeQueryNode TermRangeExpr(CharSequence field) throws ParseException {Token left, right;
  boolean leftInclusive = false;
  boolean rightInclusive = false;
    switch ((jj_ntk==-1)?jj_ntk_f():jj_ntk) {
    case RANGEIN_START:{
      jj_consume_token(RANGEIN_START);
leftInclusive = true;
      break;
      }
    case RANGEEX_START:{
      jj_consume_token(RANGEEX_START);
      break;
      }
    default:
      jj_la1[17] = jj_gen;
      jj_consume_token(-1);
      throw new ParseException();
    }
    switch ((jj_ntk==-1)?jj_ntk_f():jj_ntk) {
    case RANGE_GOOP:{
      jj_consume_token(RANGE_GOOP);
      break;
      }
    case RANGE_QUOTED:{
      jj_consume_token(RANGE_QUOTED);
      break;
      }
    case RANGE_TO:{
      jj_consume_token(RANGE_TO);
      break;
      }
    default:
      jj_la1[18] = jj_gen;
      jj_consume_token(-1);
      throw new ParseException();
    }
left = token;
    jj_consume_token(RANGE_TO);
    switch ((jj_ntk==-1)?jj_ntk_f():jj_ntk) {
    case RANGE_GOOP:{
      jj_consume_token(RANGE_GOOP);
      break;
      }
    case RANGE_QUOTED:{
      jj_consume_token(RANGE_QUOTED);
      break;
      }
    case RANGE_TO:{
      jj_consume_token(RANGE_TO);
      break;
      }
    default:
      jj_la1[19] = jj_gen;
      jj_consume_token(-1);
      throw new ParseException();
    }
right = token;
    switch ((jj_ntk==-1)?jj_ntk_f():jj_ntk) {
    case RANGEIN_END:{
      jj_consume_token(RANGEIN_END);
rightInclusive = true;
      break;
      }
    case RANGEEX_END:{
      jj_consume_token(RANGEEX_END);
      break;
      }
    default:
      jj_la1[20] = jj_gen;
      jj_consume_token(-1);
      throw new ParseException();
    }
if (left.kind == RANGE_QUOTED) {
      left.image = left.image.substring(1, left.image.length() - 1);
    }
    if (right.kind == RANGE_QUOTED) {
      right.image = right.image.substring(1, right.image.length() - 1);
    }

    FieldQueryNode qLower = new FieldQueryNode(field,
      discardEscapeChar(left.image), left.beginColumn, left.endColumn);
    FieldQueryNode qUpper = new FieldQueryNode(field,
      discardEscapeChar(right.image), right.beginColumn, right.endColumn);

    {if ("" != null) return new TermRangeQueryNode(qLower, qUpper, leftInclusive, rightInclusive);}
    throw new Error("Missing return statement in function");
}

  private boolean jj_2_1(int xla)
 {
    jj_la = xla; jj_lastpos = jj_scanpos = token;
    try { return (!jj_3_1()); }
    catch(LookaheadSuccess ls) { return true; }
    finally { jj_save(0, xla); }
  }

  private boolean jj_2_2(int xla)
 {
    jj_la = xla; jj_lastpos = jj_scanpos = token;
    try { return (!jj_3_2()); }
    catch(LookaheadSuccess ls) { return true; }
    finally { jj_save(1, xla); }
  }

  private boolean jj_2_3(int xla)
 {
    jj_la = xla; jj_lastpos = jj_scanpos = token;
    try { return (!jj_3_3()); }
    catch(LookaheadSuccess ls) { return true; }
    finally { jj_save(2, xla); }
  }

<<<<<<< HEAD
  private boolean jj_3_3()
=======
  private boolean jj_3R_22()
 {
    if (jj_scan_token(OR)) return true;
    return false;
  }

  private boolean jj_3R_13()
 {
    if (jj_3R_21()) return true;
    Token xsp;
    while (true) {
      xsp = jj_scanpos;
      if (jj_3R_22()) { jj_scanpos = xsp; break; }
    }
    return false;
  }

  private boolean jj_3R_17()
 {
    if (jj_scan_token(RANGEIN_START)) return true;
    return false;
  }

  private boolean jj_3R_23()
 {
    if (jj_3R_25()) return true;
    if (jj_3R_26()) return true;
    return false;
  }

  private boolean jj_3R_11()
 {
    Token xsp;
    xsp = jj_scanpos;
    if (jj_3R_17()) {
    jj_scanpos = xsp;
    if (jj_scan_token(27)) return true;
    }
    xsp = jj_scanpos;
    if (jj_scan_token(33)) {
    jj_scanpos = xsp;
    if (jj_scan_token(32)) {
    jj_scanpos = xsp;
    if (jj_scan_token(29)) return true;
    }
    }
    if (jj_scan_token(RANGE_TO)) return true;
    return false;
  }

  private boolean jj_3R_30()
 {
    if (jj_scan_token(NOT)) return true;
    return false;
  }

  private boolean jj_3R_29()
 {
    if (jj_scan_token(MINUS)) return true;
    return false;
  }

  private boolean jj_3R_24()
 {
    if (jj_scan_token(AND)) return true;
    return false;
  }

  private boolean jj_3R_7()
 {
    if (jj_scan_token(LPAREN)) return true;
    if (jj_3R_9()) return true;
    if (jj_scan_token(RPAREN)) return true;
    return false;
  }

  private boolean jj_3R_28()
 {
    if (jj_scan_token(PLUS)) return true;
    return false;
  }

  private boolean jj_3R_27()
 {
    Token xsp;
    xsp = jj_scanpos;
    if (jj_3R_28()) {
    jj_scanpos = xsp;
    if (jj_3R_29()) {
    jj_scanpos = xsp;
    if (jj_3R_30()) return true;
    }
    }
    return false;
  }

  private boolean jj_3R_21()
 {
    if (jj_3R_23()) return true;
    Token xsp;
    while (true) {
      xsp = jj_scanpos;
      if (jj_3R_24()) { jj_scanpos = xsp; break; }
    }
    return false;
  }

  private boolean jj_3R_19()
>>>>>>> 5ec2bac9
 {
    if (jj_scan_token(NUMBER)) return true;
    return false;
  }

  private boolean jj_3_1()
 {
    if (jj_3R_4()) return true;
    Token xsp;
    xsp = jj_scanpos;
    if (jj_scan_token(15)) {
    jj_scanpos = xsp;
    if (jj_scan_token(16)) return true;
    }
    return false;
  }

  private boolean jj_3R_4()
 {
    if (jj_scan_token(TERM)) return true;
    return false;
  }

  private boolean jj_3_2()
 {
    if (jj_3R_5()) return true;
    return false;
  }

  private boolean jj_3R_5()
 {
    if (jj_3R_4()) return true;
    Token xsp;
    xsp = jj_scanpos;
    if (jj_scan_token(17)) {
    jj_scanpos = xsp;
    if (jj_scan_token(18)) {
    jj_scanpos = xsp;
    if (jj_scan_token(19)) {
    jj_scanpos = xsp;
    if (jj_scan_token(20)) return true;
    }
    }
    }
    return false;
  }

  private boolean jj_3R_26()
 {
    Token xsp;
    xsp = jj_scanpos;
    if (jj_3_2()) {
    jj_scanpos = xsp;
    if (jj_3_3()) return true;
    }
    return false;
  }

  /** Generated Token Manager. */
  public StandardSyntaxParserTokenManager token_source;
  /** Current token. */
  public Token token;
  /** Next token. */
  public Token jj_nt;
  private int jj_ntk;
  private Token jj_scanpos, jj_lastpos;
  private int jj_la;
  private int jj_gen;
  final private int[] jj_la1 = new int[21];
  static private int[] jj_la1_0;
  static private int[] jj_la1_1;
  static {
       jj_la1_init_0();
       jj_la1_init_1();
    }
    private static void jj_la1_init_0() {
       jj_la1_0 = new int[] {0x1f803c00,0x200,0x100,0x1400,0x1c00,0x1c00,0x18000,0x1f802000,0x1f802000,0x200000,0x1e0000,0x3800000,0x3000000,0x400000,0x1f800000,0x200000,0x400000,0x18000000,0x20000000,0x20000000,0xc0000000,};
    }
    private static void jj_la1_init_1() {
       jj_la1_1 = new int[] {0x0,0x0,0x0,0x0,0x0,0x0,0x0,0x0,0x0,0x0,0x0,0x0,0x0,0x0,0x0,0x0,0x0,0x0,0x3,0x3,0x0,};
    }
  final private JJCalls[] jj_2_rtns = new JJCalls[3];
  private boolean jj_rescan = false;
  private int jj_gc = 0;

  /** Constructor with user supplied CharStream. */
  public StandardSyntaxParser(CharStream stream) {
     token_source = new StandardSyntaxParserTokenManager(stream);
     token = new Token();
     jj_ntk = -1;
     jj_gen = 0;
     for (int i = 0; i < 21; i++) jj_la1[i] = -1;
     for (int i = 0; i < jj_2_rtns.length; i++) jj_2_rtns[i] = new JJCalls();
  }

  /** Reinitialise. */
  public void ReInit(CharStream stream) {
     token_source.ReInit(stream);
     token = new Token();
     jj_ntk = -1;
     jj_gen = 0;
     for (int i = 0; i < 21; i++) jj_la1[i] = -1;
     for (int i = 0; i < jj_2_rtns.length; i++) jj_2_rtns[i] = new JJCalls();
  }

  /** Constructor with generated Token Manager. */
  public StandardSyntaxParser(StandardSyntaxParserTokenManager tm) {
     token_source = tm;
     token = new Token();
     jj_ntk = -1;
     jj_gen = 0;
     for (int i = 0; i < 21; i++) jj_la1[i] = -1;
     for (int i = 0; i < jj_2_rtns.length; i++) jj_2_rtns[i] = new JJCalls();
  }

  /** Reinitialise. */
  public void ReInit(StandardSyntaxParserTokenManager tm) {
     token_source = tm;
     token = new Token();
     jj_ntk = -1;
     jj_gen = 0;
     for (int i = 0; i < 21; i++) jj_la1[i] = -1;
     for (int i = 0; i < jj_2_rtns.length; i++) jj_2_rtns[i] = new JJCalls();
  }

  private Token jj_consume_token(int kind) throws ParseException {
     Token oldToken;
     if ((oldToken = token).next != null) token = token.next;
     else token = token.next = token_source.getNextToken();
     jj_ntk = -1;
     if (token.kind == kind) {
       jj_gen++;
       if (++jj_gc > 100) {
         jj_gc = 0;
         for (int i = 0; i < jj_2_rtns.length; i++) {
           JJCalls c = jj_2_rtns[i];
           while (c != null) {
             if (c.gen < jj_gen) c.first = null;
             c = c.next;
           }
         }
       }
       return token;
     }
     token = oldToken;
     jj_kind = kind;
     throw generateParseException();
  }

  @SuppressWarnings("serial")
  static private final class LookaheadSuccess extends java.lang.Error { }
  final private LookaheadSuccess jj_ls = new LookaheadSuccess();
  private boolean jj_scan_token(int kind) {
     if (jj_scanpos == jj_lastpos) {
       jj_la--;
       if (jj_scanpos.next == null) {
         jj_lastpos = jj_scanpos = jj_scanpos.next = token_source.getNextToken();
       } else {
         jj_lastpos = jj_scanpos = jj_scanpos.next;
       }
     } else {
       jj_scanpos = jj_scanpos.next;
     }
     if (jj_rescan) {
       int i = 0; Token tok = token;
       while (tok != null && tok != jj_scanpos) { i++; tok = tok.next; }
       if (tok != null) jj_add_error_token(kind, i);
     }
     if (jj_scanpos.kind != kind) return true;
     if (jj_la == 0 && jj_scanpos == jj_lastpos) throw jj_ls;
     return false;
  }


/** Get the next Token. */
  final public Token getNextToken() {
     if (token.next != null) token = token.next;
     else token = token.next = token_source.getNextToken();
     jj_ntk = -1;
     jj_gen++;
     return token;
  }

/** Get the specific Token. */
  final public Token getToken(int index) {
     Token t = token;
     for (int i = 0; i < index; i++) {
       if (t.next != null) t = t.next;
       else t = t.next = token_source.getNextToken();
     }
     return t;
  }

  private int jj_ntk_f() {
     if ((jj_nt=token.next) == null)
       return (jj_ntk = (token.next=token_source.getNextToken()).kind);
     else
       return (jj_ntk = jj_nt.kind);
  }

  private java.util.List<int[]> jj_expentries = new java.util.ArrayList<>();
  private int[] jj_expentry;
  private int jj_kind = -1;
  private int[] jj_lasttokens = new int[100];
  private int jj_endpos;

  private void jj_add_error_token(int kind, int pos) {
     if (pos >= 100) {
        return;
     }

     if (pos == jj_endpos + 1) {
       jj_lasttokens[jj_endpos++] = kind;
     } else if (jj_endpos != 0) {
       jj_expentry = new int[jj_endpos];

       for (int i = 0; i < jj_endpos; i++) {
         jj_expentry[i] = jj_lasttokens[i];
       }

       for (int[] oldentry : jj_expentries) {
         if (oldentry.length == jj_expentry.length) {
           boolean isMatched = true;

           for (int i = 0; i < jj_expentry.length; i++) {
             if (oldentry[i] != jj_expentry[i]) {
               isMatched = false;
               break;
             }

           }
           if (isMatched) {
             jj_expentries.add(jj_expentry);
             break;
           }
         }
       }

       if (pos != 0) {
         jj_lasttokens[(jj_endpos = pos) - 1] = kind;
       }
     }
  }

  /** Generate ParseException. */
  public ParseException generateParseException() {
     jj_expentries.clear();
     boolean[] la1tokens = new boolean[34];
     if (jj_kind >= 0) {
       la1tokens[jj_kind] = true;
       jj_kind = -1;
     }
     for (int i = 0; i < 21; i++) {
       if (jj_la1[i] == jj_gen) {
         for (int j = 0; j < 32; j++) {
           if ((jj_la1_0[i] & (1<<j)) != 0) {
             la1tokens[j] = true;
           }
           if ((jj_la1_1[i] & (1<<j)) != 0) {
             la1tokens[32+j] = true;
           }
         }
       }
     }
     for (int i = 0; i < 34; i++) {
       if (la1tokens[i]) {
         jj_expentry = new int[1];
         jj_expentry[0] = i;
         jj_expentries.add(jj_expentry);
       }
     }
     jj_endpos = 0;
     jj_rescan_token();
     jj_add_error_token(0, 0);
     int[][] exptokseq = new int[jj_expentries.size()][];
     for (int i = 0; i < jj_expentries.size(); i++) {
       exptokseq[i] = jj_expentries.get(i);
     }
     return new ParseException(token, exptokseq, tokenImage);
  }

  private int trace_indent = 0;
  private boolean trace_enabled;

/** Trace enabled. */
  final public boolean trace_enabled() {
     return trace_enabled;
  }

  /** Enable tracing. */
  final public void enable_tracing() {
  }

  /** Disable tracing. */
  final public void disable_tracing() {
  }

  private void jj_rescan_token() {
     jj_rescan = true;
     for (int i = 0; i < 3; i++) {
       try {
         JJCalls p = jj_2_rtns[i];

         do {
           if (p.gen > jj_gen) {
             jj_la = p.arg; jj_lastpos = jj_scanpos = p.first;
             switch (i) {
               case 0: jj_3_1(); break;
               case 1: jj_3_2(); break;
               case 2: jj_3_3(); break;
             }
           }
           p = p.next;
         } while (p != null);

         } catch(LookaheadSuccess ls) { }
     }
     jj_rescan = false;
  }

  private void jj_save(int index, int xla) {
     JJCalls p = jj_2_rtns[index];
     while (p.gen > jj_gen) {
       if (p.next == null) { p = p.next = new JJCalls(); break; }
       p = p.next;
     }

     p.gen = jj_gen + xla - jj_la; 
     p.first = token;
     p.arg = xla;
  }

  static final class JJCalls {
     int gen;
     Token first;
     int arg;
     JJCalls next;
  }

}<|MERGE_RESOLUTION|>--- conflicted
+++ resolved
@@ -41,14 +41,11 @@
 import org.apache.lucene.queryparser.flexible.core.nodes.QueryNode;
 import org.apache.lucene.queryparser.flexible.core.nodes.QuotedFieldQueryNode;
 import org.apache.lucene.queryparser.flexible.standard.nodes.TermRangeQueryNode;
-<<<<<<< HEAD
 import org.apache.lucene.queryparser.flexible.standard.nodes.RegexpQueryNode;
-
-import static org.apache.lucene.queryparser.flexible.standard.parser.EscapeQuerySyntaxImpl.discardEscapeChar;
-=======
 import org.apache.lucene.queryparser.charstream.CharStream;
 import org.apache.lucene.queryparser.charstream.FastCharStream;
->>>>>>> 5ec2bac9
+
+import static org.apache.lucene.queryparser.flexible.standard.parser.EscapeQuerySyntaxImpl.discardEscapeChar;
 
 /**
  * Parser for the standard Lucene syntax
@@ -611,135 +608,6 @@
     finally { jj_save(2, xla); }
   }
 
-<<<<<<< HEAD
-  private boolean jj_3_3()
-=======
-  private boolean jj_3R_22()
- {
-    if (jj_scan_token(OR)) return true;
-    return false;
-  }
-
-  private boolean jj_3R_13()
- {
-    if (jj_3R_21()) return true;
-    Token xsp;
-    while (true) {
-      xsp = jj_scanpos;
-      if (jj_3R_22()) { jj_scanpos = xsp; break; }
-    }
-    return false;
-  }
-
-  private boolean jj_3R_17()
- {
-    if (jj_scan_token(RANGEIN_START)) return true;
-    return false;
-  }
-
-  private boolean jj_3R_23()
- {
-    if (jj_3R_25()) return true;
-    if (jj_3R_26()) return true;
-    return false;
-  }
-
-  private boolean jj_3R_11()
- {
-    Token xsp;
-    xsp = jj_scanpos;
-    if (jj_3R_17()) {
-    jj_scanpos = xsp;
-    if (jj_scan_token(27)) return true;
-    }
-    xsp = jj_scanpos;
-    if (jj_scan_token(33)) {
-    jj_scanpos = xsp;
-    if (jj_scan_token(32)) {
-    jj_scanpos = xsp;
-    if (jj_scan_token(29)) return true;
-    }
-    }
-    if (jj_scan_token(RANGE_TO)) return true;
-    return false;
-  }
-
-  private boolean jj_3R_30()
- {
-    if (jj_scan_token(NOT)) return true;
-    return false;
-  }
-
-  private boolean jj_3R_29()
- {
-    if (jj_scan_token(MINUS)) return true;
-    return false;
-  }
-
-  private boolean jj_3R_24()
- {
-    if (jj_scan_token(AND)) return true;
-    return false;
-  }
-
-  private boolean jj_3R_7()
- {
-    if (jj_scan_token(LPAREN)) return true;
-    if (jj_3R_9()) return true;
-    if (jj_scan_token(RPAREN)) return true;
-    return false;
-  }
-
-  private boolean jj_3R_28()
- {
-    if (jj_scan_token(PLUS)) return true;
-    return false;
-  }
-
-  private boolean jj_3R_27()
- {
-    Token xsp;
-    xsp = jj_scanpos;
-    if (jj_3R_28()) {
-    jj_scanpos = xsp;
-    if (jj_3R_29()) {
-    jj_scanpos = xsp;
-    if (jj_3R_30()) return true;
-    }
-    }
-    return false;
-  }
-
-  private boolean jj_3R_21()
- {
-    if (jj_3R_23()) return true;
-    Token xsp;
-    while (true) {
-      xsp = jj_scanpos;
-      if (jj_3R_24()) { jj_scanpos = xsp; break; }
-    }
-    return false;
-  }
-
-  private boolean jj_3R_19()
->>>>>>> 5ec2bac9
- {
-    if (jj_scan_token(NUMBER)) return true;
-    return false;
-  }
-
-  private boolean jj_3_1()
- {
-    if (jj_3R_4()) return true;
-    Token xsp;
-    xsp = jj_scanpos;
-    if (jj_scan_token(15)) {
-    jj_scanpos = xsp;
-    if (jj_scan_token(16)) return true;
-    }
-    return false;
-  }
-
   private boolean jj_3R_4()
  {
     if (jj_scan_token(TERM)) return true;
@@ -770,13 +638,20 @@
     return false;
   }
 
-  private boolean jj_3R_26()
+  private boolean jj_3_3()
  {
+    if (jj_scan_token(NUMBER)) return true;
+    return false;
+  }
+
+  private boolean jj_3_1()
+ {
+    if (jj_3R_4()) return true;
     Token xsp;
     xsp = jj_scanpos;
-    if (jj_3_2()) {
+    if (jj_scan_token(15)) {
     jj_scanpos = xsp;
-    if (jj_3_3()) return true;
+    if (jj_scan_token(16)) return true;
     }
     return false;
   }
