--- conflicted
+++ resolved
@@ -108,114 +108,11 @@
 
     return new ConstantScoreWeight(this, boost) {
 
-<<<<<<< HEAD
       @Override
       public Scorer scorer(LeafReaderContext context) throws IOException {
         final ScorerSupplier scorerSupplier = scorerSupplier(context);
         if (scorerSupplier == null) {
           return null;
-=======
-      /** create a visitor that adds documents that match the query using a sparse bitset. (Used by INTERSECT) */
-      protected IntersectVisitor getSparseIntersectVisitor(DocIdSetBuilder result) {
-        return new IntersectVisitor() {
-          final ShapeField.DecodedTriangle scratchTriangle = new ShapeField.DecodedTriangle();
-          DocIdSetBuilder.BulkAdder adder;
-
-          @Override
-          public void grow(int count) {
-            adder = result.grow(count);
-          }
-
-          @Override
-          public void visit(int docID) throws IOException {
-            adder.add(docID);
-          }
-
-          @Override
-          public void visit(int docID, byte[] t) throws IOException {
-            if (queryMatches(t, scratchTriangle, QueryRelation.INTERSECTS)) {
-              visit(docID);
-            }
-          }
-
-          @Override
-          public void visit(DocIdSetIterator iterator, byte[] t) throws IOException {
-            if (queryMatches(t, scratchTriangle, QueryRelation.INTERSECTS)) {
-              int docID;
-              while ((docID = iterator.nextDoc()) != DocIdSetIterator.NO_MORE_DOCS) {
-                visit(docID);
-              }
-            }
-          }
-
-          @Override
-          public Relation compare(byte[] minTriangle, byte[] maxTriangle) {
-            return relateRangeToQuery(minTriangle, maxTriangle, ShapeField.QueryRelation.INTERSECTS);
-          }
-        };
-      }
-
-      /** create a visitor that adds documents that match the query using a dense bitset. (Used by WITHIN, DISJOINT) */
-      protected IntersectVisitor getDenseIntersectVisitor(FixedBitSet intersect, FixedBitSet disjoint, ShapeField.QueryRelation queryRelation) {
-        return new IntersectVisitor() {
-          final ShapeField.DecodedTriangle scratchTriangle = new ShapeField.DecodedTriangle();
-          @Override
-          public void visit(int docID) throws IOException {
-            if (queryRelation == ShapeField.QueryRelation.DISJOINT) {
-              // if DISJOINT query set the doc in the disjoint bitset
-              disjoint.set(docID);
-            } else {
-              // for INTERSECT, and WITHIN queries we set the intersect bitset
-              intersect.set(docID);
-            }
-          }
-
-          @Override
-          public void visit(int docID, byte[] t) throws IOException {
-            if (queryMatches(t, scratchTriangle, queryRelation)) {
-              intersect.set(docID);
-            } else {
-              disjoint.set(docID);
-            }
-          }
-
-          @Override
-          public void visit(DocIdSetIterator iterator, byte[] t) throws IOException {
-            boolean queryMatches = queryMatches(t, scratchTriangle, queryRelation);
-            int docID;
-            while ((docID = iterator.nextDoc()) != DocIdSetIterator.NO_MORE_DOCS) {
-              if (queryMatches) {
-                intersect.set(docID);
-              } else {
-                disjoint.set(docID);
-              }
-            }
-          }
-
-          @Override
-          public Relation compare(byte[] minTriangle, byte[] maxTriangle) {
-            return relateRangeToQuery(minTriangle, maxTriangle, queryRelation);
-          }
-        };
-      }
-
-      /** get a scorer supplier for INTERSECT queries */
-      protected ScorerSupplier getIntersectScorerSupplier(LeafReader reader, PointValues values, Weight weight, ScoreMode scoreMode) throws IOException {
-        DocIdSetBuilder result = new DocIdSetBuilder(reader.maxDoc(), values, field);
-        IntersectVisitor visitor = getSparseIntersectVisitor(result);
-        return new RelationScorerSupplier(values, visitor, null, queryRelation) {
-          @Override
-          public Scorer get(long leadCost) throws IOException {
-            return getIntersectsScorer(ShapeQuery.this, reader, weight, result, score(), scoreMode);
-          }
-        };
-      }
-
-      /** get a scorer supplier for all other queries (DISJOINT, WITHIN) */
-      protected ScorerSupplier getScorerSupplier(LeafReader reader, PointValues values, Weight weight, ScoreMode scoreMode) throws IOException {
-        if (queryRelation == ShapeField.QueryRelation.INTERSECTS) {
-          return getIntersectScorerSupplier(reader, values, weight, scoreMode);
->>>>>>> 62001b9b
         }
         return scorerSupplier.get(Long.MAX_VALUE);
       }
@@ -319,7 +216,6 @@
       this.query = query;
     }
 
-<<<<<<< HEAD
     protected Scorer getScorer(final LeafReader reader, final Weight weight, final float boost, final ScoreMode scoreMode) throws IOException {
       switch (query.getQueryRelation()) {
         case INTERSECTS: return getSparseScorer(reader, weight, boost, scoreMode);
@@ -327,41 +223,6 @@
         case DISJOINT: return getDenseScorer(reader, weight, boost, scoreMode);
         default: throw new IllegalArgumentException("Unsupported query type :[" + query.getQueryRelation() + "]");
       }
-=======
-    /** create a visitor that clears documents that do NOT match the polygon query; used with INTERSECTS */
-    private IntersectVisitor getInverseIntersectVisitor(ShapeQuery query, FixedBitSet result, int[] cost) {
-      return new IntersectVisitor() {
-        final ShapeField.DecodedTriangle scratchTriangle = new ShapeField.DecodedTriangle();
-        @Override
-        public void visit(int docID) {
-          result.clear(docID);
-          cost[0]--;
-        }
-
-        @Override
-        public void visit(int docID, byte[] packedTriangle) {
-          if (query.queryMatches(packedTriangle, scratchTriangle, QueryRelation.INTERSECTS) == false) {
-            visit(docID);
-          }
-        }
-
-        @Override
-        public void visit(DocIdSetIterator iterator, byte[] t) throws IOException {
-          if (query.queryMatches(t, scratchTriangle, QueryRelation.INTERSECTS) == false) {
-            int docID;
-            while ((docID = iterator.nextDoc()) != DocIdSetIterator.NO_MORE_DOCS) {
-              visit(docID);
-            }
-          }
-        }
-
-
-        @Override
-        public Relation compare(byte[] minPackedValue, byte[] maxPackedValue) {
-          return transposeRelation(query.relateRangeToQuery(minPackedValue, maxPackedValue, QueryRelation.INTERSECTS));
-        }
-      };
->>>>>>> 62001b9b
     }
 
     /** Scorer used for INTERSECTS **/
@@ -456,7 +317,7 @@
   /** create a visitor that adds documents that match the query using a sparse bitset. (Used by INTERSECT) */
   private static IntersectVisitor getSparseVisitor(final ShapeQuery query, final DocIdSetBuilder result) {
     return new IntersectVisitor() {
-      final int[] scratchTriangle = new int[6];
+      final ShapeField.DecodedTriangle scratchTriangle = new ShapeField.DecodedTriangle();
       DocIdSetBuilder.BulkAdder adder;
 
       @Override
@@ -496,7 +357,7 @@
   /** create a visitor that adds documents that match the query using a dense bitset; used with WITHIN & DISJOINT */
   private static IntersectVisitor getDenseVisitor(final ShapeQuery query, final FixedBitSet result, final FixedBitSet excluded, final long[] cost) {
     return new IntersectVisitor() {
-      final int[] scratchTriangle = new int[6];
+      final ShapeField.DecodedTriangle scratchTriangle = new ShapeField.DecodedTriangle();
 
       @Override
       public void visit(int docID) {
@@ -536,7 +397,7 @@
   /** create a visitor that clears documents that do not match the polygon query using a dense bitset; used with WITHIN & DISJOINT */
   private static IntersectVisitor getInverseDenseVisitor(final ShapeQuery query, final FixedBitSet result, final long[] cost) {
     return new IntersectVisitor() {
-      final int[] scratchTriangle = new int[6];
+      final ShapeField.DecodedTriangle scratchTriangle = new ShapeField.DecodedTriangle();
 
       @Override
       public void visit(int docID) {
@@ -600,7 +461,7 @@
   private static boolean hasAnyHits(final ShapeQuery query, final PointValues values) throws IOException {
     try {
       values.intersect(new IntersectVisitor() {
-        final int[] scratchTriangle = new int[6];
+        final ShapeField.DecodedTriangle scratchTriangle = new ShapeField.DecodedTriangle();
 
         @Override
         public void visit(int docID) {
