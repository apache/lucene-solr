/*
 * Licensed to the Apache Software Foundation (ASF) under one or more
 * contributor license agreements.  See the NOTICE file distributed with
 * this work for additional information regarding copyright ownership.
 * The ASF licenses this file to You under the Apache License, Version 2.0
 * (the "License"); you may not use this file except in compliance with
 * the License.  You may obtain a copy of the License at
 *
 *     http://www.apache.org/licenses/LICENSE-2.0
 *
 * Unless required by applicable law or agreed to in writing, software
 * distributed under the License is distributed on an "AS IS" BASIS,
 * WITHOUT WARRANTIES OR CONDITIONS OF ANY KIND, either express or implied.
 * See the License for the specific language governing permissions and
 * limitations under the License.
 */
package org.apache.lucene.document;

import java.util.ArrayList;
import java.util.List;

<<<<<<< HEAD
import org.apache.lucene.geo.Circle;
import org.apache.lucene.geo.GeoUtils;
=======
import org.apache.lucene.document.ShapeField.QueryRelation; // javadoc
import org.apache.lucene.document.ShapeField.Triangle;
>>>>>>> d75f0279
import org.apache.lucene.geo.Line;
import org.apache.lucene.geo.Polygon;
import org.apache.lucene.geo.Tessellator;
import org.apache.lucene.index.PointValues; // javadoc
import org.apache.lucene.search.Query;

import static org.apache.lucene.geo.GeoEncodingUtils.encodeLatitude;
import static org.apache.lucene.geo.GeoEncodingUtils.encodeLongitude;

/**
 * An geo shape utility class for indexing and searching gis geometries
 * whose vertices are latitude, longitude values (in decimal degrees).
 * <p>
 * This class defines six static factory methods for common indexing and search operations:
 * <ul>
 *   <li>{@link #createIndexableFields(String, Polygon)} for indexing a geo polygon.
 *   <li>{@link #createIndexableFields(String, Line)} for indexing a geo linestring.
 *   <li>{@link #createIndexableFields(String, double, double)} for indexing a lat, lon geo point.
 *   <li>{@link #newBoxQuery newBoxQuery()} for matching geo shapes that have some {@link QueryRelation} with a bounding box.
 *   <li>{@link #newLineQuery newLineQuery()} for matching geo shapes that have some {@link QueryRelation} with a linestring.
 *   <li>{@link #newPolygonQuery newPolygonQuery()} for matching geo shapes that have some {@link QueryRelation} with a polygon.
 * </ul>

 * <b>WARNING</b>: Like {@link LatLonPoint}, vertex values are indexed with some loss of precision from the
 * original {@code double} values (4.190951585769653E-8 for the latitude component
 * and 8.381903171539307E-8 for longitude).
 * @see PointValues
 * @see LatLonDocValuesField
 *
 * @lucene.experimental
 */
public class LatLonShape {

  // no instance:
  private LatLonShape() {
  }

  /** create indexable fields for polygon geometry */
  public static Field[] createIndexableFields(String fieldName, Polygon polygon) {
    // the lionshare of the indexing is done by the tessellator
    List<Tessellator.Triangle> tessellation = Tessellator.tessellate(polygon);
    List<Triangle> fields = new ArrayList<>();
    for (Tessellator.Triangle t : tessellation) {
      fields.add(new Triangle(fieldName, t));
    }
    return fields.toArray(new Field[fields.size()]);
  }

  /** create indexable fields for line geometry */
  public static Field[] createIndexableFields(String fieldName, Line line) {
    int numPoints = line.numPoints();
    Field[] fields = new Field[numPoints - 1];
    // create "flat" triangles
    for (int i = 0, j = 1; j < numPoints; ++i, ++j) {
      fields[i] = new Triangle(fieldName,
          encodeLongitude(line.getLon(i)), encodeLatitude(line.getLat(i)),
          encodeLongitude(line.getLon(j)), encodeLatitude(line.getLat(j)),
          encodeLongitude(line.getLon(i)), encodeLatitude(line.getLat(i)));
    }
    return fields;
  }

  /** create indexable fields for point geometry */
  public static Field[] createIndexableFields(String fieldName, double lat, double lon) {
    return new Field[] {new Triangle(fieldName,
        encodeLongitude(lon), encodeLatitude(lat),
        encodeLongitude(lon), encodeLatitude(lat),
        encodeLongitude(lon), encodeLatitude(lat))};
  }

  /** create a query to find all indexed geo shapes that intersect a defined bounding box **/
  public static Query newBoxQuery(String field, QueryRelation queryRelation, double minLatitude, double maxLatitude, double minLongitude, double maxLongitude) {
    return new LatLonShapeBoundingBoxQuery(field, queryRelation, minLatitude, maxLatitude, minLongitude, maxLongitude);
  }

  /** create a query to find all indexed geo shapes that intersect a provided linestring (or array of linestrings)
   *  note: does not support dateline crossing
   **/
  public static Query newLineQuery(String field, QueryRelation queryRelation, Line... lines) {
    return new LatLonShapeLineQuery(field, queryRelation, lines);
  }

  /** create a query to find all indexed geo shapes that intersect a provided polygon (or array of polygons)
   *  note: does not support dateline crossing
   **/
  public static Query newPolygonQuery(String field, QueryRelation queryRelation, Polygon... polygons) {
    return new LatLonShapePolygonQuery(field, queryRelation, polygons);
  }
<<<<<<< HEAD

  /** create a query to find all polygons that intersect a provided circle
   **/
  public static Query newDistanceQuery(String field, QueryRelation queryRelation, Circle circle) {
    return new LatLonShapeDistanceQuery(field, queryRelation, circle);
  }

  /** polygons are decomposed into tessellated triangles using {@link org.apache.lucene.geo.Tessellator}
   * these triangles are encoded and inserted as separate indexed POINT fields
   */
  private static class LatLonTriangle extends Field {

    LatLonTriangle(String name, double aLat, double aLon, double bLat, double bLon, double cLat, double cLon) {
      super(name, TYPE);
      setTriangleValue(encodeLongitude(aLon), encodeLatitude(aLat), encodeLongitude(bLon), encodeLatitude(bLat), encodeLongitude(cLon), encodeLatitude(cLat));
    }

    LatLonTriangle(String name, Triangle t) {
      super(name, TYPE);
      setTriangleValue(t.getEncodedX(0), t.getEncodedY(0), t.getEncodedX(1), t.getEncodedY(1), t.getEncodedX(2), t.getEncodedY(2));
    }


    public void setTriangleValue(int aX, int aY, int bX, int bY, int cX, int cY) {
      final byte[] bytes;

      if (fieldsData == null) {
        bytes = new byte[7 * BYTES];
        fieldsData = new BytesRef(bytes);
      } else {
        bytes = ((BytesRef) fieldsData).bytes;
      }
      encodeTriangle(bytes, aY, aX, bY, bX, cY, cX);
    }
  }

  /** Query Relation Types **/
  public enum QueryRelation {
    INTERSECTS, WITHIN, DISJOINT
  }

  private static final int MINY_MINX_MAXY_MAXX_Y_X = 0;
  private static final int MINY_MINX_Y_X_MAXY_MAXX = 1;
  private static final int MAXY_MINX_Y_X_MINY_MAXX = 2;
  private static final int MAXY_MINX_MINY_MAXX_Y_X = 3;
  private static final int Y_MINX_MINY_X_MAXY_MAXX = 4;
  private static final int Y_MINX_MINY_MAXX_MAXY_X = 5;
  private static final int MAXY_MINX_MINY_X_Y_MAXX = 6;
  private static final int MINY_MINX_Y_MAXX_MAXY_X = 7;

  /**
   * A triangle is encoded using 6 points and an extra point with encoded information in three bits of how to reconstruct it.
   * Triangles are encoded with CCW orientation and might be rotated to limit the number of possible reconstructions to 2^3.
   * Reconstruction always happens from west to east.
   */
  public static void encodeTriangle(byte[] bytes, int aLat, int aLon, int bLat, int bLon, int cLat, int cLon) {
    assert bytes.length == 7 * BYTES;
    int aX;
    int bX;
    int cX;
    int aY;
    int bY;
    int cY;
    //change orientation if CW
    if (GeoUtils.orient(aLon, aLat, bLon, bLat, cLon, cLat) == -1) {
      aX = cLon;
      bX = bLon;
      cX = aLon;
      aY = cLat;
      bY = bLat;
      cY = aLat;
    } else {
      aX = aLon;
      bX = bLon;
      cX = cLon;
      aY = aLat;
      bY = bLat;
      cY = cLat;
    }
    //rotate edges and place minX at the beginning
    if (bX < aX || cX < aX) {
      if (bX < cX) {
        int tempX = aX;
        int tempY = aY;
        aX = bX;
        aY = bY;
        bX = cX;
        bY = cY;
        cX = tempX;
        cY = tempY;
      } else if (cX < aX) {
        int tempX = aX;
        int tempY = aY;
        aX = cX;
        aY = cY;
        cX = bX;
        cY = bY;
        bX = tempX;
        bY = tempY;
      }
    } else if (aX == bX && aX == cX) {
      //degenerated case, all points with same longitude
      //we need to prevent that aX is in the middle (not part of the MBS)
      if (bY < aY || cY < aY) {
        if (bY < cY) {
          int tempX = aX;
          int tempY = aY;
          aX = bX;
          aY = bY;
          bX = cX;
          bY = cY;
          cX = tempX;
          cY = tempY;
        } else if (cY < aY) {
          int tempX = aX;
          int tempY = aY;
          aX = cX;
          aY = cY;
          cX = bX;
          cY = bY;
          bX = tempX;
          bY = tempY;
        }
      }
    }

    int minX = aX;
    int minY = StrictMath.min(aY, StrictMath.min(bY, cY));
    int maxX = StrictMath.max(aX, StrictMath.max(bX, cX));
    int maxY = StrictMath.max(aY, StrictMath.max(bY, cY));

    int bits, x, y;
    if (minY == aY) {
      if (maxY == bY && maxX == bX) {
        y = cY;
        x = cX;
        bits = MINY_MINX_MAXY_MAXX_Y_X;
      } else if (maxY == cY && maxX == cX) {
        y = bY;
        x = bX;
        bits = MINY_MINX_Y_X_MAXY_MAXX;
      } else {
        y = bY;
        x = cX;
        bits = MINY_MINX_Y_MAXX_MAXY_X;
      }
    } else if (maxY == aY) {
      if (minY == bY && maxX == bX) {
        y = cY;
        x = cX;
        bits = MAXY_MINX_MINY_MAXX_Y_X;
      } else if (minY == cY && maxX == cX) {
        y = bY;
        x = bX;
        bits = MAXY_MINX_Y_X_MINY_MAXX;
      } else {
        y = cY;
        x = bX;
        bits = MAXY_MINX_MINY_X_Y_MAXX;
      }
    }  else if (maxX == bX && minY == bY) {
      y = aY;
      x = cX;
      bits = Y_MINX_MINY_MAXX_MAXY_X;
    } else if (maxX == cX && maxY == cY) {
      y = aY;
      x = bX;
      bits = Y_MINX_MINY_X_MAXY_MAXX;
    } else {
      throw new IllegalArgumentException("Could not encode the provided triangle");
    }
    NumericUtils.intToSortableBytes(minY, bytes, 0);
    NumericUtils.intToSortableBytes(minX, bytes, BYTES);
    NumericUtils.intToSortableBytes(maxY, bytes, 2 * BYTES);
    NumericUtils.intToSortableBytes(maxX, bytes, 3 * BYTES);
    NumericUtils.intToSortableBytes(y, bytes, 4 * BYTES);
    NumericUtils.intToSortableBytes(x, bytes, 5 * BYTES);
    NumericUtils.intToSortableBytes(bits, bytes, 6 * BYTES);
  }

  /**
   * Decode a triangle encoded by {@link LatLonShape#encodeTriangle(byte[], int, int, int, int, int, int)}.
   */
  public static void decodeTriangle(byte[] t, int[] triangle) {
    assert triangle.length == 6;
    int bits = NumericUtils.sortableBytesToInt(t, 6 * LatLonShape.BYTES);
    //extract the first three bits
    int tCode = (((1 << 3) - 1) & (bits >> 0));
    switch (tCode) {
      case MINY_MINX_MAXY_MAXX_Y_X:
        triangle[0] = NumericUtils.sortableBytesToInt(t, 0 * LatLonShape.BYTES);
        triangle[1] = NumericUtils.sortableBytesToInt(t, 1 * LatLonShape.BYTES);
        triangle[2] = NumericUtils.sortableBytesToInt(t, 2 * LatLonShape.BYTES);
        triangle[3] = NumericUtils.sortableBytesToInt(t, 3 * LatLonShape.BYTES);
        triangle[4] = NumericUtils.sortableBytesToInt(t, 4 * LatLonShape.BYTES);
        triangle[5] = NumericUtils.sortableBytesToInt(t, 5 * LatLonShape.BYTES);
        break;
      case MINY_MINX_Y_X_MAXY_MAXX:
        triangle[0] = NumericUtils.sortableBytesToInt(t, 0 * LatLonShape.BYTES);
        triangle[1] = NumericUtils.sortableBytesToInt(t, 1 * LatLonShape.BYTES);
        triangle[2] = NumericUtils.sortableBytesToInt(t, 4 * LatLonShape.BYTES);
        triangle[3] = NumericUtils.sortableBytesToInt(t, 5 * LatLonShape.BYTES);
        triangle[4] = NumericUtils.sortableBytesToInt(t, 2 * LatLonShape.BYTES);
        triangle[5] = NumericUtils.sortableBytesToInt(t, 3 * LatLonShape.BYTES);
        break;
      case MAXY_MINX_Y_X_MINY_MAXX:
        triangle[0] = NumericUtils.sortableBytesToInt(t, 2 * LatLonShape.BYTES);
        triangle[1] = NumericUtils.sortableBytesToInt(t, 1 * LatLonShape.BYTES);
        triangle[2] = NumericUtils.sortableBytesToInt(t, 4 * LatLonShape.BYTES);
        triangle[3] = NumericUtils.sortableBytesToInt(t, 5 * LatLonShape.BYTES);
        triangle[4] = NumericUtils.sortableBytesToInt(t, 0 * LatLonShape.BYTES);
        triangle[5] = NumericUtils.sortableBytesToInt(t, 3 * LatLonShape.BYTES);
        break;
      case MAXY_MINX_MINY_MAXX_Y_X:
        triangle[0] = NumericUtils.sortableBytesToInt(t, 2 * LatLonShape.BYTES);
        triangle[1] = NumericUtils.sortableBytesToInt(t, 1 * LatLonShape.BYTES);
        triangle[2] = NumericUtils.sortableBytesToInt(t, 0 * LatLonShape.BYTES);
        triangle[3] = NumericUtils.sortableBytesToInt(t, 3 * LatLonShape.BYTES);
        triangle[4] = NumericUtils.sortableBytesToInt(t, 4 * LatLonShape.BYTES);
        triangle[5] = NumericUtils.sortableBytesToInt(t, 5 * LatLonShape.BYTES);
        break;
      case Y_MINX_MINY_X_MAXY_MAXX:
        triangle[0] = NumericUtils.sortableBytesToInt(t, 4 * LatLonShape.BYTES);
        triangle[1] = NumericUtils.sortableBytesToInt(t, 1 * LatLonShape.BYTES);
        triangle[2] = NumericUtils.sortableBytesToInt(t, 0 * LatLonShape.BYTES);
        triangle[3] = NumericUtils.sortableBytesToInt(t, 5 * LatLonShape.BYTES);
        triangle[4] = NumericUtils.sortableBytesToInt(t, 2 * LatLonShape.BYTES);
        triangle[5] = NumericUtils.sortableBytesToInt(t, 3 * LatLonShape.BYTES);
        break;
      case Y_MINX_MINY_MAXX_MAXY_X:
        triangle[0] = NumericUtils.sortableBytesToInt(t, 4 * LatLonShape.BYTES);
        triangle[1] = NumericUtils.sortableBytesToInt(t, 1 * LatLonShape.BYTES);
        triangle[2] = NumericUtils.sortableBytesToInt(t, 0 * LatLonShape.BYTES);
        triangle[3] = NumericUtils.sortableBytesToInt(t, 3 * LatLonShape.BYTES);
        triangle[4] = NumericUtils.sortableBytesToInt(t, 2 * LatLonShape.BYTES);
        triangle[5] = NumericUtils.sortableBytesToInt(t, 5 * LatLonShape.BYTES);
        break;
      case MAXY_MINX_MINY_X_Y_MAXX:
        triangle[0] = NumericUtils.sortableBytesToInt(t, 2 * LatLonShape.BYTES);
        triangle[1] = NumericUtils.sortableBytesToInt(t, 1 * LatLonShape.BYTES);
        triangle[2] = NumericUtils.sortableBytesToInt(t, 0 * LatLonShape.BYTES);
        triangle[3] = NumericUtils.sortableBytesToInt(t, 5 * LatLonShape.BYTES);
        triangle[4] = NumericUtils.sortableBytesToInt(t, 4 * LatLonShape.BYTES);
        triangle[5] = NumericUtils.sortableBytesToInt(t, 3 * LatLonShape.BYTES);
        break;
      case MINY_MINX_Y_MAXX_MAXY_X:
        triangle[0] = NumericUtils.sortableBytesToInt(t, 0 * LatLonShape.BYTES);
        triangle[1] = NumericUtils.sortableBytesToInt(t, 1 * LatLonShape.BYTES);
        triangle[2] = NumericUtils.sortableBytesToInt(t, 4 * LatLonShape.BYTES);
        triangle[3] = NumericUtils.sortableBytesToInt(t, 3 * LatLonShape.BYTES);
        triangle[4] = NumericUtils.sortableBytesToInt(t, 2 * LatLonShape.BYTES);
        triangle[5] = NumericUtils.sortableBytesToInt(t, 5 * LatLonShape.BYTES);
        break;
      default:
        throw new IllegalArgumentException("Could not decode the provided triangle");
    }
    //Points of the decoded triangle must be co-planar or CCW oriented
    assert GeoUtils.orient(triangle[1], triangle[0], triangle[3], triangle[2], triangle[5], triangle[4]) >= 0;
  }
=======
>>>>>>> d75f0279
}<|MERGE_RESOLUTION|>--- conflicted
+++ resolved
@@ -19,13 +19,9 @@
 import java.util.ArrayList;
 import java.util.List;
 
-<<<<<<< HEAD
-import org.apache.lucene.geo.Circle;
-import org.apache.lucene.geo.GeoUtils;
-=======
 import org.apache.lucene.document.ShapeField.QueryRelation; // javadoc
 import org.apache.lucene.document.ShapeField.Triangle;
->>>>>>> d75f0279
+import org.apache.lucene.geo.Circle;
 import org.apache.lucene.geo.Line;
 import org.apache.lucene.geo.Polygon;
 import org.apache.lucene.geo.Tessellator;
@@ -114,266 +110,9 @@
   public static Query newPolygonQuery(String field, QueryRelation queryRelation, Polygon... polygons) {
     return new LatLonShapePolygonQuery(field, queryRelation, polygons);
   }
-<<<<<<< HEAD
 
-  /** create a query to find all polygons that intersect a provided circle
-   **/
+  /** create a query to find all polygons that intersect a provided circle */
   public static Query newDistanceQuery(String field, QueryRelation queryRelation, Circle circle) {
     return new LatLonShapeDistanceQuery(field, queryRelation, circle);
   }
-
-  /** polygons are decomposed into tessellated triangles using {@link org.apache.lucene.geo.Tessellator}
-   * these triangles are encoded and inserted as separate indexed POINT fields
-   */
-  private static class LatLonTriangle extends Field {
-
-    LatLonTriangle(String name, double aLat, double aLon, double bLat, double bLon, double cLat, double cLon) {
-      super(name, TYPE);
-      setTriangleValue(encodeLongitude(aLon), encodeLatitude(aLat), encodeLongitude(bLon), encodeLatitude(bLat), encodeLongitude(cLon), encodeLatitude(cLat));
-    }
-
-    LatLonTriangle(String name, Triangle t) {
-      super(name, TYPE);
-      setTriangleValue(t.getEncodedX(0), t.getEncodedY(0), t.getEncodedX(1), t.getEncodedY(1), t.getEncodedX(2), t.getEncodedY(2));
-    }
-
-
-    public void setTriangleValue(int aX, int aY, int bX, int bY, int cX, int cY) {
-      final byte[] bytes;
-
-      if (fieldsData == null) {
-        bytes = new byte[7 * BYTES];
-        fieldsData = new BytesRef(bytes);
-      } else {
-        bytes = ((BytesRef) fieldsData).bytes;
-      }
-      encodeTriangle(bytes, aY, aX, bY, bX, cY, cX);
-    }
-  }
-
-  /** Query Relation Types **/
-  public enum QueryRelation {
-    INTERSECTS, WITHIN, DISJOINT
-  }
-
-  private static final int MINY_MINX_MAXY_MAXX_Y_X = 0;
-  private static final int MINY_MINX_Y_X_MAXY_MAXX = 1;
-  private static final int MAXY_MINX_Y_X_MINY_MAXX = 2;
-  private static final int MAXY_MINX_MINY_MAXX_Y_X = 3;
-  private static final int Y_MINX_MINY_X_MAXY_MAXX = 4;
-  private static final int Y_MINX_MINY_MAXX_MAXY_X = 5;
-  private static final int MAXY_MINX_MINY_X_Y_MAXX = 6;
-  private static final int MINY_MINX_Y_MAXX_MAXY_X = 7;
-
-  /**
-   * A triangle is encoded using 6 points and an extra point with encoded information in three bits of how to reconstruct it.
-   * Triangles are encoded with CCW orientation and might be rotated to limit the number of possible reconstructions to 2^3.
-   * Reconstruction always happens from west to east.
-   */
-  public static void encodeTriangle(byte[] bytes, int aLat, int aLon, int bLat, int bLon, int cLat, int cLon) {
-    assert bytes.length == 7 * BYTES;
-    int aX;
-    int bX;
-    int cX;
-    int aY;
-    int bY;
-    int cY;
-    //change orientation if CW
-    if (GeoUtils.orient(aLon, aLat, bLon, bLat, cLon, cLat) == -1) {
-      aX = cLon;
-      bX = bLon;
-      cX = aLon;
-      aY = cLat;
-      bY = bLat;
-      cY = aLat;
-    } else {
-      aX = aLon;
-      bX = bLon;
-      cX = cLon;
-      aY = aLat;
-      bY = bLat;
-      cY = cLat;
-    }
-    //rotate edges and place minX at the beginning
-    if (bX < aX || cX < aX) {
-      if (bX < cX) {
-        int tempX = aX;
-        int tempY = aY;
-        aX = bX;
-        aY = bY;
-        bX = cX;
-        bY = cY;
-        cX = tempX;
-        cY = tempY;
-      } else if (cX < aX) {
-        int tempX = aX;
-        int tempY = aY;
-        aX = cX;
-        aY = cY;
-        cX = bX;
-        cY = bY;
-        bX = tempX;
-        bY = tempY;
-      }
-    } else if (aX == bX && aX == cX) {
-      //degenerated case, all points with same longitude
-      //we need to prevent that aX is in the middle (not part of the MBS)
-      if (bY < aY || cY < aY) {
-        if (bY < cY) {
-          int tempX = aX;
-          int tempY = aY;
-          aX = bX;
-          aY = bY;
-          bX = cX;
-          bY = cY;
-          cX = tempX;
-          cY = tempY;
-        } else if (cY < aY) {
-          int tempX = aX;
-          int tempY = aY;
-          aX = cX;
-          aY = cY;
-          cX = bX;
-          cY = bY;
-          bX = tempX;
-          bY = tempY;
-        }
-      }
-    }
-
-    int minX = aX;
-    int minY = StrictMath.min(aY, StrictMath.min(bY, cY));
-    int maxX = StrictMath.max(aX, StrictMath.max(bX, cX));
-    int maxY = StrictMath.max(aY, StrictMath.max(bY, cY));
-
-    int bits, x, y;
-    if (minY == aY) {
-      if (maxY == bY && maxX == bX) {
-        y = cY;
-        x = cX;
-        bits = MINY_MINX_MAXY_MAXX_Y_X;
-      } else if (maxY == cY && maxX == cX) {
-        y = bY;
-        x = bX;
-        bits = MINY_MINX_Y_X_MAXY_MAXX;
-      } else {
-        y = bY;
-        x = cX;
-        bits = MINY_MINX_Y_MAXX_MAXY_X;
-      }
-    } else if (maxY == aY) {
-      if (minY == bY && maxX == bX) {
-        y = cY;
-        x = cX;
-        bits = MAXY_MINX_MINY_MAXX_Y_X;
-      } else if (minY == cY && maxX == cX) {
-        y = bY;
-        x = bX;
-        bits = MAXY_MINX_Y_X_MINY_MAXX;
-      } else {
-        y = cY;
-        x = bX;
-        bits = MAXY_MINX_MINY_X_Y_MAXX;
-      }
-    }  else if (maxX == bX && minY == bY) {
-      y = aY;
-      x = cX;
-      bits = Y_MINX_MINY_MAXX_MAXY_X;
-    } else if (maxX == cX && maxY == cY) {
-      y = aY;
-      x = bX;
-      bits = Y_MINX_MINY_X_MAXY_MAXX;
-    } else {
-      throw new IllegalArgumentException("Could not encode the provided triangle");
-    }
-    NumericUtils.intToSortableBytes(minY, bytes, 0);
-    NumericUtils.intToSortableBytes(minX, bytes, BYTES);
-    NumericUtils.intToSortableBytes(maxY, bytes, 2 * BYTES);
-    NumericUtils.intToSortableBytes(maxX, bytes, 3 * BYTES);
-    NumericUtils.intToSortableBytes(y, bytes, 4 * BYTES);
-    NumericUtils.intToSortableBytes(x, bytes, 5 * BYTES);
-    NumericUtils.intToSortableBytes(bits, bytes, 6 * BYTES);
-  }
-
-  /**
-   * Decode a triangle encoded by {@link LatLonShape#encodeTriangle(byte[], int, int, int, int, int, int)}.
-   */
-  public static void decodeTriangle(byte[] t, int[] triangle) {
-    assert triangle.length == 6;
-    int bits = NumericUtils.sortableBytesToInt(t, 6 * LatLonShape.BYTES);
-    //extract the first three bits
-    int tCode = (((1 << 3) - 1) & (bits >> 0));
-    switch (tCode) {
-      case MINY_MINX_MAXY_MAXX_Y_X:
-        triangle[0] = NumericUtils.sortableBytesToInt(t, 0 * LatLonShape.BYTES);
-        triangle[1] = NumericUtils.sortableBytesToInt(t, 1 * LatLonShape.BYTES);
-        triangle[2] = NumericUtils.sortableBytesToInt(t, 2 * LatLonShape.BYTES);
-        triangle[3] = NumericUtils.sortableBytesToInt(t, 3 * LatLonShape.BYTES);
-        triangle[4] = NumericUtils.sortableBytesToInt(t, 4 * LatLonShape.BYTES);
-        triangle[5] = NumericUtils.sortableBytesToInt(t, 5 * LatLonShape.BYTES);
-        break;
-      case MINY_MINX_Y_X_MAXY_MAXX:
-        triangle[0] = NumericUtils.sortableBytesToInt(t, 0 * LatLonShape.BYTES);
-        triangle[1] = NumericUtils.sortableBytesToInt(t, 1 * LatLonShape.BYTES);
-        triangle[2] = NumericUtils.sortableBytesToInt(t, 4 * LatLonShape.BYTES);
-        triangle[3] = NumericUtils.sortableBytesToInt(t, 5 * LatLonShape.BYTES);
-        triangle[4] = NumericUtils.sortableBytesToInt(t, 2 * LatLonShape.BYTES);
-        triangle[5] = NumericUtils.sortableBytesToInt(t, 3 * LatLonShape.BYTES);
-        break;
-      case MAXY_MINX_Y_X_MINY_MAXX:
-        triangle[0] = NumericUtils.sortableBytesToInt(t, 2 * LatLonShape.BYTES);
-        triangle[1] = NumericUtils.sortableBytesToInt(t, 1 * LatLonShape.BYTES);
-        triangle[2] = NumericUtils.sortableBytesToInt(t, 4 * LatLonShape.BYTES);
-        triangle[3] = NumericUtils.sortableBytesToInt(t, 5 * LatLonShape.BYTES);
-        triangle[4] = NumericUtils.sortableBytesToInt(t, 0 * LatLonShape.BYTES);
-        triangle[5] = NumericUtils.sortableBytesToInt(t, 3 * LatLonShape.BYTES);
-        break;
-      case MAXY_MINX_MINY_MAXX_Y_X:
-        triangle[0] = NumericUtils.sortableBytesToInt(t, 2 * LatLonShape.BYTES);
-        triangle[1] = NumericUtils.sortableBytesToInt(t, 1 * LatLonShape.BYTES);
-        triangle[2] = NumericUtils.sortableBytesToInt(t, 0 * LatLonShape.BYTES);
-        triangle[3] = NumericUtils.sortableBytesToInt(t, 3 * LatLonShape.BYTES);
-        triangle[4] = NumericUtils.sortableBytesToInt(t, 4 * LatLonShape.BYTES);
-        triangle[5] = NumericUtils.sortableBytesToInt(t, 5 * LatLonShape.BYTES);
-        break;
-      case Y_MINX_MINY_X_MAXY_MAXX:
-        triangle[0] = NumericUtils.sortableBytesToInt(t, 4 * LatLonShape.BYTES);
-        triangle[1] = NumericUtils.sortableBytesToInt(t, 1 * LatLonShape.BYTES);
-        triangle[2] = NumericUtils.sortableBytesToInt(t, 0 * LatLonShape.BYTES);
-        triangle[3] = NumericUtils.sortableBytesToInt(t, 5 * LatLonShape.BYTES);
-        triangle[4] = NumericUtils.sortableBytesToInt(t, 2 * LatLonShape.BYTES);
-        triangle[5] = NumericUtils.sortableBytesToInt(t, 3 * LatLonShape.BYTES);
-        break;
-      case Y_MINX_MINY_MAXX_MAXY_X:
-        triangle[0] = NumericUtils.sortableBytesToInt(t, 4 * LatLonShape.BYTES);
-        triangle[1] = NumericUtils.sortableBytesToInt(t, 1 * LatLonShape.BYTES);
-        triangle[2] = NumericUtils.sortableBytesToInt(t, 0 * LatLonShape.BYTES);
-        triangle[3] = NumericUtils.sortableBytesToInt(t, 3 * LatLonShape.BYTES);
-        triangle[4] = NumericUtils.sortableBytesToInt(t, 2 * LatLonShape.BYTES);
-        triangle[5] = NumericUtils.sortableBytesToInt(t, 5 * LatLonShape.BYTES);
-        break;
-      case MAXY_MINX_MINY_X_Y_MAXX:
-        triangle[0] = NumericUtils.sortableBytesToInt(t, 2 * LatLonShape.BYTES);
-        triangle[1] = NumericUtils.sortableBytesToInt(t, 1 * LatLonShape.BYTES);
-        triangle[2] = NumericUtils.sortableBytesToInt(t, 0 * LatLonShape.BYTES);
-        triangle[3] = NumericUtils.sortableBytesToInt(t, 5 * LatLonShape.BYTES);
-        triangle[4] = NumericUtils.sortableBytesToInt(t, 4 * LatLonShape.BYTES);
-        triangle[5] = NumericUtils.sortableBytesToInt(t, 3 * LatLonShape.BYTES);
-        break;
-      case MINY_MINX_Y_MAXX_MAXY_X:
-        triangle[0] = NumericUtils.sortableBytesToInt(t, 0 * LatLonShape.BYTES);
-        triangle[1] = NumericUtils.sortableBytesToInt(t, 1 * LatLonShape.BYTES);
-        triangle[2] = NumericUtils.sortableBytesToInt(t, 4 * LatLonShape.BYTES);
-        triangle[3] = NumericUtils.sortableBytesToInt(t, 3 * LatLonShape.BYTES);
-        triangle[4] = NumericUtils.sortableBytesToInt(t, 2 * LatLonShape.BYTES);
-        triangle[5] = NumericUtils.sortableBytesToInt(t, 5 * LatLonShape.BYTES);
-        break;
-      default:
-        throw new IllegalArgumentException("Could not decode the provided triangle");
-    }
-    //Points of the decoded triangle must be co-planar or CCW oriented
-    assert GeoUtils.orient(triangle[1], triangle[0], triangle[3], triangle[2], triangle[5], triangle[4]) >= 0;
-  }
-=======
->>>>>>> d75f0279
 }