--- conflicted
+++ resolved
@@ -134,11 +134,6 @@
     return new LatLonShapePolygonQuery(field, queryRelation, polygons);
   }
 
-<<<<<<< HEAD
-  /** create a query to find all polygons that intersect a provided circle */
-  public static Query newDistanceQuery(String field, QueryRelation queryRelation, Circle circle) {
-    return new LatLonShapeDistanceQuery(field, queryRelation, circle);
-=======
   /** create a query to find all indexed shapes that comply the {@link QueryRelation} with the provided point
    **/
   public static Query newPointQuery(String field, QueryRelation queryRelation, double[]... points) {
@@ -150,6 +145,10 @@
       return builder.build();
     }
     return new LatLonShapePointQuery(field, queryRelation, points);
->>>>>>> 087b2e1c
+  }
+
+  /** create a query to find all polygons that intersect a provided circle */
+  public static Query newDistanceQuery(String field, QueryRelation queryRelation, Circle circle) {
+    return new LatLonShapeDistanceQuery(field, queryRelation, circle);
   }
 }