--- conflicted
+++ resolved
@@ -180,131 +180,4 @@
       }
     };
   }
-<<<<<<< HEAD
-=======
-
-  /**
-   * Computes the document IDs that lie within the range [lowerValue, upperValue] by performing
-   * binary search on the field's doc values.
-   *
-   * <p>Because doc values only allow forward iteration, we need to reload the field comparator
-   * every time the binary search accesses an earlier element.
-   *
-   * <p>We must also account for missing values when performing the binary search. For this reason,
-   * we load the {@link FieldComparator} instead of checking the docvalues directly. The returned
-   * {@link DocIdSetIterator} makes sure to wrap the original docvalues to skip over documents with
-   * no value.
-   */
-  private DocIdSetIterator getDocIdSetIterator(
-      SortField sortField, LeafReaderContext context, DocIdSetIterator delegate)
-      throws IOException {
-    long lower = sortField.getReverse() ? upperValue : lowerValue;
-    long upper = sortField.getReverse() ? lowerValue : upperValue;
-    int maxDoc = context.reader().maxDoc();
-
-    // Perform a binary search to find the first document with value >= lower.
-    ValueComparator comparator = loadComparator(sortField, lower, context);
-    int low = 0;
-    int high = maxDoc - 1;
-
-    while (low <= high) {
-      int mid = (low + high) >>> 1;
-      if (comparator.compare(mid) <= 0) {
-        high = mid - 1;
-        comparator = loadComparator(sortField, lower, context);
-      } else {
-        low = mid + 1;
-      }
-    }
-    int firstDocIdInclusive = high + 1;
-
-    // Perform a binary search to find the first document with value > upper.
-    // Since we know that upper >= lower, we can initialize the lower bound
-    // of the binary search to the result of the previous search.
-    comparator = loadComparator(sortField, upper, context);
-    low = firstDocIdInclusive;
-    high = maxDoc - 1;
-
-    while (low <= high) {
-      int mid = (low + high) >>> 1;
-      if (comparator.compare(mid) < 0) {
-        high = mid - 1;
-        comparator = loadComparator(sortField, upper, context);
-      } else {
-        low = mid + 1;
-      }
-    }
-
-    int lastDocIdExclusive = high + 1;
-    return new BoundedDocSetIdIterator(firstDocIdInclusive, lastDocIdExclusive, delegate);
-  }
-
-  /** Compares the given document's value with a stored reference value. */
-  private interface ValueComparator {
-    int compare(int docID) throws IOException;
-  }
-
-  private static ValueComparator loadComparator(
-      SortField sortField, long topValue, LeafReaderContext context) throws IOException {
-    @SuppressWarnings("unchecked")
-    FieldComparator<Long> fieldComparator = (FieldComparator<Long>) sortField.getComparator(1, 0);
-    fieldComparator.setTopValue(topValue);
-
-    LeafFieldComparator leafFieldComparator = fieldComparator.getLeafComparator(context);
-    int direction = sortField.getReverse() ? -1 : 1;
-
-    return doc -> {
-      int value = leafFieldComparator.compareTop(doc);
-      return direction * value;
-    };
-  }
-
-  /**
-   * A doc ID set iterator that wraps a delegate iterator and only returns doc IDs in the range
-   * [firstDocInclusive, lastDoc).
-   */
-  private static class BoundedDocSetIdIterator extends DocIdSetIterator {
-    private final int firstDoc;
-    private final int lastDoc;
-    private final DocIdSetIterator delegate;
-
-    private int docID = -1;
-
-    BoundedDocSetIdIterator(int firstDoc, int lastDoc, DocIdSetIterator delegate) {
-      this.firstDoc = firstDoc;
-      this.lastDoc = lastDoc;
-      this.delegate = delegate;
-    }
-
-    @Override
-    public int docID() {
-      return docID;
-    }
-
-    @Override
-    public int nextDoc() throws IOException {
-      return advance(docID + 1);
-    }
-
-    @Override
-    public int advance(int target) throws IOException {
-      if (target < firstDoc) {
-        target = firstDoc;
-      }
-
-      int result = delegate.advance(target);
-      if (result < lastDoc) {
-        docID = result;
-      } else {
-        docID = NO_MORE_DOCS;
-      }
-      return docID;
-    }
-
-    @Override
-    public long cost() {
-      return lastDoc - firstDoc;
-    }
-  }
->>>>>>> 31476258
 }