/*
 * Licensed to the Apache Software Foundation (ASF) under one or more
 * contributor license agreements.  See the NOTICE file distributed with
 * this work for additional information regarding copyright ownership.
 * The ASF licenses this file to You under the Apache License, Version 2.0
 * (the "License"); you may not use this file except in compliance with
 * the License.  You may obtain a copy of the License at
 *
 *     http://www.apache.org/licenses/LICENSE-2.0
 *
 * Unless required by applicable law or agreed to in writing, software
 * distributed under the License is distributed on an "AS IS" BASIS,
 * WITHOUT WARRANTIES OR CONDITIONS OF ANY KIND, either express or implied.
 * See the License for the specific language governing permissions and
 * limitations under the License.
 */
package org.apache.lucene.geo;

import java.util.ArrayList;
import java.util.HashMap;
import java.util.List;
import java.util.Map;

import org.apache.lucene.geo.GeoUtils.WindingOrder;
import org.apache.lucene.util.BitUtil;

import static org.apache.lucene.geo.GeoEncodingUtils.encodeLatitude;
import static org.apache.lucene.geo.GeoEncodingUtils.encodeLongitude;
import static org.apache.lucene.geo.GeoUtils.orient;

/**
 * Computes a triangular mesh tessellation for a given polygon.
 * <p>
 * This is inspired by mapbox's earcut algorithm (https://github.com/mapbox/earcut)
 * which is a modification to FIST (https://www.cosy.sbg.ac.at/~held/projects/triang/triang.html)
 * written by Martin Held, and ear clipping (https://www.geometrictools.com/Documentation/TriangulationByEarClipping.pdf)
 * written by David Eberly.
 * <p>
 * Notes:
 *   <ul>
 *     <li>Requires valid polygons:
 *       <ul>
 *         <li>No self intersections
 *         <li>Holes may only touch at one vertex
 *         <li>Polygon must have an area (e.g., no "line" boxes)
 *      <li>sensitive to overflow (e.g, subatomic values such as E-200 can cause unexpected behavior)
 *      </ul>
 *  </ul>
 * <p>
 * The code is a modified version of the javascript implementation provided by MapBox
 * under the following license:
 * <p>
 * ISC License
 * <p>
 * Copyright (c) 2016, Mapbox
 * <p>
 * Permission to use, copy, modify, and/or distribute this software for any purpose
 * with or without fee is hereby granted, provided that the above copyright notice
 * and this permission notice appear in all copies.
 * <p>
 * THE SOFTWARE IS PROVIDED "AS IS" AND THE AUTHOR DISCLAIMS ALL WARRANTIES WITH'
 * REGARD TO THIS SOFTWARE INCLUDING ALL IMPLIED WARRANTIES OF MERCHANTABILITY AND
 * FITNESS. IN NO EVENT SHALL THE AUTHOR BE LIABLE FOR ANY SPECIAL, DIRECT,
 * INDIRECT, OR CONSEQUENTIAL DAMAGES OR ANY DAMAGES WHATSOEVER RESULTING FROM LOSS
 * OF USE, DATA OR PROFITS, WHETHER IN AN ACTION OF CONTRACT, NEGLIGENCE OR OTHER
 * TORTIOUS ACTION, ARISING OUT OF OR IN CONNECTION WITH THE USE OR PERFORMANCE OF
 * THIS SOFTWARE.
 *
 * @lucene.experimental
 */
final public class Tessellator {
  // this is a dumb heuristic to control whether we cut over to sorted morton values
  private static final int VERTEX_THRESHOLD = 80;

  /** state of the tessellated split - avoids recursion */
  private enum State {
    INIT, CURE, SPLIT
  }

  // No Instance:
  private Tessellator() {}

  /** Produces an array of vertices representing the triangulated result set of the Points array */
  public static final List<Triangle> tessellate(final Polygon polygon) {
    // Attempt to establish a doubly-linked list of the provided shell points (should be CCW, but this will correct);
    // then filter instances of intersections.
    Node outerNode = createDoublyLinkedList(polygon, 0, WindingOrder.CW);
    // If an outer node hasn't been detected, the shape is malformed. (must comply with OGC SFA specification)
    if(outerNode == null) {
      throw new IllegalArgumentException("Malformed shape detected in Tessellator!");
    }

    // Determine if the specified list of points contains holes
    if (polygon.numHoles() > 0) {
      // Eliminate the hole triangulation.
      outerNode = eliminateHoles(polygon, outerNode);
    }

    // If the shape crosses VERTEX_THRESHOLD, use z-order curve hashing:
    final boolean mortonOptimized;
    {
      int threshold = VERTEX_THRESHOLD - polygon.numPoints();
      for (int i = 0; threshold >= 0 && i < polygon.numHoles(); ++i) {
        threshold -= polygon.getHole(i).numPoints();
      }

      // Link polygon nodes in Z-Order
      mortonOptimized = threshold < 0;
      if (mortonOptimized == true) {
        sortByMorton(outerNode);
      }
    }
    // Calculate the tessellation using the doubly LinkedList.
    List<Triangle> result = earcutLinkedList(polygon, outerNode, new ArrayList<>(), State.INIT, mortonOptimized);
    if (result.size() == 0) {
      throw new IllegalArgumentException("Unable to Tessellate shape [" + polygon + "]. Possible malformed shape detected.");
    }

    return result;
  }

  /** Creates a circular doubly linked list using polygon points. The order is governed by the specified winding order */
  private static final Node createDoublyLinkedList(final Polygon polygon, int startIndex, final WindingOrder windingOrder) {
    Node lastNode = null;
    // Link points into the circular doubly-linked list in the specified winding order
    if (windingOrder == polygon.getWindingOrder()) {
      for (int i = 0; i < polygon.numPoints(); ++i) {
        lastNode = insertNode(polygon, startIndex++, i, lastNode);
      }
    } else {
      for (int i = polygon.numPoints() - 1; i >= 0; --i) {
        lastNode = insertNode(polygon, startIndex++, i, lastNode);
      }
    }
    // if first and last node are the same then remove the end node and set lastNode to the start
    if (lastNode != null && isVertexEquals(lastNode, lastNode.next)) {
      removeNode(lastNode, true);
      lastNode = lastNode.next;
    }

    // Return the last node in the Doubly-Linked List
    return filterPoints(lastNode, null);
  }

  /** Links every hole into the outer loop, producing a single-ring polygon without holes. **/
  private static final Node eliminateHoles(final Polygon polygon, Node outerNode) {
    // Define a list to hole a reference to each filtered hole list.
    final List<Node> holeList = new ArrayList<>();
    // keep a reference to the hole
    final Map<Node, Polygon> holeListPolygons = new HashMap<>();
    // Iterate through each array of hole vertices.
    Polygon[] holes = polygon.getHoles();
    int nodeIndex = polygon.numPoints();
    for(int i = 0; i < polygon.numHoles(); ++i) {
      // create the doubly-linked hole list
      Node list = createDoublyLinkedList(holes[i], nodeIndex, WindingOrder.CCW);

      if (list == list.next) {
        throw new IllegalArgumentException("Points are all coplanar in hole: " + holes[i]);
      }
      // Determine if the resulting hole polygon was successful.
      if(list != null) {
        // Add the leftmost vertex of the hole.
        Node leftMost = fetchLeftmost(list);
        holeList.add(leftMost);
        holeListPolygons.put(leftMost, holes[i]);
      }
      nodeIndex += holes[i].numPoints();
    }

    // Sort the hole vertices by x coordinate
    holeList.sort((Node pNodeA, Node pNodeB) ->
    {
      double diff = pNodeA.getX() - pNodeB.getX();
      if (diff == 0) {
        diff = pNodeA.getY() - pNodeB.getY();
        if (diff == 0) {
          //same hole node
          double a = Math.min(pNodeA.previous.getY(), pNodeA.next.getY());
          double b = Math.min(pNodeB.previous.getY(), pNodeB.next.getY());
          diff = a - b;
        }
      }
      return diff < 0 ? -1 : diff > 0 ? 1 : 0;
    });

    // Process holes from left to right.
    for(int i = 0; i < holeList.size(); ++i) {
      // Eliminate hole triangles from the result set
      final Node holeNode = holeList.get(i);
      final Polygon hole = holeListPolygons.get(holeNode);
      eliminateHole(holeNode, outerNode, hole);
      // Filter the new polygon.
      outerNode = filterPoints(outerNode, outerNode.next);
    }
    // Return a pointer to the list.
    return outerNode;
  }

  /** Finds a bridge between vertices that connects a hole with an outer ring, and links it */
  private static final void eliminateHole(final Node holeNode, Node outerNode, Polygon hole) {
    // Attempt to find a common point between the HoleNode and OuterNode.
    Node next = outerNode;
    do {
      if (Rectangle.containsPoint(next.getLat(), next.getLon(), hole.minLat, hole.maxLat, hole.minLon, hole.maxLon)) {
        Node sharedVertex = getSharedVertex(holeNode, next);
        if (sharedVertex != null) {
          // Split the resulting polygon.
<<<<<<< HEAD
          Node node = splitPolygon(next, sharedVertex, true);
=======
          Node node = splitPolygon(next, sharedVertex);
>>>>>>> 88c5817c
          // Filter the split nodes.
          filterPoints(node, node.next);
          return;
        }
      }
      next = next.next;
    } while (next != outerNode);

    // Attempt to find a logical bridge between the HoleNode and OuterNode.
    outerNode = fetchHoleBridge(holeNode, outerNode);

    // Determine whether a hole bridge could be fetched.
    if(outerNode != null) {
      // compute if the bridge overlaps with a polygon edge.
      boolean fromPolygon = pointInLine(outerNode, outerNode.next, holeNode) || pointInLine(holeNode, holeNode.next, outerNode);
      // Split the resulting polygon.
      Node node = splitPolygon(outerNode, holeNode, fromPolygon);
      // Filter the split nodes.
      filterPoints(node, node.next);
    }
  }

  /**
   * David Eberly's algorithm for finding a bridge between a hole and outer polygon
   *
   * see: http://www.geometrictools.com/Documentation/TriangulationByEarClipping.pdf
   **/
  private static final Node fetchHoleBridge(final Node holeNode, final Node outerNode) {
    Node p = outerNode;
    double qx = Double.NEGATIVE_INFINITY;
    final double hx = holeNode.getX();
    final double hy = holeNode.getY();
    Node connection = null;
    // 1. find a segment intersected by a ray from the hole's leftmost point to the left;
    // segment's endpoint with lesser x will be potential connection point
    {
      do {
        if (hy <= p.getY() && hy >= p.next.getY() && p.next.getY() != p.getY()) {
          final double x = p.getX() + (hy - p.getY()) * (p.next.getX() - p.getX()) / (p.next.getY() - p.getY());
          if (x <= hx && x > qx) {
            qx = x;
            if (x == hx) {
              if (hy == p.getY()) return p;
              if (hy == p.next.getY()) return p.next;
            }
            connection = p.getX() < p.next.getX() ? p : p.next;
          }
        }
        p = p.next;
      } while (p != outerNode);
    }

    if (connection == null) {
      return null;
    } else if (hx == qx) {
      return connection.previous;
    }

    // 2. look for points inside the triangle of hole point, segment intersection, and endpoint
    // its a valid connection iff there are no points found;
    // otherwise choose the point of the minimum angle with the ray as the connection point
    Node stop = connection;
    final double mx = connection.getX();
    final double my = connection.getY();
    double tanMin = Double.POSITIVE_INFINITY;
    double tan;
    p = connection.next;
    {
      while (p != stop) {
        if (hx >= p.getX() && p.getX() >= mx && hx != p.getX()
            && pointInEar(p.getX(), p.getY(), hy < my ? hx : qx, hy, mx, my, hy < my ? qx : hx, hy)) {
          tan = Math.abs(hy - p.getY()) / (hx - p.getX()); // tangential
          if ((tan < tanMin || (tan == tanMin && p.getX() > connection.getX())) && isLocallyInside(p, holeNode)) {
            connection = p;
            tanMin = tan;
          }
        }
        p = p.next;
      }
    }
    return connection;
  }

  /** Check if the provided vertex is in the polygon and return it **/
  private static Node getSharedVertex(Node polygon, Node vertex) {
    Node next = polygon;
    do {
      if (isVertexEquals(next, vertex)) {
        return next;
      }
      next = next.next;
    } while(next != polygon);
    return null;
  }

  /** Finds the left-most hole of a polygon ring. **/
  private static final Node fetchLeftmost(final Node start) {
    Node node = start;
    Node leftMost = start;
    do {
      // Determine if the current node possesses a lesser X position.
      if (node.getX() < leftMost.getX() || (node.getX() == leftMost.getX() && node.getY() < leftMost.getY())) {
        // Maintain a reference to this Node.
        leftMost = node;
      }
      // Progress the search to the next node in the doubly-linked list.
      node = node.next;
    } while (node != start);

    // Return the node with the smallest X value.
    return leftMost;
  }

  /** Main ear slicing loop which triangulates the vertices of a polygon, provided as a doubly-linked list. **/
  private static final List<Triangle> earcutLinkedList(Polygon polygon, Node currEar, final List<Triangle> tessellation,
                                                       State state, final boolean mortonOptimized) {
    earcut : do {
      if (currEar == null || currEar.previous == currEar.next) {
        return tessellation;
      }

      Node stop = currEar;
      Node prevNode;
      Node nextNode;

      // Iteratively slice ears
      do {
        prevNode = currEar.previous;
        nextNode = currEar.next;
        // Determine whether the current triangle must be cut off.
        final boolean isReflex = area(prevNode.getX(), prevNode.getY(), currEar.getX(), currEar.getY(), nextNode.getX(), nextNode.getY()) >= 0;
        if (isReflex == false && isEar(currEar, mortonOptimized) == true) {
          // Compute if edges belong to the polygon
          boolean abFromPolygon = prevNode.nextEdgeFromPolygon;
          boolean bcFromPolygon = currEar.nextEdgeFromPolygon;
          boolean caFromPolygon =  edgeFromPolygon(prevNode, nextNode, mortonOptimized);
          // Return the triangulated data
          tessellation.add(new Triangle(prevNode, abFromPolygon, currEar, bcFromPolygon, nextNode, caFromPolygon));
          // Remove the ear node.
          removeNode(currEar, caFromPolygon);

          // Skipping to the next node leaves fewer slither triangles.
          currEar = nextNode.next;
          stop = nextNode.next;
          continue;
        }
        currEar = nextNode;

        // If the whole polygon has been iterated over and no more ears can be found.
        if (currEar == stop) {
          switch (state) {
            case INIT:
              // try filtering points and slicing again
              currEar = filterPoints(currEar, null);
              state = State.CURE;
              continue earcut;
            case CURE:
              // if this didn't work, try curing all small self-intersections locally
              currEar = cureLocalIntersections(currEar, tessellation, mortonOptimized);
              state = State.SPLIT;
              continue earcut;
            case SPLIT:
              // as a last resort, try splitting the remaining polygon into two
              if (splitEarcut(polygon, currEar, tessellation, mortonOptimized) == false) {
                //we could not process all points. Tessellation failed
                throw new IllegalArgumentException("Unable to Tessellate shape [" + polygon + "]. Possible malformed shape detected.");
              }
              break;
          }
          break;
        }
      } while (currEar.previous != currEar.next);
      break;
    } while (true);
    // Return the calculated tessellation
    return tessellation;
  }

  /** Determines whether a polygon node forms a valid ear with adjacent nodes. **/
  private static final boolean isEar(final Node ear, final boolean mortonOptimized) {
    if (mortonOptimized == true) {
      return mortonIsEar(ear);
    }

    // make sure there aren't other points inside the potential ear
    Node node = ear.next.next;
    while (node != ear.previous) {
      if (pointInEar(node.getX(), node.getY(), ear.previous.getX(), ear.previous.getY(), ear.getX(), ear.getY(), ear.next.getX(), ear.next.getY())
          && area(node.previous.getX(), node.previous.getY(), node.getX(), node.getY(),
          node.next.getX(), node.next.getY()) >= 0) {
        return false;
      }
      node = node.next;
    }
    return true;
  }

  /** Uses morton code for speed to determine whether or a polygon node forms a valid ear w/ adjacent nodes */
  private static final boolean mortonIsEar(final Node ear) {
    // triangle bbox (flip the bits so negative encoded values are < positive encoded values)
    int minTX = StrictMath.min(StrictMath.min(ear.previous.x, ear.x), ear.next.x) ^ 0x80000000;
    int minTY = StrictMath.min(StrictMath.min(ear.previous.y, ear.y), ear.next.y) ^ 0x80000000;
    int maxTX = StrictMath.max(StrictMath.max(ear.previous.x, ear.x), ear.next.x) ^ 0x80000000;
    int maxTY = StrictMath.max(StrictMath.max(ear.previous.y, ear.y), ear.next.y) ^ 0x80000000;

    // z-order range for the current triangle bbox;
    long minZ = BitUtil.interleave(minTX, minTY);
    long maxZ = BitUtil.interleave(maxTX, maxTY);

    // now make sure we don't have other points inside the potential ear;

    // look for points inside the triangle in both directions
    Node p = ear.previousZ;
    Node n = ear.nextZ;
    while (p != null && Long.compareUnsigned(p.morton, minZ) >= 0
        && n != null && Long.compareUnsigned(n.morton, maxZ) <= 0) {
      if (p.idx != ear.previous.idx && p.idx != ear.next.idx &&
          pointInEar(p.getX(), p.getY(), ear.previous.getX(), ear.previous.getY(), ear.getX(), ear.getY(), ear.next.getX(), ear.next.getY()) &&
          area(p.previous.getX(), p.previous.getY(), p.getX(), p.getY(), p.next.getX(), p.next.getY()) >= 0) return false;
      p = p.previousZ;

      if (n.idx != ear.previous.idx && n.idx != ear.next.idx &&
          pointInEar(n.getX(), n.getY(), ear.previous.getX(), ear.previous.getY(), ear.getX(), ear.getY(), ear.next.getX(), ear.next.getY()) &&
          area(n.previous.getX(), n.previous.getY(), n.getX(), n.getY(), n.next.getX(), n.next.getY()) >= 0) return false;
      n = n.nextZ;
    }

    // first look for points inside the triangle in decreasing z-order
    while (p != null && Long.compareUnsigned(p.morton, minZ) >= 0) {
      if (p.idx != ear.previous.idx && p.idx != ear.next.idx
            && pointInEar(p.getX(), p.getY(), ear.previous.getX(), ear.previous.getY(), ear.getX(), ear.getY(), ear.next.getX(), ear.next.getY())
            && area(p.previous.getX(), p.previous.getY(), p.getX(), p.getY(), p.next.getX(), p.next.getY()) >= 0) {
          return false;
        }
      p = p.previousZ;
    }
    // then look for points in increasing z-order
    while (n != null &&
        Long.compareUnsigned(n.morton, maxZ) <= 0) {
        if (n.idx != ear.previous.idx && n.idx != ear.next.idx
            && pointInEar(n.getX(), n.getY(), ear.previous.getX(), ear.previous.getY(), ear.getX(), ear.getY(), ear.next.getX(), ear.next.getY())
            && area(n.previous.getX(), n.previous.getY(), n.getX(), n.getY(), n.next.getX(), n.next.getY()) >= 0) {
          return false;
        }
      n = n.nextZ;
    }
    return true;
  }

  /** Iterate through all polygon nodes and remove small local self-intersections **/
  private static final Node cureLocalIntersections(Node startNode, final List<Triangle> tessellation, boolean mortonOptimized) {
    Node node = startNode;
    Node nextNode;
    do {
      nextNode = node.next;
      Node a = node.previous;
      Node b = nextNode.next;

      // a self-intersection where edge (v[i-1],v[i]) intersects (v[i+1],v[i+2])
      if (isVertexEquals(a, b) == false
          && isIntersectingPolygon(a, a.getX(), a.getY(), b.getX(), b.getY()) == false
          && linesIntersect(a.getX(), a.getY(), node.getX(), node.getY(), nextNode.getX(), nextNode.getY(), b.getX(), b.getY())
          && isLocallyInside(a, b) && isLocallyInside(b, a)) {
        // Return the triangulated vertices to the tessellation
        boolean abFromPolygon = (a.next == node) ? a.nextEdgeFromPolygon : edgeFromPolygon(a, node, mortonOptimized);
        boolean bcFromPolygon = (node.next == b) ? node.nextEdgeFromPolygon : edgeFromPolygon(node, b, mortonOptimized);
        boolean caFromPolygon = (b.next == a) ? b.nextEdgeFromPolygon : edgeFromPolygon(a, b, mortonOptimized);
        tessellation.add(new Triangle(a, abFromPolygon, node, bcFromPolygon,  b, caFromPolygon));

        // remove two nodes involved
        removeNode(node, caFromPolygon);
        removeNode(node.next, caFromPolygon);
        node = startNode = b;
      }
      node = node.next;
    } while (node != startNode);

    return node;
  }

  /** Attempt to split a polygon and independently triangulate each side. Return true if the polygon was splitted **/
  private static final boolean splitEarcut(final Polygon polygon, final Node start, final List<Triangle> tessellation, final boolean mortonOptimized) {
    // Search for a valid diagonal that divides the polygon into two.
    Node searchNode = start;
    Node nextNode;
    do {
      nextNode = searchNode.next;
      Node diagonal = nextNode.next;
      while (diagonal != searchNode.previous) {
        if(searchNode.idx != diagonal.idx && isValidDiagonal(searchNode, diagonal)) {
          // Split the polygon into two at the point of the diagonal
          Node splitNode = splitPolygon(searchNode, diagonal, edgeFromPolygon(searchNode, diagonal, mortonOptimized));
          // Filter the resulting polygon.
          searchNode = filterPoints(searchNode, searchNode.next);
          splitNode  = filterPoints(splitNode, splitNode.next);
          // Attempt to earcut both of the resulting polygons
          if (mortonOptimized) {
            sortByMortonWithReset(searchNode);
            sortByMortonWithReset(splitNode);
          }
          earcutLinkedList(polygon, searchNode, tessellation, State.INIT, mortonOptimized);
          earcutLinkedList(polygon, splitNode,  tessellation, State.INIT, mortonOptimized);
          // Finish the iterative search
          return true;
        }
        diagonal = diagonal.next;
      }
      searchNode = searchNode.next;
    } while (searchNode != start);
    return false;
  }

  /** Computes if edge defined by a and b overlaps with a polygon edge **/
  private static boolean edgeFromPolygon(Node a, Node b, boolean isMorton) {
    if (isMorton) {
      return mortonEdgeFromPolygon(a, b);
    }
    Node next = a;
    do {
      if (pointInLine(next, next.next, a) && pointInLine(next, next.next, b)) {
        return next.nextEdgeFromPolygon;
      }
      if (pointInLine(next, next.previous, a) && pointInLine(next, next.previous, b)) {
        return next.previous.nextEdgeFromPolygon;
      }
      next = next.next;
    } while(next != a);
    return false;
  }

  /** Uses morton code for speed to determine whether or not and edge defined by a and b overlaps with a polygon edge */
  private static final boolean mortonEdgeFromPolygon(final Node a, final Node b) {
    // edge bbox (flip the bits so negative encoded values are < positive encoded values)
    int minTX = StrictMath.min(a.x, b.x) ^ 0x80000000;
    int minTY = StrictMath.min(a.y, b.y) ^ 0x80000000;
    int maxTX = StrictMath.max(a.x, b.x) ^ 0x80000000;
    int maxTY = StrictMath.max(a.y, b.y) ^ 0x80000000;

    // z-order range for the current edge;
    long minZ = BitUtil.interleave(minTX, minTY);
    long maxZ = BitUtil.interleave(maxTX, maxTY);

    // now make sure we don't have other points inside the potential ear;

    // look for points inside edge in both directions
    Node p = a.previousZ;
    Node n = a.nextZ;
    while (p != null && Long.compareUnsigned(p.morton, minZ) >= 0
        && n != null && Long.compareUnsigned(n.morton, maxZ) <= 0) {
      if (pointInLine(p, p.next, a) && pointInLine(p, p.next, b)) {
        return p.nextEdgeFromPolygon;
      }
      if (pointInLine(p, p.previous, a) && pointInLine(p, p.previous, b)) {
        return p.previous.nextEdgeFromPolygon;
      }

      p = p.previousZ;

      if (pointInLine(n, n.next, a) && pointInLine(n, n.next, b)) {
        return n.nextEdgeFromPolygon;
      }
      if (pointInLine(n, n.previous, a) && pointInLine(n, n.previous, b)) {
        return n.previous.nextEdgeFromPolygon;
      }

      n = n.nextZ;
    }

    // first look for points inside the edge in decreasing z-order
    while (p != null && Long.compareUnsigned(p.morton, minZ) >= 0) {
      if (pointInLine(p, p.next, a) && pointInLine(p, p.next, b)) {
        return p.nextEdgeFromPolygon;
      }
      if (pointInLine(p, p.previous, a) && pointInLine(p, p.previous, b)) {
        return p.previous.nextEdgeFromPolygon;
      }
      p = p.previousZ;
    }
    // then look for points in increasing z-order
    while (n != null &&
        Long.compareUnsigned(n.morton, maxZ) <= 0) {
      if (pointInLine(n, n.next, a) && pointInLine(n, n.next, b)) {
        return n.nextEdgeFromPolygon;
      }
      if (pointInLine(n, n.previous, a) && pointInLine(n, n.previous, b)) {
        return n.previous.nextEdgeFromPolygon;
      }
      n = n.nextZ;
    }
    return false;
  }

  private static boolean pointInLine(Node a, Node b, Node point) {
    return pointInLine(a, b, point.getLon(), point.getLat());
  }

  private static boolean pointInLine(Node a, Node b, double lon, double lat) {
    double dxc = lon - a.getLon();
    double dyc = lat - a.getLat();

    double dxl = b.getLon() - a.getLon();
    double dyl = b.getLat() - a.getLat();

    if (dxc * dyl - dyc * dxl == 0) {
      if (Math.abs(dxl) >= Math.abs(dyl)) {
        return dxl > 0 ?
            a.getLon() <= lon && lon <= b.getLon() :
            b.getLon() <= lon && lon <= a.getLon();
      } else {
        return dyl > 0 ?
            a.getLat() <= lat && lat <= b.getLat() :
            b.getLat() <= lat && lat <= a.getLat();
      }
    }
    return false;
  }


  /** Links two polygon vertices using a bridge. **/
  private static final Node splitPolygon(final Node a, final Node b,boolean edgeFromPolygon) {
    final Node a2 = new Node(a);
    final Node b2 = new Node(b);
    final Node an = a.next;
    final Node bp = b.previous;

    a.next = b;
    a.nextEdgeFromPolygon = edgeFromPolygon;
    a.nextZ = b;
    b.previous = a;
    b.previousZ = a;
    a2.next = an;
    a2.nextZ = an;
    an.previous = a2;
    an.previousZ = a2;
    b2.next = a2;
    b2.nextEdgeFromPolygon = edgeFromPolygon;
    b2.nextZ = a2;
    a2.previous = b2;
    a2.previousZ = b2;
    bp.next = b2;
    bp.nextZ = b2;

    return b2;
  }

  /** Determines whether a diagonal between two polygon nodes lies within a polygon interior. (This determines the validity of the ray.) **/
  private static final boolean isValidDiagonal(final Node a, final Node b) {
    if (isVertexEquals(a, b)) {
      //If points are equal then use it if they are valid polygons
      return isCWPolygon(a, b);
    }
    return a.next.idx != b.idx && a.previous.idx != b.idx
        && isIntersectingPolygon(a, a.getX(), a.getY(), b.getX(), b.getY()) == false
        && isLocallyInside(a, b) && isLocallyInside(b, a)
        && middleInsert(a, a.getX(), a.getY(), b.getX(), b.getY());
  }

  /** Determine whether the polygon defined between node start and node end is CW */
  private static boolean isCWPolygon(Node start, Node end) {
    Node next = start;
    double windingSum = 0;
    do {
      // compute signed area
      windingSum += area(next.getLon(), next.getLat(), next.next.getLon(), next.next.getLat(), end.getLon(), end.getLat());
      next = next.next;
    } while (next.next != end);
    //The polygon must be CW
    return (windingSum < 0) ? true : false;
  }

  private static final boolean isLocallyInside(final Node a, final Node b) {
    double area = area(a.previous.getX(), a.previous.getY(), a.getX(), a.getY(), a.next.getX(), a.next.getY());
    if (area == 0) {
      // parallel
      return false;
    } else if (area < 0) {
      // if a is cw
      return area(a.getX(), a.getY(), b.getX(), b.getY(), a.next.getX(), a.next.getY()) >= 0
          && area(a.getX(), a.getY(), a.previous.getX(), a.previous.getY(), b.getX(), b.getY()) >= 0;
    } else {
      // ccw
      return area(a.getX(), a.getY(), b.getX(), b.getY(), a.previous.getX(), a.previous.getY()) < 0
          || area(a.getX(), a.getY(), a.next.getX(), a.next.getY(), b.getX(), b.getY()) < 0;
    }
  }

  /** Determine whether the middle point of a polygon diagonal is contained within the polygon */
  private static final boolean middleInsert(final Node start, final double x0, final double y0,
                                            final double x1, final double y1) {
    Node node = start;
    Node nextNode;
    boolean lIsInside = false;
    final double lDx = (x0 + x1) / 2.0f;
    final double lDy = (y0 + y1) / 2.0f;
    do {
      nextNode = node.next;
      if (node.getY() > lDy != nextNode.getY() > lDy &&
          lDx < (nextNode.getX() - node.getX()) * (lDy - node.getY()) / (nextNode.getY() - node.getY()) + node.getX()) {
        lIsInside = !lIsInside;
      }
      node = node.next;
    } while (node != start);
    return lIsInside;
  }

  /** Determines if the diagonal of a polygon is intersecting with any polygon elements. **/
  private static final boolean isIntersectingPolygon(final Node start, final double x0, final double y0,
                                                     final double x1, final double y1) {
    Node node = start;
    Node nextNode;
    do {
      nextNode = node.next;
      if(isVertexEquals(node, x0, y0) == false && isVertexEquals(node, x1, y1) == false) {
        if (linesIntersect(node.getX(), node.getY(), nextNode.getX(), nextNode.getY(), x0, y0, x1, y1)) {
          return true;
        }
      }
      node = nextNode;
    } while (node != start);

    return false;
  }

  /** Determines whether two line segments intersect. **/
  public static final boolean linesIntersect(final double aX0, final double aY0, final double aX1, final double aY1,
                                             final double bX0, final double bY0, final double bX1, final double bY1) {
    return (area(aX0, aY0, aX1, aY1, bX0, bY0) > 0) != (area(aX0, aY0, aX1, aY1, bX1, bY1) > 0)
        && (area(bX0, bY0, bX1, bY1, aX0, aY0) > 0) != (area(bX0, bY0, bX1, bY1, aX1, aY1) > 0);
  }

  /** Interlinks polygon nodes in Z-Order. It reset the values on the z values**/
  private static final void sortByMortonWithReset(Node start) {
    Node next = start;
    do {
      next.previousZ = next.previous;
      next.nextZ = next.next;
      next = next.next;
    } while (next != start);
    sortByMorton(start);
  }

  /** Interlinks polygon nodes in Z-Order. **/
  private static final void sortByMorton(Node start) {
    start.previousZ.nextZ = null;
    start.previousZ = null;
    // Sort the generated ring using Z ordering.
    tathamSort(start);
  }

  /**
   * Simon Tatham's doubly-linked list O(n log n) mergesort
   * see: http://www.chiark.greenend.org.uk/~sgtatham/algorithms/listsort.html
   **/
  private static final void tathamSort(Node list) {
    Node p, q, e, tail;
    int i, numMerges, pSize, qSize;
    int inSize = 1;

    if (list == null) {
      return;
    }

    do {
      p = list;
      list = null;
      tail = null;
      // count number of merges in this pass
      numMerges = 0;

      while(p != null) {
        ++numMerges;
        // step 'insize' places along from p
        q = p;
        for (i = 0, pSize = 0; i < inSize && q != null; ++i, ++pSize, q = q.nextZ);
        // if q hasn't fallen off end, we have two lists to merge
        qSize = inSize;

        // now we have two lists; merge
        while (pSize > 0 || (qSize > 0 && q != null)) {
          if (pSize != 0 && (qSize == 0 || q == null || Long.compareUnsigned(p.morton, q.morton) <= 0)) {
            e = p;
            p = p.nextZ;
            --pSize;
          } else {
            e = q;
            q = q.nextZ;
            --qSize;
          }

          if (tail != null) {
            tail.nextZ = e;
          } else {
            list = e;
          }
          // maintain reverse pointers
          e.previousZ = tail;
          tail = e;
        }
        // now p has stepped 'insize' places along, and q has too
        p = q;
      }

      tail.nextZ = null;
      inSize *= 2;
    } while (numMerges > 1);
  }

  /** Eliminate colinear/duplicate points from the doubly linked list */
  private static final Node filterPoints(final Node start, Node end) {
    if (start == null) {
      return start;
    }

    if(end == null) {
      end = start;
    }

    Node node = start;
    Node nextNode;
    Node prevNode;
    boolean continueIteration;

    do {
      continueIteration = false;
      nextNode = node.next;
      prevNode = node.previous;

      //We can filter points when they are the same, if not and they are co-linear we can only
      //remove it if both edges have the same value in .nextEdgeFromPolygon
      if (isVertexEquals(node, nextNode)  ||
          (prevNode.nextEdgeFromPolygon == node.nextEdgeFromPolygon &&
              area(prevNode.getX(), prevNode.getY(), node.getX(), node.getY(), nextNode.getX(), nextNode.getY()) == 0)) {

        //Remove the node
        removeNode(node, prevNode.nextEdgeFromPolygon);
        node = end = prevNode;

        if (node == nextNode) {
          break;
        }
        continueIteration = true;
      } else {
        node = nextNode;
      }
    } while (continueIteration || node != end);
    return end;
  }

  /** Creates a node and optionally links it with a previous node in a circular doubly-linked list */
  private static final Node insertNode(final Polygon polygon, int index, int vertexIndex, final Node lastNode) {
    final Node node = new Node(polygon, index, vertexIndex);
    if(lastNode == null) {
      node.previous = node;
      node.previousZ = node;
      node.next = node;
      node.nextZ = node;
    } else {
      node.next = lastNode.next;
      node.nextZ = lastNode.next;
      node.previous = lastNode;
      node.previousZ = lastNode;
      lastNode.next.previous = node;
      lastNode.nextZ.previousZ = node;
      lastNode.next = node;
      lastNode.nextZ = node;
    }
    return node;
  }

  /** Removes a node from the doubly linked list */
  private static final void removeNode(Node node, boolean edgeFromPolygon) {
    node.next.previous = node.previous;
    node.previous.next = node.next;
    node.previous.nextEdgeFromPolygon = edgeFromPolygon;

    if (node.previousZ != null) {
      node.previousZ.nextZ = node.nextZ;
    }
    if (node.nextZ != null) {
      node.nextZ.previousZ = node.previousZ;
    }
  }

  /** Determines if two point vertices are equal. **/
  private static final boolean isVertexEquals(final Node a, final Node b) {
    return isVertexEquals(a, b.getX(), b.getY());
  }

  /** Determines if two point vertices are equal. **/
  private static final boolean isVertexEquals(final Node a, final double x, final  double y) {
    return a.getX() == x && a.getY() == y;
  }

  /** Compute signed area of triangle */
  private static double area(final double aX, final double aY, final double bX, final double bY,
                             final double cX, final double cY) {
    return (bY - aY) * (cX - bX) - (bX - aX) * (cY - bY);
  }

  /** Compute whether point is in a candidate ear */
  private static boolean pointInEar(final double x, final double y, final double ax, final double ay,
                                    final double bx, final double by, final double cx, final double cy) {
    return (cx - x) * (ay - y) - (ax - x) * (cy - y) >= 0 &&
           (ax - x) * (by - y) - (bx - x) * (ay - y) >= 0 &&
           (bx - x) * (cy - y) - (cx - x) * (by - y) >= 0;
  }

  /** compute whether the given x, y point is in a triangle; uses the winding order method */
  public static boolean pointInTriangle (double x, double y, double ax, double ay, double bx, double by, double cx, double cy) {
    double minX = StrictMath.min(ax, StrictMath.min(bx, cx));
    double minY = StrictMath.min(ay, StrictMath.min(by, cy));
    double maxX = StrictMath.max(ax, StrictMath.max(bx, cx));
    double maxY = StrictMath.max(ay, StrictMath.max(by, cy));
    //check the bounding box because if the triangle is degenerated, e.g points and lines, we need to filter out
    //coplanar points that are not part of the triangle.
    if (x >= minX && x <= maxX && y >= minY && y <= maxY ) {
      int a = orient(x, y, ax, ay, bx, by);
      int b = orient(x, y, bx, by, cx, cy);
      if (a == 0 || b == 0 || a < 0 == b < 0) {
        int c = orient(x, y, cx, cy, ax, ay);
        return c == 0 || (c < 0 == (b < 0 || a < 0));
      }
      return false;
    } else {
      return false;
    }
  }

  /** Brute force compute if a point is in the polygon by traversing entire triangulation
   * todo: speed this up using either binary tree or prefix coding (filtering by bounding box of triangle)
   **/
  public static final boolean pointInPolygon(final List<Triangle> tessellation, double lat, double lon) {
    // each triangle
    for (int i = 0; i < tessellation.size(); ++i) {
      if (tessellation.get(i).containsPoint(lat, lon)) {
        return true;
      }
    }
    return false;
  }

  /** Circular Doubly-linked list used for polygon coordinates */
  protected static class Node {
    // node index in the linked list
    private final int idx;
    // vertex index in the polygon
    private final int vrtxIdx;
    // reference to the polygon for lat/lon values
    private final Polygon polygon;
    // encoded x value
    private final int x;
    // encoded y value
    private final int y;
    // morton code for sorting
    private final long morton;

    // previous node
    private Node previous;
    // next node
    private Node next;
    // previous z node
    private Node previousZ;
    // next z node
    private Node nextZ;
    // if the edge from this node to the next node is part of the polygon edges
    private boolean nextEdgeFromPolygon;

    protected Node(final Polygon polygon, final int index, final int vertexIndex) {
      this.idx = index;
      this.vrtxIdx = vertexIndex;
      this.polygon = polygon;
      this.y = encodeLatitude(polygon.getPolyLat(vrtxIdx));
      this.x = encodeLongitude(polygon.getPolyLon(vrtxIdx));
      this.morton = BitUtil.interleave(x ^ 0x80000000, y ^ 0x80000000);
      this.previous = null;
      this.next = null;
      this.previousZ = null;
      this.nextZ = null;
      this.nextEdgeFromPolygon = true;
    }

    /** simple deep copy constructor */
    protected Node(Node other) {
      this.idx = other.idx;
      this.vrtxIdx = other.vrtxIdx;
      this.polygon = other.polygon;
      this.morton = other.morton;
      this.x = other.x;
      this.y = other.y;
      this.previous = other.previous;
      this.next = other.next;
      this.previousZ = other.previousZ;
      this.nextZ = other.nextZ;
      this.nextEdgeFromPolygon = other.nextEdgeFromPolygon;
    }

    /** get the x value */
    public final double getX() {
      return polygon.getPolyLon(vrtxIdx);
    }

    /** get the y value */
    public final double getY() {
      return polygon.getPolyLat(vrtxIdx);
    }

    /** get the longitude value */
    public final double getLon() {
      return polygon.getPolyLon(vrtxIdx);
    }

    /** get the latitude value */
    public final double getLat() {
      return polygon.getPolyLat(vrtxIdx);
    }

    @Override
    public String toString() {
      StringBuilder builder = new StringBuilder();
      if (this.previous == null)
        builder.append("||-");
      else
        builder.append(this.previous.idx).append(" <- ");
      builder.append(this.idx);
      if (this.next == null)
        builder.append(" -||");
      else
        builder.append(" -> ").append(this.next.idx);
      return builder.toString();
    }
  }

  /** Triangle in the tessellated mesh */
  public final static class Triangle {
    Node[] vertex;
    boolean[] edgeFromPolygon;

    protected Triangle(Node a, boolean abFromPolygon, Node b, boolean bcFromPolygon, Node c, boolean caFromPolygon) {
      this.vertex = new Node[] {a, b, c};
      edgeFromPolygon = new boolean[] {abFromPolygon, bcFromPolygon, caFromPolygon};
    }

    /** get quantized x value for the given vertex */
    public int getEncodedX(int vertex) {
      return this.vertex[vertex].x;
    }

    /** get quantized y value for the given vertex */
    public int getEncodedY(int vertex) {
      return this.vertex[vertex].y;
    }

    /** get latitude value for the given vertex */
    public double getLat(int vertex) {
      return this.vertex[vertex].getLat();
    }

    /** get longitude value for the given vertex */
    public double getLon(int vertex) {
      return this.vertex[vertex].getLon();
    }

    /** get if edge is shared with the polygon for the given edge */
    public boolean fromPolygon(int vertex) {
      return edgeFromPolygon[vertex];
    }

    /** utility method to compute whether the point is in the triangle */
    protected boolean containsPoint(double lat, double lon) {
      return pointInTriangle(lon, lat,
          vertex[0].getLon(), vertex[0].getLat(),
          vertex[1].getLon(), vertex[1].getLat(),
          vertex[2].getLon(), vertex[2].getLat());
    }

    /** pretty print the triangle vertices */
    public String toString() {
      String result = vertex[0].x + ", " + vertex[0].y + " [" + edgeFromPolygon[0] + "] " +
                      vertex[1].x + ", " + vertex[1].y + " [" + edgeFromPolygon[1] + "] " +
                      vertex[2].x + ", " + vertex[2].y + " [" + edgeFromPolygon[2] + "]";
      return result;
    }
  }
}<|MERGE_RESOLUTION|>--- conflicted
+++ resolved
@@ -206,11 +206,7 @@
         Node sharedVertex = getSharedVertex(holeNode, next);
         if (sharedVertex != null) {
           // Split the resulting polygon.
-<<<<<<< HEAD
           Node node = splitPolygon(next, sharedVertex, true);
-=======
-          Node node = splitPolygon(next, sharedVertex);
->>>>>>> 88c5817c
           // Filter the split nodes.
           filterPoints(node, node.next);
           return;
@@ -1033,12 +1029,12 @@
       if (this.previous == null)
         builder.append("||-");
       else
-        builder.append(this.previous.idx).append(" <- ");
+        builder.append(this.previous.idx + " <- ");
       builder.append(this.idx);
       if (this.next == null)
         builder.append(" -||");
       else
-        builder.append(" -> ").append(this.next.idx);
+        builder.append(" -> " + this.next.idx);
       return builder.toString();
     }
   }
