/*
 * Licensed to the Apache Software Foundation (ASF) under one or more
 * contributor license agreements.  See the NOTICE file distributed with
 * this work for additional information regarding copyright ownership.
 * The ASF licenses this file to You under the Apache License, Version 2.0
 * (the "License"); you may not use this file except in compliance with
 * the License.  You may obtain a copy of the License at
 *
 *     http://www.apache.org/licenses/LICENSE-2.0
 *
 * Unless required by applicable law or agreed to in writing, software
 * distributed under the License is distributed on an "AS IS" BASIS,
 * WITHOUT WARRANTIES OR CONDITIONS OF ANY KIND, either express or implied.
 * See the License for the specific language governing permissions and
 * limitations under the License.
 */
package org.apache.lucene.geo;

import java.util.ArrayList;
import java.util.HashMap;
import java.util.List;
import java.util.Map;

import org.apache.lucene.geo.GeoUtils.WindingOrder;
import org.apache.lucene.util.BitUtil;

import static org.apache.lucene.geo.GeoEncodingUtils.encodeLatitude;
import static org.apache.lucene.geo.GeoEncodingUtils.encodeLongitude;
import static org.apache.lucene.geo.GeoUtils.orient;

/**
 * Computes a triangular mesh tessellation for a given polygon.
 * <p>
 * This is inspired by mapbox's earcut algorithm (https://github.com/mapbox/earcut)
 * which is a modification to FIST (https://www.cosy.sbg.ac.at/~held/projects/triang/triang.html)
 * written by Martin Held, and ear clipping (https://www.geometrictools.com/Documentation/TriangulationByEarClipping.pdf)
 * written by David Eberly.
 * <p>
 * Notes:
 *   <ul>
 *     <li>Requires valid polygons:
 *       <ul>
 *         <li>No self intersections
 *         <li>Holes may only touch at one vertex
 *         <li>Polygon must have an area (e.g., no "line" boxes)
 *      <li>sensitive to overflow (e.g, subatomic values such as E-200 can cause unexpected behavior)
 *      </ul>
 *  </ul>
 * <p>
 * The code is a modified version of the javascript implementation provided by MapBox
 * under the following license:
 * <p>
 * ISC License
 * <p>
 * Copyright (c) 2016, Mapbox
 * <p>
 * Permission to use, copy, modify, and/or distribute this software for any purpose
 * with or without fee is hereby granted, provided that the above copyright notice
 * and this permission notice appear in all copies.
 * <p>
 * THE SOFTWARE IS PROVIDED "AS IS" AND THE AUTHOR DISCLAIMS ALL WARRANTIES WITH'
 * REGARD TO THIS SOFTWARE INCLUDING ALL IMPLIED WARRANTIES OF MERCHANTABILITY AND
 * FITNESS. IN NO EVENT SHALL THE AUTHOR BE LIABLE FOR ANY SPECIAL, DIRECT,
 * INDIRECT, OR CONSEQUENTIAL DAMAGES OR ANY DAMAGES WHATSOEVER RESULTING FROM LOSS
 * OF USE, DATA OR PROFITS, WHETHER IN AN ACTION OF CONTRACT, NEGLIGENCE OR OTHER
 * TORTIOUS ACTION, ARISING OUT OF OR IN CONNECTION WITH THE USE OR PERFORMANCE OF
 * THIS SOFTWARE.
 *
 * @lucene.experimental
 */
final public class Tessellator {
  // this is a dumb heuristic to control whether we cut over to sorted morton values
  private static final int VERTEX_THRESHOLD = 80;

  /** state of the tessellated split - avoids recursion */
  private enum State {
    INIT, CURE, SPLIT
  }

  // No Instance:
  private Tessellator() {}

  /** Produces an array of vertices representing the triangulated result set of the Points array */
  public static final List<Triangle> tessellate(final Polygon polygon) {
    // Attempt to establish a doubly-linked list of the provided shell points (should be CCW, but this will correct);
    // then filter instances of intersections.
    Node outerNode = createDoublyLinkedList(polygon, 0, WindingOrder.CW);
    // If an outer node hasn't been detected, the shape is malformed. (must comply with OGC SFA specification)
    if(outerNode == null) {
      throw new IllegalArgumentException("Malformed shape detected in Tessellator!");
    }

    // Determine if the specified list of points contains holes
    if (polygon.numHoles() > 0) {
      // Eliminate the hole triangulation.
      outerNode = eliminateHoles(polygon, outerNode);
    }

    // If the shape crosses VERTEX_THRESHOLD, use z-order curve hashing:
    final boolean mortonOptimized;
    {
      int threshold = VERTEX_THRESHOLD - polygon.numPoints();
      for (int i = 0; threshold >= 0 && i < polygon.numHoles(); ++i) {
        threshold -= polygon.getHole(i).numPoints();
      }

      // Link polygon nodes in Z-Order
      mortonOptimized = threshold < 0;
      if (mortonOptimized == true) {
        sortByMorton(outerNode);
      }
    }
    // Calculate the tessellation using the doubly LinkedList.
    List<Triangle> result = earcutLinkedList(polygon, outerNode, new ArrayList<>(), State.INIT, mortonOptimized);
    if (result.size() == 0) {
      throw new IllegalArgumentException("Unable to Tessellate shape [" + polygon + "]. Possible malformed shape detected.");
    }

    return result;
  }

  /** Creates a circular doubly linked list using polygon points. The order is governed by the specified winding order */
  private static final Node createDoublyLinkedList(final Polygon polygon, int startIndex, final WindingOrder windingOrder) {
    Node lastNode = null;
    // Link points into the circular doubly-linked list in the specified winding order
    if (windingOrder == polygon.getWindingOrder()) {
      for (int i = 0; i < polygon.numPoints(); ++i) {
        lastNode = insertNode(polygon, startIndex++, i, lastNode);
      }
    } else {
      for (int i = polygon.numPoints() - 1; i >= 0; --i) {
        lastNode = insertNode(polygon, startIndex++, i, lastNode);
      }
    }
    // if first and last node are the same then remove the end node and set lastNode to the start
    if (lastNode != null && isVertexEquals(lastNode, lastNode.next)) {
      removeNode(lastNode, true);
      lastNode = lastNode.next;
    }

    // Return the last node in the Doubly-Linked List
    return filterPoints(lastNode, null);
  }

  /** Links every hole into the outer loop, producing a single-ring polygon without holes. **/
  private static final Node eliminateHoles(final Polygon polygon, Node outerNode) {
    // Define a list to hole a reference to each filtered hole list.
    final List<Node> holeList = new ArrayList<>();
    // keep a reference to the hole
    final Map<Node, Polygon> holeListPolygons = new HashMap<>();
    // Iterate through each array of hole vertices.
    Polygon[] holes = polygon.getHoles();
    int nodeIndex = polygon.numPoints();
    for(int i = 0; i < polygon.numHoles(); ++i) {
      // create the doubly-linked hole list
      Node list = createDoublyLinkedList(holes[i], nodeIndex, WindingOrder.CCW);

      if (list == list.next) {
        list.isSteiner = true;
      }
      // Determine if the resulting hole polygon was successful.
      if(list != null) {
        // Add the leftmost vertex of the hole.
        Node leftMost = fetchLeftmost(list);
        holeList.add(leftMost);
        holeListPolygons.put(leftMost, holes[i]);
      }
      nodeIndex += holes[i].numPoints();
    }

    // Sort the hole vertices by x coordinate
    holeList.sort((Node pNodeA, Node pNodeB) ->
    {
      double diff = pNodeA.getX() - pNodeB.getX();
      if (diff == 0) {
        diff = pNodeA.getY() - pNodeB.getY();
        if (diff == 0) {
          //same hole node
          double a = Math.min(pNodeA.previous.getY(), pNodeA.next.getY());
          double b = Math.min(pNodeB.previous.getY(), pNodeB.next.getY());
          diff = a - b;
        }
      }
      return diff < 0 ? -1 : diff > 0 ? 1 : 0;
    });

    // Process holes from left to right.
    for(int i = 0; i < holeList.size(); ++i) {
      // Eliminate hole triangles from the result set
      final Node holeNode = holeList.get(i);
      final Polygon hole = holeListPolygons.get(holeNode);
      eliminateHole(holeNode, outerNode, hole);
      // Filter the new polygon.
      outerNode = filterPoints(outerNode, outerNode.next);
    }
    // Return a pointer to the list.
    return outerNode;
  }

  /** Finds a bridge between vertices that connects a hole with an outer ring, and links it */
  private static final void eliminateHole(final Node holeNode, Node outerNode, Polygon hole) {
    // Attempt to find a logical bridge between the HoleNode and OuterNode.
    outerNode = fetchHoleBridge(holeNode, outerNode, hole);

    // Determine whether a hole bridge could be fetched.
    if(outerNode != null) {
      // compute if the bridge overlaps with a polygon edge. This can be tru if the hole touches a polygon edge.
      boolean fromPolygon = pointInLine(outerNode, outerNode.next, holeNode) || pointInLine(outerNode, outerNode.previous, holeNode);
      // Split the resulting polygon.
      Node node = splitPolygon(outerNode, holeNode, fromPolygon);
      // Filter the split nodes.
      filterPoints(node, node.next);
    }
  }

  /**
   * David Eberly's algorithm for finding a bridge between a hole and outer polygon
   *
   * see: http://www.geometrictools.com/Documentation/TriangulationByEarClipping.pdf
   **/
  private static final Node fetchHoleBridge(final Node holeNode, final Node outerNode, Polygon hole) {
    Node p = outerNode;
    double qx = Double.NEGATIVE_INFINITY;
    final double hx = holeNode.getX();
    final double hy = holeNode.getY();
    Node connection = null;
    // 1. find a segment intersected by a ray from the hole's leftmost point to the left;
    // segment's endpoint with lesser x will be potential connection point
    {
      do {
        //if vertex of the polygon is a vertex of the hole, just use that point.
        if (Rectangle.containsPoint(p.getLat(), p.getLon(), hole.minLat, hole.maxLat, hole.minLon, hole.maxLon)) {
          Node sharedVertex = getSharedVertex(holeNode, p);
          if (sharedVertex != null) {
            return sharedVertex;
          }
        }
        if (hy <= p.getY() && hy >= p.next.getY() && p.next.getY() != p.getY()) {
          final double x = p.getX() + (hy - p.getY()) * (p.next.getX() - p.getX()) / (p.next.getY() - p.getY());
          if (x <= hx && x > qx) {
            qx = x;
            if (x == hx) {
              if (hy == p.getY()) return p;
              if (hy == p.next.getY()) return p.next;
            }
            connection = p.getX() < p.next.getX() ? p : p.next;
          }
        }
        p = p.next;
      } while (p != outerNode);
    }

    if (connection == null) {
      return null;
    } else if (hx == qx) {
      return connection.previous;
    }

    // 2. look for points inside the triangle of hole point, segment intersection, and endpoint
    // its a valid connection iff there are no points found;
    // otherwise choose the point of the minimum angle with the ray as the connection point
    Node stop = connection;
    final double mx = connection.getX();
    final double my = connection.getY();
    double tanMin = Double.POSITIVE_INFINITY;
    double tan;
    p = connection.next;
    {
      while (p != stop) {
        if (hx >= p.getX() && p.getX() >= mx && hx != p.getX()
            && pointInEar(p.getX(), p.getY(), hy < my ? hx : qx, hy, mx, my, hy < my ? qx : hx, hy)) {
          tan = Math.abs(hy - p.getY()) / (hx - p.getX()); // tangential
          if ((tan < tanMin || (tan == tanMin && p.getX() > connection.getX())) && isLocallyInside(p, holeNode)) {
            connection = p;
            tanMin = tan;
          }
        }
        p = p.next;
      }
    }
    return connection;
  }

  /** Check if the provided vertex is in the polygon and return it **/
  private static Node getSharedVertex(Node polygon, Node vertex) {
    Node next = polygon;
    do {
      if (isVertexEquals(next, vertex)) {
        return next;
      }
      next = next.next;
    } while(next != polygon);
    return null;
  }

  /** Finds the left-most hole of a polygon ring. **/
  private static final Node fetchLeftmost(final Node start) {
    Node node = start;
    Node leftMost = start;
    do {
      // Determine if the current node possesses a lesser X position.
      if (node.getX() < leftMost.getX() || (node.getX() == leftMost.getX() && node.getY() < leftMost.getY())) {
        // Maintain a reference to this Node.
        leftMost = node;
      }
      // Progress the search to the next node in the doubly-linked list.
      node = node.next;
    } while (node != start);

    // Return the node with the smallest X value.
    return leftMost;
  }

  /** Main ear slicing loop which triangulates the vertices of a polygon, provided as a doubly-linked list. **/
  private static final List<Triangle> earcutLinkedList(Polygon polygon, Node currEar, final List<Triangle> tessellation,
                                                       State state, final boolean mortonOptimized) {
    earcut : do {
      if (currEar == null || currEar.previous == currEar.next) {
        return tessellation;
      }

      Node stop = currEar;
      Node prevNode;
      Node nextNode;

      // Iteratively slice ears
      do {
        prevNode = currEar.previous;
        nextNode = currEar.next;
        // Determine whether the current triangle must be cut off.
        final boolean isReflex = area(prevNode.getX(), prevNode.getY(), currEar.getX(), currEar.getY(), nextNode.getX(), nextNode.getY()) >= 0;
        if (isReflex == false && isEar(currEar, mortonOptimized) == true) {
          // Return the triangulated data
          boolean abFromPolygon = prevNode.nextEdgeFromPolygon;
          boolean bcFromPolygon = currEar.nextEdgeFromPolygon;
          boolean caFromPolygon = isVertexEquals(prevNode, nextNode) || edgeFromPolygon(prevNode, nextNode, mortonOptimized);

          tessellation.add(new Triangle(prevNode, abFromPolygon, currEar, bcFromPolygon, nextNode, caFromPolygon));
          // Remove the ear node.
          removeNode(currEar, caFromPolygon);

          // Skipping to the next node leaves fewer slither triangles.
          currEar = nextNode.next;
          stop = nextNode.next;
          continue;
        }
        currEar = nextNode;

        // If the whole polygon has been iterated over and no more ears can be found.
        if (currEar == stop) {
          switch (state) {
            case INIT:
              // try filtering points and slicing again
              currEar = filterPoints(currEar, null);
              state = State.CURE;
              continue earcut;
            case CURE:
              // if this didn't work, try curing all small self-intersections locally
              currEar = cureLocalIntersections(currEar, tessellation, mortonOptimized);
              state = State.SPLIT;
              continue earcut;
            case SPLIT:
              // as a last resort, try splitting the remaining polygon into two
              if (splitEarcut(polygon, currEar, tessellation, mortonOptimized) == false) {
                //we could not process all points. Tessellation failed
                throw new IllegalArgumentException("Unable to Tessellate shape [" + polygon + "]. Possible malformed shape detected.");
              }
              break;
          }
          break;
        }
      } while (currEar.previous != currEar.next);
      break;
    } while (true);
    // Return the calculated tessellation
    return tessellation;
  }

  /** Determines whether a polygon node forms a valid ear with adjacent nodes. **/
  private static final boolean isEar(final Node ear, final boolean mortonOptimized) {
    if (mortonOptimized == true) {
      return mortonIsEar(ear);
    }

    // make sure there aren't other points inside the potential ear
    Node node = ear.next.next;
    while (node != ear.previous) {
      if (pointInEar(node.getX(), node.getY(), ear.previous.getX(), ear.previous.getY(), ear.getX(), ear.getY(), ear.next.getX(), ear.next.getY())
          && area(node.previous.getX(), node.previous.getY(), node.getX(), node.getY(),
          node.next.getX(), node.next.getY()) >= 0) {
        return false;
      }
      node = node.next;
    }
    return true;
  }

  /** Uses morton code for speed to determine whether or a polygon node forms a valid ear w/ adjacent nodes */
  private static final boolean mortonIsEar(final Node ear) {
    // triangle bbox (flip the bits so negative encoded values are < positive encoded values)
    int minTX = StrictMath.min(StrictMath.min(ear.previous.x, ear.x), ear.next.x) ^ 0x80000000;
    int minTY = StrictMath.min(StrictMath.min(ear.previous.y, ear.y), ear.next.y) ^ 0x80000000;
    int maxTX = StrictMath.max(StrictMath.max(ear.previous.x, ear.x), ear.next.x) ^ 0x80000000;
    int maxTY = StrictMath.max(StrictMath.max(ear.previous.y, ear.y), ear.next.y) ^ 0x80000000;

    // z-order range for the current triangle bbox;
    long minZ = BitUtil.interleave(minTX, minTY);
    long maxZ = BitUtil.interleave(maxTX, maxTY);

    // now make sure we don't have other points inside the potential ear;

    // look for points inside the triangle in both directions
    Node p = ear.previousZ;
    Node n = ear.nextZ;
    while (p != null && Long.compareUnsigned(p.morton, minZ) >= 0
        && n != null && Long.compareUnsigned(n.morton, maxZ) <= 0) {
      if (p.idx != ear.previous.idx && p.idx != ear.next.idx &&
          pointInEar(p.getX(), p.getY(), ear.previous.getX(), ear.previous.getY(), ear.getX(), ear.getY(), ear.next.getX(), ear.next.getY()) &&
          area(p.previous.getX(), p.previous.getY(), p.getX(), p.getY(), p.next.getX(), p.next.getY()) >= 0) return false;
      p = p.previousZ;

      if (n.idx != ear.previous.idx && n.idx != ear.next.idx &&
          pointInEar(n.getX(), n.getY(), ear.previous.getX(), ear.previous.getY(), ear.getX(), ear.getY(), ear.next.getX(), ear.next.getY()) &&
          area(n.previous.getX(), n.previous.getY(), n.getX(), n.getY(), n.next.getX(), n.next.getY()) >= 0) return false;
      n = n.nextZ;
    }

    // first look for points inside the triangle in decreasing z-order
    while (p != null && Long.compareUnsigned(p.morton, minZ) >= 0) {
      if (p.idx != ear.previous.idx && p.idx != ear.next.idx
            && pointInEar(p.getX(), p.getY(), ear.previous.getX(), ear.previous.getY(), ear.getX(), ear.getY(), ear.next.getX(), ear.next.getY())
            && area(p.previous.getX(), p.previous.getY(), p.getX(), p.getY(), p.next.getX(), p.next.getY()) >= 0) {
          return false;
        }
      p = p.previousZ;
    }
    // then look for points in increasing z-order
    while (n != null &&
        Long.compareUnsigned(n.morton, maxZ) <= 0) {
        if (n.idx != ear.previous.idx && n.idx != ear.next.idx
            && pointInEar(n.getX(), n.getY(), ear.previous.getX(), ear.previous.getY(), ear.getX(), ear.getY(), ear.next.getX(), ear.next.getY())
            && area(n.previous.getX(), n.previous.getY(), n.getX(), n.getY(), n.next.getX(), n.next.getY()) >= 0) {
          return false;
        }
      n = n.nextZ;
    }
    return true;
  }

  /** Iterate through all polygon nodes and remove small local self-intersections **/
  private static final Node cureLocalIntersections(Node startNode, final List<Triangle> tessellation, boolean mortonOptimized) {
    Node node = startNode;
    Node nextNode;
    do {
      nextNode = node.next;
      Node a = node.previous;
      Node b = nextNode.next;

      // a self-intersection where edge (v[i-1],v[i]) intersects (v[i+1],v[i+2])
      if (isVertexEquals(a, b) == false
          && isIntersectingPolygon(a, a.getX(), a.getY(), b.getX(), b.getY()) == false
          && linesIntersect(a.getX(), a.getY(), node.getX(), node.getY(), nextNode.getX(), nextNode.getY(), b.getX(), b.getY())
          && isLocallyInside(a, b) && isLocallyInside(b, a)) {
        // Return the triangulated vertices to the tessellation
        boolean abFromPolygon = (a.next == node) ? a.nextEdgeFromPolygon : edgeFromPolygon(a, node, mortonOptimized);
        boolean bcFromPolygon = (node.next == b) ? node.nextEdgeFromPolygon : edgeFromPolygon(node, b, mortonOptimized);
        boolean caFromPolygon = (b.next == a) ? b.nextEdgeFromPolygon : edgeFromPolygon(a, b, mortonOptimized);
        tessellation.add(new Triangle(a, abFromPolygon, node, bcFromPolygon,  b, caFromPolygon));

        // remove two nodes involved
        removeNode(node, caFromPolygon);
        removeNode(node.next, caFromPolygon);
        node = startNode = b;
      }
      node = node.next;
    } while (node != startNode);

    return node;
  }

  /** Attempt to split a polygon and independently triangulate each side. Return true if the polygon was splitted **/
<<<<<<< HEAD
  private static final boolean splitEarcut(final Polygon polygon, final Node start, final List<Triangle> tessellation, final boolean mortonIndexed) {
=======
  private static final boolean splitEarcut(Polygon polygon, final Node start, final List<Triangle> tessellation, final boolean mortonIndexed) {
>>>>>>> 05ea0f2d
    // Search for a valid diagonal that divides the polygon into two.
    Node searchNode = start;
    Node nextNode;
    do {
      nextNode = searchNode.next;
      Node diagonal = nextNode.next;
      while (diagonal != searchNode.previous) {
        if(searchNode.idx != diagonal.idx && isValidDiagonal(searchNode, diagonal)) {
          // Split the polygon into two at the point of the diagonal
          Node splitNode = splitPolygon(searchNode, diagonal, edgeFromPolygon(searchNode, diagonal, mortonIndexed));
          // Filter the resulting polygon.
          searchNode = filterPoints(searchNode, searchNode.next);
          splitNode  = filterPoints(splitNode, splitNode.next);
          // Attempt to earcut both of the resulting polygons
          if (mortonIndexed) {
            sortByMortonWithReset(searchNode);
            sortByMortonWithReset(splitNode);
          }
          earcutLinkedList(polygon, searchNode, tessellation, State.INIT, mortonIndexed);
          earcutLinkedList(polygon, splitNode,  tessellation, State.INIT, mortonIndexed);
          // Finish the iterative search
          return true;
        }
        diagonal = diagonal.next;
      }
      searchNode = searchNode.next;
    } while (searchNode != start);
    return false;
  }

  /** Computes if edge defined by a and b overlaps with a polygon edge **/
  private static boolean edgeFromPolygon(Node a, Node b, boolean isMorton) {
    if (isMorton) {
      return mortonEdgeFromPolygon(a, b);
    }
    Node next = a;
    do {
      if (pointInLine(next, next.next, a) && pointInLine(next, next.next, b)) {
        return next.nextEdgeFromPolygon;
      }
      if (pointInLine(next, next.previous, a) && pointInLine(next, next.previous, b)) {
        return next.previous.nextEdgeFromPolygon;
      }
      next = next.next;
    } while(next != a);
    return false;
  }

  private static boolean pointInLine(Node a, Node b, Node point) {
    return pointInLine(a, b, point.getLon(), point.getLat());
  }

  private static boolean pointInLine(Node a, Node b, double lon, double lat) {
    double dxc = lon - a.getLon();
    double dyc = lat - a.getLat();

    double dxl = b.getLon() - a.getLon();
    double dyl = b.getLat() - a.getLat();

    if (dxc * dyl - dyc * dxl == 0) {
      if (Math.abs(dxl) >= Math.abs(dyl)) {
        return dxl > 0 ?
            a.getLon() <= lon && lon <= b.getLon() :
            b.getLon() <= lon && lon <= a.getLon();
      } else {
        return dyl > 0 ?
            a.getLat() <= lat && lat <= b.getLat() :
            b.getLat() <= lat && lat <= a.getLat();
      }
    }
    return false;
  }

  /** Uses morton code for speed to determine whether or not and edge defined by a and b overlaps with a polygon edge */
  private static final boolean mortonEdgeFromPolygon(final Node a, final Node b) {
    // edge bbox (flip the bits so negative encoded values are < positive encoded values)
    int minTX = StrictMath.min(a.x, b.x) ^ 0x80000000;
    int minTY = StrictMath.min(a.y, b.y) ^ 0x80000000;
    int maxTX = StrictMath.max(a.x, b.x) ^ 0x80000000;
    int maxTY = StrictMath.max(a.y, b.y) ^ 0x80000000;

    // z-order range for the current edge;
    long minZ = BitUtil.interleave(minTX, minTY);
    long maxZ = BitUtil.interleave(maxTX, maxTY);

    // now make sure we don't have other points inside the potential ear;

    // look for points inside edge in both directions
    Node p = a.previousZ;
    Node n = a.nextZ;
    while (p != null && Long.compareUnsigned(p.morton, minZ) >= 0
        && n != null && Long.compareUnsigned(n.morton, maxZ) <= 0) {
      if (pointInLine(p, p.next, a) && pointInLine(p, p.next, b)) {
        return p.nextEdgeFromPolygon;
      }
      if (pointInLine(p, p.previous, a) && pointInLine(p, p.previous, b)) {
        return p.previous.nextEdgeFromPolygon;
      }

      p = p.previousZ;

      if (pointInLine(n, n.next, a) && pointInLine(n, n.next, b)) {
        return n.nextEdgeFromPolygon;
      }
      if (pointInLine(n, n.previous, a) && pointInLine(n, n.previous, b)) {
        return n.previous.nextEdgeFromPolygon;
      }

      n = n.nextZ;
    }

    // first look for points inside the edge in decreasing z-order
    while (p != null && Long.compareUnsigned(p.morton, minZ) >= 0) {
      if (pointInLine(p, p.next, a) && pointInLine(p, p.next, b)) {
        return p.nextEdgeFromPolygon;
      }
      if (pointInLine(p, p.previous, a) && pointInLine(p, p.previous, b)) {
        return p.previous.nextEdgeFromPolygon;
      }
      p = p.previousZ;
    }
    // then look for points in increasing z-order
    while (n != null &&
        Long.compareUnsigned(n.morton, maxZ) <= 0) {
      if (pointInLine(n, n.next, a) && pointInLine(n, n.next, b)) {
        return n.nextEdgeFromPolygon;
      }
      if (pointInLine(n, n.previous, a) && pointInLine(n, n.previous, b)) {
        return n.previous.nextEdgeFromPolygon;
      }
      n = n.nextZ;
    }
    return false;
  }

  /** Links two polygon vertices using a bridge. **/
  private static final Node splitPolygon(final Node a, final Node b,boolean edgeFromPolygon) {
    final Node a2 = new Node(a);
    final Node b2 = new Node(b);
    final Node an = a.next;
    final Node bp = b.previous;

    a.next = b;
    a.nextEdgeFromPolygon = edgeFromPolygon;
    a.nextZ = b;
    b.previous = a;
    b.previousZ = a;
    a2.next = an;
    a2.nextZ = an;
    an.previous = a2;
    an.previousZ = a2;
    b2.next = a2;
    b2.nextEdgeFromPolygon = edgeFromPolygon;
    b2.nextZ = a2;
    a2.previous = b2;
    a2.previousZ = b2;
    bp.next = b2;
    bp.nextZ = b2;

    return b2;
  }

  /** Determines whether a diagonal between two polygon nodes lies within a polygon interior. (This determines the validity of the ray.) **/
  private static final boolean isValidDiagonal(final Node a, final Node b) {
    //If points are equal then use it
    if (isVertexEquals(a, b)) {
      return true;
    }
    return a.next.idx != b.idx && a.previous.idx != b.idx
        && a.idx != b.previous.idx && a.idx != b.next.idx
        && isVertexEquals(a, b) == false
        && isIntersectingPolygon(a, a.getX(), a.getY(), b.getX(), b.getY()) == false
        && isLocallyInside(a, b) && isLocallyInside(b, a)
        && middleInsert(a, a.getX(), a.getY(), b.getX(), b.getY());
  }

  private static final boolean isLocallyInside(final Node a, final Node b) {
    double area = area(a.previous.getX(), a.previous.getY(), a.getX(), a.getY(), a.next.getX(), a.next.getY());
    if (area == 0) {
      // parallel
      return false;
    } else if (area < 0) {
      // if a is cw
      return area(a.getX(), a.getY(), b.getX(), b.getY(), a.next.getX(), a.next.getY()) >= 0
          && area(a.getX(), a.getY(), a.previous.getX(), a.previous.getY(), b.getX(), b.getY()) >= 0;
    } else {
      // ccw
      return area(a.getX(), a.getY(), b.getX(), b.getY(), a.previous.getX(), a.previous.getY()) < 0
          || area(a.getX(), a.getY(), a.next.getX(), a.next.getY(), b.getX(), b.getY()) < 0;
    }
  }

  /** Determine whether the middle point of a polygon diagonal is contained within the polygon */
  private static final boolean middleInsert(final Node start, final double x0, final double y0,
                                            final double x1, final double y1) {
    Node node = start;
    Node nextNode;
    boolean lIsInside = false;
    final double lDx = (x0 + x1) / 2.0f;
    final double lDy = (y0 + y1) / 2.0f;
    do {
      nextNode = node.next;
      if (node.getY() > lDy != nextNode.getY() > lDy &&
          lDx < (nextNode.getX() - node.getX()) * (lDy - node.getY()) / (nextNode.getY() - node.getY()) + node.getX()) {
        lIsInside = !lIsInside;
      }
      node = node.next;
    } while (node != start);
    return lIsInside;
  }

  /** Determines if the diagonal of a polygon is intersecting with any polygon elements. **/
  private static final boolean isIntersectingPolygon(final Node start, final double x0, final double y0,
                                                     final double x1, final double y1) {
    Node node = start;
    Node nextNode;
    do {
      nextNode = node.next;
      if(isVertexEquals(node, x0, y0) == false && isVertexEquals(node, x1, y1) == false) {
        if (linesIntersect(node.getX(), node.getY(), nextNode.getX(), nextNode.getY(), x0, y0, x1, y1)) {
          return true;
        }
      }
      node = nextNode;
    } while (node != start);

    return false;
  }

  /** Determines whether two line segments intersect. **/
  public static final boolean linesIntersect(final double aX0, final double aY0, final double aX1, final double aY1,
                                             final double bX0, final double bY0, final double bX1, final double bY1) {
    return (area(aX0, aY0, aX1, aY1, bX0, bY0) > 0) != (area(aX0, aY0, aX1, aY1, bX1, bY1) > 0)
        && (area(bX0, bY0, bX1, bY1, aX0, aY0) > 0) != (area(bX0, bY0, bX1, bY1, aX1, aY1) > 0);
  }

  /** Interlinks polygon nodes in Z-Order. It reset the values on the z values**/
  private static final void sortByMortonWithReset(Node start) {
    Node next = start;
    do {
      next.previousZ = next.previous;
      next.nextZ = next.next;
      next = next.next;
    } while (next != start);
    sortByMorton(start);
  }

  /** Interlinks polygon nodes in Z-Order. **/
  private static final void sortByMorton(Node start) {
    start.previousZ.nextZ = null;
    start.previousZ = null;
    // Sort the generated ring using Z ordering.
    tathamSort(start);
  }

  /**
   * Simon Tatham's doubly-linked list O(n log n) mergesort
   * see: http://www.chiark.greenend.org.uk/~sgtatham/algorithms/listsort.html
   **/
  private static final void tathamSort(Node list) {
    Node p, q, e, tail;
    int i, numMerges, pSize, qSize;
    int inSize = 1;

    if (list == null) {
      return;
    }

    do {
      p = list;
      list = null;
      tail = null;
      // count number of merges in this pass
      numMerges = 0;

      while(p != null) {
        ++numMerges;
        // step 'insize' places along from p
        q = p;
        for (i = 0, pSize = 0; i < inSize && q != null; ++i, ++pSize, q = q.nextZ);
        // if q hasn't fallen off end, we have two lists to merge
        qSize = inSize;

        // now we have two lists; merge
        while (pSize > 0 || (qSize > 0 && q != null)) {
          if (pSize != 0 && (qSize == 0 || q == null || Long.compareUnsigned(p.morton, q.morton) <= 0)) {
            e = p;
            p = p.nextZ;
            --pSize;
          } else {
            e = q;
            q = q.nextZ;
            --qSize;
          }

          if (tail != null) {
            tail.nextZ = e;
          } else {
            list = e;
          }
          // maintain reverse pointers
          e.previousZ = tail;
          tail = e;
        }
        // now p has stepped 'insize' places along, and q has too
        p = q;
      }

      tail.nextZ = null;
      inSize *= 2;
    } while (numMerges > 1);
  }

  /** Eliminate colinear/duplicate points from the doubly linked list */
  private static final Node filterPoints(final Node start, Node end) {
    if (start == null) {
      return start;
    }

    if(end == null) {
      end = start;
    }

    Node node = start;
    Node nextNode;
    Node prevNode;
    boolean continueIteration;

    do {
      continueIteration = false;
      nextNode = node.next;
      prevNode = node.previous;

      boolean equalVertex = isVertexEquals(prevNode, nextNode) || isVertexEquals(node, nextNode) || isVertexEquals(prevNode, node);
      if ((node.isSteiner == false && equalVertex)
          || ((prevNode.nextEdgeFromPolygon == node.nextEdgeFromPolygon || node.isSteiner) && area(prevNode.getX(), prevNode.getY(), node.getX(), node.getY(), nextNode.getX(), nextNode.getY()) == 0)) {
        boolean nextEdgeFromPolygon;
        if (equalVertex) {
          if (isVertexEquals(node, nextNode)) {
            nextEdgeFromPolygon = prevNode.nextEdgeFromPolygon;
          } else if (isVertexEquals(prevNode, node)) {
            nextEdgeFromPolygon = node.nextEdgeFromPolygon;
          } else {
            nextEdgeFromPolygon = true;
          }
        } else {
          nextEdgeFromPolygon = prevNode.nextEdgeFromPolygon;
        }
        //Remove the node
        removeNode(node, nextEdgeFromPolygon);
        node = end = prevNode;

        if (node == nextNode) {
          break;
        }
        continueIteration = true;
      } else {
        node = nextNode;
      }
    } while (continueIteration || node != end);
    return end;
  }

  /** Creates a node and optionally links it with a previous node in a circular doubly-linked list */
  private static final Node insertNode(final Polygon polygon, int index, int vertexIndex, final Node lastNode) {
    final Node node = new Node(polygon, index, vertexIndex);
    if(lastNode == null) {
      node.previous = node;
      node.previousZ = node;
      node.next = node;
      node.nextZ = node;
    } else {
      node.next = lastNode.next;
      node.nextZ = lastNode.next;
      node.previous = lastNode;
      node.previousZ = lastNode;
      lastNode.next.previous = node;
      lastNode.nextZ.previousZ = node;
      lastNode.next = node;
      lastNode.nextZ = node;
    }
    return node;
  }

  /** Removes a node from the doubly linked list */
  private static final void removeNode(Node node, boolean edgeFromPolygon) {
    node.next.previous = node.previous;
    node.previous.next = node.next;
    node.previous.nextEdgeFromPolygon = edgeFromPolygon;

    if (node.previousZ != null) {
      node.previousZ.nextZ = node.nextZ;
    }
    if (node.nextZ != null) {
      node.nextZ.previousZ = node.previousZ;
    }
  }

  /** Determines if two point vertices are equal. **/
  private static final boolean isVertexEquals(final Node a, final Node b) {
    return isVertexEquals(a, b.getX(), b.getY());
  }

  /** Determines if two point vertices are equal. **/
  private static final boolean isVertexEquals(final Node a, final double x, final  double y) {
    return a.getX() == x && a.getY() == y;
  }

  /** Compute signed area of triangle */
  private static double area(final double aX, final double aY, final double bX, final double bY,
                             final double cX, final double cY) {
    return (bY - aY) * (cX - bX) - (bX - aX) * (cY - bY);
  }

  /** Compute whether point is in a candidate ear */
  private static boolean pointInEar(final double x, final double y, final double ax, final double ay,
                                    final double bx, final double by, final double cx, final double cy) {
    return (cx - x) * (ay - y) - (ax - x) * (cy - y) >= 0 &&
           (ax - x) * (by - y) - (bx - x) * (ay - y) >= 0 &&
           (bx - x) * (cy - y) - (cx - x) * (by - y) >= 0;
  }

  /** compute whether the given x, y point is in a triangle; uses the winding order method */
  public static boolean pointInTriangle (double x, double y, double ax, double ay, double bx, double by, double cx, double cy) {
    double minX = StrictMath.min(ax, StrictMath.min(bx, cx));
    double minY = StrictMath.min(ay, StrictMath.min(by, cy));
    double maxX = StrictMath.max(ax, StrictMath.max(bx, cx));
    double maxY = StrictMath.max(ay, StrictMath.max(by, cy));
    //check the bounding box because if the triangle is degenerated, e.g points and lines, we need to filter out
    //coplanar points that are not part of the triangle.
    if (x >= minX && x <= maxX && y >= minY && y <= maxY ) {
      int a = orient(x, y, ax, ay, bx, by);
      int b = orient(x, y, bx, by, cx, cy);
      if (a == 0 || b == 0 || a < 0 == b < 0) {
        int c = orient(x, y, cx, cy, ax, ay);
        return c == 0 || (c < 0 == (b < 0 || a < 0));
      }
      return false;
    } else {
      return false;
    }
  }

  /** Brute force compute if a point is in the polygon by traversing entire triangulation
   * todo: speed this up using either binary tree or prefix coding (filtering by bounding box of triangle)
   **/
  public static final boolean pointInPolygon(final List<Triangle> tessellation, double lat, double lon) {
    // each triangle
    for (int i = 0; i < tessellation.size(); ++i) {
      if (tessellation.get(i).containsPoint(lat, lon)) {
        return true;
      }
    }
    return false;
  }

  /** Circular Doubly-linked list used for polygon coordinates */
  protected static class Node {
    // node index in the linked list
    private final int idx;
    // vertex index in the polygon
    private final int vrtxIdx;
    // reference to the polygon for lat/lon values
    private final Polygon polygon;
    // encoded x value
    private final int x;
    // encoded y value
    private final int y;
    // morton code for sorting
    private final long morton;

    // previous node
    private Node previous;
    // next node
    private Node next;
    // previous z node
    private Node previousZ;
    // next z node
    private Node nextZ;
    // triangle center
    private boolean isSteiner = false;
    // if the edge from this node to the next node is part of the polygon edges
    private boolean nextEdgeFromPolygon;

    protected Node(final Polygon polygon, final int index, final int vertexIndex) {
      this.idx = index;
      this.vrtxIdx = vertexIndex;
      this.polygon = polygon;
      this.y = encodeLatitude(polygon.getPolyLat(vrtxIdx));
      this.x = encodeLongitude(polygon.getPolyLon(vrtxIdx));
      this.morton = BitUtil.interleave(x ^ 0x80000000, y ^ 0x80000000);
      this.previous = null;
      this.next = null;
      this.previousZ = null;
      this.nextZ = null;
      this.nextEdgeFromPolygon = true;
    }

    /** simple deep copy constructor */
    protected Node(Node other) {
      this.idx = other.idx;
      this.vrtxIdx = other.vrtxIdx;
      this.polygon = other.polygon;
      this.morton = other.morton;
      this.x = other.x;
      this.y = other.y;
      this.previous = other.previous;
      this.next = other.next;
      this.previousZ = other.previousZ;
      this.nextZ = other.nextZ;
      this.isSteiner = other.isSteiner;
      this.nextEdgeFromPolygon = other.nextEdgeFromPolygon;
    }

    /** get the x value */
    public final double getX() {
      return polygon.getPolyLon(vrtxIdx);
    }

    /** get the y value */
    public final double getY() {
      return polygon.getPolyLat(vrtxIdx);
    }

    /** get the longitude value */
    public final double getLon() {
      return polygon.getPolyLon(vrtxIdx);
    }

    /** get the latitude value */
    public final double getLat() {
      return polygon.getPolyLat(vrtxIdx);
    }

    @Override
    public String toString() {
      StringBuilder builder = new StringBuilder();
      if (this.previous == null)
        builder.append("||-");
      else
        builder.append(this.previous.idx + " <- ");
      builder.append(this.idx);
      if (this.next == null)
        builder.append(" -||");
      else
        builder.append(" -> " + this.next.idx);
      return builder.toString();
    }
  }

  /** Triangle in the tessellated mesh */
  public final static class Triangle {
    Node[] vertex;
    boolean[] edgeFromPolygon;

    protected Triangle(Node a, boolean abFromPolygon, Node b, boolean bcFromPolygon, Node c, boolean caFromPolygon) {
      this.vertex = new Node[] {a, b, c};
      edgeFromPolygon = new boolean[] {abFromPolygon, bcFromPolygon, caFromPolygon};
    }

    /** get quantized x value for the given vertex */
    public int getEncodedX(int vertex) {
      return this.vertex[vertex].x;
    }

    /** get quantized y value for the given vertex */
    public int getEncodedY(int vertex) {
      return this.vertex[vertex].y;
    }

    /** get latitude value for the given vertex */
    public double getLat(int vertex) {
      return this.vertex[vertex].getLat();
    }

    /** get longitude value for the given vertex */
    public double getLon(int vertex) {
      return this.vertex[vertex].getLon();
    }

    /** get if edge is shared with the polygon for the given edge */
    public boolean fromPolygon(int vertex) {
      return edgeFromPolygon[vertex];
    }

    /** utility method to compute whether the point is in the triangle */
    protected boolean containsPoint(double lat, double lon) {
      return pointInTriangle(lon, lat,
          vertex[0].getLon(), vertex[0].getLat(),
          vertex[1].getLon(), vertex[1].getLat(),
          vertex[2].getLon(), vertex[2].getLat());
    }

    /** pretty print the triangle vertices */
    public String toString() {
      String result = vertex[0].x + ", " + vertex[0].y + " [" + edgeFromPolygon[0] + "] " +
                      vertex[1].x + ", " + vertex[1].y + " [" + edgeFromPolygon[1] + "] " +
                      vertex[2].x + ", " + vertex[2].y + " [" + edgeFromPolygon[2] + "]";
      return result;
    }
  }
}<|MERGE_RESOLUTION|>--- conflicted
+++ resolved
@@ -479,11 +479,8 @@
   }
 
   /** Attempt to split a polygon and independently triangulate each side. Return true if the polygon was splitted **/
-<<<<<<< HEAD
+  private static final boolean splitEarcut(Polygon polygon, final Node start, final List<Triangle> tessellation, final boolean mortonIndexed) {
   private static final boolean splitEarcut(final Polygon polygon, final Node start, final List<Triangle> tessellation, final boolean mortonIndexed) {
-=======
-  private static final boolean splitEarcut(Polygon polygon, final Node start, final List<Triangle> tessellation, final boolean mortonIndexed) {
->>>>>>> 05ea0f2d
     // Search for a valid diagonal that divides the polygon into two.
     Node searchNode = start;
     Node nextNode;
