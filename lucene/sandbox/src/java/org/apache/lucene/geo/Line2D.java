--- conflicted
+++ resolved
@@ -16,11 +16,7 @@
  */
 package org.apache.lucene.geo;
 
-<<<<<<< HEAD
-import org.apache.lucene.index.PointValues;
-=======
 import org.apache.lucene.index.PointValues.Relation;
->>>>>>> 6d0386c9
 
 /**
  * 2D line implementation represented as a balanced interval tree of edges.
@@ -45,18 +41,6 @@
   }
 
   @Override
-<<<<<<< HEAD
-  protected PointValues.Relation componentRelate(double minLat, double maxLat, double minLon, double maxLon) {
-    if (tree.crosses(minLat, maxLat, minLon, maxLon)) {
-      return PointValues.Relation.CELL_CROSSES_QUERY;
-    }
-    return PointValues.Relation.CELL_OUTSIDE_QUERY;
-  }
-
-  @Override
-  protected PointValues.Relation componentRelateTriangle(double ax, double ay, double bx, double by, double cx, double cy) {
-    return tree.relateTriangle(ax, ay, bx, by, cx, cy);
-=======
   protected Relation componentRelate(double minLat, double maxLat, double minLon, double maxLon) {
     if (tree.crosses(minLat, maxLat, minLon, maxLon)) {
       return Relation.CELL_CROSSES_QUERY;
@@ -75,6 +59,5 @@
       return Relation.CELL_CROSSES_QUERY;
     }
     return Relation.CELL_OUTSIDE_QUERY;
->>>>>>> 6d0386c9
   }
 }