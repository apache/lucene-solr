/*
 * Licensed to the Apache Software Foundation (ASF) under one or more
 * contributor license agreements.  See the NOTICE file distributed with
 * this work for additional information regarding copyright ownership.
 * The ASF licenses this file to You under the Apache License, Version 2.0
 * (the "License"); you may not use this file except in compliance with
 * the License.  You may obtain a copy of the License at
 *
 *     http://www.apache.org/licenses/LICENSE-2.0
 *
 * Unless required by applicable law or agreed to in writing, software
 * distributed under the License is distributed on an "AS IS" BASIS,
 * WITHOUT WARRANTIES OR CONDITIONS OF ANY KIND, either express or implied.
 * See the License for the specific language governing permissions and
 * limitations under the License.
 */
package org.apache.lucene.geo;

import org.apache.lucene.index.PointValues;

/**
 * 2D line implementation represented as a balanced interval tree of edges.
 * <p>
 * Line {@code Line2D} Construction takes {@code O(n log n)} time for sorting and tree construction.
 * {@link #relate relate()} are {@code O(n)}, but for most practical lines are much faster than brute force.
 * @lucene.internal
 */
public final class Line2D extends EdgeTree {

  private Line2D(Line line) {
    super(line.minLat, line.maxLat, line.minLon, line.maxLon, line.getLats(), line.getLons());
  }

  /** create a Line2D edge tree from provided array of Linestrings */
  public static Line2D create(Line... lines) {
    Line2D components[] = new Line2D[lines.length];
    for (int i = 0; i < components.length; ++i) {
      components[i] = new Line2D(lines[i]);
    }
    return (Line2D)createTree(components, 0, components.length - 1, false);
  }

  @Override
  protected PointValues.Relation componentRelate(double minLat, double maxLat, double minLon, double maxLon) {
    if (tree.crosses(minLat, maxLat, minLon, maxLon)) {
      return PointValues.Relation.CELL_CROSSES_QUERY;
    }
    return PointValues.Relation.CELL_OUTSIDE_QUERY;
  }

  @Override
  protected PointValues.Relation componentRelateTriangle(double ax, double ay, double bx, double by, double cx, double cy) {
    return tree.relateTriangle(ax, ay, bx, by, cx, cy);
  }
<<<<<<< HEAD

  @Override
  protected WithinRelation componentRelateWithinTriangle(double ax, double ay, boolean ab, double bx, double by, boolean bc, double cx, double cy, boolean ca) {
    return WithinRelation.NOTWITHIN;
  }
=======
>>>>>>> 56007af4
}<|MERGE_RESOLUTION|>--- conflicted
+++ resolved
@@ -52,12 +52,4 @@
   protected PointValues.Relation componentRelateTriangle(double ax, double ay, double bx, double by, double cx, double cy) {
     return tree.relateTriangle(ax, ay, bx, by, cx, cy);
   }
-<<<<<<< HEAD
-
-  @Override
-  protected WithinRelation componentRelateWithinTriangle(double ax, double ay, boolean ab, double bx, double by, boolean bc, double cx, double cy, boolean ca) {
-    return WithinRelation.NOTWITHIN;
-  }
-=======
->>>>>>> 56007af4
 }