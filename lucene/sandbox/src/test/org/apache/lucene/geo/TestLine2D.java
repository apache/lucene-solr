/*
 * Licensed to the Apache Software Foundation (ASF) under one or more
 * contributor license agreements.  See the NOTICE file distributed with
 * this work for additional information regarding copyright ownership.
 * The ASF licenses this file to You under the Apache License, Version 2.0
 * (the "License"); you may not use this file except in compliance with
 * the License.  You may obtain a copy of the License at
 *
 *     http://www.apache.org/licenses/LICENSE-2.0
 *
 * Unless required by applicable law or agreed to in writing, software
 * distributed under the License is distributed on an "AS IS" BASIS,
 * WITHOUT WARRANTIES OR CONDITIONS OF ANY KIND, either express or implied.
 * See the License for the specific language governing permissions and
 * limitations under the License.
 */

package org.apache.lucene.geo;

import org.apache.lucene.document.TestLatLonLineShapeQueries;
import org.apache.lucene.index.PointValues.Relation;
import org.apache.lucene.util.LuceneTestCase;

public class TestLine2D extends LuceneTestCase {

  public void testTriangleDisjoint() {
    Line line = new Line(new double[] {0, 1, 2, 3}, new double[] {0, 0, 2, 2});
    Component2D line2D = Line2D.create(line);
    int ax = GeoEncodingUtils.encodeLongitude(4);
    int ay = GeoEncodingUtils.encodeLatitude(4);
    int bx = GeoEncodingUtils.encodeLongitude(5);
    int by = GeoEncodingUtils.encodeLatitude(5);
    int cx = GeoEncodingUtils.encodeLongitude(5);
    int cy = GeoEncodingUtils.encodeLatitude(4);
<<<<<<< HEAD
    assertEquals(Relation.CELL_OUTSIDE_QUERY, line2D.componentRelateTriangle(ax, ay, bx, by , cx, cy));
    assertEquals(EdgeTree.WithinRelation.DISJOINT, line2D.componentRelateWithinTriangle(ax, ay, true, bx, by , true, cx, cy, true));
=======
    assertEquals(Relation.CELL_OUTSIDE_QUERY, line2D.relateTriangle(ax, ay, bx, by , cx, cy));;
>>>>>>> 39fcd907
  }

  public void testTriangleIntersects() {
    Line line = new Line(new double[] {0.5, 0, 1, 2, 3}, new double[] {0.5, 0, 0, 2, 2});
    Component2D line2D = Line2D.create(line);
    int ax = GeoEncodingUtils.encodeLongitude(0.0);
    int ay = GeoEncodingUtils.encodeLatitude(0.0);
    int bx = GeoEncodingUtils.encodeLongitude(1);
    int by = GeoEncodingUtils.encodeLatitude(0);
    int cx = GeoEncodingUtils.encodeLongitude(0);
    int cy = GeoEncodingUtils.encodeLatitude(1);
<<<<<<< HEAD
    assertEquals(Relation.CELL_CROSSES_QUERY, line2D.componentRelateTriangle(ax, ay, bx, by , cx, cy));
    assertEquals(EdgeTree.WithinRelation.NOTWITHIN, line2D.componentRelateWithinTriangle(ax, ay, true, bx, by , true, cx, cy, true));
=======
    assertEquals(Relation.CELL_CROSSES_QUERY, line2D.relateTriangle(ax, ay, bx, by , cx, cy));
>>>>>>> 39fcd907
  }

  public void testTriangleContains() {
    Line line = new Line(new double[] {0.5, 0, 1, 2, 3}, new double[] {0.5, 0, 0, 2, 2});
    Component2D line2D = Line2D.create(line);
    int ax = GeoEncodingUtils.encodeLongitude(-10);
    int ay = GeoEncodingUtils.encodeLatitude(-10);
    int bx = GeoEncodingUtils.encodeLongitude(4);
    int by = GeoEncodingUtils.encodeLatitude(-10);
    int cx = GeoEncodingUtils.encodeLongitude(4);
    int cy = GeoEncodingUtils.encodeLatitude(30);
<<<<<<< HEAD
    assertEquals(Relation.CELL_CROSSES_QUERY, line2D.componentRelateTriangle(ax, ay, bx, by , cx, cy));
    assertEquals(EdgeTree.WithinRelation.CANDIDATE, line2D.componentRelateWithinTriangle(ax, ay, true, bx, by , true, cx, cy, true));
=======
    assertEquals(Relation.CELL_CROSSES_QUERY, line2D.relateTriangle(ax, ay, bx, by , cx, cy));
>>>>>>> 39fcd907
  }

  public void testRandomTriangles() {
    Line line = TestLatLonLineShapeQueries.getNextLine();
    Component2D line2D = Line2D.create(line);

    for (int i =0; i < 100; i++) {
      double ax = GeoTestUtil.nextLongitude();
      double ay = GeoTestUtil.nextLatitude();
      double bx = GeoTestUtil.nextLongitude();
      double by = GeoTestUtil.nextLatitude();
      double cx = GeoTestUtil.nextLongitude();
      double cy = GeoTestUtil.nextLatitude();

      double tMinX = StrictMath.min(StrictMath.min(ax, bx), cx);
      double tMaxX = StrictMath.max(StrictMath.max(ax, bx), cx);
      double tMinY = StrictMath.min(StrictMath.min(ay, by), cy);
      double tMaxY = StrictMath.max(StrictMath.max(ay, by), cy);

      Relation r = line2D.relate(tMinX, tMaxX, tMinY, tMaxY);
      if (r == Relation.CELL_OUTSIDE_QUERY) {
<<<<<<< HEAD
        assertEquals(Relation.CELL_OUTSIDE_QUERY, line2D.componentRelateTriangle(ax, ay, bx, by, cx, cy));
        assertEquals(EdgeTree.WithinRelation.DISJOINT, line2D.componentRelateWithinTriangle(ax, ay, true, bx, by, true, cx, cy, true));
      } else if (line2D.componentRelateTriangle(ax, ay, bx, by, cx, cy) == Relation.CELL_INSIDE_QUERY) {
        assertNotEquals(EdgeTree.WithinRelation.CANDIDATE, line2D.componentRelateWithinTriangle(ax, ay, true, bx, by, true, cx, cy, true));
=======
        assertEquals(Relation.CELL_OUTSIDE_QUERY, line2D.relateTriangle(ax, ay, bx, by, cx, cy));
>>>>>>> 39fcd907
      }
    }
  }
}<|MERGE_RESOLUTION|>--- conflicted
+++ resolved
@@ -32,12 +32,8 @@
     int by = GeoEncodingUtils.encodeLatitude(5);
     int cx = GeoEncodingUtils.encodeLongitude(5);
     int cy = GeoEncodingUtils.encodeLatitude(4);
-<<<<<<< HEAD
-    assertEquals(Relation.CELL_OUTSIDE_QUERY, line2D.componentRelateTriangle(ax, ay, bx, by , cx, cy));
-    assertEquals(EdgeTree.WithinRelation.DISJOINT, line2D.componentRelateWithinTriangle(ax, ay, true, bx, by , true, cx, cy, true));
-=======
-    assertEquals(Relation.CELL_OUTSIDE_QUERY, line2D.relateTriangle(ax, ay, bx, by , cx, cy));;
->>>>>>> 39fcd907
+    assertEquals(Relation.CELL_OUTSIDE_QUERY, line2D.relateTriangle(ax, ay, bx, by , cx, cy));
+    assertEquals(Component2D.WithinRelation.DISJOINT, line2D.withinTriangle(ax, ay, true, bx, by , true, cx, cy, true));
   }
 
   public void testTriangleIntersects() {
@@ -49,12 +45,8 @@
     int by = GeoEncodingUtils.encodeLatitude(0);
     int cx = GeoEncodingUtils.encodeLongitude(0);
     int cy = GeoEncodingUtils.encodeLatitude(1);
-<<<<<<< HEAD
-    assertEquals(Relation.CELL_CROSSES_QUERY, line2D.componentRelateTriangle(ax, ay, bx, by , cx, cy));
-    assertEquals(EdgeTree.WithinRelation.NOTWITHIN, line2D.componentRelateWithinTriangle(ax, ay, true, bx, by , true, cx, cy, true));
-=======
     assertEquals(Relation.CELL_CROSSES_QUERY, line2D.relateTriangle(ax, ay, bx, by , cx, cy));
->>>>>>> 39fcd907
+    assertEquals(Component2D.WithinRelation.NOTWITHIN, line2D.withinTriangle(ax, ay, true, bx, by , true, cx, cy, true));
   }
 
   public void testTriangleContains() {
@@ -66,12 +58,8 @@
     int by = GeoEncodingUtils.encodeLatitude(-10);
     int cx = GeoEncodingUtils.encodeLongitude(4);
     int cy = GeoEncodingUtils.encodeLatitude(30);
-<<<<<<< HEAD
-    assertEquals(Relation.CELL_CROSSES_QUERY, line2D.componentRelateTriangle(ax, ay, bx, by , cx, cy));
-    assertEquals(EdgeTree.WithinRelation.CANDIDATE, line2D.componentRelateWithinTriangle(ax, ay, true, bx, by , true, cx, cy, true));
-=======
     assertEquals(Relation.CELL_CROSSES_QUERY, line2D.relateTriangle(ax, ay, bx, by , cx, cy));
->>>>>>> 39fcd907
+    assertEquals(Component2D.WithinRelation.CANDIDATE, line2D.withinTriangle(ax, ay, true, bx, by , true, cx, cy, true));
   }
 
   public void testRandomTriangles() {
@@ -93,14 +81,10 @@
 
       Relation r = line2D.relate(tMinX, tMaxX, tMinY, tMaxY);
       if (r == Relation.CELL_OUTSIDE_QUERY) {
-<<<<<<< HEAD
-        assertEquals(Relation.CELL_OUTSIDE_QUERY, line2D.componentRelateTriangle(ax, ay, bx, by, cx, cy));
-        assertEquals(EdgeTree.WithinRelation.DISJOINT, line2D.componentRelateWithinTriangle(ax, ay, true, bx, by, true, cx, cy, true));
-      } else if (line2D.componentRelateTriangle(ax, ay, bx, by, cx, cy) == Relation.CELL_INSIDE_QUERY) {
-        assertNotEquals(EdgeTree.WithinRelation.CANDIDATE, line2D.componentRelateWithinTriangle(ax, ay, true, bx, by, true, cx, cy, true));
-=======
         assertEquals(Relation.CELL_OUTSIDE_QUERY, line2D.relateTriangle(ax, ay, bx, by, cx, cy));
->>>>>>> 39fcd907
+        assertEquals(Component2D.WithinRelation.DISJOINT, line2D.withinTriangle(ax, ay, true, bx, by, true, cx, cy, true));
+      } else if (line2D.relateTriangle(ax, ay, bx, by, cx, cy) == Relation.CELL_INSIDE_QUERY) {
+        assertNotEquals(Component2D.WithinRelation.CANDIDATE, line2D.withinTriangle(ax, ay, true, bx, by, true, cx, cy, true));
       }
     }
   }
