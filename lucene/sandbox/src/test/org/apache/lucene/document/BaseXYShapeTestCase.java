--- conflicted
+++ resolved
@@ -63,18 +63,18 @@
   }
 
   @Override
-<<<<<<< HEAD
+  protected Query newPointsQuery(String field, QueryRelation queryRelation, Object... points) {
+    return XYShape.newPointQuery(field, queryRelation, Arrays.stream(points).toArray(float[][]::new));
+  }
+
+  @Override
   protected Query newDistanceQuery(String field, QueryRelation queryRelation, Object circle) {
     return XYShape.newDistanceQuery(field, queryRelation, (XYCircle) circle);
-=======
-  protected Query newPointsQuery(String field, QueryRelation queryRelation, Object... points) {
-    return XYShape.newPointQuery(field, queryRelation, Arrays.stream(points).toArray(float[][]::new));
   }
 
   @Override
   protected Component2D toPoint2D(Object... points) {
     return Point2D.create(Arrays.stream(points).toArray(float[][]::new));
->>>>>>> 087b2e1c
   }
 
   @Override
@@ -95,15 +95,6 @@
   @Override
   public XYRectangle randomQueryBox() {
     return ShapeTestUtil.nextBox();
-  }
-
-  @Override
-  protected Object nextCircle() {
-    float radius = (float) TestUtil.nextInt(random(), 1, 1000);//Math.abs(ShapeTestUtil.nextDouble());
-    while (radius == 0 || radius > 1000) {
-      radius = (float) Math.abs(ShapeTestUtil.nextDouble());
-    }
-    return new XYCircle((float)ShapeTestUtil.nextDouble(), (float)ShapeTestUtil.nextDouble(), radius);
   }
 
   @Override
@@ -163,6 +154,15 @@
       points[i][1] = (float) ShapeTestUtil.nextDouble();
     }
     return points;
+  }
+
+  @Override
+  protected Object nextCircle() {
+    float radius = (float) TestUtil.nextInt(random(), 1, 1000);//Math.abs(ShapeTestUtil.nextDouble());
+    while (radius == 0 || radius > 1000) {
+      radius = (float) Math.abs(ShapeTestUtil.nextDouble());
+    }
+    return new XYCircle((float)ShapeTestUtil.nextDouble(), (float)ShapeTestUtil.nextDouble(), radius);
   }
 
   @Override
