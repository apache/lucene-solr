/*
 * Licensed to the Apache Software Foundation (ASF) under one or more
 * contributor license agreements.  See the NOTICE file distributed with
 * this work for additional information regarding copyright ownership.
 * The ASF licenses this file to You under the Apache License, Version 2.0
 * (the "License"); you may not use this file except in compliance with
 * the License.  You may obtain a copy of the License at
 *
 *     http://www.apache.org/licenses/LICENSE-2.0
 *
 * Unless required by applicable law or agreed to in writing, software
 * distributed under the License is distributed on an "AS IS" BASIS,
 * WITHOUT WARRANTIES OR CONDITIONS OF ANY KIND, either express or implied.
 * See the License for the specific language governing permissions and
 * limitations under the License.
 */
package org.apache.lucene.document;

import java.util.List;

import org.apache.lucene.document.ShapeField.QueryRelation;
<<<<<<< HEAD
import org.apache.lucene.geo.Circle2D;
import org.apache.lucene.geo.EdgeTree;
import org.apache.lucene.geo.Line2D;
=======
import org.apache.lucene.geo.Component2D;
>>>>>>> f083f40b
import org.apache.lucene.geo.Polygon;
import org.apache.lucene.geo.Rectangle;
import org.apache.lucene.geo.Rectangle2D;
import org.apache.lucene.geo.Tessellator;
import org.apache.lucene.index.PointValues.Relation;

/** random bounding box, line, and polygon query tests for random indexed {@link Polygon} types */
public class TestLatLonPolygonShapeQueries extends BaseLatLonShapeTestCase {

  @Override
  protected ShapeType getShapeType() {
    return ShapeType.POLYGON;
  }

  @Override
  protected Polygon nextShape() {
    Polygon p;
    while (true) {
      // if we can't tessellate; then random polygon generator created a malformed shape
      p = (Polygon)getShapeType().nextShape();
      try {
        Tessellator.tessellate(p);
        return p;
      } catch (IllegalArgumentException e) {
        continue;
      }
    }
  }

  @Override
  protected Field[] createIndexableFields(String field, Object polygon) {
    return LatLonShape.createIndexableFields(field, (Polygon)polygon);
  }

  @Override
  protected Validator getValidator() {
    return new PolygonValidator(this.ENCODER);
  }

  protected static class PolygonValidator extends Validator {
    protected PolygonValidator(Encoder encoder) {
      super(encoder);
    }

    @Override
    public boolean testBBoxQuery(double minLat, double maxLat, double minLon, double maxLon, Object shape) {
      Polygon p = (Polygon)shape;
      Rectangle2D rectangle2D = Rectangle2D.create(new Rectangle(minLat, maxLat, minLon, maxLon));
      Component2D.WithinRelation withinRelation = Component2D.WithinRelation.DISJOINT;
      List<Tessellator.Triangle> tessellation = Tessellator.tessellate(p);
      for (Tessellator.Triangle t : tessellation) {
        ShapeField.DecodedTriangle decoded = encoder.encodeDecodeTriangle(t.getX(0), t.getY(0), t.isEdgefromPolygon(0),
            t.getX(1), t.getY(1), t.isEdgefromPolygon(1),
            t.getX(2), t.getY(2), t.isEdgefromPolygon(2));
        if (queryRelation == QueryRelation.WITHIN) {
          if (rectangle2D.containsTriangle(decoded.aX, decoded.aY, decoded.bX, decoded.bY, decoded.cX, decoded.cY) == false) {
            return false;
          }
        } else if (queryRelation == QueryRelation.CONTAINS) {
          Component2D.WithinRelation relation = rectangle2D.withinTriangle(decoded.aX, decoded.aY, decoded.ab, decoded.bX, decoded.bY, decoded.bc, decoded.cX, decoded.cY, decoded.ca);
          if (relation == Component2D.WithinRelation.NOTWITHIN) {
            return false;
          } else if (relation == Component2D.WithinRelation.CANDIDATE) {
            withinRelation = Component2D.WithinRelation.CANDIDATE;
          }
        } else {
          if (rectangle2D.intersectsTriangle(decoded.aX, decoded.aY, decoded.bX, decoded.bY, decoded.cX, decoded.cY) == true) {
            return queryRelation == QueryRelation.INTERSECTS;
          }
        }
      }
      if (queryRelation == QueryRelation.CONTAINS) {
        return withinRelation == Component2D.WithinRelation.CANDIDATE;
      }
      return queryRelation != QueryRelation.INTERSECTS;
    }

    @Override
    public boolean testComponentQuery(Component2D query, Object o) {
      Polygon shape = (Polygon) o;
      if (queryRelation == QueryRelation.CONTAINS) {
        return testWithinPolygon(query, (Polygon) shape);
      }
      List<Tessellator.Triangle> tessellation = Tessellator.tessellate(shape);
      for (Tessellator.Triangle t : tessellation) {
        double[] qTriangle = encoder.quantizeTriangle(t.getX(0), t.getY(0), t.isEdgefromPolygon(0),
            t.getX(1), t.getY(1), t.isEdgefromPolygon(1),
            t.getX(2), t.getY(2), t.isEdgefromPolygon(2));
<<<<<<< HEAD
        Relation r = tree.relateTriangle(qTriangle[1], qTriangle[0], qTriangle[3], qTriangle[2], qTriangle[5], qTriangle[4]);
=======
        Relation r = query.relateTriangle(qTriangle[1], qTriangle[0], qTriangle[3], qTriangle[2], qTriangle[5], qTriangle[4]);
>>>>>>> f083f40b
        if (queryRelation == QueryRelation.DISJOINT) {
          if (r != Relation.CELL_OUTSIDE_QUERY) return false;
        } else if (queryRelation == QueryRelation.WITHIN) {
          if (r != Relation.CELL_INSIDE_QUERY) return false;
        } else {
          if (r != Relation.CELL_OUTSIDE_QUERY) return true;
        }
      }
      return queryRelation == QueryRelation.INTERSECTS ? false : true;
    }

<<<<<<< HEAD
    @Override
    public boolean testDistanceQuery(Object circle2D, Object shape) {
      Polygon p = (Polygon) shape;
      List<Tessellator.Triangle> tessellation = Tessellator.tessellate(p);
      for (Tessellator.Triangle t : tessellation) {
        ShapeField.DecodedTriangle decoded = encoder.encodeDecodeTriangle(t.getX(0), t.getY(0), t.isEdgefromPolygon(0),
            t.getX(1), t.getY(1), t.isEdgefromPolygon(1),
            t.getX(2), t.getY(2), t.isEdgefromPolygon(2));
        if (queryRelation == QueryRelation.WITHIN) {
          if (((Circle2D) circle2D).containsTriangle(decoded.aX, decoded.aY, decoded.bX, decoded.bY, decoded.cX, decoded.cY) == false) {
            return false;
          }
        } else {
          if (((Circle2D) circle2D).intersectsTriangle(decoded.aX, decoded.aY, decoded.bX, decoded.bY, decoded.cX, decoded.cY) == true) {
            return queryRelation == QueryRelation.INTERSECTS;
          }
        }
      }
      return queryRelation != QueryRelation.INTERSECTS;
=======
    private boolean testWithinPolygon(Component2D component2D, Polygon shape) {
      List<Tessellator.Triangle> tessellation = Tessellator.tessellate(shape);
      Component2D.WithinRelation answer = Component2D.WithinRelation.DISJOINT;
      for (Tessellator.Triangle t : tessellation) {
        ShapeField.DecodedTriangle qTriangle = encoder.encodeDecodeTriangle(t.getX(0), t.getY(0), t.isEdgefromPolygon(0),
            t.getX(1), t.getY(1), t.isEdgefromPolygon(1),
            t.getX(2), t.getY(2), t.isEdgefromPolygon(2));
        Component2D.WithinRelation relation = component2D.withinTriangle(encoder.decodeX(qTriangle.aX), encoder.decodeY(qTriangle.aY), qTriangle.ab,
            encoder.decodeX(qTriangle.bX), encoder.decodeY(qTriangle.bY), qTriangle.bc,
            encoder.decodeX(qTriangle.cX), encoder.decodeY(qTriangle.cY), qTriangle.ca);
        if (relation == Component2D.WithinRelation.NOTWITHIN) {
          return false;
        } else if (relation == Component2D.WithinRelation.CANDIDATE) {
          answer = Component2D.WithinRelation.CANDIDATE;
        }
      }
      return answer == Component2D.WithinRelation.CANDIDATE;
>>>>>>> f083f40b
    }
  }

  @Nightly
  @Override
  public void testRandomBig() throws Exception {
    doTestRandom(25000);
  }
}<|MERGE_RESOLUTION|>--- conflicted
+++ resolved
@@ -19,13 +19,7 @@
 import java.util.List;
 
 import org.apache.lucene.document.ShapeField.QueryRelation;
-<<<<<<< HEAD
-import org.apache.lucene.geo.Circle2D;
-import org.apache.lucene.geo.EdgeTree;
-import org.apache.lucene.geo.Line2D;
-=======
 import org.apache.lucene.geo.Component2D;
->>>>>>> f083f40b
 import org.apache.lucene.geo.Polygon;
 import org.apache.lucene.geo.Rectangle;
 import org.apache.lucene.geo.Rectangle2D;
@@ -114,11 +108,7 @@
         double[] qTriangle = encoder.quantizeTriangle(t.getX(0), t.getY(0), t.isEdgefromPolygon(0),
             t.getX(1), t.getY(1), t.isEdgefromPolygon(1),
             t.getX(2), t.getY(2), t.isEdgefromPolygon(2));
-<<<<<<< HEAD
-        Relation r = tree.relateTriangle(qTriangle[1], qTriangle[0], qTriangle[3], qTriangle[2], qTriangle[5], qTriangle[4]);
-=======
         Relation r = query.relateTriangle(qTriangle[1], qTriangle[0], qTriangle[3], qTriangle[2], qTriangle[5], qTriangle[4]);
->>>>>>> f083f40b
         if (queryRelation == QueryRelation.DISJOINT) {
           if (r != Relation.CELL_OUTSIDE_QUERY) return false;
         } else if (queryRelation == QueryRelation.WITHIN) {
@@ -130,27 +120,6 @@
       return queryRelation == QueryRelation.INTERSECTS ? false : true;
     }
 
-<<<<<<< HEAD
-    @Override
-    public boolean testDistanceQuery(Object circle2D, Object shape) {
-      Polygon p = (Polygon) shape;
-      List<Tessellator.Triangle> tessellation = Tessellator.tessellate(p);
-      for (Tessellator.Triangle t : tessellation) {
-        ShapeField.DecodedTriangle decoded = encoder.encodeDecodeTriangle(t.getX(0), t.getY(0), t.isEdgefromPolygon(0),
-            t.getX(1), t.getY(1), t.isEdgefromPolygon(1),
-            t.getX(2), t.getY(2), t.isEdgefromPolygon(2));
-        if (queryRelation == QueryRelation.WITHIN) {
-          if (((Circle2D) circle2D).containsTriangle(decoded.aX, decoded.aY, decoded.bX, decoded.bY, decoded.cX, decoded.cY) == false) {
-            return false;
-          }
-        } else {
-          if (((Circle2D) circle2D).intersectsTriangle(decoded.aX, decoded.aY, decoded.bX, decoded.bY, decoded.cX, decoded.cY) == true) {
-            return queryRelation == QueryRelation.INTERSECTS;
-          }
-        }
-      }
-      return queryRelation != QueryRelation.INTERSECTS;
-=======
     private boolean testWithinPolygon(Component2D component2D, Polygon shape) {
       List<Tessellator.Triangle> tessellation = Tessellator.tessellate(shape);
       Component2D.WithinRelation answer = Component2D.WithinRelation.DISJOINT;
@@ -168,7 +137,6 @@
         }
       }
       return answer == Component2D.WithinRelation.CANDIDATE;
->>>>>>> f083f40b
     }
   }
 
