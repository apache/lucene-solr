--- conflicted
+++ resolved
@@ -411,8 +411,8 @@
 
     byte[] encoded = new byte[7 * ShapeField.BYTES];
     ShapeField.encodeTriangle(encoded, encodeLatitude(t.getY(0)), encodeLongitude(t.getX(0)), t.isEdgefromPolygon(0),
-        encodeLatitude(t.getY(1)), encodeLongitude(t.getX(1)), t.isEdgefromPolygon(1),
-        encodeLatitude(t.getY(2)), encodeLongitude(t.getX(2)), t.isEdgefromPolygon(2));
+                                       encodeLatitude(t.getY(1)), encodeLongitude(t.getX(1)), t.isEdgefromPolygon(1),
+                                       encodeLatitude(t.getY(2)), encodeLongitude(t.getX(2)), t.isEdgefromPolygon(2));
     ShapeField.DecodedTriangle decoded = new ShapeField.DecodedTriangle();
     ShapeField.decodeTriangle(encoded, decoded);
 
@@ -662,7 +662,46 @@
     assertEquals(PointValues.Relation.CELL_CROSSES_QUERY, r);
   }
 
-<<<<<<< HEAD
+  public void testLUCENE9055() throws Exception {
+    Directory dir = newDirectory();
+    RandomIndexWriter w = new RandomIndexWriter(random(), dir);
+
+    // test polygons:
+    //[5, 5], [10, 6], [10, 10], [5, 10], [5, 5] ]
+    Polygon indexPoly1 = new Polygon(
+        new double[] {5d, 6d, 10d, 10d, 5d},
+        new double[] {5d, 10d, 10d, 5d, 5d}
+    );
+
+    // [ [6, 6], [9, 6], [9, 9], [6, 9], [6, 6] ]
+    Polygon indexPoly2 = new Polygon(
+        new double[] {6d, 6d, 9d, 9d, 6d},
+        new double[] {6d, 9d, 9d, 6d, 6d}
+    );
+
+    // index polygons:
+    Document doc;
+    addPolygonsToDoc(FIELDNAME, doc = new Document(), indexPoly1);
+    w.addDocument(doc);
+    addPolygonsToDoc(FIELDNAME, doc = new Document(), indexPoly2);
+    w.addDocument(doc);
+    w.forceMerge(1);
+
+    ///// search //////
+    IndexReader reader = w.getReader();
+    w.close();
+    IndexSearcher searcher = newSearcher(reader);
+
+    // [ [0, 0], [5, 5], [7, 7] ]
+    Line searchLine = new Line(new double[] {0, 5, 7}, new double[] {0, 5, 7});
+
+
+    Query q = LatLonShape.newLineQuery(FIELDNAME, QueryRelation.INTERSECTS, searchLine);
+    assertEquals(2, searcher.count(q));
+
+    IOUtils.close(w, reader, dir);
+  }
+
   public void testPointIndexAndDistanceQuery() throws Exception {
     Directory dir = newDirectory();
     RandomIndexWriter writer = new RandomIndexWriter(random(), dir);
@@ -707,45 +746,5 @@
     assertEquals(expectedDisjoint, s.count(q));
 
     IOUtils.close(r, dir);
-=======
-  public void testLUCENE9055() throws Exception {
-    Directory dir = newDirectory();
-    RandomIndexWriter w = new RandomIndexWriter(random(), dir);
-
-    // test polygons:
-    //[5, 5], [10, 6], [10, 10], [5, 10], [5, 5] ]
-    Polygon indexPoly1 = new Polygon(
-        new double[] {5d, 6d, 10d, 10d, 5d},
-        new double[] {5d, 10d, 10d, 5d, 5d}
-    );
-
-    // [ [6, 6], [9, 6], [9, 9], [6, 9], [6, 6] ]
-    Polygon indexPoly2 = new Polygon(
-        new double[] {6d, 6d, 9d, 9d, 6d},
-        new double[] {6d, 9d, 9d, 6d, 6d}
-    );
-
-    // index polygons:
-    Document doc;
-    addPolygonsToDoc(FIELDNAME, doc = new Document(), indexPoly1);
-    w.addDocument(doc);
-    addPolygonsToDoc(FIELDNAME, doc = new Document(), indexPoly2);
-    w.addDocument(doc);
-    w.forceMerge(1);
-
-    ///// search //////
-    IndexReader reader = w.getReader();
-    w.close();
-    IndexSearcher searcher = newSearcher(reader);
-
-    // [ [0, 0], [5, 5], [7, 7] ]
-    Line searchLine = new Line(new double[] {0, 5, 7}, new double[] {0, 5, 7});
-
-
-    Query q = LatLonShape.newLineQuery(FIELDNAME, QueryRelation.INTERSECTS, searchLine);
-    assertEquals(2, searcher.count(q));
-
-    IOUtils.close(w, reader, dir);
->>>>>>> 17ef1752
   }
 }