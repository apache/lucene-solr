--- conflicted
+++ resolved
@@ -66,70 +66,21 @@
 
     @Override
     public boolean testBBoxQuery(double minY, double maxY, double minX, double maxX, Object shape) {
-      XYPolygon p = (XYPolygon)shape;
-      XYRectangle2D rectangle2D = XYRectangle2D.create(new XYRectangle(minX, maxX, minY, maxY));
-      List<Tessellator.Triangle> tessellation = Tessellator.tessellate(p);
-      EdgeTree.WithinRelation withinRelation = EdgeTree.WithinRelation.DISJOINT;
+      Component2D rectangle2D = XYRectangle2D.create(new XYRectangle(minX, maxX, minY, maxY));
+      return testComponentQuery(rectangle2D, shape);
+    }
+
+    @Override
+    public boolean testComponentQuery(Component2D query, Object o) {
+      XYPolygon shape = (XYPolygon) o;
+      if (queryRelation == QueryRelation.CONTAINS) {
+        return testWithinPolygon(query, (XYPolygon) shape);
+      }
+      List<Tessellator.Triangle> tessellation = Tessellator.tessellate(shape);
       for (Tessellator.Triangle t : tessellation) {
         double[] qTriangle = encoder.quantizeTriangle(t.getX(0), t.getY(0), t.isEdgefromPolygon(0),
             t.getX(1), t.getY(1), t.isEdgefromPolygon(1),
             t.getX(2), t.getY(2), t.isEdgefromPolygon(2));
-        if (queryRelation == QueryRelation.CONTAINS) {
-          ShapeField.DecodedTriangle decoded = encoder.encodeDecodeTriangle(t.getX(0), t.getY(0), t.isEdgefromPolygon(0),
-              t.getX(1), t.getY(1), t.isEdgefromPolygon(1),
-              t.getX(2), t.getY(2), t.isEdgefromPolygon(2));
-          EdgeTree.WithinRelation relation = rectangle2D.withinTriangle((float) qTriangle[1], (float) qTriangle[0], decoded.ab,
-                                                                        (float) qTriangle[3], (float) qTriangle[2], decoded.bc,
-                                                                        (float) qTriangle[5], (float) qTriangle[4], decoded.ca);
-          if (relation == EdgeTree.WithinRelation.NOTWITHIN) {
-            return false;
-          } else if (relation == EdgeTree.WithinRelation.CANDIDATE) {
-            withinRelation = EdgeTree.WithinRelation.CANDIDATE;
-          }
-        } else {
-          Relation r = rectangle2D.relateTriangle((float) qTriangle[1], (float) qTriangle[0], (float) qTriangle[3], (float) qTriangle[2], (float) qTriangle[5], (float) qTriangle[4]);
-          if (queryRelation == QueryRelation.DISJOINT) {
-            if (r != Relation.CELL_OUTSIDE_QUERY) return false;
-          } else if (queryRelation == QueryRelation.WITHIN) {
-            if (r != Relation.CELL_INSIDE_QUERY) return false;
-          } else {
-            if (r != Relation.CELL_OUTSIDE_QUERY) return true;
-          }
-        }
-      }
-      if (queryRelation == QueryRelation.CONTAINS) {
-        return withinRelation == EdgeTree.WithinRelation.CANDIDATE;
-      }
-      return queryRelation != QueryRelation.INTERSECTS;
-    }
-
-    @Override
-<<<<<<< HEAD
-    public boolean testLineQuery(Line2D query, Object shape) {
-      if (queryRelation == QueryRelation.CONTAINS) {
-        return testWithinPolygon(query, (XYPolygon) shape);
-      }
-      return testPolygon(query, (XYPolygon) shape);
-    }
-
-    @Override
-    public boolean testPolygonQuery(Object query, Object shape) {
-      if (queryRelation == QueryRelation.CONTAINS) {
-        return testWithinPolygon((XYPolygon2D) query, (XYPolygon) shape);
-      }
-      return testPolygon((XYPolygon2D)query, (XYPolygon) shape);
-    }
-
-    private boolean testPolygon(EdgeTree tree, XYPolygon shape) {
-=======
-    public boolean testComponentQuery(Component2D query, Object o) {
-      XYPolygon shape = (XYPolygon) o;
->>>>>>> 39fcd907
-      List<Tessellator.Triangle> tessellation = Tessellator.tessellate(shape);
-      for (Tessellator.Triangle t : tessellation) {
-        double[] qTriangle = encoder.quantizeTriangle(t.getX(0), t.getY(0), t.isEdgefromPolygon(0),
-                                                      t.getX(1), t.getY(1), t.isEdgefromPolygon(1),
-                                                      t.getX(2), t.getY(2), t.isEdgefromPolygon(2));
         Relation r = query.relateTriangle(qTriangle[1], qTriangle[0], qTriangle[3], qTriangle[2], qTriangle[5], qTriangle[4]);
         if (queryRelation == QueryRelation.DISJOINT) {
           if (r != Relation.CELL_OUTSIDE_QUERY) return false;
@@ -142,23 +93,23 @@
       return queryRelation == QueryRelation.INTERSECTS ? false : true;
     }
 
-    private boolean testWithinPolygon(EdgeTree tree, XYPolygon shape) {
+    private boolean testWithinPolygon(Component2D tree, XYPolygon shape) {
       List<Tessellator.Triangle> tessellation = Tessellator.tessellate(shape);
-      EdgeTree.WithinRelation answer = EdgeTree.WithinRelation.DISJOINT;
+      Component2D.WithinRelation answer = Component2D.WithinRelation.DISJOINT;
       for (Tessellator.Triangle t : tessellation) {
         ShapeField.DecodedTriangle qTriangle = encoder.encodeDecodeTriangle(t.getX(0), t.getY(0), t.isEdgefromPolygon(0),
             t.getX(1), t.getY(1), t.isEdgefromPolygon(1),
             t.getX(2), t.getY(2), t.isEdgefromPolygon(2));
-        EdgeTree.WithinRelation relation = tree.withinTriangle(encoder.decodeX(qTriangle.aX), encoder.decodeY(qTriangle.aY), qTriangle.ab,
+        Component2D.WithinRelation relation = tree.withinTriangle(encoder.decodeX(qTriangle.aX), encoder.decodeY(qTriangle.aY), qTriangle.ab,
             encoder.decodeX(qTriangle.bX), encoder.decodeY(qTriangle.bY), qTriangle.bc,
             encoder.decodeX(qTriangle.cX), encoder.decodeY(qTriangle.cY), qTriangle.ca);
-        if (relation == EdgeTree.WithinRelation.NOTWITHIN) {
+        if (relation == Component2D.WithinRelation.NOTWITHIN) {
           return false;
-        } else if (relation == EdgeTree.WithinRelation.CANDIDATE) {
-          answer = EdgeTree.WithinRelation.CANDIDATE;
+        } else if (relation == Component2D.WithinRelation.CANDIDATE) {
+          answer = Component2D.WithinRelation.CANDIDATE;
         }
       }
-      return answer == EdgeTree.WithinRelation.CANDIDATE;
+      return answer == Component2D.WithinRelation.CANDIDATE;
     }
   }
 
