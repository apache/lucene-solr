/*
 * Licensed to the Apache Software Foundation (ASF) under one or more
 * contributor license agreements.  See the NOTICE file distributed with
 * this work for additional information regarding copyright ownership.
 * The ASF licenses this file to You under the Apache License, Version 2.0
 * (the "License"); you may not use this file except in compliance with
 * the License.  You may obtain a copy of the License at
 *
 *     http://www.apache.org/licenses/LICENSE-2.0
 *
 * Unless required by applicable law or agreed to in writing, software
 * distributed under the License is distributed on an "AS IS" BASIS,
 * WITHOUT WARRANTIES OR CONDITIONS OF ANY KIND, either express or implied.
 * See the License for the specific language governing permissions and
 * limitations under the License.
 */
package org.apache.lucene.document;

import java.util.ArrayList;
import java.util.List;

<<<<<<< HEAD
import org.apache.lucene.document.LatLonShape.QueryRelation;
import org.apache.lucene.geo.Circle2D;
import org.apache.lucene.geo.GeoTestUtil;
import org.apache.lucene.geo.Line;
=======
import org.apache.lucene.document.ShapeField.QueryRelation;
>>>>>>> d75f0279
import org.apache.lucene.geo.Line2D;

/** random bounding box, line, and polygon query tests for random indexed arrays of {@code latitude, longitude} points */
public class TestLatLonMultiPointShapeQueries extends BaseLatLonShapeTestCase {

  @Override
  protected ShapeType getShapeType() {
    return ShapeType.POINT;
  }

  @Override
  protected Point[] nextShape() {
    int n = random().nextInt(4) + 1;
    Point[] points = new Point[n];
    for (int i =0; i < n; i++) {
      points[i] = (Point)ShapeType.POINT.nextShape();
    }
    return points;
  }

  @Override
  protected Field[] createIndexableFields(String name, Object o) {
    Point[] points = (Point[]) o;
    List<Field> allFields = new ArrayList<>();
    for (Point point : points) {
      Field[] fields = LatLonShape.createIndexableFields(name, point.lat, point.lon);
      for (Field field : fields) {
        allFields.add(field);
      }
    }
    return allFields.toArray(new Field[allFields.size()]);
  }

  @Override
  public Validator getValidator() {
    return new MultiPointValidator(ENCODER);
  }

  protected class MultiPointValidator extends Validator {
    TestLatLonPointShapeQueries.PointValidator POINTVALIDATOR;
    MultiPointValidator(Encoder encoder) {
      super(encoder);
      POINTVALIDATOR = new TestLatLonPointShapeQueries.PointValidator(encoder);
    }

    @Override
    public Validator setRelation(QueryRelation relation) {
      super.setRelation(relation);
      POINTVALIDATOR.queryRelation = relation;
      return this;
    }

    @Override
    public boolean testBBoxQuery(double minLat, double maxLat, double minLon, double maxLon, Object shape) {
      Point[] points = (Point[]) shape;
      for (Point p : points) {
        boolean b = POINTVALIDATOR.testBBoxQuery(minLat, maxLat, minLon, maxLon, p);
        if (b == true && queryRelation == QueryRelation.INTERSECTS) {
          return true;
        } else if (b == false && queryRelation == QueryRelation.DISJOINT) {
          return false;
        } else if (b == false && queryRelation == QueryRelation.WITHIN) {
          return false;
        }
      }
      return queryRelation != QueryRelation.INTERSECTS;
    }

    @Override
    public boolean testLineQuery(Line2D query, Object shape) {
      Point[] points = (Point[]) shape;
      for (Point p : points) {
        boolean b = POINTVALIDATOR.testLineQuery(query, p);
        if (b == true && queryRelation == QueryRelation.INTERSECTS) {
          return true;
        } else if (b == false && queryRelation == QueryRelation.DISJOINT) {
          return false;
        } else if (b == false && queryRelation == QueryRelation.WITHIN) {
          return false;
        }
      }
      return queryRelation != QueryRelation.INTERSECTS;
    }

    @Override
    public boolean testPolygonQuery(Object query, Object shape) {
      Point[] points = (Point[]) shape;
      for (Point p : points) {
        boolean b = POINTVALIDATOR.testPolygonQuery(query, p);
        if (b == true && queryRelation == QueryRelation.INTERSECTS) {
          return true;
        } else if (b == false && queryRelation == QueryRelation.DISJOINT) {
          return false;
        } else if (b == false && queryRelation == QueryRelation.WITHIN) {
          return false;
        }
      }
      return queryRelation != QueryRelation.INTERSECTS;
    }

    @Override
    public boolean testDistanceQuery(Circle2D circle2D, Object shape) {
      Point[] points = (Point[]) shape;
      for (Point p : points) {
        boolean b = POINTVALIDATOR.testDistanceQuery(circle2D, p);
        if (b == true && queryRelation == QueryRelation.INTERSECTS) {
          return true;
        } else if (b == false && queryRelation == QueryRelation.DISJOINT) {
          return false;
        } else if (b == false && queryRelation == QueryRelation.WITHIN) {
          return false;
        }
      }
      return queryRelation != QueryRelation.INTERSECTS;
    }
  }

  @Slow
  @Nightly
  @Override
  public void testRandomBig() throws Exception {
    doTestRandom(10000);
  }
}<|MERGE_RESOLUTION|>--- conflicted
+++ resolved
@@ -19,18 +19,18 @@
 import java.util.ArrayList;
 import java.util.List;
 
-<<<<<<< HEAD
 import org.apache.lucene.document.LatLonShape.QueryRelation;
 import org.apache.lucene.geo.Circle2D;
 import org.apache.lucene.geo.GeoTestUtil;
 import org.apache.lucene.geo.Line;
-=======
-import org.apache.lucene.document.ShapeField.QueryRelation;
->>>>>>> d75f0279
 import org.apache.lucene.geo.Line2D;
+import org.apache.lucene.geo.Polygon2D;
 
-/** random bounding box, line, and polygon query tests for random indexed arrays of {@code latitude, longitude} points */
+/** random bounding box and polygon query tests for random indexed arrays of {@code latitude, longitude} points */
 public class TestLatLonMultiPointShapeQueries extends BaseLatLonShapeTestCase {
+
+  protected final MultiPointValidator VALIDATOR = new MultiPointValidator();
+  protected final TestLatLonPointShapeQueries.PointValidator POINTVALIDATOR = new TestLatLonPointShapeQueries.PointValidator();
 
   @Override
   protected ShapeType getShapeType() {
@@ -42,7 +42,7 @@
     int n = random().nextInt(4) + 1;
     Point[] points = new Point[n];
     for (int i =0; i < n; i++) {
-      points[i] = (Point)ShapeType.POINT.nextShape();
+      points[i] = new Point(GeoTestUtil.nextLatitude(), GeoTestUtil.nextLongitude());
     }
     return points;
   }
@@ -61,24 +61,13 @@
   }
 
   @Override
-  public Validator getValidator() {
-    return new MultiPointValidator(ENCODER);
+  protected Validator getValidator(QueryRelation relation) {
+    VALIDATOR.setRelation(relation);
+    POINTVALIDATOR.setRelation(relation);
+    return VALIDATOR;
   }
 
   protected class MultiPointValidator extends Validator {
-    TestLatLonPointShapeQueries.PointValidator POINTVALIDATOR;
-    MultiPointValidator(Encoder encoder) {
-      super(encoder);
-      POINTVALIDATOR = new TestLatLonPointShapeQueries.PointValidator(encoder);
-    }
-
-    @Override
-    public Validator setRelation(QueryRelation relation) {
-      super.setRelation(relation);
-      POINTVALIDATOR.queryRelation = relation;
-      return this;
-    }
-
     @Override
     public boolean testBBoxQuery(double minLat, double maxLat, double minLon, double maxLon, Object shape) {
       Point[] points = (Point[]) shape;
@@ -112,7 +101,7 @@
     }
 
     @Override
-    public boolean testPolygonQuery(Object query, Object shape) {
+    public boolean testPolygonQuery(Polygon2D query, Object shape) {
       Point[] points = (Point[]) shape;
       for (Point p : points) {
         boolean b = POINTVALIDATOR.testPolygonQuery(query, p);
@@ -129,9 +118,9 @@
 
     @Override
     public boolean testDistanceQuery(Circle2D circle2D, Object shape) {
-      Point[] points = (Point[]) shape;
-      for (Point p : points) {
-        boolean b = POINTVALIDATOR.testDistanceQuery(circle2D, p);
+      Line[] lines = (Line[])shape;
+      for (Line l : lines) {
+        boolean b = LINEVALIDATOR.testDistanceQuery(circle2D, l);
         if (b == true && queryRelation == QueryRelation.INTERSECTS) {
           return true;
         } else if (b == false && queryRelation == QueryRelation.DISJOINT) {
