/*
 * Licensed to the Apache Software Foundation (ASF) under one or more
 * contributor license agreements.  See the NOTICE file distributed with
 * this work for additional information regarding copyright ownership.
 * The ASF licenses this file to You under the Apache License, Version 2.0
 * (the "License"); you may not use this file except in compliance with
 * the License.  You may obtain a copy of the License at
 *
 *     http://www.apache.org/licenses/LICENSE-2.0
 *
 * Unless required by applicable law or agreed to in writing, software
 * distributed under the License is distributed on an "AS IS" BASIS,
 * WITHOUT WARRANTIES OR CONDITIONS OF ANY KIND, either express or implied.
 * See the License for the specific language governing permissions and
 * limitations under the License.
 */
package org.apache.lucene.document;

import java.io.IOException;
import java.util.Arrays;
import java.util.HashSet;
import java.util.Set;

import com.carrotsearch.randomizedtesting.generators.RandomPicks;
import org.apache.lucene.document.ShapeField.QueryRelation;
import org.apache.lucene.geo.Component2D;
import org.apache.lucene.geo.GeoUtils;
import org.apache.lucene.index.DirectoryReader;
import org.apache.lucene.index.IndexReader;
import org.apache.lucene.index.IndexWriter;
import org.apache.lucene.index.IndexWriterConfig;
import org.apache.lucene.index.LeafReaderContext;
import org.apache.lucene.index.MultiBits;
import org.apache.lucene.index.MultiDocValues;
import org.apache.lucene.index.NumericDocValues;
import org.apache.lucene.index.SerialMergeScheduler;
import org.apache.lucene.index.Term;
import org.apache.lucene.search.IndexSearcher;
import org.apache.lucene.search.Query;
import org.apache.lucene.search.ScoreMode;
import org.apache.lucene.search.SimpleCollector;
import org.apache.lucene.store.Directory;
import org.apache.lucene.util.Bits;
import org.apache.lucene.util.FixedBitSet;
import org.apache.lucene.util.IOUtils;
import org.apache.lucene.util.LuceneTestCase;
import org.apache.lucene.util.TestUtil;

import static com.carrotsearch.randomizedtesting.RandomizedTest.randomBoolean;
import static com.carrotsearch.randomizedtesting.RandomizedTest.randomIntBetween;

/**
 * Base test case for testing spherical and cartesian geometry indexing and search functionality
 * <p>
 * This class is implemented by {@link BaseXYShapeTestCase} for testing XY cartesian geometry
 * and {@link BaseLatLonShapeTestCase} for testing Lat Lon geospatial geometry
 **/
public abstract class BaseShapeTestCase extends LuceneTestCase {

  /** name of the LatLonShape indexed field */
  protected static final String FIELD_NAME = "shape";
  public final Encoder ENCODER;
  public final Validator VALIDATOR;
  protected static final QueryRelation[] POINT_LINE_RELATIONS = {QueryRelation.INTERSECTS, QueryRelation.DISJOINT, QueryRelation.CONTAINS};

  public BaseShapeTestCase() {
    ENCODER = getEncoder();
    VALIDATOR = getValidator();
  }

  // A particularly tricky adversary for BKD tree:
  public void testSameShapeManyTimes() throws Exception {
    int numShapes = atLeast(500);

    // Every doc has 2 points:
    Object theShape = nextShape();

    Object[] shapes = new Object[numShapes];
    Arrays.fill(shapes, theShape);

    verify(shapes);
  }

  // Force low cardinality leaves
  public void testLowCardinalityShapeManyTimes() throws Exception {
    int numShapes = atLeast(500);
    int cardinality = TestUtil.nextInt(random(), 2, 20);

    Object[] diffShapes = new Object[cardinality];
    for (int i = 0; i < cardinality; i++) {
      diffShapes[i] = nextShape();
    }

    Object[] shapes = new Object[numShapes];
    for (int i = 0; i < numShapes; i++) {
      shapes[i] =  diffShapes[random().nextInt(cardinality)];
    }

    verify(shapes);
  }

  public void testRandomTiny() throws Exception {
    // Make sure single-leaf-node case is OK:
    doTestRandom(10);
  }

  @Slow
  public void testRandomMedium() throws Exception {
    doTestRandom(1000);
  }

  @Slow
  @Nightly
  public void testRandomBig() throws Exception {
    doTestRandom(20000);
  }

  protected void doTestRandom(int count) throws Exception {
    int numShapes = atLeast(count);

    if (VERBOSE) {
      System.out.println("TEST: number of " + getShapeType() + " shapes=" + numShapes);
    }

    Object[] shapes = new Object[numShapes];
    for (int id = 0; id < numShapes; ++id) {
      int x = randomIntBetween(0, 20);
      if (x == 17) {
        shapes[id] = null;
        if (VERBOSE) {
          System.out.println("  id=" + id + " is missing");
        }
      } else {
        // create a new shape
        shapes[id] = nextShape();
      }
    }
    verify(shapes);
  }

  protected abstract Object getShapeType();
  protected abstract Object nextShape();

  protected abstract Encoder getEncoder();

  /** creates the array of LatLonShape.Triangle values that are used to index the shape */
  protected abstract Field[] createIndexableFields(String field, Object shape);

  /** adds a shape to a provided document */
  private void addShapeToDoc(String field, Document doc, Object shape) {
    Field[] fields = createIndexableFields(field, shape);
    for (Field f : fields) {
      doc.add(f);
    }
  }

  /** return a semi-random line used for queries **/
  protected abstract Object nextLine();

  protected abstract Object nextPolygon();

  protected abstract Object nextCircle();

  protected abstract Object randomQueryBox();

  protected abstract Object[] nextPoints();

  protected abstract double rectMinX(Object rect);
  protected abstract double rectMaxX(Object rect);
  protected abstract double rectMinY(Object rect);
  protected abstract double rectMaxY(Object rect);
  protected abstract boolean rectCrossesDateline(Object rect);

  /**
   * return a semi-random line used for queries
   *
   * note: shapes parameter may be used to ensure some queries intersect indexed shapes
   **/
  protected Object randomQueryLine(Object... shapes) {
    return nextLine();
  }

  protected Object randomQueryPolygon() {
    return nextPolygon();
  }

  protected Object randomQueryCircle() {
    return nextCircle();
  }

  /** factory method to create a new bounding box query */
  protected abstract Query newRectQuery(String field, QueryRelation queryRelation, double minX, double maxX, double minY, double maxY);

  /** factory method to create a new line query */
  protected abstract Query newLineQuery(String field, QueryRelation queryRelation, Object... lines);

  /** factory method to create a new polygon query */
  protected abstract Query newPolygonQuery(String field, QueryRelation queryRelation, Object... polygons);

  /** factory method to create a new polygon query */
<<<<<<< HEAD
  protected abstract Query newDistanceQuery(String field, QueryRelation queryRelation, Object circle);
=======
  protected abstract Query newPointsQuery(String field, QueryRelation queryRelation, Object... points);
>>>>>>> 087b2e1c

  protected abstract Component2D toLine2D(Object... line);

  protected abstract Component2D toPolygon2D(Object... polygon);

<<<<<<< HEAD
  protected abstract Component2D toCircle2D(Object circle);
=======
  protected abstract Component2D toPoint2D(Object... points);
>>>>>>> 087b2e1c

  private void verify(Object... shapes) throws Exception {
    IndexWriterConfig iwc = newIndexWriterConfig();
    iwc.setMergeScheduler(new SerialMergeScheduler());
    int mbd = iwc.getMaxBufferedDocs();
    if (mbd != -1 && mbd < shapes.length / 100) {
      iwc.setMaxBufferedDocs(shapes.length / 100);
    }
    Directory dir;
    if (shapes.length > 1000) {
      dir = newFSDirectory(createTempDir(getClass().getSimpleName()));
    } else {
      dir = newDirectory();
    }
    IndexWriter w = new IndexWriter(dir, iwc);

    // index random polygons
    indexRandomShapes(w, shapes);

    // query testing
    final IndexReader reader = DirectoryReader.open(w);
    // test random bbox queries
    verifyRandomQueries(reader, shapes);
    IOUtils.close(w, reader, dir);
  }


  protected void indexRandomShapes(IndexWriter w, Object... shapes) throws Exception {
    Set<Integer> deleted = new HashSet<>();
    for (int id = 0; id < shapes.length; ++id) {
      Document doc = new Document();
      doc.add(newStringField("id", "" + id, Field.Store.NO));
      doc.add(new NumericDocValuesField("id", id));
      if (shapes[id] != null) {
        addShapeToDoc(FIELD_NAME, doc, shapes[id]);
      }
      w.addDocument(doc);
      if (id > 0 && random().nextInt(100) == 42) {
        int idToDelete = random().nextInt(id);
        w.deleteDocuments(new Term("id", ""+idToDelete));
        deleted.add(idToDelete);
        if (VERBOSE) {
          System.out.println("   delete id=" + idToDelete);
        }
      }
    }

    if (randomBoolean()) {
      w.forceMerge(1);
    }
  }

  protected void verifyRandomQueries(IndexReader reader, Object... shapes) throws Exception {
    // test random bbox queries
    verifyRandomBBoxQueries(reader, shapes);
    // test random line queries
    verifyRandomLineQueries(reader, shapes);
    // test random polygon queries
    verifyRandomPolygonQueries(reader, shapes);
<<<<<<< HEAD
    // test random polygon queries
    verifyRandomDistanceQueries(reader, shapes);
=======
    // test random point queries
    verifyRandomPointQueries(reader, shapes);
>>>>>>> 087b2e1c
  }

  /** test random generated bounding boxes */
  protected void verifyRandomBBoxQueries(IndexReader reader, Object... shapes) throws Exception {
    IndexSearcher s = newSearcher(reader);

    final int iters = scaledIterationCount(shapes.length);

    Bits liveDocs = MultiBits.getLiveDocs(s.getIndexReader());
    int maxDoc = s.getIndexReader().maxDoc();

    for (int iter = 0; iter < iters; ++iter) {
      if (VERBOSE) {
        System.out.println("\nTEST: iter=" + (iter+1) + " of " + iters + " s=" + s);
      }

      // BBox
      Object rect = randomQueryBox();
      QueryRelation queryRelation = RandomPicks.randomFrom(random(), QueryRelation.values());
      Query query = newRectQuery(FIELD_NAME, queryRelation, rectMinX(rect), rectMaxX(rect), rectMinY(rect), rectMaxY(rect));

      if (VERBOSE) {
        System.out.println("  query=" + query + ", relation=" + queryRelation);
      }

      final FixedBitSet hits = new FixedBitSet(maxDoc);
      s.search(query, new SimpleCollector() {

        private int docBase;

        @Override
        public ScoreMode scoreMode() {
          return ScoreMode.COMPLETE_NO_SCORES;
        }

        @Override
        protected void doSetNextReader(LeafReaderContext context) throws IOException {
          docBase = context.docBase;
        }

        @Override
        public void collect(int doc) throws IOException {
          hits.set(docBase+doc);
        }
      });

      boolean fail = false;
      NumericDocValues docIDToID = MultiDocValues.getNumericValues(reader, "id");
      for (int docID = 0; docID < maxDoc; ++docID) {
        assertEquals(docID, docIDToID.nextDoc());
        int id = (int) docIDToID.longValue();
        boolean expected;
        double qMinLon = ENCODER.quantizeXCeil(rectMinX(rect));
        double qMaxLon = ENCODER.quantizeX(rectMaxX(rect));
        double qMinLat = ENCODER.quantizeYCeil(rectMinY(rect));
        double qMaxLat = ENCODER.quantizeY(rectMaxY(rect));
        if (liveDocs != null && liveDocs.get(docID) == false) {
          // document is deleted
          expected = false;
        } else if (shapes[id] == null) {
          expected = false;
        } else {
          if (qMinLat > qMaxLat) {
            qMinLat = ENCODER.quantizeY(rectMaxY(rect));
          }
          if (queryRelation == QueryRelation.CONTAINS && rectCrossesDateline(rect)) {
            //For contains we need to call the validator for each section. It is only expected
            //if both sides are contained.
            expected = VALIDATOR.setRelation(queryRelation).testBBoxQuery(qMinLat, qMaxLat, qMinLon, GeoUtils.MAX_LON_INCL, shapes[id]);
            if (expected) {
              expected = VALIDATOR.setRelation(queryRelation).testBBoxQuery(qMinLat, qMaxLat, GeoUtils.MIN_LON_INCL, qMaxLon, shapes[id]);
            }
          } else {
            // check quantized poly against quantized query
            if (qMinLon > qMaxLon && rectCrossesDateline(rect) == false) {
              // if the quantization creates a false dateline crossing (because of encodeCeil):
              // then do not use encodeCeil
              qMinLon = ENCODER.quantizeX(rectMinX(rect));
            }
            expected = VALIDATOR.setRelation(queryRelation).testBBoxQuery(qMinLat, qMaxLat, qMinLon, qMaxLon, shapes[id]);
          }
        }

        if (hits.get(docID) != expected) {
          StringBuilder b = new StringBuilder();

          if (expected) {
            b.append("FAIL: id=" + id + " should match but did not\n");
          } else {
            b.append("FAIL: id=" + id + " should not match but did\n");
          }
          b.append("  relation=" + queryRelation + "\n");
          b.append("  query=" + query + " docID=" + docID + "\n");
          if (shapes[id] instanceof Object[]) {
            b.append("  shape=" + Arrays.toString((Object[]) shapes[id]) + "\n");
          } else {
            b.append("  shape=" + shapes[id] + "\n");
          }
          b.append("  deleted?=" + (liveDocs != null && liveDocs.get(docID) == false));
          b.append("  rect=Rectangle(lat=" + ENCODER.quantizeYCeil(rectMinY(rect)) + " TO " + ENCODER.quantizeY(rectMaxY(rect)) + " lon=" + qMinLon + " TO " + ENCODER.quantizeX(rectMaxX(rect)) + ")\n");
          if (true) {
            fail("wrong hit (first of possibly more):\n\n" + b);
          } else {
            System.out.println(b.toString());
            fail = true;
          }
        }
      }
      if (fail) {
        fail("some hits were wrong");
      }
    }
  }

  /** test random generated lines */
  protected void verifyRandomLineQueries(IndexReader reader, Object... shapes) throws Exception {
    IndexSearcher s = newSearcher(reader);

    final int iters = scaledIterationCount(shapes.length);

    Bits liveDocs = MultiBits.getLiveDocs(s.getIndexReader());
    int maxDoc = s.getIndexReader().maxDoc();

    for (int iter = 0; iter < iters; ++iter) {
      if (VERBOSE) {
        System.out.println("\nTEST: iter=" + (iter + 1) + " of " + iters + " s=" + s);
      }

      // line
      Object queryLine = randomQueryLine(shapes);
      Component2D queryLine2D = toLine2D(queryLine);
      QueryRelation queryRelation = RandomPicks.randomFrom(random(), POINT_LINE_RELATIONS);
      Query query = newLineQuery(FIELD_NAME, queryRelation, queryLine);

      if (VERBOSE) {
        System.out.println("  query=" + query + ", relation=" + queryRelation);
      }

      final FixedBitSet hits = new FixedBitSet(maxDoc);
      s.search(query, new SimpleCollector() {

        private int docBase;

        @Override
        public ScoreMode scoreMode() {
          return ScoreMode.COMPLETE_NO_SCORES;
        }

        @Override
        protected void doSetNextReader(LeafReaderContext context) throws IOException {
          docBase = context.docBase;
        }

        @Override
        public void collect(int doc) throws IOException {
          hits.set(docBase+doc);
        }
      });

      boolean fail = false;
      NumericDocValues docIDToID = MultiDocValues.getNumericValues(reader, "id");
      for (int docID = 0; docID < maxDoc; ++docID) {
        assertEquals(docID, docIDToID.nextDoc());
        int id = (int) docIDToID.longValue();
        boolean expected;
        if (liveDocs != null && liveDocs.get(docID) == false) {
          // document is deleted
          expected = false;
        } else if (shapes[id] == null) {
          expected = false;
        } else {
          expected = VALIDATOR.setRelation(queryRelation).testComponentQuery(queryLine2D, shapes[id]);
        }

        if (hits.get(docID) != expected) {
          StringBuilder b = new StringBuilder();

          if (expected) {
            b.append("FAIL: id=" + id + " should match but did not\n");
          } else {
            b.append("FAIL: id=" + id + " should not match but did\n");
          }
          b.append("  relation=" + queryRelation + "\n");
          b.append("  query=" + query + " docID=" + docID + "\n");
          if (shapes[id] instanceof Object[]) {
            b.append("  shape=" + Arrays.toString((Object[]) shapes[id]) + "\n");
          } else {
            b.append("  shape=" + shapes[id] + "\n");
          }
          b.append("  deleted?=" + (liveDocs != null && liveDocs.get(docID) == false));
          b.append("  queryPolygon=" + queryLine);
          if (true) {
            fail("wrong hit (first of possibly more):\n\n" + b);
          } else {
            System.out.println(b.toString());
            fail = true;
          }
        }
      }
      if (fail) {
        fail("some hits were wrong");
      }
    }
  }

  /** test random generated polygons */
  protected void verifyRandomPolygonQueries(IndexReader reader, Object... shapes) throws Exception {
    IndexSearcher s = newSearcher(reader);

    final int iters = scaledIterationCount(shapes.length);

    Bits liveDocs = MultiBits.getLiveDocs(s.getIndexReader());
    int maxDoc = s.getIndexReader().maxDoc();

    for (int iter = 0; iter < iters; ++iter) {
      if (VERBOSE) {
        System.out.println("\nTEST: iter=" + (iter + 1) + " of " + iters + " s=" + s);
      }

      // Polygon
      Object queryPolygon = randomQueryPolygon();
      Component2D queryPoly2D = toPolygon2D(queryPolygon);
      QueryRelation queryRelation = RandomPicks.randomFrom(random(), QueryRelation.values());
      Query query = newPolygonQuery(FIELD_NAME, queryRelation, queryPolygon);

      if (VERBOSE) {
        System.out.println("  query=" + query + ", relation=" + queryRelation);
      }

      final FixedBitSet hits = new FixedBitSet(maxDoc);
      s.search(query, new SimpleCollector() {

        private int docBase;

        @Override
        public ScoreMode scoreMode() {
          return ScoreMode.COMPLETE_NO_SCORES;
        }

        @Override
        protected void doSetNextReader(LeafReaderContext context) throws IOException {
          docBase = context.docBase;
        }

        @Override
        public void collect(int doc) throws IOException {
          hits.set(docBase+doc);
        }
      });

      boolean fail = false;
      NumericDocValues docIDToID = MultiDocValues.getNumericValues(reader, "id");
      for (int docID = 0; docID < maxDoc; ++docID) {
        assertEquals(docID, docIDToID.nextDoc());
        int id = (int) docIDToID.longValue();
        boolean expected;
        if (liveDocs != null && liveDocs.get(docID) == false) {
          // document is deleted
          expected = false;
        } else if (shapes[id] == null) {
          expected = false;
        } else {
          expected = VALIDATOR.setRelation(queryRelation).testComponentQuery(queryPoly2D, shapes[id]);
        }

        if (hits.get(docID) != expected) {
          StringBuilder b = new StringBuilder();

          if (expected) {
            b.append("FAIL: id=" + id + " should match but did not\n");
          } else {
            b.append("FAIL: id=" + id + " should not match but did\n");
          }
          b.append("  relation=" + queryRelation + "\n");
          b.append("  query=" + query + " docID=" + docID + "\n");
          if (shapes[id] instanceof Object[]) {
            b.append("  shape=" + Arrays.toString((Object[]) shapes[id]) + "\n");
          } else {
            b.append("  shape=" + shapes[id] + "\n");
          }
          b.append("  deleted?=" + (liveDocs != null && liveDocs.get(docID) == false));
          b.append("  queryPolygon=" + queryPolygon);
          if (true) {
            fail("wrong hit (first of possibly more):\n\n" + b);
          } else {
            System.out.println(b.toString());
            fail = true;
          }
        }
      }
      if (fail) {
        fail("some hits were wrong");
      }
    }
  }

<<<<<<< HEAD
  /** test random generated polygons */
  protected void verifyRandomDistanceQueries(IndexReader reader, Object... shapes) throws Exception {
=======
  /** test random generated point queries */
  protected void verifyRandomPointQueries(IndexReader reader, Object... shapes) throws Exception {
>>>>>>> 087b2e1c
    IndexSearcher s = newSearcher(reader);

    final int iters = scaledIterationCount(shapes.length);

    Bits liveDocs = MultiBits.getLiveDocs(s.getIndexReader());
    int maxDoc = s.getIndexReader().maxDoc();

    for (int iter = 0; iter < iters; ++iter) {
      if (VERBOSE) {
<<<<<<< HEAD
        System.out.println("\nTEST: iter=" + (iter + 1) + " of " + iters + " s=" + s);
      }

      // Polygon
      Object queryCircle = randomQueryCircle();
      Component2D queryCircle2D = toCircle2D(queryCircle);
      QueryRelation queryRelation = RandomPicks.randomFrom(random(), QueryRelation.values());
      Query query = newDistanceQuery(FIELD_NAME, queryRelation, queryCircle);
=======
        System.out.println("\nTEST: iter=" + (iter+1) + " of " + iters + " s=" + s);
      }

      Object[] queryPoints = nextPoints();
      QueryRelation queryRelation = RandomPicks.randomFrom(random(), QueryRelation.values());
      Component2D queryPoly2D;
      Query query;
      if (queryRelation == QueryRelation.CONTAINS) {
        queryPoly2D = toPoint2D(queryPoints[0]);
        query = newPointsQuery(FIELD_NAME, queryRelation, queryPoints[0]);
      } else {
        queryPoly2D = toPoint2D(queryPoints);
        query = newPointsQuery(FIELD_NAME, queryRelation, queryPoints);
      }
>>>>>>> 087b2e1c

      if (VERBOSE) {
        System.out.println("  query=" + query + ", relation=" + queryRelation);
      }

      final FixedBitSet hits = new FixedBitSet(maxDoc);
      s.search(query, new SimpleCollector() {

        private int docBase;

        @Override
        public ScoreMode scoreMode() {
          return ScoreMode.COMPLETE_NO_SCORES;
        }

        @Override
        protected void doSetNextReader(LeafReaderContext context) throws IOException {
          docBase = context.docBase;
        }

        @Override
        public void collect(int doc) throws IOException {
          hits.set(docBase+doc);
        }
      });

      boolean fail = false;
      NumericDocValues docIDToID = MultiDocValues.getNumericValues(reader, "id");
      for (int docID = 0; docID < maxDoc; ++docID) {
        assertEquals(docID, docIDToID.nextDoc());
        int id = (int) docIDToID.longValue();
        boolean expected;
<<<<<<< HEAD
=======

>>>>>>> 087b2e1c
        if (liveDocs != null && liveDocs.get(docID) == false) {
          // document is deleted
          expected = false;
        } else if (shapes[id] == null) {
          expected = false;
        } else {
<<<<<<< HEAD
          expected = VALIDATOR.setRelation(queryRelation).testComponentQuery(queryCircle2D, shapes[id]);
=======
          expected = VALIDATOR.setRelation(queryRelation).testComponentQuery(queryPoly2D, shapes[id]);
>>>>>>> 087b2e1c
        }

        if (hits.get(docID) != expected) {
          StringBuilder b = new StringBuilder();

          if (expected) {
            b.append("FAIL: id=" + id + " should match but did not\n");
          } else {
            b.append("FAIL: id=" + id + " should not match but did\n");
          }
          b.append("  relation=" + queryRelation + "\n");
          b.append("  query=" + query + " docID=" + docID + "\n");
          if (shapes[id] instanceof Object[]) {
            b.append("  shape=" + Arrays.toString((Object[]) shapes[id]) + "\n");
          } else {
            b.append("  shape=" + shapes[id] + "\n");
          }
          b.append("  deleted?=" + (liveDocs != null && liveDocs.get(docID) == false));
<<<<<<< HEAD
          b.append("  distanceQuery=" + queryCircle.toString());
=======
          b.append("  rect=Points(" + Arrays.toString(queryPoints) + ")\n");
>>>>>>> 087b2e1c
          if (true) {
            fail("wrong hit (first of possibly more):\n\n" + b);
          } else {
            System.out.println(b.toString());
            fail = true;
          }
        }
      }
      if (fail) {
        fail("some hits were wrong");
      }
    }
  }

<<<<<<< HEAD
=======

>>>>>>> 087b2e1c
  protected abstract Validator getValidator();

  protected static abstract class Encoder {
    abstract double decodeX(int encoded);
    abstract double decodeY(int encoded);
    abstract double quantizeX(double raw);
    abstract double quantizeXCeil(double raw);
    abstract double quantizeY(double raw);
    abstract double quantizeYCeil(double raw);
    abstract double[] quantizeTriangle(double ax, double ay, boolean ab, double bx, double by, boolean bc, double cx, double cy, boolean ca);
    abstract ShapeField.DecodedTriangle encodeDecodeTriangle(double ax, double ay, boolean ab, double bx, double by, boolean bc, double cx, double cy, boolean ca);
  }

  private int scaledIterationCount(int shapes) {
    if (shapes < 500) {
      return atLeast(50);
    } else if (shapes < 5000) {
      return atLeast(25);
    } else if (shapes < 25000) {
      return atLeast(5);
    } else {
      return atLeast(2);
    }
  }

  /** validator class used to test query results against "ground truth" */
  protected static abstract class Validator {
    Encoder encoder;
    Validator(Encoder encoder) {
      this.encoder = encoder;
    }

    protected QueryRelation queryRelation = QueryRelation.INTERSECTS;
    public abstract boolean testBBoxQuery(double minLat, double maxLat, double minLon, double maxLon, Object shape);
    public abstract boolean testComponentQuery(Component2D line2d, Object shape);

    public Validator setRelation(QueryRelation relation) {
      this.queryRelation = relation;
      return this;
    }
  }
}<|MERGE_RESOLUTION|>--- conflicted
+++ resolved
@@ -159,11 +159,11 @@
 
   protected abstract Object nextPolygon();
 
+  protected abstract Object randomQueryBox();
+
+  protected abstract Object[] nextPoints();
+
   protected abstract Object nextCircle();
-
-  protected abstract Object randomQueryBox();
-
-  protected abstract Object[] nextPoints();
 
   protected abstract double rectMinX(Object rect);
   protected abstract double rectMaxX(Object rect);
@@ -197,22 +197,19 @@
   /** factory method to create a new polygon query */
   protected abstract Query newPolygonQuery(String field, QueryRelation queryRelation, Object... polygons);
 
-  /** factory method to create a new polygon query */
-<<<<<<< HEAD
+  /** factory method to create a new point query */
+  protected abstract Query newPointsQuery(String field, QueryRelation queryRelation, Object... points);
+
+  /** factory method to create a new distance query */
   protected abstract Query newDistanceQuery(String field, QueryRelation queryRelation, Object circle);
-=======
-  protected abstract Query newPointsQuery(String field, QueryRelation queryRelation, Object... points);
->>>>>>> 087b2e1c
 
   protected abstract Component2D toLine2D(Object... line);
 
   protected abstract Component2D toPolygon2D(Object... polygon);
 
-<<<<<<< HEAD
+  protected abstract Component2D toPoint2D(Object... points);
+
   protected abstract Component2D toCircle2D(Object circle);
-=======
-  protected abstract Component2D toPoint2D(Object... points);
->>>>>>> 087b2e1c
 
   private void verify(Object... shapes) throws Exception {
     IndexWriterConfig iwc = newIndexWriterConfig();
@@ -272,13 +269,8 @@
     verifyRandomLineQueries(reader, shapes);
     // test random polygon queries
     verifyRandomPolygonQueries(reader, shapes);
-<<<<<<< HEAD
-    // test random polygon queries
-    verifyRandomDistanceQueries(reader, shapes);
-=======
     // test random point queries
     verifyRandomPointQueries(reader, shapes);
->>>>>>> 087b2e1c
   }
 
   /** test random generated bounding boxes */
@@ -575,13 +567,8 @@
     }
   }
 
-<<<<<<< HEAD
-  /** test random generated polygons */
-  protected void verifyRandomDistanceQueries(IndexReader reader, Object... shapes) throws Exception {
-=======
   /** test random generated point queries */
   protected void verifyRandomPointQueries(IndexReader reader, Object... shapes) throws Exception {
->>>>>>> 087b2e1c
     IndexSearcher s = newSearcher(reader);
 
     final int iters = scaledIterationCount(shapes.length);
@@ -591,16 +578,6 @@
 
     for (int iter = 0; iter < iters; ++iter) {
       if (VERBOSE) {
-<<<<<<< HEAD
-        System.out.println("\nTEST: iter=" + (iter + 1) + " of " + iters + " s=" + s);
-      }
-
-      // Polygon
-      Object queryCircle = randomQueryCircle();
-      Component2D queryCircle2D = toCircle2D(queryCircle);
-      QueryRelation queryRelation = RandomPicks.randomFrom(random(), QueryRelation.values());
-      Query query = newDistanceQuery(FIELD_NAME, queryRelation, queryCircle);
-=======
         System.out.println("\nTEST: iter=" + (iter+1) + " of " + iters + " s=" + s);
       }
 
@@ -615,7 +592,6 @@
         queryPoly2D = toPoint2D(queryPoints);
         query = newPointsQuery(FIELD_NAME, queryRelation, queryPoints);
       }
->>>>>>> 087b2e1c
 
       if (VERBOSE) {
         System.out.println("  query=" + query + ", relation=" + queryRelation);
@@ -648,21 +624,14 @@
         assertEquals(docID, docIDToID.nextDoc());
         int id = (int) docIDToID.longValue();
         boolean expected;
-<<<<<<< HEAD
-=======
-
->>>>>>> 087b2e1c
+
         if (liveDocs != null && liveDocs.get(docID) == false) {
           // document is deleted
           expected = false;
         } else if (shapes[id] == null) {
           expected = false;
         } else {
-<<<<<<< HEAD
-          expected = VALIDATOR.setRelation(queryRelation).testComponentQuery(queryCircle2D, shapes[id]);
-=======
           expected = VALIDATOR.setRelation(queryRelation).testComponentQuery(queryPoly2D, shapes[id]);
->>>>>>> 087b2e1c
         }
 
         if (hits.get(docID) != expected) {
@@ -681,11 +650,7 @@
             b.append("  shape=" + shapes[id] + "\n");
           }
           b.append("  deleted?=" + (liveDocs != null && liveDocs.get(docID) == false));
-<<<<<<< HEAD
-          b.append("  distanceQuery=" + queryCircle.toString());
-=======
           b.append("  rect=Points(" + Arrays.toString(queryPoints) + ")\n");
->>>>>>> 087b2e1c
           if (true) {
             fail("wrong hit (first of possibly more):\n\n" + b);
           } else {
@@ -700,10 +665,98 @@
     }
   }
 
-<<<<<<< HEAD
-=======
-
->>>>>>> 087b2e1c
+  /** test random generated circles */
+  protected void verifyRandomDistanceQueries(IndexReader reader, Object... shapes) throws Exception {
+    IndexSearcher s = newSearcher(reader);
+
+    final int iters = scaledIterationCount(shapes.length);
+
+    Bits liveDocs = MultiBits.getLiveDocs(s.getIndexReader());
+    int maxDoc = s.getIndexReader().maxDoc();
+
+    for (int iter = 0; iter < iters; ++iter) {
+      if (VERBOSE) {
+        System.out.println("\nTEST: iter=" + (iter + 1) + " of " + iters + " s=" + s);
+      }
+
+      // Polygon
+      Object queryCircle = randomQueryCircle();
+      Component2D queryCircle2D = toCircle2D(queryCircle);
+      QueryRelation queryRelation = RandomPicks.randomFrom(random(), QueryRelation.values());
+      Query query = newDistanceQuery(FIELD_NAME, queryRelation, queryCircle);
+
+      if (VERBOSE) {
+        System.out.println("  query=" + query + ", relation=" + queryRelation);
+      }
+
+      final FixedBitSet hits = new FixedBitSet(maxDoc);
+      s.search(query, new SimpleCollector() {
+
+        private int docBase;
+
+        @Override
+        public ScoreMode scoreMode() {
+          return ScoreMode.COMPLETE_NO_SCORES;
+        }
+
+        @Override
+        protected void doSetNextReader(LeafReaderContext context) throws IOException {
+          docBase = context.docBase;
+        }
+
+        @Override
+        public void collect(int doc) throws IOException {
+          hits.set(docBase+doc);
+        }
+      });
+
+      boolean fail = false;
+      NumericDocValues docIDToID = MultiDocValues.getNumericValues(reader, "id");
+      for (int docID = 0; docID < maxDoc; ++docID) {
+        assertEquals(docID, docIDToID.nextDoc());
+        int id = (int) docIDToID.longValue();
+        boolean expected;
+        if (liveDocs != null && liveDocs.get(docID) == false) {
+          // document is deleted
+          expected = false;
+        } else if (shapes[id] == null) {
+          expected = false;
+        } else {
+          expected = VALIDATOR.setRelation(queryRelation).testComponentQuery(queryCircle2D, shapes[id]);
+        }
+
+        if (hits.get(docID) != expected) {
+          StringBuilder b = new StringBuilder();
+
+          if (expected) {
+            b.append("FAIL: id=" + id + " should match but did not\n");
+          } else {
+            b.append("FAIL: id=" + id + " should not match but did\n");
+          }
+          b.append("  relation=" + queryRelation + "\n");
+          b.append("  query=" + query + " docID=" + docID + "\n");
+          if (shapes[id] instanceof Object[]) {
+            b.append("  shape=" + Arrays.toString((Object[]) shapes[id]) + "\n");
+          } else {
+            b.append("  shape=" + shapes[id] + "\n");
+          }
+          b.append("  deleted?=" + (liveDocs != null && liveDocs.get(docID) == false));
+          b.append("  distanceQuery=" + queryCircle.toString());
+          if (true) {
+            fail("wrong hit (first of possibly more):\n\n" + b);
+          } else {
+            System.out.println(b.toString());
+            fail = true;
+          }
+        }
+      }
+      if (fail) {
+        fail("some hits were wrong");
+      }
+    }
+  }
+
+
   protected abstract Validator getValidator();
 
   protected static abstract class Encoder {
