--- conflicted
+++ resolved
@@ -25,6 +25,7 @@
 import org.apache.lucene.document.ShapeField.QueryRelation;
 import org.apache.lucene.geo.Component2D;
 import org.apache.lucene.geo.GeoUtils;
+import org.apache.lucene.geo.Line2D;
 import org.apache.lucene.index.DirectoryReader;
 import org.apache.lucene.index.IndexReader;
 import org.apache.lucene.index.IndexWriter;
@@ -195,18 +196,14 @@
   /** factory method to create a new polygon query */
   protected abstract Query newPolygonQuery(String field, QueryRelation queryRelation, Object... polygons);
 
-<<<<<<< HEAD
   /** factory method to create a new polygon query */
   protected abstract Query newDistanceQuery(String field, QueryRelation queryRelation, Object circle);
 
-  protected abstract Line2D toLine2D(Object... line);
-=======
   protected abstract Component2D toLine2D(Object... line);
->>>>>>> f083f40b
 
   protected abstract Component2D toPolygon2D(Object... polygon);
 
-  protected abstract Object toCircle2D(Object circle);
+  protected abstract Component2D toCircle2D(Object circle);
 
   private void verify(Object... shapes) throws Exception {
     IndexWriterConfig iwc = newIndexWriterConfig();
@@ -266,8 +263,6 @@
     verifyRandomLineQueries(reader, shapes);
     // test random polygon queries
     verifyRandomPolygonQueries(reader, shapes);
-    // test random distance queries
-    verifyRandomDistanceQueries(reader, shapes);
   }
 
   /** test random generated bounding boxes */
@@ -514,7 +509,7 @@
 
         @Override
         public void collect(int doc) throws IOException {
-          hits.set(docBase + doc);
+          hits.set(docBase+doc);
         }
       });
 
@@ -580,7 +575,7 @@
 
       // Polygon
       Object queryCircle = randomQueryCircle();
-      Object queryCircle2D = toCircle2D(queryCircle);
+      Component2D queryCircle2D = toCircle2D(queryCircle);
       QueryRelation queryRelation = RandomPicks.randomFrom(random(), QueryRelation.values());
       Query query = newDistanceQuery(FIELD_NAME, queryRelation, queryCircle);
 
@@ -621,7 +616,7 @@
         } else if (shapes[id] == null) {
           expected = false;
         } else {
-          expected = VALIDATOR.setRelation(queryRelation).testDistanceQuery(queryCircle2D, shapes[id]);
+          expected = VALIDATOR.setRelation(queryRelation).testComponentQuery(queryCircle2D, shapes[id]);
         }
 
         if (hits.get(docID) != expected) {
@@ -689,13 +684,7 @@
 
     protected QueryRelation queryRelation = QueryRelation.INTERSECTS;
     public abstract boolean testBBoxQuery(double minLat, double maxLat, double minLon, double maxLon, Object shape);
-<<<<<<< HEAD
-    public abstract boolean testLineQuery(Line2D line2d, Object shape);
-    public abstract boolean testPolygonQuery(Object poly2d, Object shape);
-    public abstract boolean testDistanceQuery(Object circle2D, Object shape);
-=======
     public abstract boolean testComponentQuery(Component2D line2d, Object shape);
->>>>>>> f083f40b
 
     public Validator setRelation(QueryRelation relation) {
       this.queryRelation = relation;
