/*
 * Licensed to the Apache Software Foundation (ASF) under one or more
 * contributor license agreements.  See the NOTICE file distributed with
 * this work for additional information regarding copyright ownership.
 * The ASF licenses this file to You under the Apache License, Version 2.0
 * (the "License"); you may not use this file except in compliance with
 * the License.  You may obtain a copy of the License at
 *
 *     http://www.apache.org/licenses/LICENSE-2.0
 *
 * Unless required by applicable law or agreed to in writing, software
 * distributed under the License is distributed on an "AS IS" BASIS,
 * WITHOUT WARRANTIES OR CONDITIONS OF ANY KIND, either express or implied.
 * See the License for the specific language governing permissions and
 * limitations under the License.
 */
package org.apache.lucene.document;

import java.util.Arrays;

import com.carrotsearch.randomizedtesting.generators.RandomPicks;
<<<<<<< HEAD
import org.apache.lucene.document.LatLonShape.QueryRelation;
import org.apache.lucene.geo.Circle;
import org.apache.lucene.geo.Circle2D;
=======
import org.apache.lucene.document.ShapeField.QueryRelation;
>>>>>>> d75f0279
import org.apache.lucene.geo.GeoTestUtil;
import org.apache.lucene.geo.Line;
import org.apache.lucene.geo.Line2D;
import org.apache.lucene.geo.Polygon;
import org.apache.lucene.geo.Polygon2D;
import org.apache.lucene.geo.Rectangle;
import org.apache.lucene.search.Query;
import org.apache.lucene.search.QueryUtils;

import static org.apache.lucene.geo.GeoEncodingUtils.decodeLatitude;
import static org.apache.lucene.geo.GeoEncodingUtils.decodeLongitude;
import static org.apache.lucene.geo.GeoEncodingUtils.encodeLatitude;
import static org.apache.lucene.geo.GeoEncodingUtils.encodeLatitudeCeil;
import static org.apache.lucene.geo.GeoEncodingUtils.encodeLongitude;
import static org.apache.lucene.geo.GeoEncodingUtils.encodeLongitudeCeil;
import static org.apache.lucene.geo.GeoTestUtil.nextLatitude;
import static org.apache.lucene.geo.GeoTestUtil.nextLongitude;

/** Base test case for testing geospatial indexing and search functionality **/
public abstract class BaseLatLonShapeTestCase extends BaseShapeTestCase {

  protected abstract ShapeType getShapeType();

  protected Object nextShape() {
    return getShapeType().nextShape();
  }

  /** factory method to create a new bounding box query */
  @Override
  protected Query newRectQuery(String field, QueryRelation queryRelation, double minLon, double maxLon, double minLat, double maxLat) {
    return LatLonShape.newBoxQuery(field, queryRelation, minLat, maxLat, minLon, maxLon);
  }

  /** factory method to create a new line query */
  @Override
  protected Query newLineQuery(String field, QueryRelation queryRelation, Object... lines) {
    return LatLonShape.newLineQuery(field, queryRelation, Arrays.stream(lines).toArray(Line[]::new));
  }

  /** factory method to create a new polygon query */
  @Override
  protected Query newPolygonQuery(String field, QueryRelation queryRelation, Object... polygons) {
    return LatLonShape.newPolygonQuery(field, queryRelation, Arrays.stream(polygons).toArray(Polygon[]::new));
  }

  @Override
  protected Line2D toLine2D(Object... lines) {
    return Line2D.create(Arrays.stream(lines).toArray(Line[]::new));
  }

  @Override
  protected Polygon2D toPolygon2D(Object... polygons) {
    return Polygon2D.create(Arrays.stream(polygons).toArray(Polygon[]::new));
  }

  @Override
  public Rectangle randomQueryBox() {
    return GeoTestUtil.nextBox();
  }

<<<<<<< HEAD
  public static Circle nextCircle() {
    double lat = GeoTestUtil.nextLatitude();
    double lon = GeoTestUtil.nextLongitude();
    double distance = randomIntBetween(1, (int)Circle.MAXRADIUS);
    return new Circle(lat, lon, distance);
  }

  /**
   * return a semi-random line used for queries
   *
   * note: shapes parameter may be used to ensure some queries intersect indexed shapes
   **/
  protected Line randomQueryLine(Object... shapes) {
    return nextLine();
=======
  @Override
  protected double rectMinX(Object rect) {
    return ((Rectangle)rect).minLon;
>>>>>>> d75f0279
  }

  @Override
  protected double rectMaxX(Object rect) {
    return ((Rectangle)rect).maxLon;
  }

  @Override
  protected double rectMinY(Object rect) {
    return ((Rectangle)rect).minLat;
  }

  public void testBoxQueryEqualsAndHashcode() {
    Rectangle rectangle = GeoTestUtil.nextBox();
    QueryRelation queryRelation = RandomPicks.randomFrom(random(), QueryRelation.values());
    String fieldName = "foo";
    Query q1 = newRectQuery(fieldName, queryRelation, rectangle.minLon, rectangle.maxLon, rectangle.minLat, rectangle.maxLat);
    Query q2 = newRectQuery(fieldName, queryRelation, rectangle.minLon, rectangle.maxLon, rectangle.minLat, rectangle.maxLat);
    QueryUtils.checkEqual(q1, q2);
    //different field name
    Query q3 = newRectQuery("bar", queryRelation, rectangle.minLon, rectangle.maxLon, rectangle.minLat, rectangle.maxLat);
    QueryUtils.checkUnequal(q1, q3);
    //different query relation
    QueryRelation newQueryRelation = RandomPicks.randomFrom(random(), QueryRelation.values());
    Query q4 = newRectQuery(fieldName, newQueryRelation, rectangle.minLon, rectangle.maxLon, rectangle.minLat, rectangle.maxLat);
    if (queryRelation == newQueryRelation) {
      QueryUtils.checkEqual(q1, q4);
    } else {
      QueryUtils.checkUnequal(q1, q4);
    }
    //different shape
    Rectangle newRectangle = GeoTestUtil.nextBox();
    Query q5 = newRectQuery(fieldName, queryRelation, newRectangle.minLon, newRectangle.maxLon, newRectangle.minLat, newRectangle.maxLat);
    if (rectangle.equals(newRectangle)) {
      QueryUtils.checkEqual(q1, q5);
    } else {
      QueryUtils.checkUnequal(q1, q5);
    }
  }

  /** factory method to create a new line query */
  protected Query newLineQuery(String field, QueryRelation queryRelation, Line... lines) {
    return LatLonShape.newLineQuery(field, queryRelation, lines);
  }

  public void testLineQueryEqualsAndHashcode() {
    Line line = nextLine();
    QueryRelation queryRelation = RandomPicks.randomFrom(random(), POINT_LINE_RELATIONS);
    String fieldName = "foo";
    Query q1 = newLineQuery(fieldName, queryRelation, line);
    Query q2 = newLineQuery(fieldName, queryRelation, line);
    QueryUtils.checkEqual(q1, q2);
    //different field name
    Query q3 = newLineQuery("bar", queryRelation, line);
    QueryUtils.checkUnequal(q1, q3);
    //different query relation
    QueryRelation newQueryRelation = RandomPicks.randomFrom(random(), POINT_LINE_RELATIONS);
    Query q4 = newLineQuery(fieldName, newQueryRelation, line);
    if (queryRelation == newQueryRelation) {
      QueryUtils.checkEqual(q1, q4);
    } else {
      QueryUtils.checkUnequal(q1, q4);
    }
    //different shape
    Line newLine = nextLine();
    Query q5 = newLineQuery(fieldName, queryRelation, newLine);
    if (line.equals(newLine)) {
      QueryUtils.checkEqual(q1, q5);
    } else {
      QueryUtils.checkUnequal(q1, q5);
    }
  }

  /** factory method to create a new polygon query */
  protected Query newPolygonQuery(String field, QueryRelation queryRelation, Polygon... polygons) {
    return LatLonShape.newPolygonQuery(field, queryRelation, polygons);
  }

  public void testPolygonQueryEqualsAndHashcode() {
    Polygon polygon = GeoTestUtil.nextPolygon();
    QueryRelation queryRelation = RandomPicks.randomFrom(random(), QueryRelation.values());
    String fieldName = "foo";
    Query q1 = newPolygonQuery(fieldName, queryRelation, polygon);
    Query q2 = newPolygonQuery(fieldName, queryRelation, polygon);
    QueryUtils.checkEqual(q1, q2);
    //different field name
    Query q3 = newPolygonQuery("bar", queryRelation, polygon);
    QueryUtils.checkUnequal(q1, q3);
    //different query relation
    QueryRelation newQueryRelation = RandomPicks.randomFrom(random(), QueryRelation.values());
    Query q4 = newPolygonQuery(fieldName, newQueryRelation, polygon);
    if (queryRelation == newQueryRelation) {
      QueryUtils.checkEqual(q1, q4);
    } else {
      QueryUtils.checkUnequal(q1, q4);
    }
    //different shape
    Polygon newPolygon = GeoTestUtil.nextPolygon();;
    Query q5 = newPolygonQuery(fieldName, queryRelation, newPolygon);
    if (polygon.equals(newPolygon)) {
      QueryUtils.checkEqual(q1, q5);
    } else {
      QueryUtils.checkUnequal(q1, q5);
    }
  }

<<<<<<< HEAD
  /** factory method to create a new polygon query */
  protected Query newDistanceQuery(String field, QueryRelation queryRelation, Circle circle) {
    return LatLonShape.newDistanceQuery(field, queryRelation, circle);
  }

  public void testDistanceQueryEqualsAndHashcode() {
    Circle circle = nextCircle();
    QueryRelation queryRelation = RandomPicks.randomFrom(random(), QueryRelation.values());
    String fieldName = "foo";
    Query q1 = newDistanceQuery(fieldName, queryRelation, circle);
    Query q2 = newDistanceQuery(fieldName, queryRelation, circle);
    QueryUtils.checkEqual(q1, q2);
    //different field name
    Query q3 = newDistanceQuery("bar", queryRelation, circle);
    QueryUtils.checkUnequal(q1, q3);
    //different query relation
    QueryRelation newQueryRelation = RandomPicks.randomFrom(random(), POINT_LINE_RELATIONS);
    Query q4 = newDistanceQuery(fieldName, newQueryRelation, circle);
    if (queryRelation == newQueryRelation) {
      QueryUtils.checkEqual(q1, q4);
    } else {
      QueryUtils.checkUnequal(q1, q4);
    }
    //different shape
    Circle newCircle = nextCircle();
    Query q5 = newDistanceQuery(fieldName, queryRelation, newCircle);
    if (circle.equals(newCircle)) {
      QueryUtils.checkEqual(q1, q5);
    } else {
      QueryUtils.checkUnequal(q1, q5);
    }
  }

  // A particularly tricky adversary for BKD tree:
  public void testSameShapeManyTimes() throws Exception {
    int numShapes = atLeast(500);

    // Every doc has 2 points:
    Object theShape = nextShape();

    Object[] shapes = new Object[numShapes];
    Arrays.fill(shapes, theShape);

    verify(shapes);
=======
  @Override
  protected double rectMaxY(Object rect) {
    return ((Rectangle)rect).maxLat;
>>>>>>> d75f0279
  }

  @Override
  protected boolean rectCrossesDateline(Object rect) {
    return ((Rectangle)rect).crossesDateline();
  }

  /** use {@link GeoTestUtil#nextPolygon()} to create a random line; TODO: move to GeoTestUtil */
  @Override
  public Line nextLine() {
    return getNextLine();
  }

  public static Line getNextLine() {
    Polygon poly = GeoTestUtil.nextPolygon();
    double[] lats = new double[poly.numPoints() - 1];
    double[] lons = new double[lats.length];
    System.arraycopy(poly.getPolyLats(), 0, lats, 0, lats.length);
    System.arraycopy(poly.getPolyLons(), 0, lons, 0, lons.length);

    return new Line(lats, lons);
  }

<<<<<<< HEAD
  private void verify(Object... shapes) throws Exception {
    IndexWriterConfig iwc = newIndexWriterConfig();
    iwc.setMergeScheduler(new SerialMergeScheduler());
    int mbd = iwc.getMaxBufferedDocs();
    if (mbd != -1 && mbd < shapes.length / 100) {
      iwc.setMaxBufferedDocs(shapes.length / 100);
    }
    Directory dir;
    if (shapes.length > 1000) {
      dir = newFSDirectory(createTempDir(getClass().getSimpleName()));
    } else {
      dir = newDirectory();
    }
    IndexWriter w = new IndexWriter(dir, iwc);

    // index random polygons
    indexRandomShapes(w, shapes);

    // query testing
    final IndexReader reader = DirectoryReader.open(w);

    // test random bbox queries
    verifyRandomBBoxQueries(reader, shapes);
    // test random line queries
    verifyRandomLineQueries(reader, shapes);
    // test random polygon queries
    verifyRandomPolygonQueries(reader, shapes);
    // test random distance queries
    verifyRandomDistanceQueries(reader, shapes);

    IOUtils.close(w, reader, dir);
=======
  @Override
  protected Polygon nextPolygon() {
    return GeoTestUtil.nextPolygon();
>>>>>>> d75f0279
  }

  @Override
  protected Encoder getEncoder() {
    return new Encoder() {
      @Override
      double quantizeX(double raw) {
        return decodeLongitude(encodeLongitude(raw));
      }

      @Override
      double quantizeXCeil(double raw) {
        return decodeLongitude(encodeLongitudeCeil(raw));
      }

      @Override
      double quantizeY(double raw) {
        return decodeLatitude(encodeLatitude(raw));
      }

      @Override
      double quantizeYCeil(double raw) {
        return decodeLatitude(encodeLatitudeCeil(raw));
      }

      /** quantizes a latitude value to be consistent with index encoding */
      protected double quantizeLat(double rawLat) {
        return quantizeY(rawLat);
      }

      /** quantizes a provided latitude value rounded up to the nearest encoded integer */
      protected double quantizeLatCeil(double rawLat) {
        return quantizeYCeil(rawLat);
      }

      /** quantizes a longitude value to be consistent with index encoding */
      protected double quantizeLon(double rawLon) {
        return quantizeX(rawLon);
      }

      /** quantizes a provided longitude value rounded up to the nearest encoded integer */
      protected double quantizeLonCeil(double rawLon) {
        return quantizeXCeil(rawLon);
      }

      @Override
      double[] quantizeTriangle(double ax, double ay, boolean ab, double bx, double by, boolean bc, double cx, double cy, boolean ca) {
        ShapeField.DecodedTriangle decoded = encodeDecodeTriangle(ax, ay, ab, bx, by, bc, cx, cy, ca);
        return new double[]{decodeLatitude(decoded.aY), decodeLongitude(decoded.aX), decodeLatitude(decoded.bY), decodeLongitude(decoded.bX), decodeLatitude(decoded.cY), decodeLongitude(decoded.cX)};
      }

      @Override
      ShapeField.DecodedTriangle encodeDecodeTriangle(double ax, double ay, boolean ab, double bx, double by, boolean bc, double cx, double cy, boolean ca) {
        byte[] encoded = new byte[7 * ShapeField.BYTES];
        ShapeField.encodeTriangle(encoded, encodeLatitude(ay), encodeLongitude(ax), ab, encodeLatitude(by), encodeLongitude(bx), bc, encodeLatitude(cy), encodeLongitude(cx), ca);
        ShapeField.DecodedTriangle triangle  = new ShapeField.DecodedTriangle();
        ShapeField.decodeTriangle(encoded, triangle);
        return triangle;
      }
<<<<<<< HEAD
      if (fail) {
        fail("some hits were wrong");
      }
    }
  }

  /** test random generated polygons */
  protected void verifyRandomDistanceQueries(IndexReader reader, Object... shapes) throws Exception {
    IndexSearcher s = newSearcher(reader);

    final int iters = scaledIterationCount(shapes.length);

    Bits liveDocs = MultiBits.getLiveDocs(s.getIndexReader());
    int maxDoc = s.getIndexReader().maxDoc();

    for (int iter = 0; iter < iters; ++iter) {
      if (VERBOSE) {
        System.out.println("\nTEST: iter=" + (iter + 1) + " of " + iters + " s=" + s);
      }

      // Polygon
      double lat = GeoTestUtil.nextLatitude();
      double lon = GeoTestUtil.nextLongitude();
      double distance = randomIntBetween(1, (int)Circle.MAXRADIUS);
      Circle circle  = new Circle(lat, lon, distance);
      Circle2D circle2D = Circle2D.create(circle);
      QueryRelation queryRelation = RandomPicks.randomFrom(random(), QueryRelation.values());
      Query query = newDistanceQuery(FIELD_NAME, queryRelation, circle);

      if (VERBOSE) {
        System.out.println("  query=" + query + ", relation=" + queryRelation);
      }

      final FixedBitSet hits = new FixedBitSet(maxDoc);
      s.search(query, new SimpleCollector() {

        private int docBase;

        @Override
        public ScoreMode scoreMode() {
          return ScoreMode.COMPLETE_NO_SCORES;
        }

        @Override
        protected void doSetNextReader(LeafReaderContext context) throws IOException {
          docBase = context.docBase;
        }

        @Override
        public void collect(int doc) throws IOException {
          hits.set(docBase+doc);
        }
      });

      boolean fail = false;
      NumericDocValues docIDToID = MultiDocValues.getNumericValues(reader, "id");
      for (int docID = 0; docID < maxDoc; ++docID) {
        assertEquals(docID, docIDToID.nextDoc());
        int id = (int) docIDToID.longValue();
        boolean expected;
        if (liveDocs != null && liveDocs.get(docID) == false) {
          // document is deleted
          expected = false;
        } else if (shapes[id] == null) {
          expected = false;
        } else {
          expected = getValidator(queryRelation).testDistanceQuery(circle2D, shapes[id]);
        }

        if (hits.get(docID) != expected) {
          StringBuilder b = new StringBuilder();

          if (expected) {
            b.append("FAIL: id=" + id + " should match but did not\n");
          } else {
            b.append("FAIL: id=" + id + " should not match but did\n");
          }
          b.append("  relation=" + queryRelation + "\n");
          b.append("  query=" + query + " docID=" + docID + "\n");
          if (shapes[id] instanceof Object[]) {
            b.append("  shape=" + Arrays.toString((Object[]) shapes[id]) + "\n");
          } else {
            b.append("  shape=" + shapes[id] + "\n");
          }
          b.append("  deleted?=" + (liveDocs != null && liveDocs.get(docID) == false));
          b.append("  distanceQuery=" + circle2D.toString());
          if (true) {
            fail("wrong hit (first of possibly more):\n\n" + b);
          } else {
            System.out.println(b.toString());
            fail = true;
          }
        }
      }
      if (fail) {
        fail("some hits were wrong");
      }
    }
  }

  protected abstract Validator getValidator(QueryRelation relation);

  /** internal point class for testing point shapes */
  protected static class Point {
    double lat;
    double lon;

    public Point(double lat, double lon) {
      this.lat = lat;
      this.lon = lon;
    }

    public String toString() {
      StringBuilder sb = new StringBuilder();
      sb.append("POINT(");
      sb.append(lon);
      sb.append(',');
      sb.append(lat);
      sb.append(')');
      return sb.toString();
    }
=======
    };
>>>>>>> d75f0279
  }

  /** internal shape type for testing different shape types */
  protected enum ShapeType {
    POINT() {
      public Point nextShape() {
        return new Point(nextLongitude(), nextLatitude());
      }
    },
    LINE() {
      public Line nextShape() {
        Polygon p = GeoTestUtil.nextPolygon();
        double[] lats = new double[p.numPoints() - 1];
        double[] lons = new double[lats.length];
        for (int i = 0; i < lats.length; ++i) {
          lats[i] = p.getPolyLat(i);
          lons[i] = p.getPolyLon(i);
        }
        return new Line(lats, lons);
      }
    },
    POLYGON() {
      public Polygon nextShape() {
        return GeoTestUtil.nextPolygon();
      }
    },
    MIXED() {
      public Object nextShape() {
        return RandomPicks.randomFrom(random(), subList).nextShape();
      }
    };

    static ShapeType[] subList;
    static {
      subList = new ShapeType[] {POINT, LINE, POLYGON};
    }

    public abstract Object nextShape();

    static ShapeType fromObject(Object shape) {
      if (shape instanceof Point) {
        return POINT;
      } else if (shape instanceof Line) {
        return LINE;
      } else if (shape instanceof Polygon) {
        return POLYGON;
      }
      throw new IllegalArgumentException("invalid shape type from " + shape.toString());
    }
  }

<<<<<<< HEAD
  /** validator class used to test query results against "ground truth" */
  protected static abstract class Validator {
    protected QueryRelation queryRelation = QueryRelation.INTERSECTS;
    public abstract boolean testBBoxQuery(double minLat, double maxLat, double minLon, double maxLon, Object shape);
    public abstract boolean testLineQuery(Line2D line2d, Object shape);
    public abstract boolean testPolygonQuery(Polygon2D poly2d, Object shape);
    public abstract boolean testDistanceQuery(Circle2D circle2D, Object shape);
=======
  /** internal lat lon point class for testing point shapes */
  protected static class Point {
    double lon;
    double lat;
>>>>>>> d75f0279

    public Point(double lon, double lat) {
      this.lon = lon;
      this.lat = lat;
    }

    public String toString() {
      StringBuilder sb = new StringBuilder();
      sb.append("POINT(");
      sb.append(lon);
      sb.append(',');
      sb.append(lat);
      sb.append(')');
      return sb.toString();
    }
  }

}<|MERGE_RESOLUTION|>--- conflicted
+++ resolved
@@ -19,13 +19,7 @@
 import java.util.Arrays;
 
 import com.carrotsearch.randomizedtesting.generators.RandomPicks;
-<<<<<<< HEAD
-import org.apache.lucene.document.LatLonShape.QueryRelation;
-import org.apache.lucene.geo.Circle;
-import org.apache.lucene.geo.Circle2D;
-=======
 import org.apache.lucene.document.ShapeField.QueryRelation;
->>>>>>> d75f0279
 import org.apache.lucene.geo.GeoTestUtil;
 import org.apache.lucene.geo.Line;
 import org.apache.lucene.geo.Line2D;
@@ -86,26 +80,9 @@
     return GeoTestUtil.nextBox();
   }
 
-<<<<<<< HEAD
-  public static Circle nextCircle() {
-    double lat = GeoTestUtil.nextLatitude();
-    double lon = GeoTestUtil.nextLongitude();
-    double distance = randomIntBetween(1, (int)Circle.MAXRADIUS);
-    return new Circle(lat, lon, distance);
-  }
-
-  /**
-   * return a semi-random line used for queries
-   *
-   * note: shapes parameter may be used to ensure some queries intersect indexed shapes
-   **/
-  protected Line randomQueryLine(Object... shapes) {
-    return nextLine();
-=======
   @Override
   protected double rectMinX(Object rect) {
     return ((Rectangle)rect).minLon;
->>>>>>> d75f0279
   }
 
   @Override
@@ -212,56 +189,9 @@
     }
   }
 
-<<<<<<< HEAD
-  /** factory method to create a new polygon query */
-  protected Query newDistanceQuery(String field, QueryRelation queryRelation, Circle circle) {
-    return LatLonShape.newDistanceQuery(field, queryRelation, circle);
-  }
-
-  public void testDistanceQueryEqualsAndHashcode() {
-    Circle circle = nextCircle();
-    QueryRelation queryRelation = RandomPicks.randomFrom(random(), QueryRelation.values());
-    String fieldName = "foo";
-    Query q1 = newDistanceQuery(fieldName, queryRelation, circle);
-    Query q2 = newDistanceQuery(fieldName, queryRelation, circle);
-    QueryUtils.checkEqual(q1, q2);
-    //different field name
-    Query q3 = newDistanceQuery("bar", queryRelation, circle);
-    QueryUtils.checkUnequal(q1, q3);
-    //different query relation
-    QueryRelation newQueryRelation = RandomPicks.randomFrom(random(), POINT_LINE_RELATIONS);
-    Query q4 = newDistanceQuery(fieldName, newQueryRelation, circle);
-    if (queryRelation == newQueryRelation) {
-      QueryUtils.checkEqual(q1, q4);
-    } else {
-      QueryUtils.checkUnequal(q1, q4);
-    }
-    //different shape
-    Circle newCircle = nextCircle();
-    Query q5 = newDistanceQuery(fieldName, queryRelation, newCircle);
-    if (circle.equals(newCircle)) {
-      QueryUtils.checkEqual(q1, q5);
-    } else {
-      QueryUtils.checkUnequal(q1, q5);
-    }
-  }
-
-  // A particularly tricky adversary for BKD tree:
-  public void testSameShapeManyTimes() throws Exception {
-    int numShapes = atLeast(500);
-
-    // Every doc has 2 points:
-    Object theShape = nextShape();
-
-    Object[] shapes = new Object[numShapes];
-    Arrays.fill(shapes, theShape);
-
-    verify(shapes);
-=======
   @Override
   protected double rectMaxY(Object rect) {
     return ((Rectangle)rect).maxLat;
->>>>>>> d75f0279
   }
 
   @Override
@@ -285,43 +215,9 @@
     return new Line(lats, lons);
   }
 
-<<<<<<< HEAD
-  private void verify(Object... shapes) throws Exception {
-    IndexWriterConfig iwc = newIndexWriterConfig();
-    iwc.setMergeScheduler(new SerialMergeScheduler());
-    int mbd = iwc.getMaxBufferedDocs();
-    if (mbd != -1 && mbd < shapes.length / 100) {
-      iwc.setMaxBufferedDocs(shapes.length / 100);
-    }
-    Directory dir;
-    if (shapes.length > 1000) {
-      dir = newFSDirectory(createTempDir(getClass().getSimpleName()));
-    } else {
-      dir = newDirectory();
-    }
-    IndexWriter w = new IndexWriter(dir, iwc);
-
-    // index random polygons
-    indexRandomShapes(w, shapes);
-
-    // query testing
-    final IndexReader reader = DirectoryReader.open(w);
-
-    // test random bbox queries
-    verifyRandomBBoxQueries(reader, shapes);
-    // test random line queries
-    verifyRandomLineQueries(reader, shapes);
-    // test random polygon queries
-    verifyRandomPolygonQueries(reader, shapes);
-    // test random distance queries
-    verifyRandomDistanceQueries(reader, shapes);
-
-    IOUtils.close(w, reader, dir);
-=======
   @Override
   protected Polygon nextPolygon() {
     return GeoTestUtil.nextPolygon();
->>>>>>> d75f0279
   }
 
   @Override
@@ -381,131 +277,7 @@
         ShapeField.decodeTriangle(encoded, triangle);
         return triangle;
       }
-<<<<<<< HEAD
-      if (fail) {
-        fail("some hits were wrong");
-      }
-    }
-  }
-
-  /** test random generated polygons */
-  protected void verifyRandomDistanceQueries(IndexReader reader, Object... shapes) throws Exception {
-    IndexSearcher s = newSearcher(reader);
-
-    final int iters = scaledIterationCount(shapes.length);
-
-    Bits liveDocs = MultiBits.getLiveDocs(s.getIndexReader());
-    int maxDoc = s.getIndexReader().maxDoc();
-
-    for (int iter = 0; iter < iters; ++iter) {
-      if (VERBOSE) {
-        System.out.println("\nTEST: iter=" + (iter + 1) + " of " + iters + " s=" + s);
-      }
-
-      // Polygon
-      double lat = GeoTestUtil.nextLatitude();
-      double lon = GeoTestUtil.nextLongitude();
-      double distance = randomIntBetween(1, (int)Circle.MAXRADIUS);
-      Circle circle  = new Circle(lat, lon, distance);
-      Circle2D circle2D = Circle2D.create(circle);
-      QueryRelation queryRelation = RandomPicks.randomFrom(random(), QueryRelation.values());
-      Query query = newDistanceQuery(FIELD_NAME, queryRelation, circle);
-
-      if (VERBOSE) {
-        System.out.println("  query=" + query + ", relation=" + queryRelation);
-      }
-
-      final FixedBitSet hits = new FixedBitSet(maxDoc);
-      s.search(query, new SimpleCollector() {
-
-        private int docBase;
-
-        @Override
-        public ScoreMode scoreMode() {
-          return ScoreMode.COMPLETE_NO_SCORES;
-        }
-
-        @Override
-        protected void doSetNextReader(LeafReaderContext context) throws IOException {
-          docBase = context.docBase;
-        }
-
-        @Override
-        public void collect(int doc) throws IOException {
-          hits.set(docBase+doc);
-        }
-      });
-
-      boolean fail = false;
-      NumericDocValues docIDToID = MultiDocValues.getNumericValues(reader, "id");
-      for (int docID = 0; docID < maxDoc; ++docID) {
-        assertEquals(docID, docIDToID.nextDoc());
-        int id = (int) docIDToID.longValue();
-        boolean expected;
-        if (liveDocs != null && liveDocs.get(docID) == false) {
-          // document is deleted
-          expected = false;
-        } else if (shapes[id] == null) {
-          expected = false;
-        } else {
-          expected = getValidator(queryRelation).testDistanceQuery(circle2D, shapes[id]);
-        }
-
-        if (hits.get(docID) != expected) {
-          StringBuilder b = new StringBuilder();
-
-          if (expected) {
-            b.append("FAIL: id=" + id + " should match but did not\n");
-          } else {
-            b.append("FAIL: id=" + id + " should not match but did\n");
-          }
-          b.append("  relation=" + queryRelation + "\n");
-          b.append("  query=" + query + " docID=" + docID + "\n");
-          if (shapes[id] instanceof Object[]) {
-            b.append("  shape=" + Arrays.toString((Object[]) shapes[id]) + "\n");
-          } else {
-            b.append("  shape=" + shapes[id] + "\n");
-          }
-          b.append("  deleted?=" + (liveDocs != null && liveDocs.get(docID) == false));
-          b.append("  distanceQuery=" + circle2D.toString());
-          if (true) {
-            fail("wrong hit (first of possibly more):\n\n" + b);
-          } else {
-            System.out.println(b.toString());
-            fail = true;
-          }
-        }
-      }
-      if (fail) {
-        fail("some hits were wrong");
-      }
-    }
-  }
-
-  protected abstract Validator getValidator(QueryRelation relation);
-
-  /** internal point class for testing point shapes */
-  protected static class Point {
-    double lat;
-    double lon;
-
-    public Point(double lat, double lon) {
-      this.lat = lat;
-      this.lon = lon;
-    }
-
-    public String toString() {
-      StringBuilder sb = new StringBuilder();
-      sb.append("POINT(");
-      sb.append(lon);
-      sb.append(',');
-      sb.append(lat);
-      sb.append(')');
-      return sb.toString();
-    }
-=======
     };
->>>>>>> d75f0279
   }
 
   /** internal shape type for testing different shape types */
@@ -557,20 +329,10 @@
     }
   }
 
-<<<<<<< HEAD
-  /** validator class used to test query results against "ground truth" */
-  protected static abstract class Validator {
-    protected QueryRelation queryRelation = QueryRelation.INTERSECTS;
-    public abstract boolean testBBoxQuery(double minLat, double maxLat, double minLon, double maxLon, Object shape);
-    public abstract boolean testLineQuery(Line2D line2d, Object shape);
-    public abstract boolean testPolygonQuery(Polygon2D poly2d, Object shape);
-    public abstract boolean testDistanceQuery(Circle2D circle2D, Object shape);
-=======
   /** internal lat lon point class for testing point shapes */
   protected static class Point {
     double lon;
     double lat;
->>>>>>> d75f0279
 
     public Point(double lon, double lat) {
       this.lon = lon;
@@ -587,5 +349,4 @@
       return sb.toString();
     }
   }
-
 }