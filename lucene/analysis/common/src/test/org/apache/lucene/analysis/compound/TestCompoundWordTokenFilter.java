/*
 * Licensed to the Apache Software Foundation (ASF) under one or more
 * contributor license agreements.  See the NOTICE file distributed with
 * this work for additional information regarding copyright ownership.
 * The ASF licenses this file to You under the Apache License, Version 2.0
 * (the "License"); you may not use this file except in compliance with
 * the License.  You may obtain a copy of the License at
 *
 *     http://www.apache.org/licenses/LICENSE-2.0
 *
 * Unless required by applicable law or agreed to in writing, software
 * distributed under the License is distributed on an "AS IS" BASIS,
 * WITHOUT WARRANTIES OR CONDITIONS OF ANY KIND, either express or implied.
 * See the License for the specific language governing permissions and
 * limitations under the License.
 */
package org.apache.lucene.analysis.compound;

import java.io.IOException;
import java.io.Reader;
import java.io.StringReader;
import java.util.Arrays;
<<<<<<< HEAD
import java.util.Collections;
import java.util.Map;

=======
>>>>>>> 7a301c73
import org.apache.lucene.analysis.Analyzer;
import org.apache.lucene.analysis.BaseTokenStreamTestCase;
import org.apache.lucene.analysis.CharArraySet;
import org.apache.lucene.analysis.MockTokenizer;
import org.apache.lucene.analysis.TokenFilter;
import org.apache.lucene.analysis.TokenStream;
import org.apache.lucene.analysis.Tokenizer;
import org.apache.lucene.analysis.charfilter.MappingCharFilter;
import org.apache.lucene.analysis.charfilter.NormalizeCharMap;
import org.apache.lucene.analysis.compound.hyphenation.Hyphenation;
import org.apache.lucene.analysis.compound.hyphenation.HyphenationTree;
import org.apache.lucene.analysis.core.KeywordTokenizer;
import org.apache.lucene.analysis.tokenattributes.CharTermAttribute;
import org.apache.lucene.util.Attribute;
import org.apache.lucene.util.AttributeImpl;
import org.apache.lucene.util.AttributeReflector;
import org.xml.sax.InputSource;

public class TestCompoundWordTokenFilter extends BaseTokenStreamTestCase {

  private static CharArraySet makeDictionary(String... dictionary) {
    return new CharArraySet(Arrays.asList(dictionary), true);
  }

  public void testHyphenationCompoundWordsDA() throws Exception {
    CharArraySet dict = makeDictionary("læse", "hest");

    InputSource is = new InputSource(getClass().getResource("da_UTF8.xml").toExternalForm());
    HyphenationTree hyphenator = HyphenationCompoundWordTokenFilter.getHyphenationTree(is);

    HyphenationCompoundWordTokenFilter tf =
        new HyphenationCompoundWordTokenFilter(
            whitespaceMockTokenizer("min veninde som er lidt af en læsehest"),
            hyphenator,
            dict,
            CompoundWordTokenFilterBase.DEFAULT_MIN_WORD_SIZE,
            CompoundWordTokenFilterBase.DEFAULT_MIN_SUBWORD_SIZE,
            CompoundWordTokenFilterBase.DEFAULT_MAX_SUBWORD_SIZE,
            false);
    assertTokenStreamContents(
        tf,
        new String[] {
          "min", "veninde", "som", "er", "lidt", "af", "en", "læsehest", "læse", "hest"
        },
        new int[] {1, 1, 1, 1, 1, 1, 1, 1, 0, 0});
  }

  public void testHyphenationCompoundWordsDELongestMatch() throws Exception {
    CharArraySet dict = makeDictionary("basketball", "basket", "ball", "kurv");

    InputSource is = new InputSource(getClass().getResource("da_UTF8.xml").toExternalForm());
    HyphenationTree hyphenator = HyphenationCompoundWordTokenFilter.getHyphenationTree(is);

    // the word basket will not be added due to the longest match option
    HyphenationCompoundWordTokenFilter tf =
        new HyphenationCompoundWordTokenFilter(
            whitespaceMockTokenizer("basketballkurv"),
            hyphenator,
            dict,
            CompoundWordTokenFilterBase.DEFAULT_MIN_WORD_SIZE,
            CompoundWordTokenFilterBase.DEFAULT_MIN_SUBWORD_SIZE,
            40,
            true);
    assertTokenStreamContents(
        tf, new String[] {"basketballkurv", "basketball", "ball", "kurv"}, new int[] {1, 0, 0, 0});
  }

  /**
   * With hyphenation-only, you can get a lot of nonsense tokens. This can be controlled with the
   * min/max subword size.
   */
  public void testHyphenationOnly() throws Exception {
    InputSource is = new InputSource(getClass().getResource("da_UTF8.xml").toExternalForm());
    HyphenationTree hyphenator = HyphenationCompoundWordTokenFilter.getHyphenationTree(is);

    HyphenationCompoundWordTokenFilter tf =
        new HyphenationCompoundWordTokenFilter(
            whitespaceMockTokenizer("basketballkurv"),
            hyphenator,
            CompoundWordTokenFilterBase.DEFAULT_MIN_WORD_SIZE,
            2,
            4);

    // min=2, max=4
<<<<<<< HEAD
    assertTokenStreamContents(tf,
        new String[] { "basketballkurv", "ba", "sket", "ball", "bal", "kurv" }
    );
    
    tf = new HyphenationCompoundWordTokenFilter(

        whitespaceMockTokenizer("basketballkurv"),
        hyphenator,
        CompoundWordTokenFilterBase.DEFAULT_MIN_WORD_SIZE,
        4, 6);
    
=======
    assertTokenStreamContents(
        tf, new String[] {"basketballkurv", "ba", "sket", "bal", "ball", "kurv"});

    tf =
        new HyphenationCompoundWordTokenFilter(
            whitespaceMockTokenizer("basketballkurv"),
            hyphenator,
            CompoundWordTokenFilterBase.DEFAULT_MIN_WORD_SIZE,
            4,
            6);

>>>>>>> 7a301c73
    // min=4, max=6
    assertTokenStreamContents(
        tf, new String[] {"basketballkurv", "basket", "sket", "ball", "lkurv", "kurv"});

    tf =
        new HyphenationCompoundWordTokenFilter(
            whitespaceMockTokenizer("basketballkurv"),
            hyphenator,
            CompoundWordTokenFilterBase.DEFAULT_MIN_WORD_SIZE,
            4,
            10);

    // min=4, max=10
<<<<<<< HEAD
    assertTokenStreamContents(tf,
        new String[] { "basketballkurv", "basketball", "basketbal", "basket", 
                       "sketball", "sketbal", "sket", "ballkurv", "ball", "lkurv", "kurv" }
    );
    
=======
    assertTokenStreamContents(
        tf,
        new String[] {
          "basketballkurv",
          "basket",
          "basketbal",
          "basketball",
          "sket",
          "sketbal",
          "sketball",
          "ball",
          "ballkurv",
          "lkurv",
          "kurv"
        });
>>>>>>> 7a301c73
  }

  public void testDumbCompoundWordsSE() throws Exception {
    CharArraySet dict =
        makeDictionary(
            "Bil", "Dörr", "Motor", "Tak", "Borr", "Slag", "Hammar", "Pelar", "Glas", "Ögon",
            "Fodral", "Bas", "Fiol", "Makare", "Gesäll", "Sko", "Vind", "Rute", "Torkare", "Blad");

    DictionaryCompoundWordTokenFilter tf =
        new DictionaryCompoundWordTokenFilter(
            whitespaceMockTokenizer(
                "Bildörr Bilmotor Biltak Slagborr Hammarborr Pelarborr Glasögonfodral Basfiolsfodral Basfiolsfodralmakaregesäll Skomakare Vindrutetorkare Vindrutetorkarblad abba"),
            dict);

    assertTokenStreamContents(
        tf,
        new String[] {
          "Bildörr",
          "Bil",
          "dörr",
          "Bilmotor",
          "Bil",
          "motor",
          "Biltak",
          "Bil",
          "tak",
          "Slagborr",
          "Slag",
          "borr",
          "Hammarborr",
          "Hammar",
          "borr",
          "Pelarborr",
          "Pelar",
          "borr",
          "Glasögonfodral",
          "Glas",
          "ögon",
          "fodral",
          "Basfiolsfodral",
          "Bas",
          "fiol",
          "fodral",
          "Basfiolsfodralmakaregesäll",
          "Bas",
          "fiol",
          "fodral",
          "makare",
          "gesäll",
          "Skomakare",
          "Sko",
          "makare",
          "Vindrutetorkare",
          "Vind",
          "rute",
          "torkare",
          "Vindrutetorkarblad",
          "Vind",
          "rute",
          "blad",
          "abba"
        },
        new int[] {
          0, 0, 0, 8, 8, 8, 17, 17, 17, 24, 24, 24, 33, 33, 33, 44, 44, 44, 54, 54, 54, 54, 69, 69,
          69, 69, 84, 84, 84, 84, 84, 84, 111, 111, 111, 121, 121, 121, 121, 137, 137, 137, 137, 156
        },
        new int[] {
          7, 7, 7, 16, 16, 16, 23, 23, 23, 32, 32, 32, 43, 43, 43, 53, 53, 53, 68, 68, 68, 68, 83,
          83, 83, 83, 110, 110, 110, 110, 110, 110, 120, 120, 120, 136, 136, 136, 136, 155, 155,
          155, 155, 160
        },
        new int[] {
          1, 0, 0, 1, 0, 0, 1, 0, 0, 1, 0, 0, 1, 0, 0, 1, 0, 0, 1, 0, 0, 0, 1, 0, 0, 0, 1, 0, 0, 0,
          0, 0, 1, 0, 0, 1, 0, 0, 0, 1, 0, 0, 0, 1
        });
  }

  public void testDumbCompoundWordsSELongestMatch() throws Exception {
    CharArraySet dict =
        makeDictionary(
            "Bil",
            "Dörr",
            "Motor",
            "Tak",
            "Borr",
            "Slag",
            "Hammar",
            "Pelar",
            "Glas",
            "Ögon",
            "Fodral",
            "Bas",
            "Fiols",
            "Makare",
            "Gesäll",
            "Sko",
            "Vind",
            "Rute",
            "Torkare",
            "Blad",
            "Fiolsfodral");

    DictionaryCompoundWordTokenFilter tf =
        new DictionaryCompoundWordTokenFilter(
            whitespaceMockTokenizer("Basfiolsfodralmakaregesäll"),
            dict,
            CompoundWordTokenFilterBase.DEFAULT_MIN_WORD_SIZE,
            CompoundWordTokenFilterBase.DEFAULT_MIN_SUBWORD_SIZE,
            CompoundWordTokenFilterBase.DEFAULT_MAX_SUBWORD_SIZE,
            true);

    assertTokenStreamContents(
        tf,
        new String[] {
          "Basfiolsfodralmakaregesäll", "Bas", "fiolsfodral", "fodral", "makare", "gesäll"
        },
        new int[] {0, 0, 0, 0, 0, 0},
        new int[] {26, 26, 26, 26, 26, 26},
        new int[] {1, 0, 0, 0, 0, 0});
  }

  public void testTokenEndingWithWordComponentOfMinimumLength() throws Exception {
    CharArraySet dict = makeDictionary("ab", "cd", "ef");

    Tokenizer tokenizer = new MockTokenizer(MockTokenizer.WHITESPACE, false);
    tokenizer.setReader(new StringReader("abcdef"));
    DictionaryCompoundWordTokenFilter tf =
        new DictionaryCompoundWordTokenFilter(
            tokenizer,
            dict,
            CompoundWordTokenFilterBase.DEFAULT_MIN_WORD_SIZE,
            CompoundWordTokenFilterBase.DEFAULT_MIN_SUBWORD_SIZE,
            CompoundWordTokenFilterBase.DEFAULT_MAX_SUBWORD_SIZE,
            false);

    assertTokenStreamContents(
        tf,
        new String[] {"abcdef", "ab", "cd", "ef"},
        new int[] {0, 0, 0, 0},
        new int[] {6, 6, 6, 6},
        new int[] {1, 0, 0, 0});
  }

  public void testWordComponentWithLessThanMinimumLength() throws Exception {
    CharArraySet dict = makeDictionary("abc", "d", "efg");

    Tokenizer tokenizer = new MockTokenizer(MockTokenizer.WHITESPACE, false);
    tokenizer.setReader(new StringReader("abcdefg"));
    DictionaryCompoundWordTokenFilter tf =
        new DictionaryCompoundWordTokenFilter(
            tokenizer,
            dict,
            CompoundWordTokenFilterBase.DEFAULT_MIN_WORD_SIZE,
            CompoundWordTokenFilterBase.DEFAULT_MIN_SUBWORD_SIZE,
            CompoundWordTokenFilterBase.DEFAULT_MAX_SUBWORD_SIZE,
            false);

    // since "d" is shorter than the minimum subword size, it should not be added to the token
    // stream
    assertTokenStreamContents(
        tf,
        new String[] {"abcdefg", "abc", "efg"},
        new int[] {0, 0, 0},
        new int[] {7, 7, 7},
        new int[] {1, 0, 0});
  }

  public void testReset() throws Exception {
    CharArraySet dict =
        makeDictionary("Rind", "Fleisch", "Draht", "Schere", "Gesetz", "Aufgabe", "Überwachung");

    MockTokenizer wsTokenizer = new MockTokenizer(MockTokenizer.WHITESPACE, false);
    wsTokenizer.setEnableChecks(false); // we will reset in a strange place
    wsTokenizer.setReader(new StringReader("Rindfleischüberwachungsgesetz"));
    DictionaryCompoundWordTokenFilter tf =
        new DictionaryCompoundWordTokenFilter(
            wsTokenizer,
            dict,
            CompoundWordTokenFilterBase.DEFAULT_MIN_WORD_SIZE,
            CompoundWordTokenFilterBase.DEFAULT_MIN_SUBWORD_SIZE,
            CompoundWordTokenFilterBase.DEFAULT_MAX_SUBWORD_SIZE,
            false);

    CharTermAttribute termAtt = tf.getAttribute(CharTermAttribute.class);
    tf.reset();
    assertTrue(tf.incrementToken());
    assertEquals("Rindfleischüberwachungsgesetz", termAtt.toString());
    assertTrue(tf.incrementToken());
    assertEquals("Rind", termAtt.toString());
    tf.end();
    tf.close();
    wsTokenizer.setReader(new StringReader("Rindfleischüberwachungsgesetz"));
    tf.reset();
    assertTrue(tf.incrementToken());
    assertEquals("Rindfleischüberwachungsgesetz", termAtt.toString());
  }

  public void testRetainMockAttribute() throws Exception {
    CharArraySet dict = makeDictionary("abc", "d", "efg");
    Tokenizer tokenizer = new MockTokenizer(MockTokenizer.WHITESPACE, false);
    tokenizer.setReader(new StringReader("abcdefg"));
    TokenStream stream = new MockRetainAttributeFilter(tokenizer);
    stream =
        new DictionaryCompoundWordTokenFilter(
            stream,
            dict,
            CompoundWordTokenFilterBase.DEFAULT_MIN_WORD_SIZE,
            CompoundWordTokenFilterBase.DEFAULT_MIN_SUBWORD_SIZE,
            CompoundWordTokenFilterBase.DEFAULT_MAX_SUBWORD_SIZE,
            false);
    MockRetainAttribute retAtt = stream.addAttribute(MockRetainAttribute.class);
    stream.reset();
    while (stream.incrementToken()) {
      assertTrue("Custom attribute value was lost", retAtt.getRetain());
    }
  }

  public void testLucene8124() throws Exception {
    InputSource is =
        new InputSource(getClass().getResource("hyphenation-LUCENE-8124.xml").toExternalForm());
    HyphenationTree hyphenator = HyphenationCompoundWordTokenFilter.getHyphenationTree(is);

    HyphenationCompoundWordTokenFilter tf =
        new HyphenationCompoundWordTokenFilter(whitespaceMockTokenizer("Rindfleisch"), hyphenator);

<<<<<<< HEAD
    assertTokenStreamContents(tf, new String[] { "Rindfleisch", "Rind", "fleisch"});
  }

  public void testNoSubAndNoOverlap() throws Exception { //LUCENE-8183
    String input = "fußballpumpe";
    Hyphenation hyphenation = new Hyphenation(new int[]{ 0, 3, 7, 10, 12});//fuß ball pum pe
    HyphenationTree hyphenator = new MockHyphenator(Collections.singletonMap(input, hyphenation));
    CharArraySet dictionary = makeDictionary("fußball", "ballpumpe", "fuß", "ball", "pumpe");
  
    //test the default configuration
    HyphenationCompoundWordTokenFilter tf1 = new HyphenationCompoundWordTokenFilter(whitespaceMockTokenizer(input),
      hyphenator, dictionary);
    assertTokenStreamContents(tf1, new String[] { "fußballpumpe", "fußball", "fuß", "ballpumpe", "ball", "pumpe"});
      
    //test with onlyLongestMatch
    HyphenationCompoundWordTokenFilter tf2 = new HyphenationCompoundWordTokenFilter(whitespaceMockTokenizer(input),
      hyphenator, dictionary, CompoundWordTokenFilterBase.DEFAULT_MIN_WORD_SIZE,
      CompoundWordTokenFilterBase.DEFAULT_MIN_SUBWORD_SIZE, 
      CompoundWordTokenFilterBase.DEFAULT_MAX_SUBWORD_SIZE, true);
    assertTokenStreamContents(tf2, new String[] { "fußballpumpe", "fußball", "ballpumpe", "pumpe"});
      
    //test with noSub enabled and noOverlap disabled
    HyphenationCompoundWordTokenFilter tf3 = new HyphenationCompoundWordTokenFilter(whitespaceMockTokenizer(input),
      hyphenator, dictionary, CompoundWordTokenFilterBase.DEFAULT_MIN_WORD_SIZE,
      CompoundWordTokenFilterBase.DEFAULT_MIN_SUBWORD_SIZE, 
      CompoundWordTokenFilterBase.DEFAULT_MAX_SUBWORD_SIZE, true, true, false);
    assertTokenStreamContents(tf3, new String[] { "fußballpumpe", "fußball", "ballpumpe"});
    //assert that the onlyLongestMatch state does not matter if noSub is active
    HyphenationCompoundWordTokenFilter tf3b = new HyphenationCompoundWordTokenFilter(whitespaceMockTokenizer(input),
      hyphenator, dictionary, CompoundWordTokenFilterBase.DEFAULT_MIN_WORD_SIZE,
      CompoundWordTokenFilterBase.DEFAULT_MIN_SUBWORD_SIZE, 
      CompoundWordTokenFilterBase.DEFAULT_MAX_SUBWORD_SIZE, false, true, false);
    assertTokenStreamContents(tf3b, new String[] { "fußballpumpe", "fußball", "ballpumpe"});

    //test with noOverlap enabled
    HyphenationCompoundWordTokenFilter tf4 = new HyphenationCompoundWordTokenFilter(whitespaceMockTokenizer(input),
      hyphenator, dictionary, CompoundWordTokenFilterBase.DEFAULT_MIN_WORD_SIZE,
      CompoundWordTokenFilterBase.DEFAULT_MIN_SUBWORD_SIZE, 
      CompoundWordTokenFilterBase.DEFAULT_MAX_SUBWORD_SIZE, true, true, true);
    //NOTE: 'fußball' consumes 'ball' as possible start so 'ballpumpe' is not considered and 'pumpe' is added
    assertTokenStreamContents(tf4, new String[] { "fußballpumpe", "fußball", "pumpe"});
    //assert that the noSub and onlyLongestMatch states do not matter
    HyphenationCompoundWordTokenFilter tf4b = new HyphenationCompoundWordTokenFilter(whitespaceMockTokenizer(input),
      hyphenator, dictionary, CompoundWordTokenFilterBase.DEFAULT_MIN_WORD_SIZE,
      CompoundWordTokenFilterBase.DEFAULT_MIN_SUBWORD_SIZE, 
      CompoundWordTokenFilterBase.DEFAULT_MAX_SUBWORD_SIZE, false, false, true);
    assertTokenStreamContents(tf4b, new String[] { "fußballpumpe", "fußball", "pumpe"});
    HyphenationCompoundWordTokenFilter tf4c = new HyphenationCompoundWordTokenFilter(whitespaceMockTokenizer(input),
      hyphenator, dictionary, CompoundWordTokenFilterBase.DEFAULT_MIN_WORD_SIZE,
      CompoundWordTokenFilterBase.DEFAULT_MIN_SUBWORD_SIZE, 
      CompoundWordTokenFilterBase.DEFAULT_MAX_SUBWORD_SIZE, true, false, true);
    assertTokenStreamContents(tf4c, new String[] { "fußballpumpe", "fußball", "pumpe"});
  }      

  public void testNoSubAndTokenInDictionary() throws Exception { //LUCENE-8183
    //test that no subwords are added if the token is part of the dictionary and 
    //onlyLongestMatch or noSub is present
    String input = "fußball";
    Hyphenation hyphenation = new Hyphenation(new int[]{ 0, 3, 7});//fuß ball
    HyphenationTree hyphenator = new MockHyphenator(Collections.singletonMap(input, hyphenation));
    CharArraySet dictionary = makeDictionary("fußball", "fuß", "ball");
      
    //test the default configuration as baseline
    HyphenationCompoundWordTokenFilter tf5 = new HyphenationCompoundWordTokenFilter(whitespaceMockTokenizer(input),
      hyphenator, dictionary);
    assertTokenStreamContents(tf5, new String[] { "fußball", "fuß", "ball"});

    //when onlyLongestMatch is enabled fußball matches dictionary. So even so
    //fußball is not added as token it MUST prevent shorter matches to be added
    HyphenationCompoundWordTokenFilter tf6 = new HyphenationCompoundWordTokenFilter(whitespaceMockTokenizer(input),
      hyphenator, dictionary, CompoundWordTokenFilterBase.DEFAULT_MIN_WORD_SIZE,
      CompoundWordTokenFilterBase.DEFAULT_MIN_SUBWORD_SIZE, 
      CompoundWordTokenFilterBase.DEFAULT_MAX_SUBWORD_SIZE, true, false, false);
    assertTokenStreamContents(tf6, new String[] { "fußball"});
      
    //when noSub is enabled fuß and ball MUST NOT be added as subwords as fußball is in the dictionary
    HyphenationCompoundWordTokenFilter tf7 = new HyphenationCompoundWordTokenFilter(whitespaceMockTokenizer(input),
      hyphenator, dictionary, CompoundWordTokenFilterBase.DEFAULT_MIN_WORD_SIZE,
      CompoundWordTokenFilterBase.DEFAULT_MIN_SUBWORD_SIZE, 
      CompoundWordTokenFilterBase.DEFAULT_MAX_SUBWORD_SIZE, false, true, false);
    assertTokenStreamContents(tf7, new String[] { "fußball"});

    //when noOverlap is enabled fuß and ball MUST NOT be added as subwords as fußball is in the dictionary
    HyphenationCompoundWordTokenFilter tf8 = new HyphenationCompoundWordTokenFilter(whitespaceMockTokenizer(input),
      hyphenator, dictionary, CompoundWordTokenFilterBase.DEFAULT_MIN_WORD_SIZE,
      CompoundWordTokenFilterBase.DEFAULT_MIN_SUBWORD_SIZE, 
      CompoundWordTokenFilterBase.DEFAULT_MAX_SUBWORD_SIZE, false, false, true);
    assertTokenStreamContents(tf8, new String[] { "fußball"});
  }

=======
    // TODO Rindfleisch returned twice is another issue of the HyphenationCompoundTokenFilter
    assertTokenStreamContents(tf, new String[] {"Rindfleisch", "Rind", "Rindfleisch", "fleisch"});
  }

>>>>>>> 7a301c73
  public static interface MockRetainAttribute extends Attribute {
    void setRetain(boolean attr);

    boolean getRetain();
  }

  public static final class MockRetainAttributeImpl extends AttributeImpl
      implements MockRetainAttribute {
    private boolean retain = false;

    @Override
    public void clear() {
      retain = false;
    }

    @Override
    public boolean getRetain() {
      return retain;
    }

    @Override
    public void setRetain(boolean retain) {
      this.retain = retain;
    }

    @Override
    public void copyTo(AttributeImpl target) {
      MockRetainAttribute t = (MockRetainAttribute) target;
      t.setRetain(retain);
    }

    @Override
    public void reflectWith(AttributeReflector reflector) {
      reflector.reflect(MockRetainAttribute.class, "retain", retain);
    }
  }

  private static class MockRetainAttributeFilter extends TokenFilter {

    MockRetainAttribute retainAtt = addAttribute(MockRetainAttribute.class);

    MockRetainAttributeFilter(TokenStream input) {
      super(input);
    }

    @Override
    public boolean incrementToken() throws IOException {
      if (input.incrementToken()) {
        retainAtt.setRetain(true);
        return true;
      } else {
        return false;
      }
    }
  }

<<<<<<< HEAD
  // Hyphenator that has prior knowledge of hyphenation points for terms
  private static class MockHyphenator extends HyphenationTree {

    private final Map<String, Hyphenation> hyphenations;

    MockHyphenator(Map<String, Hyphenation> hyphenations) {
      this.hyphenations = hyphenations;
    }

    @Override
    public Hyphenation hyphenate(char[] w, int offset, int len, int remainCharCount, int pushCharCount) {
      return hyphenations.get(new String(w, offset, len));
    }
  }


=======
>>>>>>> 7a301c73
  // SOLR-2891
  // *CompoundWordTokenFilter blindly adds term length to offset, but this can take things out of
  // bounds
  // wrt original text if a previous filter increases the length of the word (in this case ü -> ue)
  // so in this case we behave like WDF, and preserve any modified offsets
  public void testInvalidOffsets() throws Exception {
    final CharArraySet dict = makeDictionary("fall");
    final NormalizeCharMap.Builder builder = new NormalizeCharMap.Builder();
    builder.add("ü", "ue");
    final NormalizeCharMap normMap = builder.build();

    Analyzer analyzer =
        new Analyzer() {

          @Override
          protected TokenStreamComponents createComponents(String fieldName) {
            Tokenizer tokenizer = new MockTokenizer(MockTokenizer.WHITESPACE, false);
            TokenFilter filter = new DictionaryCompoundWordTokenFilter(tokenizer, dict);
            return new TokenStreamComponents(tokenizer, filter);
          }

          @Override
          protected Reader initReader(String fieldName, Reader reader) {
            return new MappingCharFilter(normMap, reader);
          }
        };

    assertAnalyzesTo(
        analyzer,
        "banküberfall",
        new String[] {"bankueberfall", "fall"},
        new int[] {0, 0},
        new int[] {12, 12});
    analyzer.close();
  }

  /** blast some random strings through the analyzer */
  public void testRandomStrings() throws Exception {
    final CharArraySet dict = makeDictionary("a", "e", "i", "o", "u", "y", "bc", "def");
    Analyzer a =
        new Analyzer() {

          @Override
          protected TokenStreamComponents createComponents(String fieldName) {
            Tokenizer tokenizer = new MockTokenizer(MockTokenizer.WHITESPACE, false);
            return new TokenStreamComponents(
                tokenizer, new DictionaryCompoundWordTokenFilter(tokenizer, dict));
          }
        };
    checkRandomData(random(), a, 200 * RANDOM_MULTIPLIER);
    a.close();

    InputSource is = new InputSource(getClass().getResource("da_UTF8.xml").toExternalForm());
    final HyphenationTree hyphenator = HyphenationCompoundWordTokenFilter.getHyphenationTree(is);
    Analyzer b =
        new Analyzer() {

          @Override
          protected TokenStreamComponents createComponents(String fieldName) {
            Tokenizer tokenizer = new MockTokenizer(MockTokenizer.WHITESPACE, false);
            TokenFilter filter = new HyphenationCompoundWordTokenFilter(tokenizer, hyphenator);
            return new TokenStreamComponents(tokenizer, filter);
          }
        };
    checkRandomData(random(), b, 200 * RANDOM_MULTIPLIER);
    b.close();
  }

  public void testEmptyTerm() throws Exception {
    final CharArraySet dict = makeDictionary("a", "e", "i", "o", "u", "y", "bc", "def");
    Analyzer a =
        new Analyzer() {

          @Override
          protected TokenStreamComponents createComponents(String fieldName) {
            Tokenizer tokenizer = new KeywordTokenizer();
            return new TokenStreamComponents(
                tokenizer, new DictionaryCompoundWordTokenFilter(tokenizer, dict));
          }
        };
    checkOneTerm(a, "", "");
    a.close();

    InputSource is = new InputSource(getClass().getResource("da_UTF8.xml").toExternalForm());
    final HyphenationTree hyphenator = HyphenationCompoundWordTokenFilter.getHyphenationTree(is);
    Analyzer b =
        new Analyzer() {

          @Override
          protected TokenStreamComponents createComponents(String fieldName) {
            Tokenizer tokenizer = new KeywordTokenizer();
            TokenFilter filter = new HyphenationCompoundWordTokenFilter(tokenizer, hyphenator);
            return new TokenStreamComponents(tokenizer, filter);
          }
        };
    checkOneTerm(b, "", "");
    b.close();
  }
}<|MERGE_RESOLUTION|>--- conflicted
+++ resolved
@@ -20,12 +20,9 @@
 import java.io.Reader;
 import java.io.StringReader;
 import java.util.Arrays;
-<<<<<<< HEAD
 import java.util.Collections;
 import java.util.Map;
 
-=======
->>>>>>> 7a301c73
 import org.apache.lucene.analysis.Analyzer;
 import org.apache.lucene.analysis.BaseTokenStreamTestCase;
 import org.apache.lucene.analysis.CharArraySet;
@@ -110,21 +107,8 @@
             4);
 
     // min=2, max=4
-<<<<<<< HEAD
-    assertTokenStreamContents(tf,
-        new String[] { "basketballkurv", "ba", "sket", "ball", "bal", "kurv" }
-    );
-    
-    tf = new HyphenationCompoundWordTokenFilter(
-
-        whitespaceMockTokenizer("basketballkurv"),
-        hyphenator,
-        CompoundWordTokenFilterBase.DEFAULT_MIN_WORD_SIZE,
-        4, 6);
-    
-=======
-    assertTokenStreamContents(
-        tf, new String[] {"basketballkurv", "ba", "sket", "bal", "ball", "kurv"});
+    assertTokenStreamContents(
+        tf, new String[] { "basketballkurv", "ba", "sket", "ball", "bal", "kurv" });
 
     tf =
         new HyphenationCompoundWordTokenFilter(
@@ -134,7 +118,6 @@
             4,
             6);
 
->>>>>>> 7a301c73
     // min=4, max=6
     assertTokenStreamContents(
         tf, new String[] {"basketballkurv", "basket", "sket", "ball", "lkurv", "kurv"});
@@ -148,29 +131,21 @@
             10);
 
     // min=4, max=10
-<<<<<<< HEAD
-    assertTokenStreamContents(tf,
-        new String[] { "basketballkurv", "basketball", "basketbal", "basket", 
-                       "sketball", "sketbal", "sket", "ballkurv", "ball", "lkurv", "kurv" }
-    );
-    
-=======
     assertTokenStreamContents(
         tf,
         new String[] {
           "basketballkurv",
+          "basketball",
+          "basketbal",
           "basket",
-          "basketbal",
-          "basketball",
+          "sketball",
+          "sketbal",
           "sket",
-          "sketbal",
-          "sketball",
+          "ballkurv",
           "ball",
-          "ballkurv",
           "lkurv",
           "kurv"
         });
->>>>>>> 7a301c73
   }
 
   public void testDumbCompoundWordsSE() throws Exception {
@@ -396,8 +371,7 @@
     HyphenationCompoundWordTokenFilter tf =
         new HyphenationCompoundWordTokenFilter(whitespaceMockTokenizer("Rindfleisch"), hyphenator);
 
-<<<<<<< HEAD
-    assertTokenStreamContents(tf, new String[] { "Rindfleisch", "Rind", "fleisch"});
+    assertTokenStreamContents(tf, new String[] {"Rindfleisch", "Rind", "fleisch"});
   }
 
   public void testNoSubAndNoOverlap() throws Exception { //LUCENE-8183
@@ -407,16 +381,21 @@
     CharArraySet dictionary = makeDictionary("fußball", "ballpumpe", "fuß", "ball", "pumpe");
   
     //test the default configuration
-    HyphenationCompoundWordTokenFilter tf1 = new HyphenationCompoundWordTokenFilter(whitespaceMockTokenizer(input),
-      hyphenator, dictionary);
-    assertTokenStreamContents(tf1, new String[] { "fußballpumpe", "fußball", "fuß", "ballpumpe", "ball", "pumpe"});
+    HyphenationCompoundWordTokenFilter tf1 = 
+        new HyphenationCompoundWordTokenFilter(whitespaceMockTokenizer(input), hyphenator, dictionary);
+    assertTokenStreamContents(tf1, new String[] {"fußballpumpe", "fußball", "fuß", "ballpumpe", "ball", "pumpe"});
       
     //test with onlyLongestMatch
-    HyphenationCompoundWordTokenFilter tf2 = new HyphenationCompoundWordTokenFilter(whitespaceMockTokenizer(input),
-      hyphenator, dictionary, CompoundWordTokenFilterBase.DEFAULT_MIN_WORD_SIZE,
-      CompoundWordTokenFilterBase.DEFAULT_MIN_SUBWORD_SIZE, 
-      CompoundWordTokenFilterBase.DEFAULT_MAX_SUBWORD_SIZE, true);
-    assertTokenStreamContents(tf2, new String[] { "fußballpumpe", "fußball", "ballpumpe", "pumpe"});
+    HyphenationCompoundWordTokenFilter tf2 =
+        new HyphenationCompoundWordTokenFilter(
+          whitespaceMockTokenizer(input),
+          hyphenator, 
+          dictionary,
+          CompoundWordTokenFilterBase.DEFAULT_MIN_WORD_SIZE,
+          CompoundWordTokenFilterBase.DEFAULT_MIN_SUBWORD_SIZE, 
+          CompoundWordTokenFilterBase.DEFAULT_MAX_SUBWORD_SIZE, 
+          true);
+    assertTokenStreamContents(tf2, new String[] {"fußballpumpe", "fußball", "ballpumpe", "pumpe"});
       
     //test with noSub enabled and noOverlap disabled
     HyphenationCompoundWordTokenFilter tf3 = new HyphenationCompoundWordTokenFilter(whitespaceMockTokenizer(input),
@@ -432,67 +411,109 @@
     assertTokenStreamContents(tf3b, new String[] { "fußballpumpe", "fußball", "ballpumpe"});
 
     //test with noOverlap enabled
-    HyphenationCompoundWordTokenFilter tf4 = new HyphenationCompoundWordTokenFilter(whitespaceMockTokenizer(input),
-      hyphenator, dictionary, CompoundWordTokenFilterBase.DEFAULT_MIN_WORD_SIZE,
-      CompoundWordTokenFilterBase.DEFAULT_MIN_SUBWORD_SIZE, 
-      CompoundWordTokenFilterBase.DEFAULT_MAX_SUBWORD_SIZE, true, true, true);
+    HyphenationCompoundWordTokenFilter tf4 = 
+        new HyphenationCompoundWordTokenFilter(
+          whitespaceMockTokenizer(input),
+          hyphenator,
+          dictionary,
+          CompoundWordTokenFilterBase.DEFAULT_MIN_WORD_SIZE,
+          CompoundWordTokenFilterBase.DEFAULT_MIN_SUBWORD_SIZE, 
+          CompoundWordTokenFilterBase.DEFAULT_MAX_SUBWORD_SIZE, 
+          true,
+          true,
+          true);
     //NOTE: 'fußball' consumes 'ball' as possible start so 'ballpumpe' is not considered and 'pumpe' is added
-    assertTokenStreamContents(tf4, new String[] { "fußballpumpe", "fußball", "pumpe"});
+    assertTokenStreamContents(tf4, new String[] {"fußballpumpe", "fußball", "pumpe"});
+  
     //assert that the noSub and onlyLongestMatch states do not matter
-    HyphenationCompoundWordTokenFilter tf4b = new HyphenationCompoundWordTokenFilter(whitespaceMockTokenizer(input),
-      hyphenator, dictionary, CompoundWordTokenFilterBase.DEFAULT_MIN_WORD_SIZE,
-      CompoundWordTokenFilterBase.DEFAULT_MIN_SUBWORD_SIZE, 
-      CompoundWordTokenFilterBase.DEFAULT_MAX_SUBWORD_SIZE, false, false, true);
-    assertTokenStreamContents(tf4b, new String[] { "fußballpumpe", "fußball", "pumpe"});
-    HyphenationCompoundWordTokenFilter tf4c = new HyphenationCompoundWordTokenFilter(whitespaceMockTokenizer(input),
-      hyphenator, dictionary, CompoundWordTokenFilterBase.DEFAULT_MIN_WORD_SIZE,
-      CompoundWordTokenFilterBase.DEFAULT_MIN_SUBWORD_SIZE, 
-      CompoundWordTokenFilterBase.DEFAULT_MAX_SUBWORD_SIZE, true, false, true);
-    assertTokenStreamContents(tf4c, new String[] { "fußballpumpe", "fußball", "pumpe"});
+    HyphenationCompoundWordTokenFilter tf4b =
+        new HyphenationCompoundWordTokenFilter(
+          whitespaceMockTokenizer(input),
+          hyphenator,
+          dictionary,
+          CompoundWordTokenFilterBase.DEFAULT_MIN_WORD_SIZE,
+          CompoundWordTokenFilterBase.DEFAULT_MIN_SUBWORD_SIZE, 
+          CompoundWordTokenFilterBase.DEFAULT_MAX_SUBWORD_SIZE,
+          false,
+          false,
+          true);
+    assertTokenStreamContents(tf4b, new String[] {"fußballpumpe", "fußball", "pumpe"});
+  
+    HyphenationCompoundWordTokenFilter tf4c = 
+        new HyphenationCompoundWordTokenFilter(
+          whitespaceMockTokenizer(input),
+          hyphenator,
+          dictionary,
+          CompoundWordTokenFilterBase.DEFAULT_MIN_WORD_SIZE,
+          CompoundWordTokenFilterBase.DEFAULT_MIN_SUBWORD_SIZE, 
+          CompoundWordTokenFilterBase.DEFAULT_MAX_SUBWORD_SIZE,
+          true,
+          false,
+          true);
+    assertTokenStreamContents(tf4c, new String[] {"fußballpumpe", "fußball", "pumpe"});
   }      
 
   public void testNoSubAndTokenInDictionary() throws Exception { //LUCENE-8183
     //test that no subwords are added if the token is part of the dictionary and 
     //onlyLongestMatch or noSub is present
     String input = "fußball";
-    Hyphenation hyphenation = new Hyphenation(new int[]{ 0, 3, 7});//fuß ball
+    Hyphenation hyphenation = new Hyphenation(new int[]{0, 3, 7});//fuß ball
     HyphenationTree hyphenator = new MockHyphenator(Collections.singletonMap(input, hyphenation));
     CharArraySet dictionary = makeDictionary("fußball", "fuß", "ball");
       
     //test the default configuration as baseline
-    HyphenationCompoundWordTokenFilter tf5 = new HyphenationCompoundWordTokenFilter(whitespaceMockTokenizer(input),
-      hyphenator, dictionary);
-    assertTokenStreamContents(tf5, new String[] { "fußball", "fuß", "ball"});
+    HyphenationCompoundWordTokenFilter tf5 = 
+        new HyphenationCompoundWordTokenFilter(
+          whitespaceMockTokenizer(input),
+          hyphenator,
+          dictionary);
+    assertTokenStreamContents(tf5, new String[] {"fußball", "fuß", "ball"});
 
     //when onlyLongestMatch is enabled fußball matches dictionary. So even so
     //fußball is not added as token it MUST prevent shorter matches to be added
-    HyphenationCompoundWordTokenFilter tf6 = new HyphenationCompoundWordTokenFilter(whitespaceMockTokenizer(input),
-      hyphenator, dictionary, CompoundWordTokenFilterBase.DEFAULT_MIN_WORD_SIZE,
-      CompoundWordTokenFilterBase.DEFAULT_MIN_SUBWORD_SIZE, 
-      CompoundWordTokenFilterBase.DEFAULT_MAX_SUBWORD_SIZE, true, false, false);
-    assertTokenStreamContents(tf6, new String[] { "fußball"});
+    HyphenationCompoundWordTokenFilter tf6 = 
+        new HyphenationCompoundWordTokenFilter(
+          whitespaceMockTokenizer(input),
+          hyphenator,
+          dictionary,
+          CompoundWordTokenFilterBase.DEFAULT_MIN_WORD_SIZE,
+          CompoundWordTokenFilterBase.DEFAULT_MIN_SUBWORD_SIZE, 
+          CompoundWordTokenFilterBase.DEFAULT_MAX_SUBWORD_SIZE,
+          true,
+          false,
+          false);
+    assertTokenStreamContents(tf6, new String[] {"fußball"});
       
     //when noSub is enabled fuß and ball MUST NOT be added as subwords as fußball is in the dictionary
-    HyphenationCompoundWordTokenFilter tf7 = new HyphenationCompoundWordTokenFilter(whitespaceMockTokenizer(input),
-      hyphenator, dictionary, CompoundWordTokenFilterBase.DEFAULT_MIN_WORD_SIZE,
-      CompoundWordTokenFilterBase.DEFAULT_MIN_SUBWORD_SIZE, 
-      CompoundWordTokenFilterBase.DEFAULT_MAX_SUBWORD_SIZE, false, true, false);
-    assertTokenStreamContents(tf7, new String[] { "fußball"});
+    HyphenationCompoundWordTokenFilter tf7 =
+        new HyphenationCompoundWordTokenFilter(
+          whitespaceMockTokenizer(input),
+          hyphenator,
+          dictionary,
+          CompoundWordTokenFilterBase.DEFAULT_MIN_WORD_SIZE,
+          CompoundWordTokenFilterBase.DEFAULT_MIN_SUBWORD_SIZE, 
+          CompoundWordTokenFilterBase.DEFAULT_MAX_SUBWORD_SIZE,
+          false,
+          true,
+          false);
+    assertTokenStreamContents(tf7, new String[] {"fußball"});
 
     //when noOverlap is enabled fuß and ball MUST NOT be added as subwords as fußball is in the dictionary
-    HyphenationCompoundWordTokenFilter tf8 = new HyphenationCompoundWordTokenFilter(whitespaceMockTokenizer(input),
-      hyphenator, dictionary, CompoundWordTokenFilterBase.DEFAULT_MIN_WORD_SIZE,
-      CompoundWordTokenFilterBase.DEFAULT_MIN_SUBWORD_SIZE, 
-      CompoundWordTokenFilterBase.DEFAULT_MAX_SUBWORD_SIZE, false, false, true);
-    assertTokenStreamContents(tf8, new String[] { "fußball"});
-  }
-
-=======
-    // TODO Rindfleisch returned twice is another issue of the HyphenationCompoundTokenFilter
-    assertTokenStreamContents(tf, new String[] {"Rindfleisch", "Rind", "Rindfleisch", "fleisch"});
-  }
-
->>>>>>> 7a301c73
+    HyphenationCompoundWordTokenFilter tf8 = 
+        new HyphenationCompoundWordTokenFilter(
+          whitespaceMockTokenizer(input),
+          hyphenator,
+          dictionary,
+          CompoundWordTokenFilterBase.DEFAULT_MIN_WORD_SIZE,
+          CompoundWordTokenFilterBase.DEFAULT_MIN_SUBWORD_SIZE, 
+          CompoundWordTokenFilterBase.DEFAULT_MAX_SUBWORD_SIZE,
+          false,
+          false,
+          true);
+    assertTokenStreamContents(tf8, new String[] {"fußball"});
+  }
+
+
   public static interface MockRetainAttribute extends Attribute {
     void setRetain(boolean attr);
 
@@ -549,7 +570,6 @@
     }
   }
 
-<<<<<<< HEAD
   // Hyphenator that has prior knowledge of hyphenation points for terms
   private static class MockHyphenator extends HyphenationTree {
 
@@ -566,8 +586,6 @@
   }
 
 
-=======
->>>>>>> 7a301c73
   // SOLR-2891
   // *CompoundWordTokenFilter blindly adds term length to offset, but this can take things out of
   // bounds
