/*
 * Licensed to the Apache Software Foundation (ASF) under one or more
 * contributor license agreements.  See the NOTICE file distributed with
 * this work for additional information regarding copyright ownership.
 * The ASF licenses this file to You under the Apache License, Version 2.0
 * (the "License"); you may not use this file except in compliance with
 * the License.  You may obtain a copy of the License at
 *
 *     http://www.apache.org/licenses/LICENSE-2.0
 *
 * Unless required by applicable law or agreed to in writing, software
 * distributed under the License is distributed on an "AS IS" BASIS,
 * WITHOUT WARRANTIES OR CONDITIONS OF ANY KIND, either express or implied.
 * See the License for the specific language governing permissions and
 * limitations under the License.
 */
package org.apache.lucene.analysis.hunspell;

import java.io.InputStream;
import java.net.URL;
import java.nio.file.Files;
import java.nio.file.Path;
import java.util.Objects;
import org.apache.lucene.store.ByteBuffersDirectory;
import org.apache.lucene.util.IOUtils;
import org.junit.Test;

public class SpellCheckerTest extends StemmerTestBase {
  @Test
  public void base() throws Exception {
    doTest("base");
  }

  @Test
  public void keepcase() throws Exception {
    doTest("keepcase");
  }

  @Test
  public void allcaps() throws Exception {
    doTest("allcaps");
  }

  @Test
<<<<<<< HEAD
  public void checkSharpS() throws Exception {
    doTest("checksharps");
=======
  public void IJ() throws Exception {
    doTest("IJ");
>>>>>>> 71705c90
  }

  @Test
  public void i53643_numbersWithSeparators() throws Exception {
    doTest("i53643");
  }

  @Test
  public void needAffixOnAffixes() throws Exception {
    doTest("needaffix5");
  }

  public void testBreak() throws Exception {
    doTest("break");
  }

  public void testBreakDefault() throws Exception {
    doTest("breakdefault");
  }

  public void testBreakOff() throws Exception {
    doTest("breakoff");
  }

  public void testCompoundrule() throws Exception {
    doTest("compoundrule");
  }

  public void testCompoundrule2() throws Exception {
    doTest("compoundrule2");
  }

  public void testCompoundrule3() throws Exception {
    doTest("compoundrule3");
  }

  public void testCompoundrule4() throws Exception {
    doTest("compoundrule4");
  }

  public void testCompoundrule5() throws Exception {
    doTest("compoundrule5");
  }

  public void testCompoundrule6() throws Exception {
    doTest("compoundrule6");
  }

  public void testCompoundrule7() throws Exception {
    doTest("compoundrule7");
  }

  public void testCompoundrule8() throws Exception {
    doTest("compoundrule8");
  }

  public void testGermanCompounding() throws Exception {
    doTest("germancompounding");
  }

  protected void doTest(String name) throws Exception {
    InputStream affixStream =
        Objects.requireNonNull(getClass().getResourceAsStream(name + ".aff"), name);
    InputStream dictStream =
        Objects.requireNonNull(getClass().getResourceAsStream(name + ".dic"), name);

    SpellChecker speller;
    try {
      Dictionary dictionary =
          new Dictionary(new ByteBuffersDirectory(), "dictionary", affixStream, dictStream);
      speller = new SpellChecker(dictionary);
    } finally {
      IOUtils.closeWhileHandlingException(affixStream);
      IOUtils.closeWhileHandlingException(dictStream);
    }

    URL good = StemmerTestBase.class.getResource(name + ".good");
    if (good != null) {
      for (String word : Files.readAllLines(Path.of(good.toURI()))) {
        assertTrue("Unexpectedly considered misspelled: " + word, speller.spell(word));
      }
    }

    URL wrong = StemmerTestBase.class.getResource(name + ".wrong");
    if (wrong != null) {
      for (String word : Files.readAllLines(Path.of(wrong.toURI()))) {
        assertFalse("Unexpectedly considered correct: " + word, speller.spell(word));
      }
    }
  }
}<|MERGE_RESOLUTION|>--- conflicted
+++ resolved
@@ -42,13 +42,13 @@
   }
 
   @Test
-<<<<<<< HEAD
   public void checkSharpS() throws Exception {
     doTest("checksharps");
-=======
+  }
+
+  @Test
   public void IJ() throws Exception {
     doTest("IJ");
->>>>>>> 71705c90
   }
 
   @Test
