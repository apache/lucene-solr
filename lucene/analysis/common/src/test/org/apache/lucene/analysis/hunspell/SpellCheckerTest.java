--- conflicted
+++ resolved
@@ -64,7 +64,6 @@
     doTest("i53643");
   }
 
-<<<<<<< HEAD
   public void testCheckCompoundPattern() throws Exception {
     doTest("checkcompoundpattern");
   }
@@ -77,11 +76,7 @@
     doTest("checkcompoundpattern3");
   }
 
-  @Test
-  public void dotless_i() throws Exception {
-=======
   public void testDotless_i() throws Exception {
->>>>>>> b48d5beb
     doTest("dotless_i");
   }
 
