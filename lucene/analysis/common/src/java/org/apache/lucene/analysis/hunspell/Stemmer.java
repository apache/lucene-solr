--- conflicted
+++ resolved
@@ -179,11 +179,7 @@
       }
     }
     try {
-<<<<<<< HEAD
-      stems.addAll(stem(word, 0, length, -1, -1, -1, 0, true, true, false, false, caseVariant));
-=======
-      stems.addAll(stem(word, length, -1, (char) 0, -1, 0, true, true, false, false, caseVariant));
->>>>>>> 80e4def9
+      stems.addAll(stem(word, 0, length, -1, (char) 0, -1, 0, true, true, false, false, caseVariant));
     } catch (IOException bogus) {
       throw new RuntimeException(bogus);
     }
@@ -313,13 +309,8 @@
       int limit = dictionary.fullStrip ? length + 1 : length;
       for (int i = 0; i < limit; i++) {
         if (i > 0) {
-<<<<<<< HEAD
           char ch = word[offset + i - 1];
-          if (fst.findTargetArc(ch, arc, arc, bytesReader) == null) {
-=======
-          int ch = word[i - 1];
           if (fst.findTargetArc(ch, arc, arc, prefixReader) == null) {
->>>>>>> 80e4def9
             break;
           } else if (arc.output() != NO_OUTPUT) {
             output = fst.outputs.add(output, arc.output());
@@ -368,13 +359,8 @@
       int limit = dictionary.fullStrip ? 0 : 1;
       for (int i = length; i >= limit; i--) {
         if (i < length) {
-<<<<<<< HEAD
           char ch = word[offset + i];
-          if (fst.findTargetArc(ch, arc, arc, bytesReader) == null) {
-=======
-          int ch = word[i];
           if (fst.findTargetArc(ch, arc, arc, suffixReader) == null) {
->>>>>>> 80e4def9
             break;
           } else if (arc.output() != NO_OUTPUT) {
             output = fst.outputs.add(output, arc.output());
