/*
 * Licensed to the Apache Software Foundation (ASF) under one or more
 * contributor license agreements.  See the NOTICE file distributed with
 * this work for additional information regarding copyright ownership.
 * The ASF licenses this file to You under the Apache License, Version 2.0
 * (the "License"); you may not use this file except in compliance with
 * the License.  You may obtain a copy of the License at
 *
 *     http://www.apache.org/licenses/LICENSE-2.0
 *
 * Unless required by applicable law or agreed to in writing, software
 * distributed under the License is distributed on an "AS IS" BASIS,
 * WITHOUT WARRANTIES OR CONDITIONS OF ANY KIND, either express or implied.
 * See the License for the specific language governing permissions and
 * limitations under the License.
 */
package org.apache.lucene.analysis.compound.hyphenation;

/**
 * This class represents a hyphenated word.
 *
 * <p>This class has been taken from the Apache FOP project (http://xmlgraphics.apache.org/fop/).
 * They have been slightly modified.
 */
public class Hyphenation {

  private final int[] hyphenPoints;

<<<<<<< HEAD
  /**
   * rawWord as made of alternating strings and {@link Hyphen Hyphen} instances
   */
  public Hyphenation(int[] points) {
=======
  /** rawWord as made of alternating strings and {@link Hyphen Hyphen} instances */
  Hyphenation(int[] points) {
>>>>>>> 7a301c73
    hyphenPoints = points;
  }

  /** @return the number of hyphenation points in the word */
  public int length() {
    return hyphenPoints.length;
  }

  /** @return the hyphenation points */
  public int[] getHyphenationPoints() {
    return hyphenPoints;
  }
}<|MERGE_RESOLUTION|>--- conflicted
+++ resolved
@@ -26,15 +26,8 @@
 
   private final int[] hyphenPoints;
 
-<<<<<<< HEAD
-  /**
-   * rawWord as made of alternating strings and {@link Hyphen Hyphen} instances
-   */
-  public Hyphenation(int[] points) {
-=======
   /** rawWord as made of alternating strings and {@link Hyphen Hyphen} instances */
   Hyphenation(int[] points) {
->>>>>>> 7a301c73
     hyphenPoints = points;
   }
 
