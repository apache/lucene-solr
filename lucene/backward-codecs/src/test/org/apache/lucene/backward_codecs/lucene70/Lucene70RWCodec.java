--- conflicted
+++ resolved
@@ -19,11 +19,8 @@
 import org.apache.lucene.backward_codecs.lucene50.Lucene50RWCompoundFormat;
 import org.apache.lucene.backward_codecs.lucene50.Lucene50RWPostingsFormat;
 import org.apache.lucene.backward_codecs.lucene50.Lucene50RWStoredFieldsFormat;
-<<<<<<< HEAD
+import org.apache.lucene.codecs.NormsFormat;
 import org.apache.lucene.codecs.CompoundFormat;
-=======
-import org.apache.lucene.codecs.NormsFormat;
->>>>>>> 1cc26b6b
 import org.apache.lucene.codecs.PostingsFormat;
 import org.apache.lucene.codecs.SegmentInfoFormat;
 import org.apache.lucene.codecs.StoredFieldsFormat;
@@ -34,12 +31,12 @@
 
   private final PostingsFormat defaultPF = new Lucene50RWPostingsFormat();
   private final PostingsFormat postingsFormat =
-      new PerFieldPostingsFormat() {
-        @Override
-        public PostingsFormat getPostingsFormatForField(String field) {
-          return defaultPF;
-        }
-      };
+          new PerFieldPostingsFormat() {
+            @Override
+            public PostingsFormat getPostingsFormatForField(String field) {
+              return defaultPF;
+            }
+          };
 
   /** Sole constructor. */
   public Lucene70RWCodec() {}
@@ -65,7 +62,7 @@
   }
 
   @Override
-  public final CompoundFormat compoundFormat() {
+  public CompoundFormat compoundFormat() {
     return new Lucene50RWCompoundFormat();
   }
 }