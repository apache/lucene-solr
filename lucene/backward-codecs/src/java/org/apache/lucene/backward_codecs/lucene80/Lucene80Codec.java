--- conflicted
+++ resolved
@@ -16,11 +16,8 @@
  */
 package org.apache.lucene.backward_codecs.lucene80;
 
-<<<<<<< HEAD
 import org.apache.lucene.backward_codecs.lucene50.Lucene50CompoundFormat;
-=======
 import org.apache.lucene.backward_codecs.lucene50.Lucene50LiveDocsFormat;
->>>>>>> 1cc26b6b
 import org.apache.lucene.backward_codecs.lucene50.Lucene50StoredFieldsFormat;
 import org.apache.lucene.backward_codecs.lucene60.Lucene60FieldInfosFormat;
 import org.apache.lucene.backward_codecs.lucene60.Lucene60PointsFormat;
@@ -37,11 +34,6 @@
 import org.apache.lucene.codecs.StoredFieldsFormat;
 import org.apache.lucene.codecs.TermVectorsFormat;
 import org.apache.lucene.codecs.VectorFormat;
-<<<<<<< HEAD
-import org.apache.lucene.codecs.lucene50.Lucene50LiveDocsFormat;
-=======
-import org.apache.lucene.codecs.lucene50.Lucene50CompoundFormat;
->>>>>>> 1cc26b6b
 import org.apache.lucene.codecs.lucene50.Lucene50TermVectorsFormat;
 import org.apache.lucene.codecs.lucene80.Lucene80NormsFormat;
 import org.apache.lucene.codecs.perfield.PerFieldDocValuesFormat;
@@ -63,20 +55,20 @@
   private final CompoundFormat compoundFormat = new Lucene50CompoundFormat();
 
   private final PostingsFormat postingsFormat =
-      new PerFieldPostingsFormat() {
-        @Override
-        public PostingsFormat getPostingsFormatForField(String field) {
-          throw new UnsupportedOperationException("Old codecs can't be used for writing");
-        }
-      };
+          new PerFieldPostingsFormat() {
+            @Override
+            public PostingsFormat getPostingsFormatForField(String field) {
+              throw new UnsupportedOperationException("Old codecs can't be used for writing");
+            }
+          };
 
   private final DocValuesFormat docValuesFormat =
-      new PerFieldDocValuesFormat() {
-        @Override
-        public DocValuesFormat getDocValuesFormatForField(String field) {
-          return defaultDVFormat;
-        }
-      };
+          new PerFieldDocValuesFormat() {
+            @Override
+            public DocValuesFormat getDocValuesFormatForField(String field) {
+              return defaultDVFormat;
+            }
+          };
   private final DocValuesFormat defaultDVFormat = DocValuesFormat.forName("Lucene80");
 
   private final StoredFieldsFormat storedFieldsFormat;
