--- conflicted
+++ resolved
@@ -18,11 +18,8 @@
 package org.apache.lucene.backward_codecs.lucene86;
 
 import java.util.Objects;
-<<<<<<< HEAD
 import org.apache.lucene.backward_codecs.lucene50.Lucene50CompoundFormat;
-=======
 import org.apache.lucene.backward_codecs.lucene50.Lucene50LiveDocsFormat;
->>>>>>> 1cc26b6b
 import org.apache.lucene.backward_codecs.lucene50.Lucene50StoredFieldsFormat;
 import org.apache.lucene.backward_codecs.lucene60.Lucene60FieldInfosFormat;
 import org.apache.lucene.codecs.Codec;
@@ -38,11 +35,6 @@
 import org.apache.lucene.codecs.StoredFieldsFormat;
 import org.apache.lucene.codecs.TermVectorsFormat;
 import org.apache.lucene.codecs.VectorFormat;
-<<<<<<< HEAD
-import org.apache.lucene.codecs.lucene50.Lucene50LiveDocsFormat;
-=======
-import org.apache.lucene.codecs.lucene50.Lucene50CompoundFormat;
->>>>>>> 1cc26b6b
 import org.apache.lucene.codecs.lucene50.Lucene50TermVectorsFormat;
 import org.apache.lucene.codecs.lucene80.Lucene80NormsFormat;
 import org.apache.lucene.codecs.lucene84.Lucene84PostingsFormat;
@@ -70,20 +62,20 @@
   private final PostingsFormat defaultFormat;
 
   private final PostingsFormat postingsFormat =
-      new PerFieldPostingsFormat() {
-        @Override
-        public PostingsFormat getPostingsFormatForField(String field) {
-          return Lucene86Codec.this.getPostingsFormatForField(field);
-        }
-      };
+          new PerFieldPostingsFormat() {
+            @Override
+            public PostingsFormat getPostingsFormatForField(String field) {
+              return Lucene86Codec.this.getPostingsFormatForField(field);
+            }
+          };
 
   private final DocValuesFormat docValuesFormat =
-      new PerFieldDocValuesFormat() {
-        @Override
-        public DocValuesFormat getDocValuesFormatForField(String field) {
-          return Lucene86Codec.this.getDocValuesFormatForField(field);
-        }
-      };
+          new PerFieldDocValuesFormat() {
+            @Override
+            public DocValuesFormat getDocValuesFormatForField(String field) {
+              return Lucene86Codec.this.getDocValuesFormatForField(field);
+            }
+          };
 
   private final StoredFieldsFormat storedFieldsFormat;
 
