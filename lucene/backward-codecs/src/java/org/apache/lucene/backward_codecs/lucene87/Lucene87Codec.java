/*
 * Licensed to the Apache Software Foundation (ASF) under one or more
 * contributor license agreements.  See the NOTICE file distributed with
 * this work for additional information regarding copyright ownership.
 * The ASF licenses this file to You under the Apache License, Version 2.0
 * (the "License"); you may not use this file except in compliance with
 * the License.  You may obtain a copy of the License at
 *
 *     http://www.apache.org/licenses/LICENSE-2.0
 *
 * Unless required by applicable law or agreed to in writing, software
 * distributed under the License is distributed on an "AS IS" BASIS,
 * WITHOUT WARRANTIES OR CONDITIONS OF ANY KIND, either express or implied.
 * See the License for the specific language governing permissions and
 * limitations under the License.
 */

package org.apache.lucene.backward_codecs.lucene87;

import org.apache.lucene.codecs.Codec;
import org.apache.lucene.codecs.CompoundFormat;
import org.apache.lucene.codecs.DocValuesFormat;
import org.apache.lucene.codecs.FieldInfosFormat;
import org.apache.lucene.codecs.FilterCodec;
import org.apache.lucene.codecs.LiveDocsFormat;
import org.apache.lucene.codecs.NormsFormat;
import org.apache.lucene.codecs.PointsFormat;
import org.apache.lucene.codecs.PostingsFormat;
import org.apache.lucene.codecs.SegmentInfoFormat;
import org.apache.lucene.codecs.StoredFieldsFormat;
import org.apache.lucene.codecs.TermVectorsFormat;
import org.apache.lucene.codecs.VectorFormat;
import org.apache.lucene.codecs.lucene50.Lucene50CompoundFormat;
import org.apache.lucene.codecs.lucene50.Lucene50LiveDocsFormat;
import org.apache.lucene.codecs.lucene50.Lucene50TermVectorsFormat;
import org.apache.lucene.codecs.lucene60.Lucene60FieldInfosFormat;
import org.apache.lucene.codecs.lucene80.Lucene80DocValuesFormat;
import org.apache.lucene.codecs.lucene80.Lucene80NormsFormat;
import org.apache.lucene.codecs.lucene84.Lucene84PostingsFormat;
import org.apache.lucene.codecs.lucene86.Lucene86PointsFormat;
import org.apache.lucene.codecs.lucene86.Lucene86SegmentInfoFormat;
import org.apache.lucene.codecs.lucene87.Lucene87StoredFieldsFormat;
import org.apache.lucene.codecs.perfield.PerFieldDocValuesFormat;
import org.apache.lucene.codecs.perfield.PerFieldPostingsFormat;

/**
 * Implements the Lucene 8.6 index format, with configurable per-field postings
 * and docvalues formats.
 * <p>
 * If you want to reuse functionality of this codec in another codec, extend
 * {@link FilterCodec}.
 *
 * @see org.apache.lucene.codecs.lucene86 package documentation for file format details.
 *
 * @lucene.experimental
 */
public class Lucene87Codec extends Codec {

  /** Configuration option for the codec. */
  public static enum Mode {
    /** Trade compression ratio for retrieval speed. */
    BEST_SPEED(Lucene87StoredFieldsFormat.Mode.BEST_SPEED, Lucene80DocValuesFormat.Mode.BEST_SPEED),
    /** Trade retrieval speed for compression ratio. */
    BEST_COMPRESSION(Lucene87StoredFieldsFormat.Mode.BEST_COMPRESSION, Lucene80DocValuesFormat.Mode.BEST_COMPRESSION);

    private final Lucene87StoredFieldsFormat.Mode storedMode;
    private final Lucene80DocValuesFormat.Mode dvMode;

    private Mode(Lucene87StoredFieldsFormat.Mode storedMode, Lucene80DocValuesFormat.Mode dvMode) {
      this.storedMode = Objects.requireNonNull(storedMode);
      this.dvMode = Objects.requireNonNull(dvMode);
    }
  }

  private final TermVectorsFormat vectorsFormat = new Lucene50TermVectorsFormat();
  private final FieldInfosFormat fieldInfosFormat = new Lucene60FieldInfosFormat();
  private final SegmentInfoFormat segmentInfosFormat = new Lucene86SegmentInfoFormat();
  private final LiveDocsFormat liveDocsFormat = new Lucene50LiveDocsFormat();
  private final CompoundFormat compoundFormat = new Lucene50CompoundFormat();
  private final PointsFormat pointsFormat = new Lucene86PointsFormat();
  private final PostingsFormat defaultFormat;

  private final PostingsFormat postingsFormat = new PerFieldPostingsFormat() {
    @Override
    public PostingsFormat getPostingsFormatForField(String field) {
      return Lucene87Codec.this.getPostingsFormatForField(field);
    }
  };

  private final DocValuesFormat docValuesFormat = new PerFieldDocValuesFormat() {
    @Override
    public DocValuesFormat getDocValuesFormatForField(String field) {
      return Lucene87Codec.this.getDocValuesFormatForField(field);
    }
  };

  private final StoredFieldsFormat storedFieldsFormat;

  /**
   * Instantiates a new codec.
   */
  public Lucene87Codec() {
<<<<<<< HEAD
    this(Mode.BEST_SPEED);
  }

  /**
   * Instantiates a new codec, specifying the stored fields compression
   * mode to use.
   * @param mode stored fields compression mode to use for newly
   *             flushed/merged segments.
   */
  public Lucene87Codec(Mode mode) {
    super("Lucene87");
    this.storedFieldsFormat = new Lucene87StoredFieldsFormat(Objects.requireNonNull(mode).storedMode);
=======
    super("Lucene87");
    this.storedFieldsFormat = new Lucene87StoredFieldsFormat();
>>>>>>> bac43093
    this.defaultFormat = new Lucene84PostingsFormat();
    this.defaultDVFormat = new Lucene80DocValuesFormat(mode.dvMode);
  }

  @Override
  public final StoredFieldsFormat storedFieldsFormat() {
    return storedFieldsFormat;
  }

  @Override
  public final TermVectorsFormat termVectorsFormat() {
    return vectorsFormat;
  }

  @Override
  public final PostingsFormat postingsFormat() {
    return postingsFormat;
  }

  @Override
  public final FieldInfosFormat fieldInfosFormat() {
    return fieldInfosFormat;
  }

  @Override
  public final SegmentInfoFormat segmentInfoFormat() {
    return segmentInfosFormat;
  }

  @Override
  public final LiveDocsFormat liveDocsFormat() {
    return liveDocsFormat;
  }

  @Override
  public final CompoundFormat compoundFormat() {
    return compoundFormat;
  }

  @Override
  public final PointsFormat pointsFormat() {
    return pointsFormat;
  }

  @Override
  public final VectorFormat vectorFormat() { return VectorFormat.EMPTY; }

  /** Returns the postings format that should be used for writing
   *  new segments of <code>field</code>.
   *
   *  The default implementation always returns "Lucene84".
   *  <p>
   *  <b>WARNING:</b> if you subclass, you are responsible for index
   *  backwards compatibility: future version of Lucene are only
   *  guaranteed to be able to read the default implementation.
   */
  public PostingsFormat getPostingsFormatForField(String field) {
    return defaultFormat;
  }

  /** Returns the docvalues format that should be used for writing
   *  new segments of <code>field</code>.
   *
   *  The default implementation always returns "Lucene80".
   *  <p>
   *  <b>WARNING:</b> if you subclass, you are responsible for index
   *  backwards compatibility: future version of Lucene are only
   *  guaranteed to be able to read the default implementation.
   */
  public DocValuesFormat getDocValuesFormatForField(String field) {
    return defaultDVFormat;
  }

  @Override
  public final DocValuesFormat docValuesFormat() {
    return docValuesFormat;
  }

  private final DocValuesFormat defaultDVFormat;

  private final NormsFormat normsFormat = new Lucene80NormsFormat();

  @Override
  public final NormsFormat normsFormat() {
    return normsFormat;
  }
}<|MERGE_RESOLUTION|>--- conflicted
+++ resolved
@@ -100,25 +100,10 @@
    * Instantiates a new codec.
    */
   public Lucene87Codec() {
-<<<<<<< HEAD
-    this(Mode.BEST_SPEED);
-  }
-
-  /**
-   * Instantiates a new codec, specifying the stored fields compression
-   * mode to use.
-   * @param mode stored fields compression mode to use for newly
-   *             flushed/merged segments.
-   */
-  public Lucene87Codec(Mode mode) {
-    super("Lucene87");
-    this.storedFieldsFormat = new Lucene87StoredFieldsFormat(Objects.requireNonNull(mode).storedMode);
-=======
     super("Lucene87");
     this.storedFieldsFormat = new Lucene87StoredFieldsFormat();
->>>>>>> bac43093
     this.defaultFormat = new Lucene84PostingsFormat();
-    this.defaultDVFormat = new Lucene80DocValuesFormat(mode.dvMode);
+    this.defaultDVFormat = new Lucene80DocValuesFormat();
   }
 
   @Override
