--- conflicted
+++ resolved
@@ -18,11 +18,8 @@
 package org.apache.lucene.backward_codecs.lucene87;
 
 import java.util.Objects;
-<<<<<<< HEAD
 import org.apache.lucene.backward_codecs.lucene50.Lucene50CompoundFormat;
-=======
 import org.apache.lucene.backward_codecs.lucene50.Lucene50LiveDocsFormat;
->>>>>>> 1cc26b6b
 import org.apache.lucene.backward_codecs.lucene60.Lucene60FieldInfosFormat;
 import org.apache.lucene.codecs.Codec;
 import org.apache.lucene.codecs.CompoundFormat;
@@ -37,11 +34,6 @@
 import org.apache.lucene.codecs.StoredFieldsFormat;
 import org.apache.lucene.codecs.TermVectorsFormat;
 import org.apache.lucene.codecs.VectorFormat;
-<<<<<<< HEAD
-import org.apache.lucene.codecs.lucene50.Lucene50LiveDocsFormat;
-=======
-import org.apache.lucene.codecs.lucene50.Lucene50CompoundFormat;
->>>>>>> 1cc26b6b
 import org.apache.lucene.codecs.lucene50.Lucene50TermVectorsFormat;
 import org.apache.lucene.codecs.lucene80.Lucene80DocValuesFormat;
 import org.apache.lucene.codecs.lucene80.Lucene80NormsFormat;
@@ -69,8 +61,8 @@
     BEST_SPEED(Lucene87StoredFieldsFormat.Mode.BEST_SPEED, Lucene80DocValuesFormat.Mode.BEST_SPEED),
     /** Trade retrieval speed for compression ratio. */
     BEST_COMPRESSION(
-        Lucene87StoredFieldsFormat.Mode.BEST_COMPRESSION,
-        Lucene80DocValuesFormat.Mode.BEST_COMPRESSION);
+            Lucene87StoredFieldsFormat.Mode.BEST_COMPRESSION,
+            Lucene80DocValuesFormat.Mode.BEST_COMPRESSION);
 
     private final Lucene87StoredFieldsFormat.Mode storedMode;
     private final Lucene80DocValuesFormat.Mode dvMode;
@@ -90,20 +82,20 @@
   private final PostingsFormat defaultFormat;
 
   private final PostingsFormat postingsFormat =
-      new PerFieldPostingsFormat() {
-        @Override
-        public PostingsFormat getPostingsFormatForField(String field) {
-          return Lucene87Codec.this.getPostingsFormatForField(field);
-        }
-      };
+          new PerFieldPostingsFormat() {
+            @Override
+            public PostingsFormat getPostingsFormatForField(String field) {
+              return Lucene87Codec.this.getPostingsFormatForField(field);
+            }
+          };
 
   private final DocValuesFormat docValuesFormat =
-      new PerFieldDocValuesFormat() {
-        @Override
-        public DocValuesFormat getDocValuesFormatForField(String field) {
-          return Lucene87Codec.this.getDocValuesFormatForField(field);
-        }
-      };
+          new PerFieldDocValuesFormat() {
+            @Override
+            public DocValuesFormat getDocValuesFormatForField(String field) {
+              return Lucene87Codec.this.getDocValuesFormatForField(field);
+            }
+          };
 
   private final StoredFieldsFormat storedFieldsFormat;
 
