/*
* Licensed to the Apache Software Foundation (ASF) under one or more
* contributor license agreements.  See the NOTICE file distributed with
* this work for additional information regarding copyright ownership.
* The ASF licenses this file to You under the Apache License, Version 2.0
* (the "License"); you may not use this file except in compliance with
* the License.  You may obtain a copy of the License at
*
*     http://www.apache.org/licenses/LICENSE-2.0
*
* Unless required by applicable law or agreed to in writing, software
* distributed under the License is distributed on an "AS IS" BASIS,
* WITHOUT WARRANTIES OR CONDITIONS OF ANY KIND, either express or implied.
* See the License for the specific language governing permissions and
* limitations under the License.
*/

package org.apache.lucene.spatial3d.geom;

import com.carrotsearch.randomizedtesting.annotations.Repeat;
import org.junit.Test;

/**
 * Random test to check relationship between GeoAreaShapes and GeoShapes.
 */
public class RandomGeoShapeRelationshipTest extends RandomGeo3dShapeGenerator {
<<<<<<< HEAD

=======
>>>>>>> fe34e141

  /**
   * Test for WITHIN points. We build a WITHIN shape with respect the geoAreaShape
   * and create a point WITHIN the shape. The resulting shape should be WITHIN
   * the original shape.
   *
   */
  @Test
  @Repeat(iterations = 5)
  public void testRandomPointWithin() {
    int referenceShapeType = CONVEX_POLYGON;
    PlanetModel planetModel = randomPlanetModel();
    int shapeType = randomShapeType();
<<<<<<< HEAD
    while (shapeType == POINT) {
=======
    while (shapeType == POINT || shapeType == LINE) {
>>>>>>> fe34e141
      shapeType = randomShapeType();
    }
    GeoAreaShape shape = null;
    GeoPoint point = null;
    while (point == null) {
      shape = randomGeoAreaShape(shapeType, planetModel);
      Constraints constraints = getEmptyConstraint();
      constraints.put(shape, GeoArea.WITHIN);
      GeoAreaShape reference =  randomGeoAreaShape(referenceShapeType, planetModel, constraints);
      if (reference != null) {
        constraints = new Constraints();
        constraints.put(reference, GeoArea.WITHIN);
        point = randomGeoPoint(planetModel, constraints);
      }
    }
    StringBuilder b = new StringBuilder();
    b.append("shape: " + shape + "\n");
    b.append("point: " + point);
    assertTrue(b.toString(), shape.isWithin(point));
  }

  /**
   * Test for NOT WITHIN points. We build a DIJOINT shape with respect the geoAreaShape
   * and create a point WITHIN that shape. The resulting shape should not be WITHIN
   * the original shape.
   *
   */
  @Repeat(iterations = 5)
  public void testRandomPointNotWithin() {
    int referenceShapeType = CONVEX_POLYGON;
    PlanetModel planetModel = randomPlanetModel();
    int shapeType = randomShapeType();
    GeoAreaShape shape = null;
    GeoPoint point = null;
    while (point == null) {
      shape = randomGeoAreaShape(shapeType, planetModel);
      Constraints constraints = getEmptyConstraint();
      constraints.put(shape, GeoArea.DISJOINT);
      GeoAreaShape reference =  randomGeoAreaShape(referenceShapeType, planetModel, constraints);
      if (reference != null) {
        constraints = new Constraints();
        constraints.put(reference, GeoArea.WITHIN);
        point = randomGeoPoint(planetModel, constraints);
      }
    }
    StringBuilder b = new StringBuilder();
    b.append("shape: " + shape + "\n");
    b.append("point: " + point);
    assertFalse(b.toString(), shape.isWithin(point));
  }

  /**
   * Test for disjoint shapes. We build a DISJOINT shape with respect the geoAreaShape
   * and create shapes WITHIN that shapes. The resulting shape should be DISJOINT
   * to the geoAreaShape.
   *
   * Note that both shapes cannot be concave.
   */
  @Test
  @Repeat(iterations = 5)
  public void testRandomDisjoint() {
    int referenceShapeType = CONVEX_SIMPLE_POLYGON;
    PlanetModel planetModel = randomPlanetModel();
    int geoAreaShapeType = randomGeoAreaShapeType();
    int shapeType = randomConvexShapeType();

    GeoShape shape = null;
    GeoAreaShape geoAreaShape = null;
    while (shape == null) {
      geoAreaShape = randomGeoAreaShape(geoAreaShapeType, planetModel);
      Constraints constraints = new Constraints();
      constraints.put(geoAreaShape, GeoArea.DISJOINT);
      GeoAreaShape reference = randomGeoAreaShape(referenceShapeType, planetModel, constraints);
      if (reference != null) {
        constraints = getEmptyConstraint();
        constraints.put(reference, GeoArea.WITHIN);
        shape = randomGeoShape(shapeType, planetModel, constraints);
      }
    }
    StringBuilder b = new StringBuilder();
    b.append("geoAreaShape: " + geoAreaShape + "\n");
    b.append("shape: " + shape);
    int rel = geoAreaShape.getRelationship(shape);
    assertEquals(b.toString(), GeoArea.DISJOINT, rel);
    if (shape instanceof GeoArea) {
      rel = ((GeoArea)shape).getRelationship(geoAreaShape);
      assertEquals(b.toString(), GeoArea.DISJOINT, rel);
    }
  }

  /**
   * Test for within shapes. We build a shape WITHIN the geoAreaShape and create
   * shapes WITHIN that shape. The resulting shape should be WITHIN
   * to the geoAreaShape.
   *
   * Note that if the geoAreaShape is not concave the other shape must be not concave.
   */
  @Test
  @Repeat(iterations = 5)
  public void testRandomWithIn() {
    PlanetModel planetModel = randomPlanetModel();
    int geoAreaShapeType = randomGeoAreaShapeType();
    //shapes cannot be point or line -- no area!
    while(geoAreaShapeType == POINT || geoAreaShapeType == LINE) {
      geoAreaShapeType = randomGeoAreaShapeType();
    }
    int shapeType = LINE;//randomShapeType();
    int referenceShapeType = CONVEX_SIMPLE_POLYGON;
    if (!isConcave(geoAreaShapeType)){
      shapeType =randomConvexShapeType();
    }
    if(isConcave(shapeType)){//both concave
      referenceShapeType = CONCAVE_SIMPLE_POLYGON;
    }
    GeoShape shape = null;
    GeoAreaShape geoAreaShape = null;
    while (shape == null) {
      geoAreaShape = randomGeoAreaShape(geoAreaShapeType, planetModel);
      Constraints constraints = new Constraints();
      constraints.put(geoAreaShape, GeoArea.WITHIN);
      GeoAreaShape reference = randomGeoAreaShape(referenceShapeType, planetModel, constraints);
      if (reference != null) {
        constraints = new Constraints();
        constraints.put(reference, GeoArea.WITHIN);
        shape = randomGeoShape(shapeType, planetModel, constraints);
      }
    }
    StringBuilder b = new StringBuilder();
    b.append("geoAreaShape: " + geoAreaShape + "\n");
    b.append("shape: " + shape);
    int rel = geoAreaShape.getRelationship(shape);
    assertEquals(b.toString(), GeoArea.WITHIN, rel);
    if (shape instanceof GeoArea) {
      rel = ((GeoArea)shape).getRelationship(geoAreaShape);
      assertEquals(b.toString(), GeoArea.CONTAINS, rel);
    }
  }


  /**
   * Test for contains shapes. We build a shape containing the geoAreaShape and create
   * shapes WITHIN that shape. The resulting shape should CONTAIN
   * the geoAreaShape.
   *
   * Note that if the geoAreaShape is concave the other shape must be concave.
   * If shape is concave, the shape for reference should be concave as well.
   *
   */
  @Test
  @Repeat(iterations = 1)
  public void testRandomContains() {
    int referenceShapeType = CONVEX_SIMPLE_POLYGON;
    PlanetModel planetModel = randomPlanetModel();
    int geoAreaShapeType = randomGeoAreaShapeType();
    while (geoAreaShapeType == COLLECTION ){
      geoAreaShapeType = randomGeoAreaShapeType();
    }
    int shapeType = randomShapeType();
<<<<<<< HEAD
    if (isConcave(geoAreaShapeType) || shapeType == POINT){
=======
    while (shapeType == POINT || shapeType == LINE) {
      shapeType = randomShapeType();
    }
    if (isConcave(geoAreaShapeType)){
>>>>>>> fe34e141
      shapeType = randomConcaveShapeType();
    }
    if (isConcave(shapeType)){
      referenceShapeType = CONCAVE_SIMPLE_POLYGON;
    }
    GeoShape shape = null;
    GeoAreaShape geoAreaShape = null;
    while (shape == null) {
      geoAreaShape = randomGeoAreaShape(geoAreaShapeType, planetModel);
      Constraints constraints = getEmptyConstraint();
      constraints.put(geoAreaShape, GeoArea.CONTAINS);
      GeoPolygon reference =(GeoPolygon)randomGeoAreaShape(referenceShapeType, planetModel, constraints);
      if (reference != null) {
        constraints = getEmptyConstraint();
        constraints.put(reference, GeoArea.CONTAINS);
        shape = randomGeoShape(shapeType, planetModel, constraints);
      }
    }
    StringBuilder b = new StringBuilder();
    b.append("geoAreaShape: " + geoAreaShape + "\n");
    b.append("shape: " + shape);
    int rel = geoAreaShape.getRelationship(shape);
    assertEquals(b.toString(), GeoArea.CONTAINS, rel);
    if (shape instanceof GeoArea) {
      rel = ((GeoArea)shape).getRelationship(geoAreaShape);
      assertEquals(b.toString(), GeoArea.WITHIN, rel);
    }
  }

  /**
   * Test for overlapping shapes. We build a shape that contains part of the
   * geoAreaShape, is disjoint to other part and contains a disjoint shape. We create
   * shapes  according the criteria. The resulting shape should OVERLAP
   * the geoAreaShape.
   */
  @Test
  @Repeat(iterations = 5)
  public void testRandomOverlaps() {
    PlanetModel planetModel = randomPlanetModel();
    int geoAreaShapeType = randomGeoAreaShapeType();
    while (geoAreaShapeType == POINT || geoAreaShapeType == LINE) {
      geoAreaShapeType = randomGeoAreaShapeType();
    }
    int shapeType = randomShapeType();
<<<<<<< HEAD
    while (shapeType == POINT) {
=======
    while (shapeType == POINT || shapeType == LINE) {
>>>>>>> fe34e141
      shapeType = randomShapeType();
    }
    GeoShape shape = null;
    GeoAreaShape geoAreaShape = null;
    while (shape == null) {
      geoAreaShape = randomGeoAreaShape(geoAreaShapeType, planetModel);
      Constraints constraints = getEmptyConstraint();
      constraints.put(geoAreaShape,GeoArea.WITHIN);
      GeoAreaShape reference1 = randomGeoAreaShape(CONVEX_SIMPLE_POLYGON, planetModel, constraints);
      if (reference1 == null){
        continue;
      }
      constraints = getEmptyConstraint();
      constraints.put(geoAreaShape, GeoArea.WITHIN);
      constraints.put(reference1, GeoArea.DISJOINT);
      GeoAreaShape reference2 = randomGeoAreaShape(CONVEX_SIMPLE_POLYGON, planetModel, constraints);
      if (reference2 == null){
        continue;
      }
      constraints = getEmptyConstraint();
      constraints.put(geoAreaShape, GeoArea.DISJOINT);
      GeoAreaShape reference3 = randomGeoAreaShape(CONVEX_SIMPLE_POLYGON, planetModel, constraints);
      if (reference3 != null) {
        constraints = new Constraints();
        constraints.put(reference1, GeoArea.DISJOINT);
        constraints.put(reference2, GeoArea.CONTAINS);
        constraints.put(reference3, GeoArea.CONTAINS);
        shape = randomGeoShape(shapeType, planetModel, constraints);
      }
    }
    StringBuilder b = new StringBuilder();
    b.append("geoAreaShape: " + geoAreaShape + "\n");
    b.append("shape: " + shape);
    int rel = geoAreaShape.getRelationship(shape);
    assertEquals(b.toString(), GeoArea.OVERLAPS, rel);
    if (shape instanceof GeoArea) {
      rel = ((GeoArea)shape).getRelationship(geoAreaShape);
      assertEquals(b.toString(), GeoArea.OVERLAPS, rel);
    }
  }
}<|MERGE_RESOLUTION|>--- conflicted
+++ resolved
@@ -24,10 +24,6 @@
  * Random test to check relationship between GeoAreaShapes and GeoShapes.
  */
 public class RandomGeoShapeRelationshipTest extends RandomGeo3dShapeGenerator {
-<<<<<<< HEAD
-
-=======
->>>>>>> fe34e141
 
   /**
    * Test for WITHIN points. We build a WITHIN shape with respect the geoAreaShape
@@ -41,11 +37,7 @@
     int referenceShapeType = CONVEX_POLYGON;
     PlanetModel planetModel = randomPlanetModel();
     int shapeType = randomShapeType();
-<<<<<<< HEAD
-    while (shapeType == POINT) {
-=======
     while (shapeType == POINT || shapeType == LINE) {
->>>>>>> fe34e141
       shapeType = randomShapeType();
     }
     GeoAreaShape shape = null;
@@ -204,14 +196,10 @@
       geoAreaShapeType = randomGeoAreaShapeType();
     }
     int shapeType = randomShapeType();
-<<<<<<< HEAD
-    if (isConcave(geoAreaShapeType) || shapeType == POINT){
-=======
     while (shapeType == POINT || shapeType == LINE) {
       shapeType = randomShapeType();
     }
     if (isConcave(geoAreaShapeType)){
->>>>>>> fe34e141
       shapeType = randomConcaveShapeType();
     }
     if (isConcave(shapeType)){
@@ -256,11 +244,7 @@
       geoAreaShapeType = randomGeoAreaShapeType();
     }
     int shapeType = randomShapeType();
-<<<<<<< HEAD
-    while (shapeType == POINT) {
-=======
     while (shapeType == POINT || shapeType == LINE) {
->>>>>>> fe34e141
       shapeType = randomShapeType();
     }
     GeoShape shape = null;
