<?xml version="1.0"?>

<!--
    Licensed to the Apache Software Foundation (ASF) under one or more
    contributor license agreements.  See the NOTICE file distributed with
    this work for additional information regarding copyright ownership.
    The ASF licenses this file to You under the Apache License, Version 2.0
    the "License"); you may not use this file except in compliance with
    the License.  You may obtain a copy of the License at
 
        http://www.apache.org/licenses/LICENSE-2.0
 
    Unless required by applicable law or agreed to in writing, software
    distributed under the License is distributed on an "AS IS" BASIS,
    WITHOUT WARRANTIES OR CONDITIONS OF ANY KIND, either express or implied.
    See the License for the specific language governing permissions and
    limitations under the License.
 -->

<project name="common" xmlns:artifact="antlib:org.apache.maven.artifact.ant" 
                       xmlns:ivy="antlib:org.apache.ivy.ant"
                       xmlns:junit4="antlib:com.carrotsearch.junit4"
                       xmlns:jacoco="antlib:org.jacoco.ant"
                       xmlns:rsel="antlib:org.apache.tools.ant.types.resources.selectors">
  <description>
    This file is designed for importing into a main build file, and not intended
    for standalone use.
  </description>

  <dirname file="${ant.file.common}" property="common.dir"/>
  
  <!-- Give user a chance to override without editing this file
      (and without typing -D each time it compiles it -->
  <property file="${user.home}/lucene.build.properties"/>
  <property file="${user.home}/build.properties"/>
  <property file="${common.dir}/build.properties"/>

  <property name="dev-tools.dir" location="${common.dir}/../dev-tools"/>
  <property name="prettify.dir" location="${common.dir}/tools/prettify"/>
  <property name="license.dir" location="${common.dir}/licenses"/>
  <property name="ivysettings.xml" location="${common.dir}/default-nested-ivy-settings.xml"/>

  <tstamp>
    <format property="current.year" pattern="yyyy"/>
    <format property="DSTAMP" pattern="yyyy-MM-dd"/>
    <format property="TSTAMP" pattern="HH:mm:ss"/>
    <!-- datetime format that is safe to treat as part of a dotted version -->
    <format property="dateversion" pattern="yyyy.MM.dd.HH.mm.ss" />
  </tstamp>

  <property name="Name" value="Lucene"/>
  <property name="name" value="${ant.project.name}"/>
  
  <!-- include version number from property file (includes "version.*" properties) -->
  <loadproperties srcFile="${common.dir}/version.properties"/>
  
  <fail message="'version.base' property must be 'x.y.z' (major, minor, bugfix) or 'x.y.z.1/2' (+ prerelease) and numeric only: ${version.base}">
    <condition>
      <not><matches pattern="^\d+\.\d+\.\d+(|\.1|\.2)$" casesensitive="true" string="${version.base}"/></not>
    </condition>
  </fail>

  <fail message="If you pass -Dversion=... to set a release version, it must match &quot;${version.base}&quot;, optionally followed by a suffix (e.g., &quot;-SNAPSHOT&quot;).">
    <condition>
      <not><matches pattern="^\Q${version.base}\E(|\-.*)$" casesensitive="true" string="${version}"/></not>
    </condition>
  </fail>
  
  <fail message="Your ~/.ant/lib folder or the main classpath of Ant contains some version of ASM. Please remove it, otherwise this build can't run correctly.">
    <condition>
      <available classname="org.objectweb.asm.ClassReader"/>
    </condition>
  </fail>

  <property name="year" value="2000-${current.year}"/>
  
  <!-- Lucene modules unfortunately don't have the "lucene-" prefix, so we add it if no prefix is given in $name: -->
  <condition property="final.name" value="${name}-${version}" else="lucene-${name}-${version}">
    <matches pattern="^(lucene|solr)\b" string="${name}"/>
  </condition>

  <!-- we exclude ext/*.jar because we don't want example/lib/ext logging jars on the cp -->
  <property name="common.classpath.excludes" value="**/*.txt,**/*.template,**/*.sha1,**/*.sha512,ext/*.jar" />

  <property name="build.dir" location="build"/>
  <!-- Needed in case a module needs the original build, also for compile-tools to be called from a module -->
  <property name="common.build.dir" location="${common.dir}/build"/>

  <property name="ivy.bootstrap.version" value="2.4.0" /> <!-- UPGRADE NOTE: update disallowed_ivy_jars_regex below -->
  <property name="disallowed_ivy_jars_regex" value="ivy-2\.[0123].*\.jar"/>

  <property name="ivy.default.configuration" value="*"/>

  <!-- Running ant targets in parralel may require this set to false because ivy:retrieve tasks may race with resolve -->
  <property name="ivy.sync" value="true"/>
  <property name="ivy.resolution-cache.dir" location="${common.build.dir}/ivy-resolution-cache"/>
  <property name="ivy.lock-strategy" value="artifact-lock-nio"/>

  <property name="local.caches" location="${common.dir}/../.caches" />
  <property name="tests.cachedir"  location="${local.caches}/test-stats" />
  <property name="tests.cachefile" location="${common.dir}/tools/junit4/cached-timehints.txt" />
  <property name="tests.cachefilehistory" value="10" />

  <path id="junit-path">
    <fileset dir="${common.dir}/test-framework/lib"/>
  </path>

  <!-- default arguments to pass to JVM executing tests -->
  <property name="args" value=""/>

  <property name="tests.seed" value="" />

  <!-- This is a hack to be able to override the JVM count for special modules that don't like parallel tests: -->
  <property name="tests.jvms" value="auto" />
  <property name="tests.jvms.override" value="${tests.jvms}" />

  <property name="tests.multiplier" value="1" />
  <property name="tests.codec" value="random" />
  <property name="tests.postingsformat" value="random" />
  <property name="tests.docvaluesformat" value="random" />
  <property name="tests.locale" value="random" />
  <property name="tests.timezone" value="random" />
  <property name="tests.directory" value="random" />
  <property name="tests.linedocsfile" value="europarl.lines.txt.gz" />
  <property name="tests.loggingfile" location="${common.dir}/tools/junit4/logging.properties"/>
  <property name="tests.nightly" value="false" />
  <property name="tests.weekly" value="false" />
  <property name="tests.monster" value="false" />
  <property name="tests.slow" value="true" />
  <property name="tests.cleanthreads.sysprop" value="perMethod"/>
  <property name="tests.verbose" value="false"/>
  <property name="tests.infostream" value="${tests.verbose}"/>
  <property name="tests.filterstacks" value="true"/>
  <property name="tests.luceneMatchVersion" value="${version.base}"/>
  <property name="tests.asserts" value="true" />
  <property name="tests.policy" location="${common.dir}/tools/junit4/tests.policy"/>

  <condition property="tests.asserts.args" value="-ea -esa" else="">
    <istrue value="${tests.asserts}"/>
  </condition>

  <condition property="tests.heapsize" value="1024M" else="512M">
    <isset property="run.clover"/>
  </condition>
  
  <condition property="tests.clover.args" value="-XX:ReservedCodeCacheSize=192m -Dclover.pertest.coverage=off" else="">
    <isset property="run.clover"/>
  </condition>

  <!-- Override these in your local properties to your desire. -->
  <!-- Show simple class names (no package) in test suites. -->
  <property name="tests.useSimpleNames" value="false" />
  <!-- Max width for class name truncation.  -->
  <property name="tests.maxClassNameColumns" value="10000" />
  <!-- Show suite summaries for tests. -->
  <property name="tests.showSuiteSummary" value="true" />
  <!-- Show timestamps in console test reports. -->
  <property name="tests.timestamps" value="false" />
  <!-- Heartbeat in seconds for reporting long running tests or hung forked JVMs. -->
  <property name="tests.heartbeat" value="60" />

  <!-- Configure test emission to console for each type of status -->
  <property name="tests.showError" value="true" />
  <property name="tests.showFailure" value="true" />
  <property name="tests.showIgnored" value="true" />

  <!-- Display at most this many failures as a summary at the end of junit4 run. -->
  <property name="tests.showNumFailures" value="10" />
  
  <!-- If we detect Java 9+, should we test the patched classes of the
   multi-release JAR or still run with our own classes? -->
  <property name="tests.withJava9Patches" value="true" />

  <property name="javac.deprecation" value="off"/>
  <property name="javac.debug" value="on"/>
  <property name="javac.release" value="8"/>
  <property name="javac.args" value="-Xlint -Xlint:-deprecation -Xlint:-serial"/>
  <property name="javac.profile.args" value="-profile compact2"/>
  <property name="javadoc.link" value="https://docs.oracle.com/javase/8/docs/api/"/>
  <property name="javadoc.link.junit" value="http://junit.sourceforge.net/javadoc/"/>
  <property name="javadoc.packagelist.dir" location="${common.dir}/tools/javadoc"/>
  <available file="${javadoc.packagelist.dir}/java8/package-list" property="javadoc.java8.packagelist.exists"/>
  <property name="javadoc.access" value="protected"/>
  <property name="javadoc.charset" value="utf-8"/>
  <property name="javadoc.dir" location="${common.dir}/build/docs"/>
  <property name="javadoc.maxmemory" value="512m" />
  <property name="javadoc.noindex" value="true"/>

  <property name="javadoc.doclint.args" value="-Xdoclint:all -Xdoclint:-missing"/>
<<<<<<< HEAD
  <property name="javac.doclint.args" value="-Xdoclint:none"/> <!---Xdoclint:all/protected -Xdoclint:-missing"/> NOCOMMIT: To avoid errors with PF4J-->
=======
  <!---proc:none was added because of LOG4J2-1925 / JDK-8186647 -->
  <property name="javac.doclint.args" value="-Xdoclint:all/protected -Xdoclint:-missing -proc:none"/>
>>>>>>> 9e780ba5
  
  <!-- Javadoc classpath -->
  <path id="javadoc.classpath">
    <path refid="classpath"/>
    <pathelement location="${ant.home}/lib/ant.jar"/>
    <fileset dir=".">
      <exclude name="build/**/*.jar"/>
      <include name="**/lib/*.jar"/>
    </fileset>
  </path>
  
  <property name="changes.src.dir" location="${common.dir}/site/changes"/>
  <property name="changes.target.dir" location="${common.dir}/build/docs/changes"/>

  <property name="project.name" value="site"/> <!-- todo: is this used by anakia or something else? -->
  <property name="build.encoding" value="utf-8"/>

  <property name="src.dir" location="src/java"/>
  <property name="resources.dir" location="${src.dir}/../resources"/>
  <property name="tests.src.dir" location="src/test"/>
  <available property="module.has.tests" type="dir" file="${tests.src.dir}"/>
  <property name="dist.dir" location="${common.dir}/dist"/>
  <property name="maven.dist.dir" location="${dist.dir}/maven"/>
  <makeurl file="${maven.dist.dir}" property="m2.repository.url" validate="false"/>
  <property name="m2.repository.private.key" value="${user.home}/.ssh/id_dsa"/>
  <property name="m2.repository.id" value="local"/>
  <property name="m2.credentials.prompt" value="true"/>

  <property name="tests.workDir" location="${build.dir}/test"/>
  <property name="junit.output.dir" location="${build.dir}/test"/>
  <property name="junit.reports" location="${build.dir}/test/reports"/>

  <property name="manifest.file" location="${build.dir}/MANIFEST.MF"/>

  <property name="git.exe" value="git" />
  <property name="perl.exe" value="perl" />
  
  <property name="python.exe" value="python" />
  <!-- todo: rename this variable -->
  <property name="python32.exe" value="python3" />

  <property name="gpg.exe" value="gpg" />
  <property name="gpg.key" value="CODE SIGNING KEY" />

  <property name="filtered.pom.templates.dir" location="${common.dir}/build/poms"/>

  <property name="clover.db.dir" location="${common.dir}/build/clover/db"/>
  <property name="clover.report.dir" location="${common.dir}/build/clover/reports"/>

  <property name="jacoco.report.dir" location="${common.dir}/build/jacoco"/>

  <property name="pitest.report.dir" location="${common.dir}/build/pitest/${name}/reports"/>
  <property name="pitest.distance" value="0" />
  <property name="pitest.threads" value="2" />
  <property name="pitest.testCases" value="org.apache.*" />
  <property name="pitest.maxMutations" value="0" />
  <property name="pitest.timeoutFactor" value="1.25" />
  <property name="pitest.timeoutConst" value="3000" />
  <property name="pitest.targetClasses" value="org.apache.*" />

  <!-- a reasonable default exclusion set, can be overridden for special cases -->
  <property name="rat.excludes" value="**/TODO,**/*.txt,**/*.iml"/>
  
  <!-- These patterns can be defined to add additional files for checks, relative to module's home dir -->
  <property name="rat.additional-includes" value=""/>
  <property name="rat.additional-excludes" value=""/>

  <propertyset id="uptodate.and.compiled.properties" dynamic="true">
    <propertyref regex=".*\.uptodate$$"/>
    <propertyref regex=".*\.compiled$$"/>
    <propertyref regex=".*\.loaded$$"/>
    <propertyref name="lucene.javadoc.url"/><!-- for Solr -->
    <propertyref name="tests.totals.tmpfile" />
    <propertyref name="git-autoclean.disabled"/>
  </propertyset>

  <patternset id="lucene.local.src.package.patterns"
              excludes="**/pom.xml,**/*.iml,**/*.jar,build/**,dist/**,benchmark/work/**,benchmark/temp/**,tools/javadoc/java8/**"
  />

  <!-- Default exclude sources and javadoc jars from Ivy fetch to save time and bandwidth -->
  <condition property="ivy.exclude.types" 
      value=""
      else="source|javadoc">
    <isset property="fetch.sources.javadocs"/>
  </condition>

  <!-- Check for minimum supported ANT version. -->
  <fail message="Minimum supported ANT version is 1.8.2. Yours: ${ant.version}">
    <condition>
      <not><antversion atleast="1.8.2" /></not>
    </condition>
  </fail>

  <fail message="Cannot run with ANT version 1.10.2 - see https://issues.apache.org/jira/browse/LUCENE-8189">
    <condition>
      <antversion exactly="1.10.2"/>
    </condition>
  </fail>

  <fail message="Minimum supported Java version is 1.8.">
    <condition>
      <not><hasmethod classname="java.util.Arrays" method="parallelSort"/></not>
    </condition>
  </fail>

  <!-- temporary for cleanup of java.specification.version, to be in format "x.y" -->
  <loadresource property="-cleaned.specification.version">
    <propertyresource name="java.specification.version"/>
    <filterchain>
      <tokenfilter>
        <filetokenizer/>
        <replaceregex pattern="^(\d+\.\d+)(|\..*)$" replace="\1" flags="s"/>
      </tokenfilter>
    </filterchain>
  </loadresource>

  <!-- 
    the propery "ant.java.version" is not always correct, depending on used ANT version.
    E.g. Java 8 is only detected in ANT 1.8.3+.
    
    We want to detect here only a limited set of versions and placed in normalized form in ${build.java.runtime},
    every other version is normalized to "unknown":
    - To define a target to be only run on a specific version, add <equals/> condition to one of the supplied versions.
    - To explicitely exclude specific versions (and unknown ones), add a condition to disallow "unknown" and some versions like "1.9"/"9"!
    - For Java 9, be sure to exclude both in custom checks: "9" and "1.9"
    
    TODO: Find a better solution in Ant without scripting to check supported Java versions!
   -->
  <condition property="build.java.runtime" value="${-cleaned.specification.version}" else="unknown">
    <or>
      <equals arg1="${-cleaned.specification.version}" arg2="1.8"/>
      <equals arg1="${-cleaned.specification.version}" arg2="1.9"/>
      <equals arg1="${-cleaned.specification.version}" arg2="9"/>
    </or>
  </condition>
  
  <!--
  <echo message="DEBUG: Cleaned java.specification.version=${-cleaned.specification.version}"/>
  <echo message="DEBUG: Detected runtime: ${build.java.runtime}"/>
  -->
  
  <condition property="documentation-lint.supported">
    <and>
      <or>
        <contains string="${java.vm.name}" substring="hotspot" casesensitive="false"/>
        <contains string="${java.vm.name}" substring="openjdk" casesensitive="false"/>
        <contains string="${java.vm.name}" substring="jrockit" casesensitive="false"/>
      </or>
      <equals arg1="${build.java.runtime}" arg2="1.8"/>
      <!-- TODO: Fix this! For now only run this on 64bit, because jTIDY OOMs with default heap size: -->
      <contains string="${os.arch}" substring="64"/>
    </and>
  </condition>

  <!-- workaround for https://issues.apache.org/bugzilla/show_bug.cgi?id=53347 -->
  <condition property="build.compiler" value="javac1.7">
    <or>
      <antversion exactly="1.8.3" />
      <antversion exactly="1.8.4" />
    </or>
  </condition>

  <target name="-documentation-lint-unsupported" unless="documentation-lint.supported">
    <fail message="Linting documentation HTML is not supported on this Java version (${build.java.runtime}) / JVM (${java.vm.name}).">
      <condition>
        <not><isset property="is.jenkins.build"/></not>
      </condition>
    </fail>
    <echo level="warning" message="WARN: Linting documentation HTML is not supported on this Java version (${build.java.runtime}) / JVM (${java.vm.name}). NOTHING DONE!"/>
  </target>

  <!-- Import custom ANT tasks. -->
  <import file="${common.dir}/tools/custom-tasks.xml" />

  <target name="clean"
    description="Removes contents of build and dist directories">
    <delete dir="${build.dir}"/>
    <delete dir="${dist.dir}"/>
    <delete file="velocity.log"/>
  </target>

  <target name="init" depends="git-autoclean,resolve">
    <!-- currently empty -->
  </target>
  
  <!-- Keep track of GIT branch and do "ant clean" on root folder when changed, to prevent bad builds... -->
  
  <property name="gitHeadFile" location="${common.dir}/../.git/HEAD"/>
  <property name="gitHeadLocal" location="${common.dir}/build/git-HEAD"/>
  <available file="${gitHeadFile}" property="isGitCheckout"/>

  <target name="git-autoclean" depends="-check-git-state,-git-cleanroot,-copy-git-state"/>
  
  <target name="-check-git-state" if="isGitCheckout" unless="git-autoclean.disabled">
    <condition property="gitHeadChanged">
      <and>
        <available file="${gitHeadLocal}"/>
        <not><filesmatch file1="${gitHeadFile}" file2="${gitHeadLocal}"/></not>
      </and>
    </condition>
  </target>

  <target name="-git-cleanroot" depends="-check-git-state" if="gitHeadChanged" unless="git-autoclean.disabled">
    <echo message="Git branch changed, cleaning up for sane build..."/>
    <ant dir="${common.dir}/.." target="clean" inheritall="false">
      <propertyset refid="uptodate.and.compiled.properties"/>
    </ant>
  </target>
  
  <target name="-copy-git-state" if="isGitCheckout" unless="git-autoclean.disabled">
    <mkdir dir="${common.dir}/build"/>
    <copy file="${gitHeadFile}" tofile="${gitHeadLocal}"/>
    <property name="git-autoclean.disabled" value="true"/>
  </target>

  <!-- IVY stuff -->

  <target name="ivy-configure">
     <!-- [DW] ivy loses its configuration for some reason. cannot explain this. if
          you have an idea, fix it.
          unless="ivy.settings.uptodate" -->
    <!-- override: just for safety, should be unnecessary -->
    <ivy:configure file="${common.dir}/top-level-ivy-settings.xml" override="true"/>
    <!-- <property name="ivy.settings.uptodate" value="true"/> -->
  </target>

  <condition property="ivy.symlink">
    <os family="unix"/>
  </condition>

  <target name="resolve" depends="ivy-availability-check,ivy-configure">
    <!-- todo, make this a property or something. 
         only special cases need bundles -->
    <ivy:retrieve type="jar,bundle,test,test-jar,tests" log="download-only" symlink="${ivy.symlink}"
                  conf="${ivy.default.configuration}" sync="${ivy.sync}"/>
  </target>

  <property name="ivy_install_path" location="${user.home}/.ant/lib" />
  <property name="ivy_bootstrap_url1" value="http://repo1.maven.org/maven2"/>
  <!-- you might need to tweak this from china so it works -->
  <property name="ivy_bootstrap_url2" value="http://uk.maven.org/maven2"/>
  <property name="ivy_checksum_sha1" value="5abe4c24bbe992a9ac07ca563d5bd3e8d569e9ed"/>

  <target name="ivy-availability-check" unless="ivy.available">
    <path id="disallowed.ivy.jars">
      <fileset dir="${ivy_install_path}">
        <filename regex="${disallowed_ivy_jars_regex}"/>
      </fileset>
    </path>
    <loadresource property="disallowed.ivy.jars.list">
      <string value="${toString:disallowed.ivy.jars}"/>
      <filterchain><tokenfilter><replacestring from="jar:" to="jar, "/></tokenfilter></filterchain>
    </loadresource>
    <condition property="disallowed.ivy.jar.found">
      <resourcecount when="greater" count="0">
        <path refid="disallowed.ivy.jars"/>
      </resourcecount>
    </condition>
    <antcall target="-ivy-fail-disallowed-ivy-version"/>

    <condition property="ivy.available">
      <typefound uri="antlib:org.apache.ivy.ant" name="configure" />
    </condition>
    <antcall target="ivy-fail" />
  </target>

  <target name="-ivy-fail-disallowed-ivy-version" if="disallowed.ivy.jar.found">
    <sequential>
      <echo message="Please delete the following disallowed Ivy jar(s): ${disallowed.ivy.jars.list}"/>
      <fail>Found disallowed Ivy jar(s): ${disallowed.ivy.jars.list}</fail>
    </sequential>
  </target>

  <target name="ivy-fail" unless="ivy.available">
   <echo>
     This build requires Ivy and Ivy could not be found in your ant classpath.

     (Due to classpath issues and the recursive nature of the Lucene/Solr 
     build system, a local copy of Ivy can not be used an loaded dynamically 
     by the build.xml)

     You can either manually install a copy of Ivy ${ivy.bootstrap.version} in your ant classpath:
       http://ant.apache.org/manual/install.html#optionalTasks

     Or this build file can do it for you by running the Ivy Bootstrap target:
       ant ivy-bootstrap     
     
     Either way you will only have to install Ivy one time.

     'ant ivy-bootstrap' will install a copy of Ivy into your Ant User Library:
       ${user.home}/.ant/lib
     
     If you would prefer, you can have it installed into an alternative 
     directory using the "-Divy_install_path=/some/path/you/choose" option, 
     but you will have to specify this path every time you build Lucene/Solr 
     in the future...
       ant ivy-bootstrap -Divy_install_path=/some/path/you/choose
       ...
       ant -lib /some/path/you/choose clean compile
       ...
       ant -lib /some/path/you/choose clean compile

     If you have already run ivy-bootstrap, and still get this message, please 
     try using the "--noconfig" option when running ant, or editing your global
     ant config to allow the user lib to be loaded.  See the wiki for more details:
       http://wiki.apache.org/lucene-java/DeveloperTips#Problems_with_Ivy.3F
    </echo>
    <fail>Ivy is not available</fail>
  </target>

  <target name="ivy-bootstrap" description="Download and install Ivy in the users ant lib dir" 
          depends="-ivy-bootstrap1,-ivy-bootstrap2,-ivy-checksum,-ivy-remove-old-versions"/>

  <!-- try to download from repo1.maven.org -->
  <target name="-ivy-bootstrap1">
    <ivy-download src="${ivy_bootstrap_url1}" dest="${ivy_install_path}"/>
    <available file="${ivy_install_path}/ivy-${ivy.bootstrap.version}.jar" property="ivy.bootstrap1.success" />
  </target> 

  <target name="-ivy-bootstrap2" unless="ivy.bootstrap1.success">
    <ivy-download src="${ivy_bootstrap_url2}" dest="${ivy_install_path}"/>
  </target>

  <target name="-ivy-checksum">
    <checksum file="${ivy_install_path}/ivy-${ivy.bootstrap.version}.jar"
              property="${ivy_checksum_sha1}"
              algorithm="SHA"
              verifyproperty="ivy.checksum.success"/>
    <fail message="Checksum mismatch for ivy-${ivy.bootstrap.version}.jar. Please download this file manually">
      <condition>
        <isfalse value="${ivy.checksum.success}"/>
      </condition>
    </fail>
  </target>
  
  <target name="-ivy-remove-old-versions">
    <delete verbose="true" failonerror="true">
      <fileset dir="${ivy_install_path}">
        <filename regex="${disallowed_ivy_jars_regex}"/>
      </fileset>
    </delete>
  </target>
   
  <macrodef name="ivy-download">
      <attribute name="src"/>
      <attribute name="dest"/>
    <sequential>
      <mkdir dir="@{dest}"/>
      <echo message="installing ivy ${ivy.bootstrap.version} to ${ivy_install_path}"/>
      <get src="@{src}/org/apache/ivy/ivy/${ivy.bootstrap.version}/ivy-${ivy.bootstrap.version}.jar"
           dest="@{dest}/ivy-${ivy.bootstrap.version}.jar" usetimestamp="true" ignoreerrors="true"/>
    </sequential>
  </macrodef>

  <target name="compile-core" depends="init, clover"
          description="Compiles core classes">
    <compile
      srcdir="${src.dir}"
      destdir="${build.dir}/classes/java">
      <classpath refid="classpath"/>
    </compile>

    <!-- Copy the resources folder (if existent) -->
    <copy todir="${build.dir}/classes/java">
      <fileset dir="${resources.dir}" erroronmissingdir="no"/>
    </copy>
  </target>

  <target name="compile" depends="compile-core">
    <!-- convenience target to compile core -->
  </target>

  <!-- Special targets to patch all class files by replacing some method calls with new Java 9 methods: -->
  <target name="-mrjar-classes-uptodate">
    <uptodate property="mrjar-classes-uptodate" targetfile="${build.dir}/patch-mrjar.stamp">
      <srcfiles dir= "${build.dir}/classes/java" includes="**/*.class"/>
    </uptodate>
  </target>
  
  <target xmlns:ivy="antlib:org.apache.ivy.ant" name="patch-mrjar-classes" depends="-mrjar-classes-uptodate,ivy-availability-check,ivy-configure,resolve-groovy,compile-core"
    unless="mrjar-classes-uptodate" description="Patches compiled class files for usage with Java 9 in MR-JAR">
    <loadproperties prefix="ivyversions" srcFile="${common.dir}/ivy-versions.properties"/>
    <ivy:cachepath organisation="org.ow2.asm" module="asm-commons" revision="${ivyversions./org.ow2.asm/asm-commons}"
      inline="true" conf="default" transitive="true" log="download-only" pathid="asm.classpath"/>
    <groovy taskname="patch-cls" classpathref="asm.classpath" src="${common.dir}/tools/src/groovy/patch-mrjar-classes.groovy"/>
    <touch file="${build.dir}/patch-mrjar.stamp"/>
  </target>
  
  <target name="-mrjar-check" depends="patch-mrjar-classes">
    <zipfileset id="mrjar-patched-files" prefix="META-INF/versions/9" dir="${build.dir}/classes/java9" erroronmissingdir="false"/>
    <condition property="has-mrjar-patched-files">
      <resourcecount refid="mrjar-patched-files" when="greater" count="0" />
    </condition>
  </target>
  
  <target name="-mrjar-core" depends="-mrjar-check" if="has-mrjar-patched-files">
    <jarify>
      <filesets>
        <zipfileset refid="mrjar-patched-files"/>
      </filesets>
      <jarify-additional-manifest-attributes>
        <attribute name="Multi-Release" value="true"/>
      </jarify-additional-manifest-attributes>
    </jarify>
  </target>
  
  <target name="-jar-core" depends="-mrjar-check" unless="has-mrjar-patched-files">
    <jarify/>
  </target>
  
  <target name="jar-core" depends="-mrjar-core,-jar-core"/>

  <!-- Packaging targets: -->
  
  <property name="lucene.tgz.file" location="${common.dir}/dist/lucene-${version}.tgz"/>
  <available file="${lucene.tgz.file}" property="lucene.tgz.exists"/>
  <property name="lucene.tgz.unpack.dir" location="${common.build.dir}/lucene.tgz.unpacked"/>
  <patternset id="patternset.lucene.solr.jars">
    <include name="**/lucene-*.jar"/>
    <include name="**/solr-*.jar"/>
  </patternset>
  <available type="dir" file="${lucene.tgz.unpack.dir}" property="lucene.tgz.unpack.dir.exists"/>
  <target name="-ensure-lucene-tgz-exists" unless="lucene.tgz.exists">
    <ant dir="${common.dir}" target="package-tgz" inheritall="false">
      <propertyset refid="uptodate.and.compiled.properties"/>
    </ant>
  </target>
  <target name="-unpack-lucene-tgz" unless="lucene.tgz.unpack.dir.exists">
    <antcall target="-ensure-lucene-tgz-exists" inheritall="false">
      <propertyset refid="uptodate.and.compiled.properties"/>
    </antcall>
    <mkdir dir="${lucene.tgz.unpack.dir}"/>
    <untar compression="gzip" src="${lucene.tgz.file}" dest="${lucene.tgz.unpack.dir}">
      <patternset refid="patternset.lucene.solr.jars"/>
    </untar>
  </target>
  <property name="dist.jar.dir.prefix" value="${lucene.tgz.unpack.dir}/lucene"/>
  <pathconvert property="dist.jar.dir.suffix">
    <mapper>
      <chainedmapper>
        <globmapper from="${common.dir}*" to="*"/>
        <globmapper from="*build.xml" to="*"/>
      </chainedmapper>
    </mapper>
    <path location="${ant.file}"/>
  </pathconvert>

  <macrodef name="m2-deploy" description="Builds a Maven artifact">
    <element name="artifact-attachments" optional="yes"/>
    <element name="parent-poms" optional="yes"/>
    <element name="credentials" optional="yes"/>
    <attribute name="pom.xml"/>
    <attribute name="jar.file" default="${dist.jar.dir.prefix}-${version}/${dist.jar.dir.suffix}/${final.name}.jar"/>
    <sequential>
      <artifact:install-provider artifactId="wagon-ssh" version="1.0-beta-7"/>
      <parent-poms/>
      <artifact:pom id="maven.project" file="@{pom.xml}"/>
      <artifact:deploy file="@{jar.file}">
        <artifact-attachments/>
        <remoteRepository id="${m2.repository.id}" url="${m2.repository.url}">
          <credentials/>
        </remoteRepository>
        <pom refid="maven.project"/>
      </artifact:deploy>
      <artifact:install file="@{jar.file}">
        <artifact-attachments/>
        <pom refid="maven.project"/>
      </artifact:install>
    </sequential>
  </macrodef>

  <macrodef name="m2-install" description="Installs a Maven artifact into the local repository">
    <element name="parent-poms" optional="yes"/>
    <attribute name="pom.xml"/>
    <attribute name="jar.file" default="${dist.jar.dir.prefix}-${version}/${dist.jar.dir.suffix}/${final.name}.jar"/>
    <sequential>
      <parent-poms/>
      <artifact:pom id="maven.project" file="@{pom.xml}"/>
      <artifact:install file="@{jar.file}">
        <pom refid="maven.project"/>
      </artifact:install>
    </sequential>
  </macrodef>

  <!-- validate maven dependencies -->
  <macrodef name="m2-validate-dependencies">
      <attribute name="pom.xml"/>
      <attribute name="licenseDirectory"/>
      <element name="excludes" optional="true"/>
      <element name="additional-filters" optional="true"/>
    <sequential>
      <artifact:dependencies filesetId="maven.fileset" useScope="test" type="jar">
        <artifact:pom file="@{pom.xml}"/>
        <!-- disable completely, so this has no chance to download any updates from anywhere: -->
        <remoteRepository id="apache.snapshots" url="foobar://disabled/">
          <snapshots enabled="false"/>
          <releases enabled="false"/>
        </remoteRepository>
      </artifact:dependencies>
      <licenses licenseDirectory="@{licenseDirectory}">
        <restrict>
          <fileset refid="maven.fileset"/>
          <rsel:not>
            <excludes/>
          </rsel:not>
        </restrict>
        <licenseMapper>
          <chainedmapper>
            <filtermapper refid="license-mapper-defaults"/>
            <filtermapper>
              <additional-filters/>
            </filtermapper>
          </chainedmapper>
        </licenseMapper>
      </licenses>
    </sequential>
  </macrodef>

  <macrodef name="build-manifest" description="Builds a manifest file">
    <attribute name="title"/>
    <attribute name="implementation.title"/>
    <attribute name="manifest.file" default="${manifest.file}"/>
    <element name="additional-manifest-attributes" optional="true"/>
    <sequential>
      <local name="-checkoutid"/>
      <local name="-giterr"/>
      <local name="checkoutid"/>
      
      <!-- If possible, include the GIT hash into manifest: -->
      <exec dir="." executable="${git.exe}" outputproperty="-checkoutid" errorproperty="-giterr" failifexecutionfails="false">
        <arg value="log"/>
        <arg value="--format=%H"/>
        <arg value="-n"/>
        <arg value="1"/>
      </exec>
      <condition property="checkoutid" value="${-checkoutid}" else="unknown">
        <matches pattern="^[0-9a-z]+$" string="${-checkoutid}" casesensitive="false" multiline="true"/>
      </condition>

      <!-- create manifest: -->
      <manifest file="@{manifest.file}">
        <!--
        http://java.sun.com/j2se/1.5.0/docs/guide/jar/jar.html#JAR%20Manifest
        http://java.sun.com/j2se/1.5.0/docs/guide/versioning/spec/versioning2.html
        http://java.sun.com/j2se/1.5.0/docs/api/java/lang/Package.html
        http://java.sun.com/j2se/1.5.0/docs/api/java/util/jar/package-summary.html
        http://java.sun.com/developer/Books/javaprogramming/JAR/basics/manifest.html
        -->
        <!-- Don't set 'Manifest-Version' it identifies the version of the
             manifest file format, and should always be 1.0 (the default)

             Don't set 'Created-by' attribute, its purpose is
             to identify the version of java used to build the jar,
             which ant will do by default.

             Ant will happily override these with bogus strings if you
             tell it to, so don't.

             NOTE: we don't use section info because all of our manifest data
             applies to the entire jar/war ... no package specific info.
        -->
        <attribute name="Extension-Name" value="@{implementation.title}"/>
        <attribute name="Specification-Title" value="@{title}"/>
        <!-- spec version must match "digit+{.digit+}*" -->
        <attribute name="Specification-Version" value="${spec.version}"/>
        <attribute name="Specification-Vendor"
                   value="The Apache Software Foundation"/>
        <attribute name="Implementation-Title" value="@{implementation.title}"/>
        <!-- impl version can be any string -->
        <attribute name="Implementation-Version"
                   value="${version} ${checkoutid} - ${user.name} - ${DSTAMP} ${TSTAMP}"/>
        <attribute name="Implementation-Vendor"
                   value="The Apache Software Foundation"/>
        <attribute name="X-Compile-Source-JDK" value="${javac.release}"/>
        <attribute name="X-Compile-Target-JDK" value="${javac.release}"/>
        <additional-manifest-attributes />
      </manifest>
    </sequential>
  </macrodef>
  
  <macrodef name="jarify" description="Builds a JAR file">
    <attribute name="basedir" default="${build.dir}/classes/java"/>
    <attribute name="destfile" default="${build.dir}/${final.name}.jar"/>
    <attribute name="title" default="Lucene Search Engine: ${ant.project.name}"/>
    <attribute name="excludes" default="**/pom.xml,**/*.iml"/>
    <attribute name="metainf.source.dir" default="${common.dir}"/>
    <attribute name="implementation.title" default="org.apache.lucene"/>
    <attribute name="manifest.file" default="${manifest.file}"/>
    <element name="filesets" optional="true"/>
    <element name="jarify-additional-manifest-attributes" optional="true"/>
    <sequential>
      <build-manifest title="@{title}"
                      implementation.title="@{implementation.title}"
                      manifest.file="@{manifest.file}">
        <additional-manifest-attributes>
          <jarify-additional-manifest-attributes />
        </additional-manifest-attributes>
      </build-manifest>
      
      <jar destfile="@{destfile}"
           basedir="@{basedir}"
           manifest="@{manifest.file}"
           excludes="@{excludes}">
        <metainf dir="@{metainf.source.dir}" includes="LICENSE.txt,NOTICE.txt"/>
        <filesets />
      </jar>
    </sequential>
  </macrodef>

  <macrodef name="module-uptodate">
    <attribute name="name"/>
    <attribute name="property"/>
    <attribute name="jarfile"/>
    <attribute name="module-src-name" default="@{name}"/>
    <sequential>
      <uptodate property="@{property}" targetfile="@{jarfile}">
        <srcfiles dir="${common.dir}/@{module-src-name}/src/java" includes="**/*.java"/>
      </uptodate>
    </sequential>
  </macrodef>

  <property name="lucene-core.jar" value="${common.dir}/build/core/lucene-core-${version}.jar"/>
  <target name="check-lucene-core-uptodate" unless="lucene-core.uptodate">
    <uptodate property="lucene-core.uptodate" targetfile="${lucene-core.jar}">
       <srcfiles dir="${common.dir}/core/src/java" includes="**/*.java"/>
    </uptodate>
  </target>
  <target name="jar-lucene-core" unless="lucene-core.uptodate" depends="check-lucene-core-uptodate">
    <ant dir="${common.dir}/core" target="jar-core" inheritAll="false">
      <propertyset refid="uptodate.and.compiled.properties"/>
    </ant>
    <property name="lucene-core.uptodate" value="true"/>
  </target>
  
  <target name="compile-lucene-core" unless="core.compiled">
    <ant dir="${common.dir}/core" target="compile-core" inheritAll="false">
      <propertyset refid="uptodate.and.compiled.properties"/>
    </ant>
    <property name="core.compiled" value="true"/>
  </target>

  <target name="check-lucene-core-javadocs-uptodate" unless="core-javadocs.uptodate">
    <uptodate property="core-javadocs.uptodate" targetfile="${common.dir}/build/core/lucene-core-${version}-javadoc.jar">
       <srcfiles dir="${common.dir}/core/src/java" includes="**/*.java"/>
    </uptodate>
  </target>

  <target name="check-lucene-codecs-javadocs-uptodate" unless="codecs-javadocs.uptodate">
    <uptodate property="codecs-javadocs.uptodate" targetfile="${common.dir}/build/codecs/lucene-codecs-${version}-javadoc.jar">
       <srcfiles dir="${common.dir}/codecs/src/java" includes="**/*.java"/>
    </uptodate>
  </target>

  <target name="javadocs-lucene-core" depends="check-lucene-core-javadocs-uptodate" unless="core-javadocs.uptodate">
    <ant dir="${common.dir}/core" target="javadocs" inheritAll="false">
      <propertyset refid="uptodate.and.compiled.properties"/>
    </ant>
    <property name="core-javadocs.uptodate" value="true"/>
  </target>

  <target name="compile-codecs" unless="codecs.compiled">
    <ant dir="${common.dir}/codecs" target="compile-core" inheritAll="false">
      <propertyset refid="uptodate.and.compiled.properties"/>
    </ant>
    <property name="codecs.compiled" value="true"/>
  </target>

  <target name="javadocs-lucene-codecs" depends="check-lucene-codecs-javadocs-uptodate" unless="codecs-javadocs.uptodate">
    <ant dir="${common.dir}/codecs" target="javadocs" inheritAll="false">
      <propertyset refid="uptodate.and.compiled.properties"/>
    </ant>
    <property name="codecs-javadocs.uptodate" value="true"/>
  </target>

  <target name="compile-test-framework" unless="lucene.test.framework.compiled">
    <ant dir="${common.dir}/test-framework" target="compile-core" inheritAll="false">
      <propertyset refid="uptodate.and.compiled.properties"/>
    </ant>
    <property name="lucene.test.framework.compiled" value="true"/>
  </target>

  <target name="check-lucene-test-framework-javadocs-uptodate" 
          unless="lucene.test.framework-javadocs.uptodate">
    <uptodate property="lucene.test.framework-javadocs.uptodate" 
         targetfile="${common.dir}/build/test-framework/lucene-test-framework-${version}-javadoc.jar">
       <srcfiles dir="${common.dir}/test-framework/src/java" includes="**/*.java"/>
    </uptodate>
  </target>

  <target name="javadocs-test-framework" 
          depends="check-lucene-test-framework-javadocs-uptodate"
          unless="lucene.test.framework-javadocs.uptodate">
    <ant dir="${common.dir}/test-framework" target="javadocs" inheritAll="false">
      <propertyset refid="uptodate.and.compiled.properties"/>
    </ant>
    <property name="lucene.test.framework-javadocs.uptodate" value="true"/>
  </target>

  <target name="compile-tools">
    <ant dir="${common.dir}/tools" target="compile-core" inheritAll="false"/>
  </target>

  <target name="compile-test" depends="compile-core,compile-test-framework">
    <compile-test-macro srcdir="${tests.src.dir}" destdir="${build.dir}/classes/test" test.classpath="test.classpath"/>
  </target>

  <macrodef name="compile-test-macro" description="Compiles junit tests.">
    <attribute name="srcdir"/>
    <attribute name="destdir"/>
    <attribute name="test.classpath"/>
    <attribute name="javac.release" default="${javac.release}"/>
    <sequential>
      <compile
        srcdir="@{srcdir}" 
        destdir="@{destdir}"
        javac.release="@{javac.release}">
        <classpath refid="@{test.classpath}"/>
      </compile>

      <!-- Copy any data files present to the classpath -->
      <copy todir="@{destdir}">
        <fileset dir="@{srcdir}" excludes="**/*.java"/>
      </copy>
    </sequential>
  </macrodef>

  <target name="test-updatecache" description="Overwrite tests' timings cache for balancing." depends="install-junit4-taskdef">
    <touch file="${tests.cachefile}" mkdirs="true" verbose="false" />
    <junit4:mergehints file="${tests.cachefile}" historyLength="${tests.cachefilehistory}">
      <resources>
        <!-- The order is important. Include previous stats first, then append new stats. -->
        <file file="${tests.cachefile}" />
        <fileset dir="${tests.cachedir}">
          <include name="**/*.txt" />
        </fileset>
      </resources>
    </junit4:mergehints>
  </target>

  <!-- Aliases for tests filters -->
  <condition property="tests.class" value="*.${testcase}">
    <isset property="testcase" />
  </condition>
  <condition property="tests.method" value="${testmethod}*">
    <isset property="testmethod" />
  </condition>

  <condition property="tests.showSuccess" value="true" else="false">
    <or>
      <isset property="tests.class" />
      <isset property="tests.method" />
    </or>
  </condition>

  <condition property="tests.showOutput" value="always" else="onerror">
    <or>
      <isset property="tests.class" />
      <isset property="tests.method" />
      <istrue value="${tests.showSuccess}"/>
    </or>
  </condition>

  <!-- Test macro using junit4. -->
  <macrodef name="test-macro" description="Executes junit tests.">
    <attribute name="junit.output.dir" default="${junit.output.dir}"/>
    <attribute name="junit.classpath" default="junit.classpath"/>
    <attribute name="testsDir" default="${build.dir}/classes/test"/>
    <attribute name="workDir" default="${tests.workDir}"/>
    <attribute name="threadNum" default="1"/>
    <attribute name="tests.nightly" default="${tests.nightly}"/>
    <attribute name="tests.weekly" default="${tests.weekly}"/>
    <attribute name="tests.monster" default="${tests.monster}"/>
    <attribute name="tests.slow" default="${tests.slow}"/>
    <attribute name="tests.multiplier" default="${tests.multiplier}"/>
    <attribute name="additional.vm.args" default=""/>
    <!-- note this enables keeping junit4 files only (not test temp files) -->
    <attribute name="runner.leaveTemporary" default="false"/>
      
    <sequential>
        <!-- Warn if somebody uses removed properties. -->
        <fail message="This property has been removed: tests.iter, use -Dtests.iters=N.">
          <condition>
            <isset property="tests.iter" />
          </condition>
        </fail>
        <!-- this combo makes no sense LUCENE-4146 -->
        <fail message="You are attempting to use 'tests.iters' in combination with a 'tests.method' value with does not end in a '*' -- This combination makes no sense, because the 'tests.method' filter will be unable to match the synthetic test names generated by the multiple iterations.">
          <condition>
            <and>
              <isset property="tests.iters" />
              <isset property="tests.method" />
              <not>
                <matches pattern="\*$" string="${tests.method}" />
              </not>
            </and>
          </condition>
        </fail>

        <!-- Defaults. -->
        <property name="tests.class"  value="" />
        <property name="tests.method" value="" />
        <property name="tests.dynamicAssignmentRatio" value="0.50" /> <!-- 50% of suites -->
        <property name="tests.haltonfailure" value="true" />
        <property name="tests.leaveTemporary" value="false" />
        <!-- 
           keep junit4 runner files or not (independent of keeping test output files)
         -->
        <condition property="junit4.leaveTemporary">
          <or>
            <istrue value="${tests.leaveTemporary}"/> 
            <istrue value="@{runner.leaveTemporary}"/> 
          </or>
        </condition>
        <property name="tests.iters" value="" />
        <property name="tests.dups"  value="1" />
        <property name="tests.useSecurityManager"  value="true" />

        <property name="tests.heapdump.args" value=""/>

        <!-- turn on security manager? -->
        <condition property="java.security.manager" value="org.apache.lucene.util.TestSecurityManager">
          <istrue value="${tests.useSecurityManager}"/>
        </condition>
        
        <!-- additional arguments for Java 9+ -->
        <local name="tests.runtimespecific.args"/>
        <condition property="tests.runtimespecific.args" value="" else="--illegal-access=deny">
          <equals arg1="${build.java.runtime}" arg2="1.8"/>
        </condition>

        <!-- create a fileset pattern that matches ${tests.class}. -->
        <loadresource property="tests.explicitclass" quiet="true">
          <propertyresource name="tests.class" />
          <filterchain>
            <tokenfilter>
              <filetokenizer/>
              <replacestring from="." to="/"/>
              <replacestring from="*" to="**"/>
              <replaceregex pattern="$" replace=".class" />
            </tokenfilter>
          </filterchain>
        </loadresource>

        <!-- Pick the random seed now (unless already set). -->
        <junit4:pickseed property="tests.seed" />

        <!-- Pick file.encoding based on the random seed. -->
        <junit4:pickfromlist property="tests.file.encoding" allowundefined="false" seed="${tests.seed}">
            <!-- Guaranteed support on any JVM. -->
            <value>US-ASCII</value>   <!-- single byte length -->
            <value>ISO-8859-1</value> <!-- single byte length -->
            <value>UTF-8</value>      <!-- variable byte length -->
            <value><!-- empty/ default encoding. --></value>

            <!--
            Disabled because of Java 1.8 bug on Linux/ Unix:
            http://bugs.sun.com/bugdatabase/view_bug.do?bug_id=7181721

            <value>UTF-16</value>     
            <value>UTF-16LE</value>   
            <value>UTF-16BE</value>
            -->
        </junit4:pickfromlist>

        <!-- junit4 does not create this directory. TODO: is this a bug / inconsistency with dir="..."? -->
        <mkdir dir="@{workDir}/temp" />

        <!-- Local test execution statistics from defaults or local caches, if present. -->
        <local name="tests.caches" />
        <available file="${tests.cachedir}/${name}" type="dir" property="tests.caches" value="${tests.cachedir}/${name}" />
        <property name="tests.caches" location="${common.dir}/tools/junit4" /> <!-- defaults -->
        <mkdir dir="${tests.cachedir}/${name}" />

        <local name="junit4.stats.nonIgnored" />

        <junit4:junit4
            taskName="junit4"
            dir="@{workDir}"
            tempdir="@{workDir}/temp"
            maxmemory="${tests.heapsize}"

            statsPropertyPrefix="junit4.stats"

            parallelism="@{threadNum}"

            printSummary="true"
            haltonfailure="${tests.haltonfailure}" 
            failureProperty="tests.failed"

            dynamicAssignmentRatio="${tests.dynamicAssignmentRatio}"
            shuffleOnSlave="true"
            leaveTemporary="${junit4.leaveTemporary}"
            seed="${tests.seed}"
            onNonEmptyWorkDirectory="wipe"

            heartbeat="${tests.heartbeat}"
            uniqueSuiteNames="false"
            
            debugstream="false"
        >
            <!-- Classpaths. -->
            <classpath refid="@{junit.classpath}"/>
            <classpath refid="clover.classpath" />

            <!-- JVM arguments and system properties. -->
            <jvmarg line="${args}"/>
            <jvmarg line="${tests.heapdump.args}"/>
            <jvmarg line="${tests.clover.args}"/>
            <jvmarg line="@{additional.vm.args}"/>
            <jvmarg line="${tests.asserts.args}"/>
            <jvmarg line="${tests.runtimespecific.args}"/>

            <!-- set the number of times tests should run -->
            <sysproperty key="tests.iters" value="${tests.iters}"/>
            <!-- allow tests to control debug prints -->
            <sysproperty key="tests.verbose" value="${tests.verbose}"/>
            <!-- even more debugging -->
            <sysproperty key="tests.infostream" value="${tests.infostream}"/>
            <!-- set the codec tests should run with -->
            <sysproperty key="tests.codec" value="${tests.codec}"/>
            <!-- set the postingsformat tests should run with -->
            <sysproperty key="tests.postingsformat" value="${tests.postingsformat}"/>
            <!-- set the docvaluesformat tests should run with -->
            <sysproperty key="tests.docvaluesformat" value="${tests.docvaluesformat}"/>
            <!-- set the locale tests should run with -->
            <sysproperty key="tests.locale" value="${tests.locale}"/>
            <!-- set the timezone tests should run with -->
            <sysproperty key="tests.timezone" value="${tests.timezone}"/>
            <!-- set the directory tests should run with -->
            <sysproperty key="tests.directory" value="${tests.directory}"/>
            <!-- set the line file source for oal.util.LineFileDocs -->
            <sysproperty key="tests.linedocsfile" value="${tests.linedocsfile}"/>
            <!-- set the Version that tests should run against -->
            <sysproperty key="tests.luceneMatchVersion" value="${tests.luceneMatchVersion}"/>
            <!-- for lucene we can be strict, and we don't want false fails even across methods -->
            <sysproperty key="tests.cleanthreads" value="${tests.cleanthreads.sysprop}"/>
            <!-- logging config file -->
            <sysproperty key="java.util.logging.config.file" value="${tests.loggingfile}"/>
            <!-- set whether or not nightly tests should run -->
            <sysproperty key="tests.nightly" value="@{tests.nightly}"/>
              <!-- set whether or not weekly tests should run -->
            <sysproperty key="tests.weekly" value="@{tests.weekly}"/>
            <!-- set whether or not monster tests should run -->
            <sysproperty key="tests.monster" value="@{tests.monster}"/>
              <!-- set whether or not slow tests should run -->
            <sysproperty key="tests.slow" value="@{tests.slow}"/>
              
            <!-- set whether tests framework should not require java assertions enabled -->
            <sysproperty key="tests.asserts" value="${tests.asserts}"/>

            <!-- TODO: create propertyset for test properties, so each project can have its own set -->
            <sysproperty key="tests.multiplier" value="@{tests.multiplier}"/>
            
            <!-- Temporary directory a subdir of the cwd. -->
            <sysproperty key="tempDir" value="./temp" />
            <sysproperty key="java.io.tmpdir" value="./temp" />

            <!-- Restrict access to certain Java features and install security manager: -->
            <sysproperty key="junit4.tempDir" file="@{workDir}/temp" />
            <sysproperty key="common.dir" file="${common.dir}" />
            <sysproperty key="clover.db.dir" file="${clover.db.dir}" />
            <syspropertyset>
                <propertyref prefix="java.security.manager"/>
            </syspropertyset>
            <sysproperty key="java.security.policy" file="${tests.policy}" />

            <sysproperty key="tests.LUCENE_VERSION" value="${version.base}"/>

            <sysproperty key="jetty.testMode" value="1"/>
            <sysproperty key="jetty.insecurerandom" value="1"/>
            <sysproperty key="solr.directoryFactory" value="org.apache.solr.core.MockDirectoryFactory"/>
            
            <!-- disable AWT while running tests -->
            <sysproperty key="java.awt.headless" value="true"/>

            <!-- turn jenkins blood red for hashmap bugs, even on jdk7 -->
            <sysproperty key="jdk.map.althashing.threshold" value="0"/>

            <sysproperty key="tests.src.home" value="${user.dir}" />

            <!-- replaces default random source to the nonblocking variant -->
            <sysproperty key="java.security.egd" value="file:/dev/./urandom"/>

            <!-- Only pass these to the test JVMs if defined in ANT. -->
            <syspropertyset>
                <propertyref prefix="tests.maxfailures" />
                <propertyref prefix="tests.failfast" />
                <propertyref prefix="tests.badapples" />
                <propertyref prefix="tests.bwcdir" />
                <propertyref prefix="tests.timeoutSuite" />
                <propertyref prefix="tests.disableHdfs" />
                <propertyref prefix="tests.filter" />
                <propertyref prefix="tests.awaitsfix" />
                <propertyref prefix="tests.leavetmpdir" />
                <propertyref prefix="tests.leaveTemporary" />
                <propertyref prefix="tests.leavetemporary" />
                <propertyref prefix="solr.test.leavetmpdir" />
                <propertyref prefix="solr.tests.use.numeric.points" />
            </syspropertyset>

            <!-- Pass randomized settings to the forked JVM. -->
            <syspropertyset ignoreEmpty="true">
                <propertyref prefix="tests.file.encoding" />
                <mapper type="glob" from="tests.*" to="*" />
            </syspropertyset>

            <!-- Use static cached test balancing statistics. -->
            <balancers>
                <junit4:execution-times>
                    <fileset dir="${tests.caches}"  includes="**/*.txt" />
                </junit4:execution-times>
            </balancers>            

            <!-- Reporting listeners. -->
            <listeners>
                <!-- A simplified console output (maven-like). -->
                <junit4:report-text
                    showThrowable="true" 
                    showStackTraces="true" 
                    showOutput="${tests.showOutput}" 

                    showStatusOk="${tests.showSuccess}"
                    showStatusError="${tests.showError}"
                    showStatusFailure="${tests.showFailure}"
                    showStatusIgnored="${tests.showIgnored}"

                    showSuiteSummary="${tests.showSuiteSummary}"

                    useSimpleNames="${tests.useSimpleNames}"
                    maxClassNameColumns="${tests.maxClassNameColumns}"
                    
                    timestamps="${tests.timestamps}"
                    showNumFailures="${tests.showNumFailures}">

                  <!-- Filter stack traces. The default set of filters is similar to Ant's (reflection, assertions, junit's own stuff). -->
                  <junit4:filtertrace defaults="true" enabled="${tests.filterstacks}">
                    <!-- Lucene-specific stack frames (test rules mostly). -->
                    <containsstring contains="at com.carrotsearch.randomizedtesting.RandomizedRunner" />
                    <containsstring contains="at org.apache.lucene.util.AbstractBeforeAfterRule" />
                    <containsstring contains="at com.carrotsearch.randomizedtesting.rules." />
                    <containsstring contains="at org.apache.lucene.util.TestRule" />
                    <containsstring contains="at com.carrotsearch.randomizedtesting.rules.StatementAdapter" />
                    <containsstring contains="at com.carrotsearch.randomizedtesting.ThreadLeakControl" />

                    <!-- Add custom filters if you like. Lines that match these will be removed. -->
                    <!--
                    <containsstring contains=".." /> 
                    <containsregex pattern="^(\s+at )(org\.junit\.)" /> 
                    -->
                  </junit4:filtertrace>                    
                </junit4:report-text>

                <!-- Emits full status for all tests, their relative order on forked JVMs. -->
                <junit4:report-text
                    file="@{junit.output.dir}/tests-report.txt"
                    showThrowable="true" 
                    showStackTraces="true" 
                    showOutput="always"

                    showStatusOk="true"
                    showStatusError="true"
                    showStatusFailure="true"
                    showStatusIgnored="true"

                    showSuiteSummary="true"
                    timestamps="true"
                />

                <!-- Emits status on errors and failures only. -->
                <junit4:report-text
                    file="@{junit.output.dir}/tests-failures.txt"
                    showThrowable="true" 
                    showStackTraces="true" 
                    showOutput="onerror" 

                    showStatusOk="false"
                    showStatusError="true"
                    showStatusFailure="true"
                    showStatusIgnored="false"

                    showSuiteSummary="false"
                    timestamps="true"
                />
                
                <!-- Emit the information about tests timings (could be used to determine
                     the slowest tests or for reuse in balancing). -->
                <junit4:report-execution-times file="${tests.cachedir}/${name}/timehints.txt" historyLength="20" />

                <!-- ANT-compatible XMLs for jenkins records etc. -->
                <junit4:report-ant-xml dir="@{junit.output.dir}" outputStreams="no" />

                <!--
                Enable if you wish to have a nice HTML5 report.
                <junit4:report-json file="@{junit.output.dir}/tests-report-${ant.project.name}/index.html" outputStreams="no" />
                -->
            </listeners>

            <!-- Input test classes. -->
            <junit4:duplicate times="${tests.dups}">
              <fileset dir="@{testsDir}">
                <include name="**/Test*.class" />
                <include name="**/*Test.class" />
                <include name="${tests.explicitclass}" if="tests.explicitclass" />
                <exclude name="**/*$*" />
              </fileset>
            </junit4:duplicate>
        </junit4:junit4>

        <!-- Append the number of non-ignored (actually executed) tests. -->
        <echo file="${tests.totals.tmpfile}" append="true" encoding="UTF-8"># module: ${ant.project.name}&#x000a;${junit4.stats.nonIgnored}&#x000a;</echo>
        
        <fail message="Beasting executed no tests (a typo in the filter pattern maybe?)">
          <condition>
            <and>
              <isset property="tests.isbeasting"/>
              <equals arg1="${junit4.stats.nonIgnored}" arg2="0"/>
            </and>
          </condition>
        </fail>

        <!-- Report the 5 slowest tests from this run to the console. -->
        <echo level="info">5 slowest tests:</echo>
        <junit4:tophints max="5">
          <file file="${tests.cachedir}/${name}/timehints.txt" />
        </junit4:tophints>
    </sequential>
  </macrodef>

  <target name="test-times" description="Show the slowest tests (averages)." depends="install-junit4-taskdef">
    <property name="max" value="10" />
    <echo>Showing ${max} slowest tests according to local stats. (change with -Dmax=...).</echo>
    <junit4:tophints max="${max}">
      <fileset dir="${tests.cachedir}" includes="**/*.txt" />
    </junit4:tophints>

    <echo>Showing ${max} slowest tests in cached stats. (change with -Dmax=...).</echo>
    <junit4:tophints max="${max}">
        <fileset dir="${common.dir}/tools/junit4">
          <include name="*.txt" />
        </fileset>
    </junit4:tophints>
  </target>

  <target name="test-help" description="Help on 'ant test' syntax.">
      <echo taskname="help">
#
# Test case filtering. --------------------------------------------
#
# - 'tests.class' is a class-filtering shell-like glob pattern,
#   'testcase' is an alias of "tests.class=*.${testcase}"
# - 'tests.method' is a method-filtering glob pattern.
#   'testmethod' is an alias of "tests.method=${testmethod}*"
#

# Run a single test case (variants)
ant test -Dtests.class=org.apache.lucene.package.ClassName
ant test "-Dtests.class=*.ClassName"
ant test -Dtestcase=ClassName

# Run all tests in a package and sub-packages
ant test "-Dtests.class=org.apache.lucene.package.*"

# Run any test methods that contain 'esi' (like: ...r*esi*ze...).
ant test "-Dtests.method=*esi*"

#
# Seed and repetitions. -------------------------------------------
#

# Run with a given seed (seed is a hex-encoded long).
ant test -Dtests.seed=DEADBEEF

# Repeats _all_ tests of ClassName N times. Every test repetition
# will have a different seed. NOTE: does not reinitialize
# between repetitions, use only for idempotent tests.
ant test -Dtests.iters=N -Dtestcase=ClassName

# Repeats _all_ tests of ClassName N times. Every test repetition
# will have exactly the same master (dead) and method-level (beef)
# seed.
ant test -Dtests.iters=N -Dtestcase=ClassName -Dtests.seed=dead:beef

# Repeats a given test N times (note the filters - individual test
# repetitions are given suffixes, ie: testFoo[0], testFoo[1], etc...
# so using testmethod or tests.method ending in a glob is necessary
# to ensure iterations are run).
ant test -Dtests.iters=N -Dtestcase=ClassName -Dtestmethod=mytest
ant test -Dtests.iters=N -Dtestcase=ClassName -Dtests.method=mytest*

# Repeats N times but skips any tests after the first failure or M
# initial failures.
ant test -Dtests.iters=N -Dtests.failfast=yes -Dtestcase=...
ant test -Dtests.iters=N -Dtests.maxfailures=M -Dtestcase=...

# Repeats every suite (class) and any tests inside N times
# can be combined with -Dtestcase or -Dtests.iters, etc.
# Can be used for running a single class on multiple JVMs
# in parallel.
ant test -Dtests.dups=N ...

# Test beasting: Repeats every suite with same seed per class
# (N times in parallel) and each test inside (M times). The whole
# run is repeated (beasting) P times in a loop, with a different
# master seed. You can combine beasting with any other parameter,
# just replace "test" with "beast" and give -Dbeast.iters=P
# (P >> 1).
ant beast -Dtests.dups=N -Dtests.iters=M -Dbeast.iters=P \
  -Dtestcase=ClassName

#
# Test groups. ----------------------------------------------------
#
# test groups can be enabled or disabled (true/false). Default
# value provided below in [brackets].

ant -Dtests.nightly=[false]   - nightly test group (@Nightly)
ant -Dtests.weekly=[false]    - weekly tests (@Weekly)
ant -Dtests.awaitsfix=[false] - known issue (@AwaitsFix)
ant -Dtests.badapples=[true]  - flakey tests (@BadApple)
ant -Dtests.slow=[true]       - slow tests (@Slow)

# An alternative way to select just one (or more) groups of tests
# is to use the -Dtests.filter property:

-Dtests.filter="@slow"

# would run only slow tests. 'tests.filter' supports Boolean operators
# 'and, or, not' and grouping, for example:

ant -Dtests.filter="@nightly and not(@awaitsfix or @slow)"

# would run nightly tests but not those also marked as awaiting a fix
# or slow. Note that tests.filter, if present, has a priority over any
# individual tests.* properties.


#
# Load balancing and caches. --------------------------------------
#

# Run sequentially (one slave JVM).
ant -Dtests.jvms=1 test

# Run with more slave JVMs than the default.
# Don't count hypercores for CPU-intense tests.
# Make sure there is enough RAM to handle child JVMs.
ant -Dtests.jvms=8 test

# Use repeatable suite order on slave JVMs (disables job stealing).
ant -Dtests.dynamicAssignmentRatio=0 test

# Update global (versioned!) execution times cache (top level).
ant clean test
ant -f lucene/build.xml test-updatecache

#
# Miscellaneous. --------------------------------------------------
#

# Only run test(s), non-recursively. Faster than "ant test".
# WARNING: Skips jar download and compilation. Clover not supported.
ant test-nocompile
ant -Dtestcase=... test-nocompile

# Run all tests without stopping on errors (inspect log files!).
ant -Dtests.haltonfailure=false test

# Run more verbose output (slave JVM parameters, etc.).
ant -verbose test

# Include additional information like what is printed to 
# sysout/syserr, even if the test passes.
# Enabled automatically when running for a single test case.
ant -Dtests.showSuccess=true test

# Change the default suite timeout to 5 seconds.
ant -Dtests.timeoutSuite=5000! ...

# Display local averaged stats, if any (30 slowest tests).
ant test-times -Dmax=30

# Display a timestamp alongside each suite/ test.
ant -Dtests.timestamps=on ...

# Override forked JVM file.encoding
ant -Dtests.file.encoding=XXX ...

# Don't remove any temporary files under slave directories, even if
# the test passes (any of the following props):
ant -Dtests.leaveTemporary=true
ant -Dtests.leavetmpdir=true
ant -Dsolr.test.leavetmpdir=true

# Do *not* filter stack traces emitted to the console.
ant -Dtests.filterstacks=false

# Skip checking for no-executed tests in modules
ant -Dtests.ifNoTests=ignore ...

# Output test files and reports.
${tests-output}/tests-report.txt    - full ASCII tests report
${tests-output}/tests-failures.txt  - failures only (if any)
${tests-output}/tests-report-*      - HTML5 report with results
${tests-output}/junit4-*.suites     - per-JVM executed suites
                                      (important if job stealing).
      </echo>
  </target>

  <target name="install-junit4-taskdef" depends="ivy-configure">
    <!-- JUnit4 taskdef. -->
    <ivy:cachepath organisation="com.carrotsearch.randomizedtesting" module="junit4-ant" revision="${/com.carrotsearch.randomizedtesting/junit4-ant}"
                   type="jar" inline="true" log="download-only" pathid="path.junit4" />

    <taskdef uri="antlib:com.carrotsearch.junit4">
      <classpath refid="path.junit4" />
    </taskdef>
  </target>

  <target name="test" depends="clover,compile-test,patch-mrjar-classes,install-junit4-taskdef,validate,-init-totals,-test,-check-totals" description="Runs unit tests"/>
  <target name="beast" depends="clover,compile-test,patch-mrjar-classes,install-junit4-taskdef,validate,-init-totals,-beast,-check-totals" description="Runs unit tests in a loop (-Dbeast.iters=n)"/>

  <target name="test-nocompile" depends="-clover.disable,install-junit4-taskdef,-init-totals,-test,-check-totals"
          description="Only runs unit tests.  Jars are not downloaded; compilation is not updated; and Clover is not enabled."/>

  <target name="-jacoco-install">
    <!-- download jacoco from ivy if needed -->
    <ivy:cachepath organisation="org.jacoco" module="org.jacoco.ant" type="jar" inline="true" revision="0.7.4.201502262128"
                   log="download-only" pathid="jacoco.classpath" />

    <!-- install jacoco ant tasks -->
    <taskdef uri="antlib:org.jacoco.ant" resource="org/jacoco/ant/antlib.xml">
        <classpath refid="jacoco.classpath"/>
    </taskdef>
  </target>

  <target name="-jacoco-test" depends="clover,compile-test,install-junit4-taskdef,validate,-init-totals">
    <!-- hack: ant task computes absolute path, but we need a relative path, so its per-testrunner -->
    <jacoco:agent property="agentvmparam.raw"/>
    <property name="agentvmparam" value="${agentvmparam.raw}destfile=jacoco.db,append=false"/>
  
    <!-- create output dir if needed -->
    <mkdir dir="${junit.output.dir}"/>

    <!-- run tests, with agent vm args, and keep runner files around -->
    <test-macro threadNum="${tests.jvms.override}" additional.vm.args="${agentvmparam}" runner.leaveTemporary="true"/>
  </target>

  <target name="-jacoco-report" depends="-check-totals">
    <property name="jacoco.output.dir" location="${jacoco.report.dir}/${name}"/>
    <!-- try to clean output dir to prevent any confusion -->
    <delete dir="${jacoco.output.dir}" failonerror="false"/>
    <mkdir dir="${jacoco.output.dir}"/>

    <!-- print jacoco reports -->
    <jacoco:report>
      <executiondata>
        <fileset dir="${junit.output.dir}" includes="**/jacoco.db"/>
      </executiondata>
      <structure name="${final.name} JaCoCo coverage report">
        <classfiles>
          <fileset dir="${build.dir}/classes/java"/>
        </classfiles>
        <sourcefiles>
          <fileset dir="${src.dir}"/>
        </sourcefiles>
      </structure>
      <html destdir="${jacoco.output.dir}" footer="Copyright ${year} Apache Software Foundation.  All Rights Reserved."/>
    </jacoco:report>
  </target>

  <target name="jacoco" depends="-jacoco-install,-jacoco-test,-jacoco-report" description="Generates JaCoCo coverage report"/>

  <!-- Run the actual tests (must be wrapped with -init-totals, -check-totals) -->
  <target name="-test">
    <mkdir dir="${junit.output.dir}"/>
    <test-macro threadNum="${tests.jvms.override}" />
  </target>

  <!-- Beast the actual tests (must be wrapped with -init-totals, -check-totals) -->
  <target name="-beast" depends="resolve-groovy">
    <fail message="The Beast only works inside of individual modules (where 'junit.classpath' is defined)">
      <condition>
        <not><isreference refid="junit.classpath"/></not>
      </condition>
    </fail>
    <groovy taskname="beaster" src="${common.dir}/tools/src/groovy/run-beaster.groovy"/>
  </target>

  <target name="-check-totals" if="tests.totals.toplevel" depends="resolve-groovy">
    <!-- We are concluding a test pass at the outermost level. Sum up all executed tests. -->
    <groovy><![CDATA[
      import org.apache.tools.ant.BuildException;
      
      total = 0;
      statsFile = new File(properties["tests.totals.tmpfile"]);
      statsFile.eachLine("UTF-8", { line ->
        if (line ==~ /^[0-9]+/) {
          total += Integer.valueOf(line);
        }
      });
      statsFile.delete();

      if (total == 0 && !"ignore".equals(project.getProperty("tests.ifNoTests"))) {
        throw new BuildException("Not even a single test was executed (a typo in the filter pattern maybe?).");
      }

      // Interesting but let's keep the build output quiet.
      // task.log("Grand total of all executed tests (including sub-modules): " + total);
    ]]></groovy>
  </target>

  <!-- The groovy dependency is wanted: this is done early before any test or any other submodule is ran, to prevent permgen errors! -->
  <target name="-init-totals" unless="tests.totals.tmpfile" depends="resolve-groovy">
    <mkdir dir="${build.dir}" />
    <tempfile property="tests.totals.tmpfile"
              destdir="${build.dir}"
              prefix=".test-totals-"
              suffix=".tmp"
              deleteonexit="true"
              createfile="true" />
    <property name="tests.totals.toplevel" value="true" />
  </target>

  <!--
   See http://issues.apache.org/jira/browse/LUCENE-721
   -->
  <target name="clover" depends="-clover.disable,-clover.load,-clover.classpath,-clover.setup"/>
  
  <target name="-clover.load" depends="ivy-availability-check,ivy-configure" if="run.clover" unless="clover.loaded">
    <echo>Code coverage with OpenClover enabled.</echo>
    <ivy:cachepath organisation="org.openclover" module="clover" revision="4.2.1"
      inline="true" conf="master" pathid="clover.classpath"/>
    <taskdef resource="cloverlib.xml" classpathref="clover.classpath" />
    <mkdir dir="${clover.db.dir}"/>
    <!-- This is a hack, instead of setting "clover.loaded" to "true", we set it
     to the stringified classpath. So it can be passed down to subants,
     and reloaded by "-clover.classpath" task (see below): -->
    <pathconvert property="clover.loaded" refid="clover.classpath"/>
  </target>
  
  <target name="-clover.classpath" if="run.clover">
    <!-- redefine the clover classpath refid for tests by using the hack above: -->
    <path id="clover.classpath" path="${clover.loaded}"/>
  </target>

  <target name="-clover.setup" if="run.clover">
    <clover-setup initString="${clover.db.dir}/coverage.db" encoding="${build.encoding}">
      <fileset dir="${src.dir}" erroronmissingdir="no"/>
      <testsources dir="${tests.src.dir}" erroronmissingdir="no">
        <exclude name="**/TestOpenNLP*Factory.java"/><!-- https://bitbucket.org/openclover/clover/issues/59 -->
      </testsources>
    </clover-setup>
  </target>

  <target name="-clover.disable" unless="run.clover">
    <!-- define dummy clover path used by junit -->
    <path id="clover.classpath"/>
  </target>

  <target name="pitest" if="run.pitest" depends="compile-test,install-junit4-taskdef,clover,validate"
      description="Run Unit tests using pitest mutation testing. To use, specify -Drun.pitest=true on the command line.">
    <echo>Code coverage with pitest enabled.</echo>
    <ivy:cachepath
        organisation="org.pitest" module="pitest-ant"
        inline="true"
        pathid="pitest.framework.classpath" />
    <pitest-macro />
  </target>

  <target name="generate-test-reports" description="Generates test reports">
    <mkdir dir="${junit.reports}"/>
    <junitreport todir="${junit.output.dir}">
      <!-- this fileset let's the task work for individual modules,
           as well as the project as a whole
       -->
      <fileset dir="${build.dir}">
        <include name="**/test/TEST-*.xml"/>
      </fileset>
      <report format="frames" todir="${junit.reports}"/>
    </junitreport>
  </target>

  <target name="jar" depends="jar-core">
    <!-- convenience target to package core JAR -->
  </target>

  <target name="jar-src">
    <sequential>
      <mkdir dir="${build.dir}" />
      <jarify basedir="${src.dir}" destfile="${build.dir}/${final.name}-src.jar">
        <filesets>
          <fileset dir="${resources.dir}" erroronmissingdir="no"/>
        </filesets>
      </jarify>
    </sequential>
  </target>

  <target name="default" depends="jar-core"/>

  <available type="file" file="pom.xml" property="pom.xml.present"/>

  <!-- TODO, this is really unintuitive how we depend on a target that does not exist -->
  <target name="javadocs">
    <fail message="You must redefine the javadocs task to do something!!!!!"/>
  </target>

  <target name="install-maven-tasks" unless="maven-tasks.uptodate" depends="ivy-availability-check,ivy-configure">
    <property name="maven-tasks.uptodate" value="true"/>
    <ivy:cachepath organisation="org.apache.maven" module="maven-ant-tasks" revision="2.1.3"
             inline="true" conf="master" type="jar" pathid="maven-ant-tasks.classpath"/>
    <taskdef resource="org/apache/maven/artifact/ant/antlib.xml" 
             uri="antlib:org.apache.maven.artifact.ant" 
             classpathref="maven-ant-tasks.classpath"/>
  </target>

  <target name="-dist-maven" depends="install-maven-tasks, jar-src, javadocs">
    <sequential>
      <property name="top.level.dir" location="${common.dir}/.."/>
      <pathconvert property="pom.xml">
        <mapper>
          <chainedmapper>
            <globmapper from="${top.level.dir}*" to="${filtered.pom.templates.dir}*"/>
            <globmapper from="*build.xml" to="*pom.xml"/>
          </chainedmapper>
        </mapper>
        <path location="${ant.file}"/>
      </pathconvert>
      <m2-deploy pom.xml="${pom.xml}">
        <artifact-attachments>
          <attach file="${build.dir}/${final.name}-src.jar"
                  classifier="sources"/>
          <attach file="${build.dir}/${final.name}-javadoc.jar"
                  classifier="javadoc"/>
        </artifact-attachments>
      </m2-deploy>
    </sequential>
  </target>

  <target name="-install-to-maven-local-repo" depends="install-maven-tasks">
    <sequential>
      <property name="top.level.dir" location="${common.dir}/.."/>
      <pathconvert property="pom.xml">
        <mapper>
          <chainedmapper>
            <globmapper from="${top.level.dir}*" to="${filtered.pom.templates.dir}*"/>
            <globmapper from="*build.xml" to="*pom.xml"/>
          </chainedmapper>
        </mapper>
        <path location="${ant.file}"/>
      </pathconvert>
      <artifact:pom id="maven.project" file="${pom.xml}"/>
      <artifact:install file="${dist.jar.dir.prefix}-${version}/${dist.jar.dir.suffix}/${final.name}.jar">
        <pom refid="maven.project"/>
      </artifact:install>
    </sequential>
  </target>

  <target name="-install-src-java-to-maven-local-repo" depends="install-maven-tasks">
    <sequential>
      <property name="top.level.dir" location="${common.dir}/.."/>
      <pathconvert property="pom.xml">
        <mapper>
          <chainedmapper>
            <globmapper from="${top.level.dir}*" to="${filtered.pom.templates.dir}*"/>
            <globmapper from="*build.xml" to="*/src/java/pom.xml"/>
          </chainedmapper>
        </mapper>
        <path location="${ant.file}"/>
      </pathconvert>
      <artifact:pom id="maven.project" file="${pom.xml}"/>
      <artifact:install file="${dist.jar.dir.prefix}-${version}/${dist.jar.dir.suffix}/${final.name}.jar">
        <pom refid="maven.project"/>
      </artifact:install>
    </sequential>
  </target>

  <target name="-dist-maven-src-java" depends="install-maven-tasks, jar-src, javadocs">
    <sequential>
      <property name="top.level.dir" location="${common.dir}/.."/>
      <pathconvert property="pom.xml">
        <mapper>
          <chainedmapper>
            <globmapper from="${top.level.dir}*" to="${filtered.pom.templates.dir}*"/>
            <globmapper from="*build.xml" to="*/src/java/pom.xml"/>
          </chainedmapper>
        </mapper>
        <path location="${ant.file}"/>
      </pathconvert>
      <m2-deploy pom.xml="${pom.xml}">
        <artifact-attachments>
          <attach file="${build.dir}/${final.name}-src.jar"
                  classifier="sources"/>
          <attach file="${build.dir}/${final.name}-javadoc.jar"
                  classifier="javadoc"/>
        </artifact-attachments>
      </m2-deploy>
    </sequential>
  </target>
  
  <target name="-validate-maven-dependencies.init">
    <!-- find the correct pom.xml path and assigns it to property pom.xml -->
    <property name="top.level.dir" location="${common.dir}/.."/>
    <pathconvert property="maven.pom.xml">
      <mapper>
        <chainedmapper>
          <globmapper from="${top.level.dir}*" to="${filtered.pom.templates.dir}*"/>
          <globmapper from="*build.xml" to="*pom.xml"/>
        </chainedmapper>
      </mapper>
      <path location="${ant.file}"/>
    </pathconvert>
    
    <!-- convert ${version} to be a glob pattern, so snapshot versions are allowed: -->
    <loadresource property="maven.version.glob">
      <propertyresource name="version"/>
      <filterchain>
        <tokenfilter>
          <filetokenizer/>
          <replacestring from="-SNAPSHOT" to="-*"/>
        </tokenfilter>
      </filterchain>
    </loadresource>
  </target>
  
  <target name="-validate-maven-dependencies" depends="-validate-maven-dependencies.init">
    <m2-validate-dependencies pom.xml="${maven.pom.xml}" licenseDirectory="${license.dir}">
      <additional-filters>
        <replaceregex pattern="jetty([^/]+)$" replace="jetty" flags="gi" />
        <replaceregex pattern="slf4j-([^/]+)$" replace="slf4j" flags="gi" />
        <replaceregex pattern="javax\.servlet([^/]+)$" replace="javax.servlet" flags="gi" />
      </additional-filters>
      <excludes>
        <rsel:name name="**/lucene-*-${maven.version.glob}.jar" handledirsep="true"/>
      </excludes>
    </m2-validate-dependencies>
  </target>
  
  <property name="module.dependencies.properties.file" location="${common.build.dir}/module.dependencies.properties"/>

  <target name="-append-module-dependencies-properties">
    <sequential>
      <property name="top.level.dir" location="${common.dir}/.."/>
      <pathconvert property="classpath.list" pathsep="," dirsep="/" setonempty="true">
        <path refid="classpath"/>
        <globmapper from="${top.level.dir}/*" to="*" handledirsep="true"/>
      </pathconvert>
      <pathconvert property="test.classpath.list" pathsep="," dirsep="/" setonempty="true">
        <path refid="test.classpath"/>
        <globmapper from="${top.level.dir}/*" to="*" handledirsep="true"/>
      </pathconvert>
      <echo append="true" file="${module.dependencies.properties.file}">
${ant.project.name}.dependencies=${classpath.list}
${ant.project.name}.test.dependencies=${test.classpath.list}
      </echo>
    </sequential>
  </target>

  <property name="maven.dependencies.filters.file" location="${common.build.dir}/maven.dependencies.filters.properties"/>

  <target name="-get-maven-dependencies" depends="compile-tools,load-custom-tasks">
    <ant dir="${common.dir}/.." target="-append-all-modules-dependencies-properties" inheritall="false"/>
    <get-maven-dependencies-macro
        dir="${common.dir}/.."
        centralized.versions.file="${common.dir}/ivy-versions.properties"
        module.dependencies.properties.file="${module.dependencies.properties.file}"
        maven.dependencies.filters.file="${maven.dependencies.filters.file}"/>
  </target>

  <target name="-get-maven-poms" depends="-get-maven-dependencies">
    <property name="maven-build-dir" location="${common.dir}/../maven-build"/>
    <copy todir="${maven-build-dir}" overwrite="true" encoding="UTF-8">
      <fileset dir="${common.dir}/../dev-tools/maven"/>
      <filterset begintoken="@" endtoken="@">
        <filter token="version" value="${version}"/>
        <filter token="version.base" value="${version.base}"/>
        <filter token="spec.version" value="${spec.version}"/>
      </filterset>
      <filterset>
        <filtersfile file="${maven.dependencies.filters.file}"/>
      </filterset>
      <globmapper from="*.template" to="*"/>
    </copy>
  </target>

  <target name="-filter-pom-templates" depends="-get-maven-dependencies">
    <mkdir dir="${filtered.pom.templates.dir}"/>
    <copy todir="${common.dir}/build/poms" overwrite="true" encoding="UTF-8" filtering="on">
      <fileset dir="${common.dir}/../dev-tools/maven"/>
      <filterset begintoken="@" endtoken="@">
        <filter token="version" value="${version}"/>
      </filterset>
      <filterset>
        <filtersfile file="${maven.dependencies.filters.file}"/>
      </filterset>
      <globmapper from="*.template" to="*"/>
    </copy>
  </target>

  <target name="stage-maven-artifacts">
    <sequential>
      <property name="output.build.xml" location="${build.dir}/stage_maven_build.xml"/>
      <property name="dev-tools.scripts.dir" value="${common.dir}/../dev-tools/scripts"/>
      <fail message="maven.dist.dir '${maven.dist.dir}' does not exist!">
        <condition>
          <not>
            <available file="${maven.dist.dir}" type="dir"/>
          </not>
        </condition>
      </fail>
      <exec dir="." executable="${perl.exe}" failonerror="false" outputproperty="stage.maven.script.output"
        resultproperty="stage.maven.script.success">
        <arg value="-CSD"/>
        <arg value="${dev-tools.scripts.dir}/write.stage.maven.build.xml.pl"/>
        <arg value="${maven.dist.dir}"/>              <!-- Maven distribution artifacts directory -->
        <arg value="${output.build.xml}"/>            <!-- Ant build file to be written -->
        <arg value="${common.dir}/common-build.xml"/> <!-- Imported from the ant file to be written -->
        <arg value="${m2.credentials.prompt}"/>
        <arg value="${m2.repository.id}"/>
      </exec>
      <echo message="${stage.maven.script.output}"/>
      <fail message="maven stage script failed!">
        <condition>
          <not>
            <equals arg1="${stage.maven.script.success}" arg2="0"/>
          </not>
        </condition>
      </fail>
    </sequential>
    <echo>Invoking target stage-maven in ${output.build.xml} now...</echo>
    <ant target="stage-maven" antfile="${output.build.xml}" inheritall="false">
      <property name="m2.repository.id" value="${m2.repository.id}"/>
      <property name="m2.repository.url" value="${m2.repository.url}"/>
    </ant>
  </target>

  <target name="rat-sources-typedef" unless="rat.loaded" depends="ivy-availability-check,ivy-configure">
    <ivy:cachepath organisation="org.apache.rat" module="apache-rat" revision="0.11" transitive="false" inline="true" conf="master" type="jar" pathid="rat.classpath"/>
    <typedef resource="org/apache/rat/anttasks/antlib.xml" uri="antlib:org.apache.rat.anttasks" classpathref="rat.classpath"/>
    <property name="rat.loaded" value="true"/>
  </target>

  <target name="rat-sources" depends="rat-sources-typedef"
    description="runs the tasks over source and test files">
    <!-- create a temp file for the log to go to -->
    <tempfile property="rat.sources.logfile"
              prefix="rat"
              destdir="${java.io.tmpdir}"/>
    <!-- run rat, going to the file -->
    <rat:report xmlns:rat="antlib:org.apache.rat.anttasks" 
                reportFile="${rat.sources.logfile}" addDefaultLicenseMatchers="true">
      <fileset dir="." includes="*.xml ${rat.additional-includes}" excludes="${rat.additional-excludes}"/>
      <fileset dir="${src.dir}" excludes="${rat.excludes}" erroronmissingdir="false"/>
      <fileset dir="${tests.src.dir}" excludes="${rat.excludes}" erroronmissingdir="false"/>

      <!-- TODO: Check all resource files. Currently not all stopword and similar files have no header! -->
      <fileset dir="${resources.dir}" includes="META-INF/**" erroronmissingdir="false"/>
      
      <!-- BSD 4-clause stuff (is disallowed below) -->
      <rat:substringMatcher licenseFamilyCategory="BSD4 "
             licenseFamilyName="Original BSD License (with advertising clause)">
        <pattern substring="All advertising materials"/>
      </rat:substringMatcher>

      <!-- BSD-like stuff -->
      <rat:substringMatcher licenseFamilyCategory="BSD  "
             licenseFamilyName="Modified BSD License">
      <!-- brics automaton -->
        <pattern substring="Copyright (c) 2001-2009 Anders Moeller"/>
      <!-- snowball -->
        <pattern substring="Copyright (c) 2001, Dr Martin Porter"/>
      <!-- UMASS kstem -->
        <pattern substring="THIS SOFTWARE IS PROVIDED BY UNIVERSITY OF MASSACHUSETTS AND OTHER CONTRIBUTORS"/>
      <!-- Egothor -->
        <pattern substring="Egothor Software License version 1.00"/>
      <!-- JaSpell -->
        <pattern substring="Copyright (c) 2005 Bruno Martins"/>
      <!-- d3.js -->
        <pattern substring="THIS SOFTWARE IS PROVIDED BY THE COPYRIGHT HOLDERS AND CONTRIBUTORS"/>
      <!-- highlight.js -->
        <pattern substring="THIS SOFTWARE IS PROVIDED BY THE REGENTS AND CONTRIBUTORS"/>
      </rat:substringMatcher>

      <!-- MIT-like -->
      <rat:substringMatcher licenseFamilyCategory="MIT  "
             licenseFamilyName="The MIT License">
      <!-- ICU license -->
        <pattern substring="Permission is hereby granted, free of charge, to any person obtaining a copy"/>
      </rat:substringMatcher>

      <!-- Apache -->
      <rat:substringMatcher licenseFamilyCategory="AL   "
             licenseFamilyName="Apache">
        <pattern substring="Licensed to the Apache Software Foundation (ASF) under"/>
        <!-- this is the old-school one under some files -->
        <pattern substring="Licensed under the Apache License, Version 2.0 (the &quot;License&quot;)"/>
      </rat:substringMatcher>

      <rat:substringMatcher licenseFamilyCategory="GEN  "
             licenseFamilyName="Generated">
      <!-- svg files generated by gnuplot -->
        <pattern substring="Produced by GNUPLOT"/>
      <!-- snowball stemmers generated by snowball compiler -->
        <pattern substring="This file was generated automatically by the Snowball to Java compiler"/>
      <!-- uima tests generated by JCasGen -->
        <pattern substring="First created by JCasGen"/>
      <!-- parsers generated by antlr -->
        <pattern substring="ANTLR GENERATED CODE"/>
      </rat:substringMatcher>

      <!-- built in approved licenses -->
      <rat:approvedLicense familyName="Apache"/>
      <rat:approvedLicense familyName="The MIT License"/>
      <rat:approvedLicense familyName="Modified BSD License"/>
      <rat:approvedLicense familyName="Generated"/>
    </rat:report>
    <!-- now print the output, for review -->
    <loadfile property="rat.output" srcFile="${rat.sources.logfile}"/>
    <echo taskname="rat">${rat.output}</echo>
    <delete>
      <fileset file="${rat.sources.logfile}">
        <and>
          <containsregexp expression="^0 Unknown Licenses"/>
          <not>
            <containsregexp expression="^\s+!"/>
          </not>
        </and>
      </fileset>
    </delete>
    <!-- fail if we didnt find the pattern -->
    <fail message="Rat problems were found!">
      <condition>
        <available file="${rat.sources.logfile}"/>
      </condition>
    </fail>
  </target>

  <!--+
      | M A C R O S
      +-->
  <macrodef name="compile">
    <attribute name="srcdir"/>
    <attribute name="destdir"/>
    <attribute name="javac.release" default="${javac.release}"/>
    <attribute name="includeantruntime" default="${javac.includeAntRuntime}" />

    <element name="nested" implicit="yes" optional="yes"/>

    <sequential>
      <local name="javac.release.args"/>
      <condition property="javac.release.args" value="-source @{javac.release} -target @{javac.release}" else="--release @{javac.release}">
        <equals arg1="${build.java.runtime}" arg2="1.8"/>
      </condition>
      <mkdir dir="@{destdir}"/>
      <javac
        includeAntRuntime="@{includeantruntime}"
        encoding="${build.encoding}"
        srcdir="@{srcdir}"
        destdir="@{destdir}"
        deprecation="${javac.deprecation}"
        debug="${javac.debug}">
        <nested/>
        <!-- <compilerarg line="-Xmaxwarns 10000000"/>
        <compilerarg line="-Xmaxerrs 10000000"/> -->
        <compilerarg line="${javac.args}"/>
        <compilerarg line="${javac.profile.args}"/>
        <compilerarg line="${javac.release.args}"/>
        <compilerarg line="${javac.doclint.args}"/>
      </javac>
    </sequential>
  </macrodef>

  <!-- ECJ Javadoc linting: -->
  
  <condition property="ecj-javadoc-lint.supported">
    <equals arg1="${build.java.runtime}" arg2="1.8"/>
  </condition>

  <condition property="ecj-javadoc-lint-tests.supported">
    <and>
      <isset property="ecj-javadoc-lint.supported"/>
      <isset property="module.has.tests"/>
    </and>
  </condition>

  <target name="-ecj-javadoc-lint-unsupported" unless="ecj-javadoc-lint.supported">
    <fail message="Linting documentation with ECJ is not supported on this Java version (${build.java.runtime}).">
      <condition>
        <not><isset property="is.jenkins.build"/></not>
      </condition>
    </fail>
    <echo level="warning" message="WARN: Linting documentation with ECJ is not supported on this Java version (${build.java.runtime}). NOTHING DONE!"/>
  </target>

  <target name="-ecj-javadoc-lint" depends="-ecj-javadoc-lint-unsupported,-ecj-javadoc-lint-src,-ecj-javadoc-lint-tests"/>

  <target name="-ecj-javadoc-lint-src" depends="-ecj-resolve" if="ecj-javadoc-lint.supported">
    <ecj-macro srcdir="${src.dir}" configuration="${common.dir}/tools/javadoc/ecj.javadocs.prefs">
      <classpath refid="classpath"/>
    </ecj-macro>
  </target>

  <target name="-ecj-javadoc-lint-tests" depends="-ecj-resolve" if="ecj-javadoc-lint-tests.supported">
    <ecj-macro srcdir="${tests.src.dir}" configuration="${common.dir}/tools/javadoc/ecj.javadocs.prefs">
      <classpath refid="test.classpath"/>
    </ecj-macro>
  </target>
  
  <target name="-ecj-resolve" unless="ecj.loaded" depends="ivy-availability-check,ivy-configure" if="ecj-javadoc-lint.supported">
    <ivy:cachepath organisation="org.eclipse.jdt.core.compiler" module="ecj" revision="4.4.1"
     inline="true" conf="master" type="jar" pathid="ecj.classpath" />
    <componentdef classname="org.eclipse.jdt.core.JDTCompilerAdapter"
     classpathref="ecj.classpath" name="ecj-component"/>
    <property name="ecj.loaded" value="true"/>
  </target>

  <macrodef name="ecj-macro">
    <attribute name="srcdir"/>
    <attribute name="javac.release" default="${javac.release}"/>
    <attribute name="includeantruntime" default="${javac.includeAntRuntime}" />
    <attribute name="configuration"/>

    <element name="nested" implicit="yes" optional="yes"/>

    <sequential>
      <!-- hack: we can tell ECJ not to create classfiles, but it still creates
           package-info.class files. so redirect output to a tempdir -->
      <tempfile property="ecj.trash.out" destdir="${java.io.tmpdir}" prefix="ecj"/>
      <mkdir dir="${ecj.trash.out}"/>
      <javac
        includeAntRuntime="@{includeantruntime}"
        encoding="${build.encoding}"
        srcdir="@{srcdir}"
        destdir="${ecj.trash.out}"
        source="@{javac.release}"
        target="@{javac.release}"
        taskname="ecj-lint">
        <ecj-component/>
        <nested/>
      <!-- hack: we can't disable classfile creation right now, because we need
           to specify a destination for buggy package-info.class files
        <compilerarg value="-d"/>
        <compilerarg value="none"/> -->
        <compilerarg value="-enableJavadoc"/>
        <compilerarg value="-properties"/>
        <compilerarg value="@{configuration}"/>
      </javac>
      <delete dir="${ecj.trash.out}"/>
    </sequential>
  </macrodef>

  <!-- TODO: if we make a custom ant task, we can give better
       errors and stuff here, and not make a stupid temp dir -->
  <macrodef name="jtidy-macro">
    <element name="nested" implicit="yes" optional="yes"/>
    <sequential>
      <ivy:cachepath organisation="net.sf.jtidy" module="jtidy" revision="r938"
          log="download-only" inline="true" conf="master" type="jar" pathid="jtidy.classpath" />
      <taskdef name="tidy" classname="org.w3c.tidy.ant.JTidyTask" classpathref="jtidy.classpath"/>
      <delete dir="${common.dir}/build/jtidy_tmp" quiet="true"/>
      <echo message="Checking for broken html (such as invalid tags)..." taskname="jtidy"/>
      <tidy failonerror="true" destdir="${common.dir}/build/jtidy_tmp">
         <nested/>
         <parameter name="input-encoding" value="UTF-8" />
         <parameter name="only-errors" value="true" />
         <parameter name="show-warnings" value="false" />
      </tidy>
      <delete dir="${common.dir}/build/jtidy_tmp" quiet="true"/>
    </sequential>
  </macrodef>

  <property name="failonjavadocwarning" value="true"/>
  <macrodef name="invoke-javadoc">
    <element name="sources" optional="yes"/>
    <attribute name="destdir"/>
    <attribute name="title" default="${Name} ${version} API"/>
    <attribute name="overview" default="${src.dir}/overview.html"/>
    <attribute name="linksource" default="no"/>
    <sequential>
      <local name="javadoc.release.args"/>
      <condition property="javadoc.release.args" value="-source ${javac.release}" else="--release ${javac.release}">
        <equals arg1="${build.java.runtime}" arg2="1.8"/>
      </condition>
      <antcall target="download-java8-javadoc-packagelist"/>
      <delete file="@{destdir}/stylesheet.css" failonerror="false"/>
      <delete file="@{destdir}/script.js" failonerror="false"/>
      <record name="@{destdir}/log_javadoc.txt" action="start" append="no"/>
      <javadoc
          overview="@{overview}"
          packagenames="org.apache.lucene.*,org.apache.solr.*"
          destdir="@{destdir}"
          access="${javadoc.access}"
          encoding="${build.encoding}"
          charset="${javadoc.charset}"
          docencoding="${javadoc.charset}"
          noindex="${javadoc.noindex}"
          includenosourcepackages="true"
          author="true"
          version="true"
          linksource="@{linksource}"
          use="true"
          failonerror="true"
          locale="en_US"
          windowtitle="${Name} ${version} API"
          doctitle="@{title}"
          maxmemory="${javadoc.maxmemory}">
        <tag name="lucene.experimental" 
          description="WARNING: This API is experimental and might change in incompatible ways in the next release."/>
        <tag name="lucene.internal"
        description="NOTE: This API is for internal purposes only and might change in incompatible ways in the next release."/>
        <link offline="true" packagelistLoc="${javadoc.dir}"/>
        <link offline="true" href="${javadoc.link}" packagelistLoc="${javadoc.packagelist.dir}/java8"/>
        <bottom><![CDATA[
          <i>Copyright &copy; ${year} Apache Software Foundation.  All Rights Reserved.</i>
        ]]></bottom>
        
        <sources />
                
        <classpath refid="javadoc.classpath"/>
        <arg line="${javadoc.release.args}"/>
        <arg line="${javadoc.doclint.args}"/>
      </javadoc>
      <record name="@{destdir}/log_javadoc.txt" action="stop"/>
      
      <!-- append prettify to scripts and css -->
      <concat destfile="@{destdir}/stylesheet.css" append="true" fixlastline="true" encoding="UTF-8">
        <filelist dir="${prettify.dir}" files="prettify.css"/>
      </concat>
      <concat destfile="@{destdir}/script.js" append="true" fixlastline="true" encoding="UTF-8">
        <filelist dir="${prettify.dir}" files="prettify.js inject-javadocs.js"/>
      </concat>
      <fixcrlf srcdir="@{destdir}" includes="stylesheet.css script.js" eol="lf" fixlast="true" encoding="UTF-8" />

      <delete>
        <fileset file="@{destdir}/log_javadoc.txt">
          <or>
            <not>
              <containsregexp expression="\[javadoc\]\s*[1-9][0-9]*\s*warning"/>
            </not>
            <and>
              <!-- allow 1 warning, if there is also a bootstrap warning generated by Java7 -->
              <containsregexp expression="\[javadoc\]\s*warning.*bootstrap"/>
              <containsregexp expression="\[javadoc\]\s*1\s*warning"/>
            </and>
          </or>
        </fileset>
      </delete>

      <fail message="Javadocs warnings were found!">
        <condition>
          <and>
            <available file="@{destdir}/log_javadoc.txt"/>
            <istrue value="${failonjavadocwarning}"/>
          </and>
        </condition>
      </fail>
   </sequential>
  </macrodef>

  <target name="check-javadocs-uptodate">
    <uptodate property="javadocs-uptodate-${name}" targetfile="${build.dir}/${final.name}-javadoc.jar">
      <srcfiles dir="${src.dir}">
        <include name="**/*.java"/>
        <include name="**/*.html"/>
      </srcfiles>
    </uptodate>
  </target>

  <macrodef name="modules-crawl">
    <attribute name="target" default=""/>
    <attribute name="failonerror" default="true"/>
    <sequential>
      <subant target="@{target}" failonerror="@{failonerror}" inheritall="false">
        <propertyset refid="uptodate.and.compiled.properties"/>
        <fileset dir="." includes="*/build.xml" excludes="build/**,core/**,test-framework/**,tools/**"/>
      </subant>
    </sequential>
  </macrodef>

  <target name="download-java8-javadoc-packagelist" unless="javadoc.java8.packagelist.exists">
    <mkdir dir="${javadoc.packagelist.dir}/java8"/>
    <get src="${javadoc.link}/package-list"
         dest="${javadoc.packagelist.dir}/java8/package-list" ignoreerrors="true"/>
  </target>

  <!-- VALIDATION work -->

  <!-- Generic placeholder target for if we add other validation tasks -->
  <target name="validate">
  </target>

  <property name="src.export.dir" location="${build.dir}/src-export"/>
  <macrodef name="export-source"
            description="Exports the source to src.export.dir.">
    <attribute name="source.dir"/>
    <sequential>
      <delete dir="${src.export.dir}" includeemptydirs="true" failonerror="false"/>
      <exec dir="@{source.dir}" executable="${git.exe}" failonerror="true">
        <arg value="checkout-index"/>
        <arg value="-a"/>
        <arg value="-f"/>
        <arg value="--prefix=${src.export.dir}/"/>
      </exec>
    </sequential>
  </macrodef>

  <macrodef name="make-checksums" description="Macro for building checksum files">
    <attribute name="file"/>
    <sequential>
      <echo>Building checksums for '@{file}'</echo>
      <checksum file="@{file}" algorithm="sha1" fileext=".sha1" format="MD5SUM" forceoverwrite="yes" readbuffersize="65536"/>
      <checksum file="@{file}" algorithm="SHA-512" fileext=".sha512" format="MD5SUM" forceoverwrite="yes" readbuffersize="65536"/>
    </sequential>
  </macrodef>

  <macrodef name="jar-checksum-macro">
      <attribute name="srcdir"/>
      <attribute name="dstdir"/>
    <sequential>
      <delete>
        <fileset dir="@{dstdir}">
          <include name="**/*.jar.sha1"/>
        </fileset>
      </delete>

      <!-- checksum task does not have a flatten=true -->
      <tempfile property="jar-checksum.temp.dir"/>
      <mkdir dir="${jar-checksum.temp.dir}"/>
      <copy todir="${jar-checksum.temp.dir}" flatten="true">
        <fileset dir="@{srcdir}">
          <include name="**/*.jar"/>
          <!-- todo make this something passed into the macro and not some hardcoded set -->
          <exclude name="build/**"/>
          <exclude name="dist/**"/>
          <exclude name="package/**"/>
          <exclude name="example/exampledocs/**"/>
        </fileset>
      </copy>

      <checksum algorithm="SHA1" fileext=".sha1" todir="@{dstdir}">
        <fileset dir="${jar-checksum.temp.dir}"/>
      </checksum>

      <delete dir="${jar-checksum.temp.dir}"/>

      <fixcrlf 
        srcdir="@{dstdir}"
        includes="**/*.jar.sha1"
        eol="lf" fixlast="true" encoding="US-ASCII" />
    </sequential>
  </macrodef>

  <macrodef name="sign-artifacts-macro">
    <attribute name="artifacts.dir"/>
    <sequential>
      <delete failonerror="false">
        <fileset dir="@{artifacts.dir}">
          <include name="**/*.asc"/>
        </fileset>
      </delete>

      <available property="gpg.input.handler" classname="org.apache.tools.ant.input.SecureInputHandler"
                 value="org.apache.tools.ant.input.SecureInputHandler"/>
      <!--else:--><property name="gpg.input.handler" value="org.apache.tools.ant.input.DefaultInputHandler"/>
      <echo>WARNING: ON SOME PLATFORMS YOUR PASSPHRASE WILL BE ECHOED BACK!!!!!</echo>
      <input message="Enter GPG keystore password: >" addproperty="gpg.passphrase">
        <handler classname="${gpg.input.handler}" />
      </input>

      <apply executable="${gpg.exe}" inputstring="${gpg.passphrase}"
             dest="@{artifacts.dir}" type="file" maxparallel="1" verbose="yes">
        <arg value="--passphrase-fd"/>
        <arg value="0"/>
        <arg value="--batch"/>
        <arg value="--armor"/>
        <arg value="--default-key"/>
        <arg value="${gpg.key}"/>
        <arg value="--output"/>
        <targetfile/>
        <arg value="--detach-sig"/>
        <srcfile/>

        <fileset dir="@{artifacts.dir}">
          <include name="**/*.jar"/>
          <include name="**/*.war"/>
          <include name="**/*.zip"/>
          <include name="**/*.tgz"/>
          <include name="**/*.pom"/>
        </fileset>
        <globmapper from="*" to="*.asc"/>
      </apply>
    </sequential>
  </macrodef>

  <property name="rc" value="rc0"/>
  <property name="remote.staging.dir" value="public_html/staging_area/${rc}/${version}"/>
  <property name="keyfile" value="${user.home}/.ssh/id_rsa"/>
  <property name="scp.user" value="${user.name}"/>
  <!--keys.dir is the location of the https://svn.apache.org/repos/asf/lucene/java/dist/ directory-->
  <property name="keys.dir" value="${common.dir}/../../dist"/>
  <macrodef name="copy-to-stage-macro">
    <attribute name="artifacts.dir"/>
    <sequential>
      <sshexec host="home.apache.org"
               username="${scp.user}"
               keyfile="${keyfile}"
               command="mkdir -p ${remote.staging.dir}"/>
      <echo>Uploading artifacts to ${scp.user}@home.apache.org:${remote.staging.dir}</echo>
      <scp todir="${scp.user}@home.apache.org:${remote.staging.dir}"
           username="${scp.user}"
           keyfile="${keyfile}"
           verbose="true">
        <fileset dir="${artifacts.dir}"/>
        <fileset dir="${keys.dir}">
          <include name="KEYS"/>
        </fileset>
      </scp>
    </sequential>
  </macrodef>

  <!-- JFlex task -->
  <target name="-install-jflex" unless="jflex.loaded" depends="ivy-availability-check,ivy-configure">
    <ivy:cachepath organisation="de.jflex" module="jflex" revision="1.6.0"
                   inline="true" conf="default" transitive="true" pathid="jflex.classpath"/>
    <taskdef name="jflex" classname="jflex.anttask.JFlexTask" classpathref="jflex.classpath"/>
    <property name="jflex.loaded" value="true"/>
  </target>

  <!-- GROOVY scripting engine for ANT tasks -->
  <target name="resolve-groovy" unless="groovy.loaded" depends="ivy-availability-check,ivy-configure">
    <ivy:cachepath organisation="org.codehaus.groovy" module="groovy-all" revision="2.4.13"
      inline="true" conf="default" type="jar" transitive="true" pathid="groovy.classpath"/>
    <taskdef name="groovy"
      classname="org.codehaus.groovy.ant.Groovy"
      classpathref="groovy.classpath"/>
    <property name="groovy.loaded" value="true"/>
  </target>
  
  <!-- Forbidden API Task -->
  <property name="forbidden-base-excludes" value=""/>
  <property name="forbidden-tests-excludes" value=""/>
  <property name="forbidden-sysout-excludes" value=""/>
  
  <target name="-install-forbidden-apis" unless="forbidden-apis.loaded" depends="ivy-availability-check,ivy-configure">
    <ivy:cachepath organisation="de.thetaphi" module="forbiddenapis" revision="2.4.1"
      inline="true" conf="default" transitive="true" pathid="forbidden-apis.classpath"/>
    <taskdef name="forbidden-apis" classname="de.thetaphi.forbiddenapis.ant.AntTask" classpathref="forbidden-apis.classpath"/>
    <property name="forbidden-apis.loaded" value="true"/>
  </target>  

  <target name="-init-forbidden-apis" depends="-install-forbidden-apis">
    <path id="forbidden-apis.allclasses.classpath">
      <path refid="classpath"/>
      <path refid="test.classpath"/>
      <path refid="junit-path"/>
      <!-- include the output directories, too (so we can still resolve excluded classes: -->
      <pathelement path="${build.dir}/classes/java"/>
      <pathelement path="${build.dir}/classes/test"/>
    </path>
  </target>  

  <condition property="forbidden-isLucene">
    <not>
      <or>
        <matches pattern="^(solr)\b" string="${name}"/>
        <matches pattern="tools" string="${name}"/>
      </or>
    </not>
  </condition>

  <target name="check-forbidden-apis" depends="-check-forbidden-all,-check-forbidden-core,-check-forbidden-tests" description="Check forbidden API calls in compiled class files"/>
  
  <!-- applies to both source and test code -->
  <target name="-check-forbidden-all" depends="-init-forbidden-apis,compile-core,compile-test">
    <forbidden-apis suppressAnnotation="**.SuppressForbidden" classpathref="forbidden-apis.allclasses.classpath" targetVersion="${javac.release}">
      <signatures>
        <bundled name="jdk-unsafe"/>
        <bundled name="jdk-deprecated"/>
        <bundled name="jdk-non-portable"/>
        <bundled name="jdk-reflection"/>
        <fileset dir="${common.dir}/tools/forbiddenApis">
          <include name="base.txt"/>
          <include name="lucene.txt" if="forbidden-isLucene"/>
        </fileset>
      </signatures>
      <fileset dir="${build.dir}/classes/java" excludes="${forbidden-base-excludes}"/>
      <fileset dir="${build.dir}/classes/test" excludes="${forbidden-tests-excludes}" erroronmissingdir="false"/>
    </forbidden-apis>
  </target>

  <!-- applies to only test code -->
  <target name="-check-forbidden-tests" depends="-init-forbidden-apis,compile-test">
    <forbidden-apis signaturesFile="${common.dir}/tools/forbiddenApis/tests.txt" suppressAnnotation="**.SuppressForbidden" classpathref="forbidden-apis.allclasses.classpath" targetVersion="${javac.release}"> 
      <fileset dir="${build.dir}/classes/test" excludes="${forbidden-tests-excludes}"/>
    </forbidden-apis>
  </target>
 
  <!-- applies to only source code -->
  <target name="-check-forbidden-core" depends="-init-forbidden-apis,compile-core,-check-forbidden-sysout" />

  <target name="-check-forbidden-sysout" depends="-init-forbidden-apis,compile-core">
    <forbidden-apis bundledSignatures="jdk-system-out" suppressAnnotation="**.SuppressForbidden" classpathref="forbidden-apis.allclasses.classpath" targetVersion="${javac.release}">
      <fileset dir="${build.dir}/classes/java" excludes="${forbidden-sysout-excludes}"/>
    </forbidden-apis>
  </target>

  <target name="resolve-markdown" unless="markdown.loaded" depends="resolve-groovy">
    <property name="flexmark.version" value="0.16.1"/>
    <ivy:cachepath transitive="true" pathid="markdown.classpath">
      <ivy:dependency org="com.vladsch.flexmark" name="flexmark" rev="${flexmark.version}" conf="default" />
      <ivy:dependency org="com.vladsch.flexmark" name="flexmark-ext-autolink" rev="${flexmark.version}" conf="default" />
      <ivy:dependency org="com.vladsch.flexmark" name="flexmark-ext-abbreviation" rev="${flexmark.version}" conf="default" />
    </ivy:cachepath>
    <groovy classpathref="markdown.classpath" src="${common.dir}/tools/src/groovy/install-markdown-filter.groovy"/>
    <property name="markdown.loaded" value="true"/>
  </target>
  
  <!-- markdown macro: Before using depend on the target "resolve-markdown" -->
  
  <macrodef name="markdown">
    <attribute name="todir"/>
    <attribute name="flatten" default="false"/>
    <attribute name="overwrite" default="false"/>
    <element name="nested" optional="false" implicit="true"/>
    <sequential>
      <copy todir="@{todir}" flatten="@{flatten}" overwrite="@{overwrite}" verbose="true"
        preservelastmodified="false" encoding="UTF-8" taskname="markdown"
      >
        <filterchain>
          <tokenfilter>
            <filetokenizer/>
            <replaceregex pattern="\b(LUCENE|SOLR)\-\d+\b" replace="[\0](https://issues.apache.org/jira/browse/\0)" flags="gs"/>
            <markdownfilter/>
          </tokenfilter>
        </filterchain>
        <nested/>
      </copy>
    </sequential>
  </macrodef>

  <target name="regenerate"/>
  
  <macrodef name="check-broken-links">
       <attribute name="dir"/>
     <sequential>
       <exec dir="." executable="${python32.exe}" failonerror="true">
         <!-- Tell Python not to write any bytecode cache into the filesystem: -->
         <arg value="-B"/>
         <arg value="${dev-tools.dir}/scripts/checkJavadocLinks.py"/>
         <arg value="@{dir}"/>
       </exec>
     </sequential>
  </macrodef>

  <macrodef name="check-missing-javadocs">
       <attribute name="dir"/>
       <attribute name="level" default="class"/>
     <sequential>
       <exec dir="." executable="${python32.exe}" failonerror="true">
         <!-- Tell Python not to write any bytecode cache into the filesystem: -->
         <arg value="-B"/>
         <arg value="${dev-tools.dir}/scripts/checkJavaDocs.py"/>
         <arg value="@{dir}"/>
         <arg value="@{level}"/>
       </exec>
     </sequential>
  </macrodef>

  <!--
   compile changes.txt into an html file
   -->
  <macrodef name="build-changes">
    <attribute name="changes.product"/>
    <attribute name="doap.property.prefix" default="doap.@{changes.product}"/>
    <attribute name="changes.src.file" default="CHANGES.txt"/>
    <attribute name="changes.src.doap" default="${dev-tools.dir}/doap/@{changes.product}.rdf"/>
    <attribute name="changes.version.dates" default="build/@{doap.property.prefix}.version.dates.csv"/>
    <attribute name="changes.target.dir" default="${changes.target.dir}"/>
    <attribute name="lucene.javadoc.url" default="${lucene.javadoc.url}"/>
    <sequential>
      <mkdir dir="@{changes.target.dir}"/>
      <xmlproperty keeproot="false" file="@{changes.src.doap}" collapseAttributes="false" prefix="@{doap.property.prefix}"/>
      <echo file="@{changes.version.dates}" append="false">${@{doap.property.prefix}.Project.release.Version.revision}&#xA;</echo>
      <echo file="@{changes.version.dates}" append="true">${@{doap.property.prefix}.Project.release.Version.created}&#xA;</echo>
      <exec executable="${perl.exe}" input="@{changes.src.file}" output="@{changes.target.dir}/Changes.html"
            failonerror="true" logError="true">
        <arg value="-CSD"/>
        <arg value="${changes.src.dir}/changes2html.pl"/>
        <arg value="@{changes.product}"/>
        <arg value="@{changes.version.dates}"/>
        <arg value="@{lucene.javadoc.url}"/>
      </exec>
      <delete file="@{changes.version.dates}"/>
      <copy todir="@{changes.target.dir}">
        <fileset dir="${changes.src.dir}" includes="*.css"/>
      </copy>
    </sequential>
  </macrodef>

  <macrodef name="pitest-macro" description="Executes junit tests.">
    <attribute name="pitest.report.dir" default="${pitest.report.dir}"/>
    <attribute name="pitest.framework.classpath" default="pitest.framework.classpath"/>
    <attribute name="pitest.distance" default="${pitest.distance}" />
    <attribute name="pitest.sysprops" default="${pitest.sysprops}" />
    <attribute name="pitest.threads" default="${pitest.threads}" />
    <attribute name="pitest.testCases" default="${pitest.testCases}" />
    <attribute name="pitest.maxMutations" default="${pitest.maxMutations}" />
    <attribute name="pitest.timeoutFactor" default="${pitest.timeoutFactor}" />
    <attribute name="pitest.timeoutConst" default="${pitest.timeoutConst}" />
    <attribute name="pitest.targetClasses" default="${pitest.targetClasses}" />

    <attribute name="junit.classpath" default="junit.classpath"/>

    <attribute name="src.dir" default="${src.dir}"/>
    <attribute name="build.dir" default="${build.dir}"/>

    <sequential>

        <echo>
PiTest mutation coverage can take a *long* time on even large hardware.
(EC2 32core sandy bridge takes at least 12 hours to run PiTest for the lucene test cases)

The following arguments can be provided to ant to alter its behaviour and target specific tests::

-Dpitest.report.dir (@{pitest.report.dir}) - Change where PiTest writes output reports

-Dpitest.distance (@{pitest.distance}) - How far away from the test class should be mutated
   0 being immeditate callees only

-Dpitest.threads (@{pitest.threads}) - How many threads to use in PiTest 
   (note this is independent of junit threads)

-Dpitest.testCases (@{pitest.testCases}) - Glob of testcases to run

-Dpitest.maxMutations (@{pitest.maxMutations}) - Maximum number of mutations per class under test
    0 being unlimited

-Dpitest.timeoutFactor (@{pitest.timeoutFactor}) - Tunable factor used to determine
    if a test is potentially been mutated to be an infinate loop or O(n!) (or similar)

-Dpitest.timeoutConst (@{pitest.timeoutConst}) - Base constant used for working out timeouts

-Dpitest.targetClasses (@{pitest.targetClasses}) - Classes to consider for mutation
        </echo>

        <taskdef name="pitest" classname="org.pitest.ant.PitestTask"
            classpathref="pitest.framework.classpath" />

        <path id="pitest.classpath">
            <path refid="junit.classpath"/>
            <path refid="pitest.framework.classpath"/>
            <pathelement path="${java.class.path}"/>
        </path>

        <junit4:pickseed property="pitest.seed" />

        <property name="pitest.sysprops" value="-Dversion=${version},-Dtest.seed=${pitest.seed},-Djava.security.manager=org.apache.lucene.util.TestSecurityManager,-Djava.security.policy=${tests.policy},-Djava.io.tmpdir=${tests.workDir},-Djunit4.childvm.cwd=${tests.workDir},-Djunit4.tempDir=${tests.workDir}" />

        <pitest
            classPath="pitest.classpath"
            targetClasses="@{pitest.targetClasses}"
            targetTests="@{pitest.testCases}"
            reportDir="@{pitest.report.dir}"
            sourceDir="@{src.dir}"
            threads="@{pitest.threads}"
            maxMutationsPerClass="@{pitest.maxMutations}"
            timeoutFactor="@{pitest.timeoutFactor}"
            timeoutConst="@{pitest.timeoutConst}"
            verbose="false"
            dependencyDistance="@{pitest.distance}"
            mutableCodePaths="@{build.dir}/classes/java"
            jvmArgs="-ea,@{pitest.sysprops}" />
    </sequential>
  </macrodef>

  <macrodef name="run-jflex">
    <attribute name="dir"/>
    <attribute name="name"/>
    <sequential>
      <jflex file="@{dir}/@{name}.jflex" outdir="@{dir}" nobak="on" inputstreamctor="false"/>
    </sequential>
  </macrodef>

  <macrodef name="run-jflex-and-disable-buffer-expansion">
    <attribute name="dir"/>
    <attribute name="name"/>
    <sequential>
      <jflex file="@{dir}/@{name}.jflex" outdir="@{dir}" nobak="on" inputstreamctor="false"/>
      <!-- LUCENE-5897: Disallow scanner buffer expansion -->
      <replaceregexp file="@{dir}/@{name}.java"
                     match="[ \t]*/\* is the buffer big enough\? \*/\s+if \(zzCurrentPos >= zzBuffer\.length.*?\}[ \t]*\r?\n"
                     replace="" flags="s" />
      <replaceregexp file="@{dir}/@{name}.java"
                     match="private static final int ZZ_BUFFERSIZE ="
                     replace="private int ZZ_BUFFERSIZE ="/>
      <replaceregexp file="@{dir}/@{name}.java"
                     match="int requested = zzBuffer.length - zzEndRead;"
                     replace="int requested = zzBuffer.length - zzEndRead - zzFinalHighSurrogate;"/>
      <replaceregexp file="@{dir}/@{name}.java"
                     match="(zzFinalHighSurrogate = 1;)(\r?\n)"
                     replace="\1\2          if (totalRead == 1) { return true; }\2"/>
    </sequential>
  </macrodef>


</project><|MERGE_RESOLUTION|>--- conflicted
+++ resolved
@@ -65,7 +65,7 @@
       <not><matches pattern="^\Q${version.base}\E(|\-.*)$" casesensitive="true" string="${version}"/></not>
     </condition>
   </fail>
-  
+
   <fail message="Your ~/.ant/lib folder or the main classpath of Ant contains some version of ASM. Please remove it, otherwise this build can't run correctly.">
     <condition>
       <available classname="org.objectweb.asm.ClassReader"/>
@@ -166,7 +166,7 @@
 
   <!-- Display at most this many failures as a summary at the end of junit4 run. -->
   <property name="tests.showNumFailures" value="10" />
-  
+
   <!-- If we detect Java 9+, should we test the patched classes of the
    multi-release JAR or still run with our own classes? -->
   <property name="tests.withJava9Patches" value="true" />
@@ -187,13 +187,11 @@
   <property name="javadoc.noindex" value="true"/>
 
   <property name="javadoc.doclint.args" value="-Xdoclint:all -Xdoclint:-missing"/>
-<<<<<<< HEAD
-  <property name="javac.doclint.args" value="-Xdoclint:none"/> <!---Xdoclint:all/protected -Xdoclint:-missing"/> NOCOMMIT: To avoid errors with PF4J-->
-=======
   <!---proc:none was added because of LOG4J2-1925 / JDK-8186647 -->
-  <property name="javac.doclint.args" value="-Xdoclint:all/protected -Xdoclint:-missing -proc:none"/>
->>>>>>> 9e780ba5
-  
+  <!--<property name="javac.doclint.args" value="-Xdoclint:all/protected -Xdoclint:-missing -proc:none"/>-->
+  <!-- NOCOMMIT: To avoid errors with PF4J-->
+  <property name="javac.doclint.args" value="-Xdoclint:none"/>
+
   <!-- Javadoc classpath -->
   <path id="javadoc.classpath">
     <path refid="classpath"/>
@@ -504,7 +502,7 @@
     <fail>Ivy is not available</fail>
   </target>
 
-  <target name="ivy-bootstrap" description="Download and install Ivy in the users ant lib dir" 
+  <target name="ivy-bootstrap" description="Download and install Ivy in the users ant lib dir"
           depends="-ivy-bootstrap1,-ivy-bootstrap2,-ivy-checksum,-ivy-remove-old-versions"/>
 
   <!-- try to download from repo1.maven.org -->
@@ -528,7 +526,7 @@
       </condition>
     </fail>
   </target>
-  
+
   <target name="-ivy-remove-old-versions">
     <delete verbose="true" failonerror="true">
       <fileset dir="${ivy_install_path}">
@@ -536,7 +534,7 @@
       </fileset>
     </delete>
   </target>
-   
+
   <macrodef name="ivy-download">
       <attribute name="src"/>
       <attribute name="dest"/>
@@ -572,7 +570,7 @@
       <srcfiles dir= "${build.dir}/classes/java" includes="**/*.class"/>
     </uptodate>
   </target>
-  
+
   <target xmlns:ivy="antlib:org.apache.ivy.ant" name="patch-mrjar-classes" depends="-mrjar-classes-uptodate,ivy-availability-check,ivy-configure,resolve-groovy,compile-core"
     unless="mrjar-classes-uptodate" description="Patches compiled class files for usage with Java 9 in MR-JAR">
     <loadproperties prefix="ivyversions" srcFile="${common.dir}/ivy-versions.properties"/>
@@ -581,14 +579,14 @@
     <groovy taskname="patch-cls" classpathref="asm.classpath" src="${common.dir}/tools/src/groovy/patch-mrjar-classes.groovy"/>
     <touch file="${build.dir}/patch-mrjar.stamp"/>
   </target>
-  
+
   <target name="-mrjar-check" depends="patch-mrjar-classes">
     <zipfileset id="mrjar-patched-files" prefix="META-INF/versions/9" dir="${build.dir}/classes/java9" erroronmissingdir="false"/>
     <condition property="has-mrjar-patched-files">
       <resourcecount refid="mrjar-patched-files" when="greater" count="0" />
     </condition>
   </target>
-  
+
   <target name="-mrjar-core" depends="-mrjar-check" if="has-mrjar-patched-files">
     <jarify>
       <filesets>
@@ -599,15 +597,15 @@
       </jarify-additional-manifest-attributes>
     </jarify>
   </target>
-  
+
   <target name="-jar-core" depends="-mrjar-check" unless="has-mrjar-patched-files">
     <jarify/>
   </target>
-  
+
   <target name="jar-core" depends="-mrjar-core,-jar-core"/>
 
   <!-- Packaging targets: -->
-  
+
   <property name="lucene.tgz.file" location="${common.dir}/dist/lucene-${version}.tgz"/>
   <available file="${lucene.tgz.file}" property="lucene.tgz.exists"/>
   <property name="lucene.tgz.unpack.dir" location="${common.build.dir}/lucene.tgz.unpacked"/>
@@ -1017,7 +1015,7 @@
         <condition property="java.security.manager" value="org.apache.lucene.util.TestSecurityManager">
           <istrue value="${tests.useSecurityManager}"/>
         </condition>
-        
+
         <!-- additional arguments for Java 9+ -->
         <local name="tests.runtimespecific.args"/>
         <condition property="tests.runtimespecific.args" value="" else="--illegal-access=deny">
