--- conflicted
+++ resolved
@@ -20,29 +20,12 @@
 import java.io.Closeable;
 import java.io.IOException;
 
-<<<<<<< HEAD
-import org.apache.lucene.util.BytesRef;
-
-=======
->>>>>>> 6d0386c9
 /** One pass iterator through all points previously written with a
  *  {@link PointWriter}, abstracting away whether points are read
  *  from (offline) disk or simple arrays in heap.
  *
  * @lucene.internal
  * */
-<<<<<<< HEAD
-public abstract class PointReader implements Closeable {
-
-  /** Returns false once iteration is done, else true. */
-  public abstract boolean next() throws IOException;
-
-  /** Sets the packed value in the provided ByteRef */
-  public abstract void packedValue(BytesRef bytesRef);
-
-  /** DocID for this point */
-  public abstract int docID();
-=======
 public interface PointReader extends Closeable {
 
   /** Returns false once iteration is done, else true. */
@@ -50,6 +33,5 @@
 
   /** Sets the packed value in the provided ByteRef */
   PointValue pointValue();
->>>>>>> 6d0386c9
 
 }
