/*
 * Licensed to the Apache Software Foundation (ASF) under one or more
 * contributor license agreements.  See the NOTICE file distributed with
 * this work for additional information regarding copyright ownership.
 * The ASF licenses this file to You under the Apache License, Version 2.0
 * (the "License"); you may not use this file except in compliance with
 * the License.  You may obtain a copy of the License at
 *
 *     http://www.apache.org/licenses/LICENSE-2.0
 *
 * Unless required by applicable law or agreed to in writing, software
 * distributed under the License is distributed on an "AS IS" BASIS,
 * WITHOUT WARRANTIES OR CONDITIONS OF ANY KIND, either express or implied.
 * See the License for the specific language governing permissions and
 * limitations under the License.
 */
package org.apache.lucene.util.bkd;

<<<<<<< HEAD
import java.util.ArrayList;
import java.util.List;

import org.apache.lucene.util.ArrayUtil;
=======
>>>>>>> 6d0386c9
import org.apache.lucene.util.BytesRef;

/**
 * Utility class to write new points into in-heap arrays.
 *
 *  @lucene.internal
 *  */
public final class HeapPointWriter implements PointWriter {
<<<<<<< HEAD
  public int[] docIDs;
  private int nextWrite;
  private boolean closed;
  final int maxSize;
  public final int valuesPerBlock;
  final int packedBytesLength;
  // NOTE: can't use ByteBlockPool because we need random-write access when sorting in heap
  public final List<byte[]> blocks = new ArrayList<>();
  private byte[] scratch;


  public HeapPointWriter(int initSize, int maxSize, int packedBytesLength) {
    docIDs = new int[initSize];
    this.maxSize = maxSize;
    this.packedBytesLength = packedBytesLength;
    // 4K per page, unless each value is > 4K:
    valuesPerBlock = Math.max(1, 4096/packedBytesLength);
    scratch = new byte[packedBytesLength];
  }

  public void copyFrom(HeapPointWriter other) {
    if (docIDs.length < other.nextWrite) {
      throw new IllegalStateException("docIDs.length=" + docIDs.length + " other.nextWrite=" + other.nextWrite);
    }
    System.arraycopy(other.docIDs, 0, docIDs, 0, other.nextWrite);
    for(byte[] block : other.blocks) {
      blocks.add(block.clone());
    }
    nextWrite = other.nextWrite;
  }

  /** Returns a reference, in <code>result</code>, to the byte[] slice holding this value */
  public void getPackedValueSlice(int index, BytesRef result) {
    int block = index / valuesPerBlock;
    int blockIndex = index % valuesPerBlock;
    result.bytes = blocks.get(block);
    result.offset = blockIndex * packedBytesLength;
    result.length = packedBytesLength;
=======
  public final int[] docIDs;
  public final byte[] block;
  final int size;
  final int packedBytesLength;
  private final byte[] scratch;
  private int nextWrite;
  private boolean closed;

  private HeapPointReader.HeapPointValue pointValue;


  public HeapPointWriter(int size, int packedBytesLength) {
    this.docIDs = new int[size];
    this.block = new byte[packedBytesLength * size];
    this.size = size;
    this.packedBytesLength = packedBytesLength;
    this.scratch = new byte[packedBytesLength];
    if (size > 0) {
      pointValue = new HeapPointReader.HeapPointValue(block, packedBytesLength);
    } else {
      //no values
      pointValue =  null;
    }
  }

  /** Returns a reference, in <code>result</code>, to the byte[] slice holding this value */
  public PointValue getPackedValueSlice(int index) {
    assert index < nextWrite : "nextWrite=" + (nextWrite) + " vs index=" + index;
    pointValue.setValue(index * packedBytesLength, docIDs[index]);
    return pointValue;
  }

  @Override
  public void append(byte[] packedValue, int docID) {
    assert closed == false : "point writer is already closed";
    assert packedValue.length == packedBytesLength : "[packedValue] must have length [" + packedBytesLength + "] but was [" + packedValue.length + "]";
    assert nextWrite < size : "nextWrite=" + (nextWrite + 1) + " vs size=" + size;
    System.arraycopy(packedValue, 0, block, nextWrite * packedBytesLength, packedBytesLength);
    docIDs[nextWrite] = docID;
    nextWrite++;
  }

  @Override
  public void append(PointValue pointValue) {
    assert closed == false : "point writer is already closed";
    assert nextWrite < size : "nextWrite=" + (nextWrite + 1) + " vs size=" + size;
    BytesRef packedValue = pointValue.packedValue();
    assert packedValue.length == packedBytesLength : "[packedValue] must have length [" + (packedBytesLength) + "] but was [" + packedValue.length + "]";
    System.arraycopy(packedValue.bytes, packedValue.offset, block, nextWrite * packedBytesLength, packedBytesLength);
    docIDs[nextWrite] = pointValue.docID();
    nextWrite++;
>>>>>>> 6d0386c9
  }

  public void swap(int i, int j) {
    int docID = docIDs[i];
    docIDs[i] = docIDs[j];
    docIDs[j] = docID;

    int indexI = i * packedBytesLength;
    int indexJ = j * packedBytesLength;

    // scratch1 = values[i]
    System.arraycopy(block, indexI, scratch, 0, packedBytesLength);
    // values[i] = values[j]
    System.arraycopy(block, indexJ, block, indexI, packedBytesLength);
    // values[j] = scratch1
    System.arraycopy(scratch, 0, block, indexJ, packedBytesLength);
  }

  void writePackedValue(int index, BytesRef bytes) {
    assert bytes.length == packedBytesLength;
    int block = index / valuesPerBlock;
    int blockIndex = index % valuesPerBlock;
    //System.out.println("writePackedValue: index=" + index + " bytes.length=" + bytes.length + " block=" + block + " blockIndex=" + blockIndex + " valuesPerBlock=" + valuesPerBlock);
    while (blocks.size() <= block) {
      // If this is the last block, only allocate as large as necessary for maxSize:
      int valuesInBlock = Math.min(valuesPerBlock, maxSize - (blocks.size() * valuesPerBlock));
      blocks.add(new byte[valuesInBlock*packedBytesLength]);
    }
    System.arraycopy(bytes.bytes, bytes.offset, blocks.get(block), blockIndex * packedBytesLength, packedBytesLength);
  }

  @Override
<<<<<<< HEAD
  public void append(byte[] packedValue, int docID) {
    assert closed == false;
    assert packedValue.length == packedBytesLength;
    if (docIDs.length == nextWrite) {
      int nextSize = Math.min(maxSize, ArrayUtil.oversize(nextWrite+1, Integer.BYTES));
      assert nextSize > nextWrite: "nextSize=" + nextSize + " vs nextWrite=" + nextWrite;
      docIDs = ArrayUtil.growExact(docIDs, nextSize);
    }
    writePackedValue(nextWrite, packedValue);
    docIDs[nextWrite] = docID;
    nextWrite++;
  }

  @Override
  public void append(BytesRef packedValue, int docID) {
    assert closed == false;
    assert packedValue.length == packedBytesLength;
    if (docIDs.length == nextWrite) {
      int nextSize = Math.min(maxSize, ArrayUtil.oversize(nextWrite+1, Integer.BYTES));
      assert nextSize > nextWrite: "nextSize=" + nextSize + " vs nextWrite=" + nextWrite;
      docIDs = ArrayUtil.growExact(docIDs, nextSize);
    }
    writePackedValue(nextWrite, packedValue);
    docIDs[nextWrite] = docID;
    nextWrite++;
=======
  public long count() {
    return nextWrite;
>>>>>>> 6d0386c9
  }

  public void swap(int i, int j) {
    int docID = docIDs[i];
    docIDs[i] = docIDs[j];
    docIDs[j] = docID;


    byte[] blockI = blocks.get(i / valuesPerBlock);
    int indexI = (i % valuesPerBlock) * packedBytesLength;
    byte[] blockJ = blocks.get(j / valuesPerBlock);
    int indexJ = (j % valuesPerBlock) * packedBytesLength;

    // scratch1 = values[i]
    System.arraycopy(blockI, indexI, scratch, 0, packedBytesLength);
    // values[i] = values[j]
    System.arraycopy(blockJ, indexJ, blockI, indexI, packedBytesLength);
    // values[j] = scratch1
    System.arraycopy(scratch, 0, blockJ, indexJ, packedBytesLength);
  }

  @Override
<<<<<<< HEAD
  public long count() {
    return nextWrite;
  }

  @Override
  public PointReader getReader(long start, long length) {
    assert start + length <= docIDs.length: "start=" + start + " length=" + length + " docIDs.length=" + docIDs.length;
    assert start + length <= nextWrite: "start=" + start + " length=" + length + " nextWrite=" + nextWrite;
    return new HeapPointReader(blocks, valuesPerBlock, packedBytesLength, docIDs, (int) start, Math.toIntExact(start+length));
=======
  public PointReader getReader(long start, long length) {
    assert closed : "point writer is still open and trying to get a reader";
    assert start + length <= docIDs.length: "start=" + start + " length=" + length + " docIDs.length=" + docIDs.length;
    assert start + length <= nextWrite: "start=" + start + " length=" + length + " nextWrite=" + nextWrite;
    return new HeapPointReader(block, packedBytesLength, docIDs, (int) start, Math.toIntExact(start+length));
>>>>>>> 6d0386c9
  }

  @Override
  public void close() {
    closed = true;
  }

  @Override
  public void destroy() {
  }

  @Override
  public String toString() {
    return "HeapPointWriter(count=" + nextWrite + " size=" + docIDs.length + ")";
  }
}<|MERGE_RESOLUTION|>--- conflicted
+++ resolved
@@ -16,13 +16,6 @@
  */
 package org.apache.lucene.util.bkd;
 
-<<<<<<< HEAD
-import java.util.ArrayList;
-import java.util.List;
-
-import org.apache.lucene.util.ArrayUtil;
-=======
->>>>>>> 6d0386c9
 import org.apache.lucene.util.BytesRef;
 
 /**
@@ -31,46 +24,6 @@
  *  @lucene.internal
  *  */
 public final class HeapPointWriter implements PointWriter {
-<<<<<<< HEAD
-  public int[] docIDs;
-  private int nextWrite;
-  private boolean closed;
-  final int maxSize;
-  public final int valuesPerBlock;
-  final int packedBytesLength;
-  // NOTE: can't use ByteBlockPool because we need random-write access when sorting in heap
-  public final List<byte[]> blocks = new ArrayList<>();
-  private byte[] scratch;
-
-
-  public HeapPointWriter(int initSize, int maxSize, int packedBytesLength) {
-    docIDs = new int[initSize];
-    this.maxSize = maxSize;
-    this.packedBytesLength = packedBytesLength;
-    // 4K per page, unless each value is > 4K:
-    valuesPerBlock = Math.max(1, 4096/packedBytesLength);
-    scratch = new byte[packedBytesLength];
-  }
-
-  public void copyFrom(HeapPointWriter other) {
-    if (docIDs.length < other.nextWrite) {
-      throw new IllegalStateException("docIDs.length=" + docIDs.length + " other.nextWrite=" + other.nextWrite);
-    }
-    System.arraycopy(other.docIDs, 0, docIDs, 0, other.nextWrite);
-    for(byte[] block : other.blocks) {
-      blocks.add(block.clone());
-    }
-    nextWrite = other.nextWrite;
-  }
-
-  /** Returns a reference, in <code>result</code>, to the byte[] slice holding this value */
-  public void getPackedValueSlice(int index, BytesRef result) {
-    int block = index / valuesPerBlock;
-    int blockIndex = index % valuesPerBlock;
-    result.bytes = blocks.get(block);
-    result.offset = blockIndex * packedBytesLength;
-    result.length = packedBytesLength;
-=======
   public final int[] docIDs;
   public final byte[] block;
   final int size;
@@ -122,7 +75,6 @@
     System.arraycopy(packedValue.bytes, packedValue.offset, block, nextWrite * packedBytesLength, packedBytesLength);
     docIDs[nextWrite] = pointValue.docID();
     nextWrite++;
->>>>>>> 6d0386c9
   }
 
   public void swap(int i, int j) {
@@ -141,89 +93,17 @@
     System.arraycopy(scratch, 0, block, indexJ, packedBytesLength);
   }
 
-  void writePackedValue(int index, BytesRef bytes) {
-    assert bytes.length == packedBytesLength;
-    int block = index / valuesPerBlock;
-    int blockIndex = index % valuesPerBlock;
-    //System.out.println("writePackedValue: index=" + index + " bytes.length=" + bytes.length + " block=" + block + " blockIndex=" + blockIndex + " valuesPerBlock=" + valuesPerBlock);
-    while (blocks.size() <= block) {
-      // If this is the last block, only allocate as large as necessary for maxSize:
-      int valuesInBlock = Math.min(valuesPerBlock, maxSize - (blocks.size() * valuesPerBlock));
-      blocks.add(new byte[valuesInBlock*packedBytesLength]);
-    }
-    System.arraycopy(bytes.bytes, bytes.offset, blocks.get(block), blockIndex * packedBytesLength, packedBytesLength);
-  }
-
   @Override
-<<<<<<< HEAD
-  public void append(byte[] packedValue, int docID) {
-    assert closed == false;
-    assert packedValue.length == packedBytesLength;
-    if (docIDs.length == nextWrite) {
-      int nextSize = Math.min(maxSize, ArrayUtil.oversize(nextWrite+1, Integer.BYTES));
-      assert nextSize > nextWrite: "nextSize=" + nextSize + " vs nextWrite=" + nextWrite;
-      docIDs = ArrayUtil.growExact(docIDs, nextSize);
-    }
-    writePackedValue(nextWrite, packedValue);
-    docIDs[nextWrite] = docID;
-    nextWrite++;
-  }
-
-  @Override
-  public void append(BytesRef packedValue, int docID) {
-    assert closed == false;
-    assert packedValue.length == packedBytesLength;
-    if (docIDs.length == nextWrite) {
-      int nextSize = Math.min(maxSize, ArrayUtil.oversize(nextWrite+1, Integer.BYTES));
-      assert nextSize > nextWrite: "nextSize=" + nextSize + " vs nextWrite=" + nextWrite;
-      docIDs = ArrayUtil.growExact(docIDs, nextSize);
-    }
-    writePackedValue(nextWrite, packedValue);
-    docIDs[nextWrite] = docID;
-    nextWrite++;
-=======
-  public long count() {
-    return nextWrite;
->>>>>>> 6d0386c9
-  }
-
-  public void swap(int i, int j) {
-    int docID = docIDs[i];
-    docIDs[i] = docIDs[j];
-    docIDs[j] = docID;
-
-
-    byte[] blockI = blocks.get(i / valuesPerBlock);
-    int indexI = (i % valuesPerBlock) * packedBytesLength;
-    byte[] blockJ = blocks.get(j / valuesPerBlock);
-    int indexJ = (j % valuesPerBlock) * packedBytesLength;
-
-    // scratch1 = values[i]
-    System.arraycopy(blockI, indexI, scratch, 0, packedBytesLength);
-    // values[i] = values[j]
-    System.arraycopy(blockJ, indexJ, blockI, indexI, packedBytesLength);
-    // values[j] = scratch1
-    System.arraycopy(scratch, 0, blockJ, indexJ, packedBytesLength);
-  }
-
-  @Override
-<<<<<<< HEAD
   public long count() {
     return nextWrite;
   }
 
   @Override
   public PointReader getReader(long start, long length) {
-    assert start + length <= docIDs.length: "start=" + start + " length=" + length + " docIDs.length=" + docIDs.length;
-    assert start + length <= nextWrite: "start=" + start + " length=" + length + " nextWrite=" + nextWrite;
-    return new HeapPointReader(blocks, valuesPerBlock, packedBytesLength, docIDs, (int) start, Math.toIntExact(start+length));
-=======
-  public PointReader getReader(long start, long length) {
     assert closed : "point writer is still open and trying to get a reader";
     assert start + length <= docIDs.length: "start=" + start + " length=" + length + " docIDs.length=" + docIDs.length;
     assert start + length <= nextWrite: "start=" + start + " length=" + length + " nextWrite=" + nextWrite;
     return new HeapPointReader(block, packedBytesLength, docIDs, (int) start, Math.toIntExact(start+length));
->>>>>>> 6d0386c9
   }
 
   @Override
