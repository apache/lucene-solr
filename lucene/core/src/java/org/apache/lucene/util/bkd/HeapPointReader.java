--- conflicted
+++ resolved
@@ -18,50 +18,31 @@
 
 import org.apache.lucene.util.BytesRef;
 
-<<<<<<< HEAD
-import org.apache.lucene.util.BytesRef;
-
-=======
->>>>>>> 6d0386c9
 /**
  * Utility class to read buffered points from in-heap arrays.
  *
  * @lucene.internal
  * */
-<<<<<<< HEAD
-public final class HeapPointReader extends PointReader {
-=======
 public final class HeapPointReader implements PointReader {
->>>>>>> 6d0386c9
   private int curRead;
   final byte[] block;
   final int packedBytesLength;
   final int[] docIDs;
   final int end;
-<<<<<<< HEAD
-
-  public HeapPointReader(List<byte[]> blocks, int valuesPerBlock, int packedBytesLength, int[] docIDs, int start, int end) {
-    this.blocks = blocks;
-    this.valuesPerBlock = valuesPerBlock;
-=======
   private final HeapPointValue pointValue;
 
   public HeapPointReader(byte[] block, int packedBytesLength, int[] docIDs, int start, int end) {
     this.block = block;
->>>>>>> 6d0386c9
     this.docIDs = docIDs;
     curRead = start-1;
     this.end = end;
     this.packedBytesLength = packedBytesLength;
-<<<<<<< HEAD
-=======
     if (start < end) {
       this.pointValue = new HeapPointValue(block, packedBytesLength);
     } else {
       //no values
       this.pointValue = null;
     }
->>>>>>> 6d0386c9
   }
 
   @Override
@@ -71,28 +52,15 @@
   }
 
   @Override
-<<<<<<< HEAD
-  public void packedValue(BytesRef bytesRef) {
-    int block = curRead / valuesPerBlock;
-    int blockIndex = curRead % valuesPerBlock;
-    bytesRef.bytes = blocks.get(block);
-    bytesRef.offset = blockIndex * packedBytesLength;
-    bytesRef.length = packedBytesLength;
-=======
   public PointValue pointValue() {
     pointValue.setValue(curRead * packedBytesLength, docIDs[curRead]);
     return pointValue;
->>>>>>> 6d0386c9
   }
 
   @Override
   public void close() {
   }
 
-<<<<<<< HEAD
-  @Override
-  public void close() {
-=======
   /**
    * Reusable implementation for a point value on-heap
    */
@@ -133,6 +101,5 @@
       docIDBytes.bytes[3] = (byte) (docID >> 0);
       return docIDBytes;
     }
->>>>>>> 6d0386c9
   }
 }