--- conflicted
+++ resolved
@@ -31,20 +31,12 @@
  *
  * @lucene.internal
  * */
-<<<<<<< HEAD
-public final class OfflinePointReader extends PointReader {
-=======
 public final class OfflinePointReader implements PointReader {
->>>>>>> 6d0386c9
 
   long countLeft;
   final IndexInput in;
   byte[] onHeapBuffer;
-<<<<<<< HEAD
-  private int offset;
-=======
   int offset;
->>>>>>> 6d0386c9
   final int bytesPerDoc;
   private boolean checked;
   private final int packedValueLength;
@@ -88,10 +80,7 @@
     in.seek(seekFP);
     countLeft = length;
     this.onHeapBuffer = reusableBuffer;
-<<<<<<< HEAD
-=======
     this.pointValue = new OfflinePointValue(onHeapBuffer, packedValueLength);
->>>>>>> 6d0386c9
   }
 
   @Override
@@ -125,29 +114,9 @@
   }
 
   @Override
-<<<<<<< HEAD
-  public void packedValue(BytesRef bytesRef) {
-    bytesRef.bytes = onHeapBuffer;
-    bytesRef.offset = offset;
-    bytesRef.length = packedValueLength;
-  }
-
-  protected void packedValueWithDocId(BytesRef bytesRef) {
-    bytesRef.bytes = onHeapBuffer;
-    bytesRef.offset = offset;
-    bytesRef.length = bytesPerDoc;
-  }
-
-  @Override
-  public int docID() {
-    int position = this.offset + packedValueLength;
-    return ((onHeapBuffer[position++] & 0xFF) << 24) | ((onHeapBuffer[position++] & 0xFF) << 16)
-        | ((onHeapBuffer[position++] & 0xFF) <<  8) |  (onHeapBuffer[position++] & 0xFF);
-=======
   public PointValue pointValue() {
     pointValue.setOffset(offset);
    return pointValue;
->>>>>>> 6d0386c9
   }
 
   @Override
@@ -162,8 +131,6 @@
       in.close();
     }
   }
-<<<<<<< HEAD
-=======
 
   /**
    * Reusable implementation for a point value offline
@@ -204,5 +171,4 @@
     }
   }
 
->>>>>>> 6d0386c9
 }
