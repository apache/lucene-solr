--- conflicted
+++ resolved
@@ -61,12 +61,6 @@
     this.meta = metaOut;
     this.data = dataOut;
     this.numValues = numValues;
-<<<<<<< HEAD
-    if (blockShift < 2 || blockShift > 30) {
-      throw new IllegalArgumentException("blockShift must be in [2-22], got " + blockShift);
-    }
-=======
->>>>>>> fe349ddc
     final int blockSize = 1 << blockShift;
     this.buffer = new long[(int) Math.min(numValues, blockSize)];
     this.bufferSize = 0;
