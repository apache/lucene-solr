--- conflicted
+++ resolved
@@ -614,27 +614,10 @@
       lastState = end;
       final SpanQuery queryClause;
       if (graph.hasSidePath(start)) {
-<<<<<<< HEAD
         Iterator<TokenStream> sidePaths = graph.getFiniteStrings(start, end);
         List<SpanQuery> sidePathQueries = newGraphSpanQueries(field, sidePaths);
         if (sidePathQueries.size() > 0) {
           queryClause = new SpanOrQuery(sidePathQueries.toArray(new SpanQuery[0]));
-=======
-        List<SpanQuery> queries = new ArrayList<>();
-        Iterator<TokenStream> it = graph.getFiniteStrings(start, end);
-        while (it.hasNext()) {
-          TokenStream ts = it.next();
-          SpanQuery q = createSpanQuery(ts, field);
-          if (q != null) {
-            if (queries.size() >= maxClauseCount) {
-              throw new IndexSearcher.TooManyClauses();
-            }
-            queries.add(q);
-          }
-        }
-        if (queries.size() > 0) {
-          queryPos = new SpanOrQuery(queries.toArray(new SpanQuery[0]));
->>>>>>> 16e537db
         } else {
           queryClause = null;
         }
@@ -655,17 +638,12 @@
           queryClause = new SpanOrQuery(orClauses);
         }
       }
-<<<<<<< HEAD
+
       if (queryClause != null) {
-        clauses.add(queryClause);
-=======
-
-      if (queryPos != null) {
         if (clauses.size() >= maxClauseCount) {
           throw new IndexSearcher.TooManyClauses();
         }
-        clauses.add(queryPos);
->>>>>>> 16e537db
+        clauses.add(queryClause);
       }
     }
     if (clauses.isEmpty()) {
@@ -683,6 +661,9 @@
       TokenStream sidePath = sidePaths.next();
       SpanQuery sidePathQuery = createSpanQuery(sidePath, field);
       if (sidePathQuery != null) {
+        if (queries.size() >= maxClauseCount) {
+          throw new IndexSearcher.TooManyClauses();
+        }
         queries.add(sidePathQuery);
       }
     }
@@ -705,17 +686,12 @@
    * This is intended for subclasses that wish to customize the generated queries.
    * @return new Query instance
    */
-<<<<<<< HEAD
   protected Query newSynonymQuery(Term[] terms, TokenStream sourceTokenStream) {
-    return new SynonymQuery(terms);
-=======
-  protected Query newSynonymQuery(Term terms[]) {
     SynonymQuery.Builder builder = new SynonymQuery.Builder(terms[0].field());
     for (Term term : terms) {
       builder.addTerm(term);
     }
     return builder.build();
->>>>>>> 16e537db
   }
 
   /**
