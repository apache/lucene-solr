/*
 * Licensed to the Apache Software Foundation (ASF) under one or more
 * contributor license agreements.  See the NOTICE file distributed with
 * this work for additional information regarding copyright ownership.
 * The ASF licenses this file to You under the Apache License, Version 2.0
 * (the "License"); you may not use this file except in compliance with
 * the License.  You may obtain a copy of the License at
 *
 *     http://www.apache.org/licenses/LICENSE-2.0
 *
 * Unless required by applicable law or agreed to in writing, software
 * distributed under the License is distributed on an "AS IS" BASIS,
 * WITHOUT WARRANTIES OR CONDITIONS OF ANY KIND, either express or implied.
 * See the License for the specific language governing permissions and
 * limitations under the License.
 */
package org.apache.lucene.util;

import java.io.IOException;
import java.util.ArrayList;
import java.util.Iterator;
import java.util.List;

import org.apache.lucene.analysis.Analyzer;
import org.apache.lucene.analysis.CachingTokenFilter;
import org.apache.lucene.analysis.TokenStream;
import org.apache.lucene.analysis.tokenattributes.PositionIncrementAttribute;
import org.apache.lucene.analysis.tokenattributes.PositionLengthAttribute;
import org.apache.lucene.analysis.tokenattributes.TermToBytesRefAttribute;
import org.apache.lucene.index.Term;
import org.apache.lucene.search.BooleanClause;
import org.apache.lucene.search.BooleanQuery;
<<<<<<< HEAD
=======
import org.apache.lucene.search.BoostAttribute;
import org.apache.lucene.search.BoostQuery;
import org.apache.lucene.search.IndexSearcher;
>>>>>>> 19fe1eee
import org.apache.lucene.search.MultiPhraseQuery;
import org.apache.lucene.search.PhraseQuery;
import org.apache.lucene.search.Query;
import org.apache.lucene.search.SynonymQuery;
import org.apache.lucene.search.TermQuery;
<<<<<<< HEAD
=======
import org.apache.lucene.search.spans.SpanBoostQuery;
import org.apache.lucene.search.spans.SpanNearQuery;
import org.apache.lucene.search.spans.SpanOrQuery;
import org.apache.lucene.search.spans.SpanQuery;
import org.apache.lucene.search.spans.SpanTermQuery;
>>>>>>> 19fe1eee
import org.apache.lucene.util.graph.GraphTokenStreamFiniteStrings;
import static org.apache.lucene.search.BoostAttribute.DEFAULT_BOOST;

/**
 * Creates queries from the {@link Analyzer} chain.
 * <p>
 * Example usage:
 * <pre class="prettyprint">
 *   QueryBuilder builder = new QueryBuilder(analyzer);
 *   Query a = builder.createBooleanQuery("body", "just a test");
 *   Query b = builder.createPhraseQuery("body", "another test");
 *   Query c = builder.createMinShouldMatchQuery("body", "another test", 0.5f);
 * </pre>
 * <p>
 * This can also be used as a subclass for query parsers to make it easier
 * to interact with the analysis chain. Factory methods such as {@code newTermQuery} 
 * are provided so that the generated queries can be customized.
 */
public class QueryBuilder {
  protected Analyzer analyzer;
  protected boolean enablePositionIncrements = true;
  protected boolean enableGraphQueries = true;
  protected boolean autoGenerateMultiTermSynonymsPhraseQuery = false;

  /**
   * Wraps a term and boost
   */
  public static class TermAndBoost {
    /** the term */
    public final Term term;
    /** the boost */
    public final float boost;

    /**
     * Creates a new TermAndBoost
     */
    public TermAndBoost(Term term, float boost) {
      this.term = term;
      this.boost = boost;
    }
  }

  /** Creates a new QueryBuilder using the given analyzer. */
  public QueryBuilder(Analyzer analyzer) {
    this.analyzer = analyzer;
  }
  
  /** 
   * Creates a boolean query from the query text.
   * <p>
   * This is equivalent to {@code createBooleanQuery(field, queryText, Occur.SHOULD)}
   * @param field field name
   * @param queryText text to be passed to the analyzer
   * @return {@code TermQuery} or {@code BooleanQuery}, based on the analysis
   *         of {@code queryText}
   */
  public Query createBooleanQuery(String field, String queryText) {
    return createBooleanQuery(field, queryText, BooleanClause.Occur.SHOULD);
  }
  
  /** 
   * Creates a boolean query from the query text.
   * <p>
   * @param field field name
   * @param queryText text to be passed to the analyzer
   * @param operator operator used for clauses between analyzer tokens.
   * @return {@code TermQuery} or {@code BooleanQuery}, based on the analysis 
   *         of {@code queryText}
   */
  public Query createBooleanQuery(String field, String queryText, BooleanClause.Occur operator) {
    if (operator != BooleanClause.Occur.SHOULD && operator != BooleanClause.Occur.MUST) {
      throw new IllegalArgumentException("invalid operator: only SHOULD or MUST are allowed");
    }
    return createFieldQuery(analyzer, operator, field, queryText, false, 0);
  }
  
  /** 
   * Creates a phrase query from the query text.
   * <p>
   * This is equivalent to {@code createPhraseQuery(field, queryText, 0)}
   * @param field field name
   * @param queryText text to be passed to the analyzer
   * @return {@code TermQuery}, {@code BooleanQuery}, {@code PhraseQuery}, or
   *         {@code MultiPhraseQuery}, based on the analysis of {@code queryText}
   */
  public Query createPhraseQuery(String field, String queryText) {
    return createPhraseQuery(field, queryText, 0);
  }
  
  /** 
   * Creates a phrase query from the query text.
   * <p>
   * @param field field name
   * @param queryText text to be passed to the analyzer
   * @param phraseSlop number of other words permitted between words in query phrase
   * @return {@code TermQuery}, {@code BooleanQuery}, {@code PhraseQuery}, or
   *         {@code MultiPhraseQuery}, based on the analysis of {@code queryText}
   */
  public Query createPhraseQuery(String field, String queryText, int phraseSlop) {
    return createFieldQuery(analyzer, BooleanClause.Occur.MUST, field, queryText, true, phraseSlop);
  }
  
  /** 
   * Creates a minimum-should-match query from the query text.
   * <p>
   * @param field field name
   * @param queryText text to be passed to the analyzer
   * @param fraction of query terms {@code [0..1]} that should match 
   * @return {@code TermQuery} or {@code BooleanQuery}, based on the analysis 
   *         of {@code queryText}
   */
  public Query createMinShouldMatchQuery(String field, String queryText, float fraction) {
    if (Float.isNaN(fraction) || fraction < 0 || fraction > 1) {
      throw new IllegalArgumentException("fraction should be >= 0 and <= 1");
    }
    
    // TODO: weird that BQ equals/rewrite/scorer doesn't handle this?
    if (fraction == 1) {
      return createBooleanQuery(field, queryText, BooleanClause.Occur.MUST);
    }
    
    Query query = createFieldQuery(analyzer, BooleanClause.Occur.SHOULD, field, queryText, false, 0);
    if (query instanceof BooleanQuery) {
      query = addMinShouldMatchToBoolean((BooleanQuery) query, fraction);
    }
    return query;
  }

  /**
   * Rebuilds a boolean query and sets a new minimum number should match value.
   */
  private BooleanQuery addMinShouldMatchToBoolean(BooleanQuery query, float fraction) {
    BooleanQuery.Builder builder = new BooleanQuery.Builder();
    builder.setMinimumNumberShouldMatch((int) (fraction * query.clauses().size()));
    for (BooleanClause clause : query) {
      builder.add(clause);
    }

    return builder.build();
  }

  /** 
   * Returns the analyzer. 
   * @see #setAnalyzer(Analyzer)
   */
  public Analyzer getAnalyzer() {
    return analyzer;
  }
  
  /** 
   * Sets the analyzer used to tokenize text.
   */
  public void setAnalyzer(Analyzer analyzer) {
    this.analyzer = analyzer;
  }
  
  /**
   * Returns true if position increments are enabled.
   * @see #setEnablePositionIncrements(boolean)
   */
  public boolean getEnablePositionIncrements() {
    return enablePositionIncrements;
  }
  
  /**
   * Set to <code>true</code> to enable position increments in result query.
   * <p>
   * When set, result phrase and multi-phrase queries will
   * be aware of position increments.
   * Useful when e.g. a StopFilter increases the position increment of
   * the token that follows an omitted token.
   * <p>
   * Default: true.
   */
  public void setEnablePositionIncrements(boolean enable) {
    this.enablePositionIncrements = enable;
  }

  /**
   * Returns true if phrase query should be automatically generated for multi terms synonyms.
   * @see #setAutoGenerateMultiTermSynonymsPhraseQuery(boolean)
   */
  public boolean getAutoGenerateMultiTermSynonymsPhraseQuery() {
    return autoGenerateMultiTermSynonymsPhraseQuery;
  }

  /**
   * Set to <code>true</code> if phrase queries should be automatically generated
   * for multi terms synonyms.
   * Default: false.
   */
  public void setAutoGenerateMultiTermSynonymsPhraseQuery(boolean enable) {
    this.autoGenerateMultiTermSynonymsPhraseQuery = enable;
  }

  /**
   * Creates a query from the analysis chain.
   * <p>
   * Expert: this is more useful for subclasses such as queryparsers.
   * If using this class directly, just use {@link #createBooleanQuery(String, String)}
   * and {@link #createPhraseQuery(String, String)}.  This is a complex method and
   * it is usually not necessary to override it in a subclass; instead, override
   * methods like {@link #newBooleanQuery}, etc., if possible.
   *
   * @param analyzer   analyzer used for this query
   * @param operator   default boolean operator used for this query
   * @param field      field to create queries against
   * @param queryText  text to be passed to the analysis chain
   * @param quoted     true if phrases should be generated when terms occur at more than one position
   * @param phraseSlop slop factor for phrase/multiphrase queries
   */
  protected Query createFieldQuery(Analyzer analyzer, BooleanClause.Occur operator, String field, String queryText, boolean quoted, int phraseSlop) {
    assert operator == BooleanClause.Occur.SHOULD || operator == BooleanClause.Occur.MUST;

    // Use the analyzer to get all the tokens, and then build an appropriate
    // query based on the analysis chain.
    try (TokenStream source = analyzer.tokenStream(field, queryText)) {
      return createFieldQuery(source, operator, field, quoted, phraseSlop);
    } catch (IOException e) {
      throw new RuntimeException("Error analyzing query text", e);
    }
  }

  /** Enable or disable graph TokenStream processing (enabled by default).
   *
   * @lucene.experimental */
  public void setEnableGraphQueries(boolean v) {
    enableGraphQueries = v;
  }

  /** Returns true if graph TokenStream processing is enabled (default).
   *
   * @lucene.experimental */
  public boolean getEnableGraphQueries() {
    return enableGraphQueries;
  }

  /**
   * Creates a query from a token stream.
   *
   * @param source     the token stream to create the query from
   * @param operator   default boolean operator used for this query
   * @param field      field to create queries against
   * @param quoted     true if phrases should be generated when terms occur at more than one position
   * @param phraseSlop slop factor for phrase/multiphrase queries
   */
  protected Query createFieldQuery(TokenStream source, BooleanClause.Occur operator, String field, boolean quoted, int phraseSlop) {
    assert operator == BooleanClause.Occur.SHOULD || operator == BooleanClause.Occur.MUST;

    // Build an appropriate query based on the analysis chain.
    try (CachingTokenFilter stream = new CachingTokenFilter(source)) {
      
      TermToBytesRefAttribute termAtt = stream.getAttribute(TermToBytesRefAttribute.class);
      PositionIncrementAttribute posIncAtt = stream.addAttribute(PositionIncrementAttribute.class);
      PositionLengthAttribute posLenAtt = stream.addAttribute(PositionLengthAttribute.class);

      if (termAtt == null) {
        return null; 
      }
      
      // phase 1: read through the stream and assess the situation:
      // counting the number of tokens/positions and marking if we have any synonyms.
      
      int numTokens = 0;
      int positionCount = 0;
      boolean hasSynonyms = false;
      boolean isGraph = false;

      stream.reset();
      while (stream.incrementToken()) {
        numTokens++;
        int positionIncrement = posIncAtt.getPositionIncrement();
        if (positionIncrement != 0) {
          positionCount += positionIncrement;
        } else {
          hasSynonyms = true;
        }

        int positionLength = posLenAtt.getPositionLength();
        if (enableGraphQueries && positionLength > 1) {
          isGraph = true;
        }
      }
      
      // phase 2: based on token count, presence of synonyms, and options
      // formulate a single term, boolean, or phrase.
      
      if (numTokens == 0) {
        return null;
      } else if (numTokens == 1) {
        // single term
        return analyzeTerm(field, stream);
      } else if (isGraph) {
        // graph
        if (quoted) {
          return analyzeGraphPhrase(stream, field, phraseSlop);
        } else {
          return analyzeGraphBoolean(field, stream, operator);
        }
      } else if (quoted && positionCount > 1) {
        // phrase
        if (hasSynonyms) {
          // complex phrase with synonyms
          return analyzeMultiPhrase(field, stream, phraseSlop);
        } else {
          // simple phrase
          return analyzePhrase(field, stream, phraseSlop);
        }
      } else {
        // boolean
        if (positionCount == 1) {
          // only one position, with synonyms
          return analyzeBoolean(field, stream);
        } else {
          // complex case: multiple positions
          return analyzeMultiBoolean(field, stream, operator);
        }
      }
    } catch (IOException e) {
      throw new RuntimeException("Error analyzing query text", e);
    }
  }

<<<<<<< HEAD
=======
  /**
   * Creates a span query from the tokenstream.  In the case of a single token, a simple <code>SpanTermQuery</code> is
   * returned.  When multiple tokens, an ordered <code>SpanNearQuery</code> with slop 0 is returned.
   */
  protected SpanQuery createSpanQuery(TokenStream in, String field) throws IOException {
    TermToBytesRefAttribute termAtt = in.getAttribute(TermToBytesRefAttribute.class);
    BoostAttribute boostAtt = in.addAttribute(BoostAttribute.class);

    SpanQuery result;
    float boost = DEFAULT_BOOST;
    if (termAtt == null) {
      return null;
    }

    List<SpanTermQuery> terms = new ArrayList<>();
    while (in.incrementToken()) {
      boost *= boostAtt.getBoost();
      terms.add(new SpanTermQuery(new Term(field, termAtt.getBytesRef())));
    }

    if (terms.isEmpty()) {
      return null;
    } else if (terms.size() == 1) {
      result = terms.get(0);
    } else {
      result = new SpanNearQuery(terms.toArray(new SpanQuery[0]), 0, true);
    }

    if (boost != DEFAULT_BOOST) {
      result = new SpanBoostQuery(result, boost);
    }
    return result;
  }

>>>>>>> 19fe1eee
  /** 
   * Creates simple term query from the cached tokenstream contents 
   */
  protected Query analyzeTerm(String field, TokenStream stream) throws IOException {
    TermToBytesRefAttribute termAtt = stream.getAttribute(TermToBytesRefAttribute.class);
    BoostAttribute boostAtt = stream.addAttribute(BoostAttribute.class);
    
    stream.reset();
    if (!stream.incrementToken()) {
      throw new AssertionError();
    }
    
    return newTermQuery(new Term(field, termAtt.getBytesRef()), boostAtt.getBoost());
  }
  
  /** 
   * Creates simple boolean query from the cached tokenstream contents 
   */
  protected Query analyzeBoolean(String field, TokenStream stream) throws IOException {
    TermToBytesRefAttribute termAtt = stream.getAttribute(TermToBytesRefAttribute.class);
    BoostAttribute boostAtt = stream.addAttribute(BoostAttribute.class);
    
    stream.reset();
    List<TermAndBoost> terms = new ArrayList<>();
    while (stream.incrementToken()) {
      terms.add(new TermAndBoost(new Term(field, termAtt.getBytesRef()), boostAtt.getBoost()));
    }
    
    return newSynonymQuery(terms.toArray(new TermAndBoost[0]));
  }

  protected void add(BooleanQuery.Builder q, List<TermAndBoost> current, BooleanClause.Occur operator) {
    if (current.isEmpty()) {
      return;
    }
    if (current.size() == 1) {
      q.add(newTermQuery(current.get(0).term, current.get(0).boost), operator);
    } else {
      q.add(newSynonymQuery(current.toArray(new TermAndBoost[0])), operator);
    }
  }

  /** 
   * Creates complex boolean query from the cached tokenstream contents 
   */
  protected Query analyzeMultiBoolean(String field, TokenStream stream, BooleanClause.Occur operator) throws IOException {
    BooleanQuery.Builder q = newBooleanQuery();
    List<TermAndBoost> currentQuery = new ArrayList<>();
    
    TermToBytesRefAttribute termAtt = stream.getAttribute(TermToBytesRefAttribute.class);
    PositionIncrementAttribute posIncrAtt = stream.getAttribute(PositionIncrementAttribute.class);
    BoostAttribute boostAtt = stream.addAttribute(BoostAttribute.class);

    stream.reset();
    while (stream.incrementToken()) {
      if (posIncrAtt.getPositionIncrement() != 0) {
        add(q, currentQuery, operator);
        currentQuery.clear();
      }
      currentQuery.add(new TermAndBoost(new Term(field, termAtt.getBytesRef()), boostAtt.getBoost()));
    }
    add(q, currentQuery, operator);
    
    return q.build();
  }
  
  /** 
   * Creates simple phrase query from the cached tokenstream contents 
   */
  protected Query analyzePhrase(String field, TokenStream stream, int slop) throws IOException {
    PhraseQuery.Builder builder = new PhraseQuery.Builder();
    builder.setSlop(slop);
    
    TermToBytesRefAttribute termAtt = stream.getAttribute(TermToBytesRefAttribute.class);
    BoostAttribute boostAtt = stream.addAttribute(BoostAttribute.class);
    PositionIncrementAttribute posIncrAtt = stream.getAttribute(PositionIncrementAttribute.class);
    int position = -1;
    float phraseBoost = DEFAULT_BOOST;
    stream.reset();
    while (stream.incrementToken()) {
      if (enablePositionIncrements) {
        position += posIncrAtt.getPositionIncrement();
      } else {
        position += 1;
      }
      builder.add(new Term(field, termAtt.getBytesRef()), position);
      phraseBoost *= boostAtt.getBoost();
    }
    PhraseQuery query = builder.build();
    if (phraseBoost == DEFAULT_BOOST) {
      return query;
    }
    return new BoostQuery(query, phraseBoost);
  }
  
  /** 
   * Creates complex phrase query from the cached tokenstream contents 
   */
  protected Query analyzeMultiPhrase(String field, TokenStream stream, int slop) throws IOException {
    MultiPhraseQuery.Builder mpqb = newMultiPhraseQueryBuilder();
    mpqb.setSlop(slop);
    
    TermToBytesRefAttribute termAtt = stream.getAttribute(TermToBytesRefAttribute.class);

    PositionIncrementAttribute posIncrAtt = stream.getAttribute(PositionIncrementAttribute.class);
    int position = -1;  
    
    List<Term> multiTerms = new ArrayList<>();
    stream.reset();
    while (stream.incrementToken()) {
      int positionIncrement = posIncrAtt.getPositionIncrement();
      
      if (positionIncrement > 0 && multiTerms.size() > 0) {
        if (enablePositionIncrements) {
          mpqb.add(multiTerms.toArray(new Term[0]), position);
        } else {
          mpqb.add(multiTerms.toArray(new Term[0]));
        }
        multiTerms.clear();
      }
      position += positionIncrement;
      multiTerms.add(new Term(field, termAtt.getBytesRef()));
    }
    
    if (enablePositionIncrements) {
      mpqb.add(multiTerms.toArray(new Term[0]), position);
    } else {
      mpqb.add(multiTerms.toArray(new Term[0]));
    }
    return mpqb.build();
  }

  /**
   * Creates a boolean query from a graph token stream. The articulation points of the graph are visited in order and the queries
   * created at each point are merged in the returned boolean query.
   */
  protected Query analyzeGraphBoolean(String field, TokenStream source, BooleanClause.Occur operator) throws IOException {
    source.reset();
    GraphTokenStreamFiniteStrings graph = new GraphTokenStreamFiniteStrings(source);
    BooleanQuery.Builder builder = new BooleanQuery.Builder();
    int[] articulationPoints = graph.articulationPoints();
    int lastState = 0;
    for (int i = 0; i <= articulationPoints.length; i++) {
      int start = lastState;
      int end = -1;
      if (i < articulationPoints.length) {
        end = articulationPoints[i];
      }
      lastState = end;
      final Query positionalQuery;
      if (graph.hasSidePath(start)) {
        final Iterator<TokenStream> sidePathsIterator = graph.getFiniteStrings(start, end);
        Iterator<Query> queries = new Iterator<Query>() {
          @Override
          public boolean hasNext() {
            return sidePathsIterator.hasNext();
          }

          @Override
          public Query next() {
            TokenStream sidePath = sidePathsIterator.next();
            return createFieldQuery(sidePath, BooleanClause.Occur.MUST, field, getAutoGenerateMultiTermSynonymsPhraseQuery(), 0);
          }
        };
        positionalQuery = newGraphSynonymQuery(queries);
      } else {
        List<AttributeSource> attributes = graph.getTerms(start);
        TermAndBoost[] terms = attributes.stream()
                .map(s -> {
                  TermToBytesRefAttribute t = s.addAttribute(TermToBytesRefAttribute.class);
                  BoostAttribute b = s.addAttribute(BoostAttribute.class);
                  return new TermAndBoost(new Term(field, t.getBytesRef()), b.getBoost());
                })
                .toArray(TermAndBoost[]::new);
        assert terms.length > 0;
        if (terms.length == 1) {
          positionalQuery = newTermQuery(terms[0].term, terms[0].boost);
        } else {
          positionalQuery = newSynonymQuery(terms);
        }
      }
      if (positionalQuery != null) {
        builder.add(positionalQuery, operator);
      }
    }
    return builder.build();
  }

  /**
   * Creates graph phrase query from the tokenstream contents
   */
  protected Query analyzeGraphPhrase(TokenStream source, String field, int phraseSlop)
      throws IOException {
    source.reset();
    GraphTokenStreamFiniteStrings graph = new GraphTokenStreamFiniteStrings(source);

    // Creates a boolean query from the graph token stream by extracting all the
    // finite strings from the graph and using them to create phrase queries with
    // the appropriate slop.
    BooleanQuery.Builder builder = new BooleanQuery.Builder();
    Iterator<TokenStream> it = graph.getFiniteStrings();
    while (it.hasNext()) {
      Query query = createFieldQuery(it.next(), BooleanClause.Occur.MUST, field, true, phraseSlop);
      if (query != null) {
        builder.add(query, BooleanClause.Occur.SHOULD);
      }
    }
    return builder.build();

  }

  /**
   * Builds a new BooleanQuery instance.
   * <p>
   * This is intended for subclasses that wish to customize the generated queries.
   * @return new BooleanQuery instance
   */
  protected BooleanQuery.Builder newBooleanQuery() {
    return new BooleanQuery.Builder();
  }
  
  /**
   * Builds a new SynonymQuery instance.
   * <p>
   * This is intended for subclasses that wish to customize the generated queries.
   * @return new Query instance
   */
  protected Query newSynonymQuery(TermAndBoost[] terms) {
    SynonymQuery.Builder builder = new SynonymQuery.Builder(terms[0].term.field());
    for (TermAndBoost t : terms) {
      builder.addTerm(t.term, t.boost);
    }
    return builder.build();
  }

  /**
   * Builds a new GraphQuery for multi-terms synonyms.
   * <p>
   * This is intended for subclasses that wish to customize the generated queries.
   * @return new Query instance
   */
  protected Query newGraphSynonymQuery(Iterator<Query> queries) {
    BooleanQuery.Builder builder = new BooleanQuery.Builder();
    while (queries.hasNext()) {
      builder.add(queries.next(), BooleanClause.Occur.SHOULD);
    }
    BooleanQuery bq = builder.build();
    if (bq.clauses().size() == 1) {
      return bq.clauses().get(0).getQuery();
    }
    return bq;
  }
  
  /**
   * Builds a new TermQuery instance.
   * <p>
   * This is intended for subclasses that wish to customize the generated queries.
   * @param term term
   * @return new TermQuery instance
   */
  protected Query newTermQuery(Term term, float boost) {
    Query q = new TermQuery(term);
    if (boost == DEFAULT_BOOST) {
      return q;
    }
    return new BoostQuery(q, boost);
  }
  
  
  /**
   * Builds a new MultiPhraseQuery instance.
   * <p>
   * This is intended for subclasses that wish to customize the generated queries.
   * @return new MultiPhraseQuery instance
   */
  protected MultiPhraseQuery.Builder newMultiPhraseQueryBuilder() {
    return new MultiPhraseQuery.Builder();
  }
}<|MERGE_RESOLUTION|>--- conflicted
+++ resolved
@@ -30,26 +30,15 @@
 import org.apache.lucene.index.Term;
 import org.apache.lucene.search.BooleanClause;
 import org.apache.lucene.search.BooleanQuery;
-<<<<<<< HEAD
-=======
 import org.apache.lucene.search.BoostAttribute;
 import org.apache.lucene.search.BoostQuery;
-import org.apache.lucene.search.IndexSearcher;
->>>>>>> 19fe1eee
 import org.apache.lucene.search.MultiPhraseQuery;
 import org.apache.lucene.search.PhraseQuery;
 import org.apache.lucene.search.Query;
 import org.apache.lucene.search.SynonymQuery;
 import org.apache.lucene.search.TermQuery;
-<<<<<<< HEAD
-=======
-import org.apache.lucene.search.spans.SpanBoostQuery;
-import org.apache.lucene.search.spans.SpanNearQuery;
-import org.apache.lucene.search.spans.SpanOrQuery;
-import org.apache.lucene.search.spans.SpanQuery;
-import org.apache.lucene.search.spans.SpanTermQuery;
->>>>>>> 19fe1eee
 import org.apache.lucene.util.graph.GraphTokenStreamFiniteStrings;
+
 import static org.apache.lucene.search.BoostAttribute.DEFAULT_BOOST;
 
 /**
@@ -372,44 +361,7 @@
     }
   }
 
-<<<<<<< HEAD
-=======
-  /**
-   * Creates a span query from the tokenstream.  In the case of a single token, a simple <code>SpanTermQuery</code> is
-   * returned.  When multiple tokens, an ordered <code>SpanNearQuery</code> with slop 0 is returned.
-   */
-  protected SpanQuery createSpanQuery(TokenStream in, String field) throws IOException {
-    TermToBytesRefAttribute termAtt = in.getAttribute(TermToBytesRefAttribute.class);
-    BoostAttribute boostAtt = in.addAttribute(BoostAttribute.class);
-
-    SpanQuery result;
-    float boost = DEFAULT_BOOST;
-    if (termAtt == null) {
-      return null;
-    }
-
-    List<SpanTermQuery> terms = new ArrayList<>();
-    while (in.incrementToken()) {
-      boost *= boostAtt.getBoost();
-      terms.add(new SpanTermQuery(new Term(field, termAtt.getBytesRef())));
-    }
-
-    if (terms.isEmpty()) {
-      return null;
-    } else if (terms.size() == 1) {
-      result = terms.get(0);
-    } else {
-      result = new SpanNearQuery(terms.toArray(new SpanQuery[0]), 0, true);
-    }
-
-    if (boost != DEFAULT_BOOST) {
-      result = new SpanBoostQuery(result, boost);
-    }
-    return result;
-  }
-
->>>>>>> 19fe1eee
-  /** 
+  /**
    * Creates simple term query from the cached tokenstream contents 
    */
   protected Query analyzeTerm(String field, TokenStream stream) throws IOException {
