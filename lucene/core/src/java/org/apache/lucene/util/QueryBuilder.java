/*
 * Licensed to the Apache Software Foundation (ASF) under one or more
 * contributor license agreements.  See the NOTICE file distributed with
 * this work for additional information regarding copyright ownership.
 * The ASF licenses this file to You under the Apache License, Version 2.0
 * (the "License"); you may not use this file except in compliance with
 * the License.  You may obtain a copy of the License at
 *
 *     http://www.apache.org/licenses/LICENSE-2.0
 *
 * Unless required by applicable law or agreed to in writing, software
 * distributed under the License is distributed on an "AS IS" BASIS,
 * WITHOUT WARRANTIES OR CONDITIONS OF ANY KIND, either express or implied.
 * See the License for the specific language governing permissions and
 * limitations under the License.
 */
package org.apache.lucene.util;

import java.io.IOException;
import java.util.ArrayList;
import java.util.Iterator;
import java.util.LinkedList;
import java.util.List;

import org.apache.lucene.analysis.Analyzer;
import org.apache.lucene.analysis.CachingTokenFilter;
import org.apache.lucene.analysis.TokenStream;
import org.apache.lucene.analysis.tokenattributes.PositionIncrementAttribute;
import org.apache.lucene.analysis.tokenattributes.PositionLengthAttribute;
import org.apache.lucene.analysis.tokenattributes.TermToBytesRefAttribute;
import org.apache.lucene.index.Term;
import org.apache.lucene.search.BooleanClause;
import org.apache.lucene.search.BooleanQuery;
import org.apache.lucene.search.BoostAttribute;
import org.apache.lucene.search.BoostQuery;
import org.apache.lucene.search.IndexSearcher;
import org.apache.lucene.search.MultiPhraseQuery;
import org.apache.lucene.search.PhraseQuery;
import org.apache.lucene.search.Query;
import org.apache.lucene.search.SynonymQuery;
import org.apache.lucene.search.TermQuery;
import org.apache.lucene.search.spans.SpanNearQuery;
import org.apache.lucene.search.spans.SpanOrQuery;
import org.apache.lucene.search.spans.SpanQuery;
import org.apache.lucene.search.spans.SpanTermQuery;
import org.apache.lucene.util.graph.GraphTokenStreamFiniteStrings;

/**
 * Creates queries from the {@link Analyzer} chain.
 * <p>
 * Example usage:
 * <pre class="prettyprint">
 *   QueryBuilder builder = new QueryBuilder(analyzer);
 *   Query a = builder.createBooleanQuery("body", "just a test");
 *   Query b = builder.createPhraseQuery("body", "another test");
 *   Query c = builder.createMinShouldMatchQuery("body", "another test", 0.5f);
 * </pre>
 * <p>
 * This can also be used as a subclass for query parsers to make it easier
 * to interact with the analysis chain. Factory methods such as {@code newTermQuery} 
 * are provided so that the generated queries can be customized.
 */
public class QueryBuilder {
  protected Analyzer analyzer;
  protected boolean enablePositionIncrements = true;
  protected boolean enableGraphQueries = true;
  protected boolean autoGenerateMultiTermSynonymsPhraseQuery = false;

  /**
   * Wraps a term and boost
   */
  public static class TermAndBoost {
    /** the term */
    public final Term term;
    /** the boost */
    public final float boost;

    /**
     * Creates a new TermAndBoost
     */
    public TermAndBoost(Term term, float boost) {
      this.term = term;
      this.boost = boost;
    }
  }

  /** Creates a new QueryBuilder using the given analyzer. */
  public QueryBuilder(Analyzer analyzer) {
    this.analyzer = analyzer;
  }
  
  /** 
   * Creates a boolean query from the query text.
   * <p>
   * This is equivalent to {@code createBooleanQuery(field, queryText, Occur.SHOULD)}
   * @param field field name
   * @param queryText text to be passed to the analyzer
   * @return {@code TermQuery} or {@code BooleanQuery}, based on the analysis
   *         of {@code queryText}
   */
  public Query createBooleanQuery(String field, String queryText) {
    return createBooleanQuery(field, queryText, BooleanClause.Occur.SHOULD);
  }
  
  /** 
   * Creates a boolean query from the query text.
   * <p>
   * @param field field name
   * @param queryText text to be passed to the analyzer
   * @param operator operator used for clauses between analyzer tokens.
   * @return {@code TermQuery} or {@code BooleanQuery}, based on the analysis 
   *         of {@code queryText}
   */
  public Query createBooleanQuery(String field, String queryText, BooleanClause.Occur operator) {
    if (operator != BooleanClause.Occur.SHOULD && operator != BooleanClause.Occur.MUST) {
      throw new IllegalArgumentException("invalid operator: only SHOULD or MUST are allowed");
    }
    return createFieldQuery(analyzer, operator, field, queryText, false, 0);
  }
  
  /** 
   * Creates a phrase query from the query text.
   * <p>
   * This is equivalent to {@code createPhraseQuery(field, queryText, 0)}
   * @param field field name
   * @param queryText text to be passed to the analyzer
   * @return {@code TermQuery}, {@code BooleanQuery}, {@code PhraseQuery}, or
   *         {@code MultiPhraseQuery}, based on the analysis of {@code queryText}
   */
  public Query createPhraseQuery(String field, String queryText) {
    return createPhraseQuery(field, queryText, 0);
  }
  
  /** 
   * Creates a phrase query from the query text.
   * <p>
   * @param field field name
   * @param queryText text to be passed to the analyzer
   * @param phraseSlop number of other words permitted between words in query phrase
   * @return {@code TermQuery}, {@code BooleanQuery}, {@code PhraseQuery}, or
   *         {@code MultiPhraseQuery}, based on the analysis of {@code queryText}
   */
  public Query createPhraseQuery(String field, String queryText, int phraseSlop) {
    return createFieldQuery(analyzer, BooleanClause.Occur.MUST, field, queryText, true, phraseSlop);
  }
  
  /** 
   * Creates a minimum-should-match query from the query text.
   * <p>
   * @param field field name
   * @param queryText text to be passed to the analyzer
   * @param fraction of query terms {@code [0..1]} that should match 
   * @return {@code TermQuery} or {@code BooleanQuery}, based on the analysis 
   *         of {@code queryText}
   */
  public Query createMinShouldMatchQuery(String field, String queryText, float fraction) {
    if (Float.isNaN(fraction) || fraction < 0 || fraction > 1) {
      throw new IllegalArgumentException("fraction should be >= 0 and <= 1");
    }
    
    // TODO: weird that BQ equals/rewrite/scorer doesn't handle this?
    if (fraction == 1) {
      return createBooleanQuery(field, queryText, BooleanClause.Occur.MUST);
    }
    
    Query query = createFieldQuery(analyzer, BooleanClause.Occur.SHOULD, field, queryText, false, 0);
    if (query instanceof BooleanQuery) {
      query = addMinShouldMatchToBoolean((BooleanQuery) query, fraction);
    }
    return query;
  }

  /**
   * Rebuilds a boolean query and sets a new minimum number should match value.
   */
  private BooleanQuery addMinShouldMatchToBoolean(BooleanQuery query, float fraction) {
    BooleanQuery.Builder builder = new BooleanQuery.Builder();
    builder.setMinimumNumberShouldMatch((int) (fraction * query.clauses().size()));
    for (BooleanClause clause : query) {
      builder.add(clause);
    }

    return builder.build();
  }

  /** 
   * Returns the analyzer. 
   * @see #setAnalyzer(Analyzer)
   */
  public Analyzer getAnalyzer() {
    return analyzer;
  }
  
  /** 
   * Sets the analyzer used to tokenize text.
   */
  public void setAnalyzer(Analyzer analyzer) {
    this.analyzer = analyzer;
  }
  
  /**
   * Returns true if position increments are enabled.
   * @see #setEnablePositionIncrements(boolean)
   */
  public boolean getEnablePositionIncrements() {
    return enablePositionIncrements;
  }
  
  /**
   * Set to <code>true</code> to enable position increments in result query.
   * <p>
   * When set, result phrase and multi-phrase queries will
   * be aware of position increments.
   * Useful when e.g. a StopFilter increases the position increment of
   * the token that follows an omitted token.
   * <p>
   * Default: true.
   */
  public void setEnablePositionIncrements(boolean enable) {
    this.enablePositionIncrements = enable;
  }

  /**
   * Returns true if phrase query should be automatically generated for multi terms synonyms.
   * @see #setAutoGenerateMultiTermSynonymsPhraseQuery(boolean)
   */
  public boolean getAutoGenerateMultiTermSynonymsPhraseQuery() {
    return autoGenerateMultiTermSynonymsPhraseQuery;
  }

  /**
   * Set to <code>true</code> if phrase queries should be automatically generated
   * for multi terms synonyms.
   * Default: false.
   */
  public void setAutoGenerateMultiTermSynonymsPhraseQuery(boolean enable) {
    this.autoGenerateMultiTermSynonymsPhraseQuery = enable;
  }

  /**
   * Creates a query from the analysis chain.
   * <p>
   * Expert: this is more useful for subclasses such as queryparsers.
   * If using this class directly, just use {@link #createBooleanQuery(String, String)}
   * and {@link #createPhraseQuery(String, String)}.  This is a complex method and
   * it is usually not necessary to override it in a subclass; instead, override
   * methods like {@link #newBooleanQuery}, etc., if possible.
   *
   * @param analyzer   analyzer used for this query
   * @param operator   default boolean operator used for this query
   * @param field      field to create queries against
   * @param queryText  text to be passed to the analysis chain
   * @param quoted     true if phrases should be generated when terms occur at more than one position
   * @param phraseSlop slop factor for phrase/multiphrase queries
   */
  protected Query createFieldQuery(Analyzer analyzer, BooleanClause.Occur operator, String field, String queryText, boolean quoted, int phraseSlop) {
    assert operator == BooleanClause.Occur.SHOULD || operator == BooleanClause.Occur.MUST;

    // Use the analyzer to get all the tokens, and then build an appropriate
    // query based on the analysis chain.
    try (TokenStream source = analyzer.tokenStream(field, queryText)) {
      return createFieldQuery(source, operator, field, quoted, phraseSlop);
    } catch (IOException e) {
      throw new RuntimeException("Error analyzing query text", e);
    }
  }

  /** Enable or disable graph TokenStream processing (enabled by default).
   *
   * @lucene.experimental */
  public void setEnableGraphQueries(boolean v) {
    enableGraphQueries = v;
  }

  /** Returns true if graph TokenStream processing is enabled (default).
   *
   * @lucene.experimental */
  public boolean getEnableGraphQueries() {
    return enableGraphQueries;
  }

  /**
   * Creates a query from a token stream.
   *
   * @param source     the token stream to create the query from
   * @param operator   default boolean operator used for this query
   * @param field      field to create queries against
   * @param quoted     true if phrases should be generated when terms occur at more than one position
   * @param phraseSlop slop factor for phrase/multiphrase queries
   */
  protected Query createFieldQuery(TokenStream source, BooleanClause.Occur operator, String field, boolean quoted, int phraseSlop) {
    assert operator == BooleanClause.Occur.SHOULD || operator == BooleanClause.Occur.MUST;

    // Build an appropriate query based on the analysis chain.
    try (CachingTokenFilter stream = new CachingTokenFilter(source)) {
      
      TermToBytesRefAttribute termAtt = stream.getAttribute(TermToBytesRefAttribute.class);
      PositionIncrementAttribute posIncAtt = stream.addAttribute(PositionIncrementAttribute.class);
      PositionLengthAttribute posLenAtt = stream.addAttribute(PositionLengthAttribute.class);

      if (termAtt == null) {
        return null; 
      }
      
      // phase 1: read through the stream and assess the situation:
      // counting the number of tokens/positions and marking if we have any synonyms.
      
      int numTokens = 0;
      int positionCount = 0;
      boolean hasSynonyms = false;
      boolean isGraph = false;

      stream.reset();
      while (stream.incrementToken()) {
        numTokens++;
        int positionIncrement = posIncAtt.getPositionIncrement();
        if (positionIncrement != 0) {
          positionCount += positionIncrement;
        } else {
          hasSynonyms = true;
        }

        int positionLength = posLenAtt.getPositionLength();
        if (enableGraphQueries && positionLength > 1) {
          isGraph = true;
        }
      }
      
      // phase 2: based on token count, presence of synonyms, and options
      // formulate a single term, boolean, or phrase.
      
      if (numTokens == 0) {
        return null;
      } else if (numTokens == 1) {
        // single term
        return analyzeTerm(field, stream);
      } else if (isGraph) {
        // graph
        if (quoted) {
          return analyzeGraphPhrase(stream, field, phraseSlop);
        } else {
          return analyzeGraphBoolean(field, stream, operator);
        }
      } else if (quoted && positionCount > 1) {
        // phrase
        if (hasSynonyms) {
          // complex phrase with synonyms
          return analyzeMultiPhrase(field, stream, phraseSlop);
        } else {
          // simple phrase
          return analyzePhrase(field, stream, phraseSlop);
        }
      } else {
        // boolean
        if (positionCount == 1) {
          // only one position, with synonyms
          return analyzeBoolean(field, stream);
        } else {
          // complex case: multiple positions
          return analyzeMultiBoolean(field, stream, operator);
        }
      }
    } catch (IOException e) {
      throw new RuntimeException("Error analyzing query text", e);
    }
  }

  /**
   * Creates a span query from the tokenstream.  In the case of a single token, a simple <code>SpanTermQuery</code> is
   * returned.  When multiple tokens, an ordered <code>SpanNearQuery</code> with slop 0 is returned.
   */
  protected SpanQuery createSpanQuery(TokenStream in, String field) throws IOException {
    List<AttributeSource> clonedAttributes = new ArrayList<>();
    while (in.incrementToken()) {
      clonedAttributes.add(in.cloneAttributes());
    }
    return newSpanQuery(field,clonedAttributes.toArray(new AttributeSource[clonedAttributes.size()]));
  }
  
  /** 
   * Creates simple term query from the cached tokenstream contents 
   */
  protected Query analyzeTerm(String field, TokenStream stream) throws IOException {
<<<<<<< HEAD
=======
    TermToBytesRefAttribute termAtt = stream.getAttribute(TermToBytesRefAttribute.class);
    BoostAttribute boostAtt = stream.addAttribute(BoostAttribute.class);
    
>>>>>>> 8f349f0e
    stream.reset();
    if (!stream.incrementToken()) {
      throw new AssertionError();
    }
    
<<<<<<< HEAD
    return newTermQuery(field,stream.cloneAttributes());
=======
    return newTermQuery(new Term(field, termAtt.getBytesRef()), boostAtt.getBoost());
>>>>>>> 8f349f0e
  }
  
  /** 
   * Creates simple boolean query from the cached tokenstream contents 
   */
  protected Query analyzeBoolean(String field, TokenStream stream) throws IOException {
<<<<<<< HEAD
    stream.reset();
    List<AttributeSource> clonedAttributes = new ArrayList<>();
    while (stream.incrementToken()) {
      clonedAttributes.add(stream.cloneAttributes());
    }
    return newSynonymQuery(field, clonedAttributes.toArray(new AttributeSource[clonedAttributes.size()]));
  }

  protected void add(BooleanQuery.Builder q, String field, List<AttributeSource> currentAttributes, BooleanClause.Occur operator) {
    if (currentAttributes.isEmpty()) {
      return;
    }
    if (currentAttributes.size() == 1) {
      q.add(newTermQuery(field,currentAttributes.get(0)), operator);
    } else {
      Query synonymQuery = newSynonymQuery(field, currentAttributes.toArray(new AttributeSource[currentAttributes.size()]));
      q.add(synonymQuery, operator);
=======
    TermToBytesRefAttribute termAtt = stream.getAttribute(TermToBytesRefAttribute.class);
    BoostAttribute boostAtt = stream.addAttribute(BoostAttribute.class);
    
    stream.reset();
    List<TermAndBoost> terms = new ArrayList<>();
    while (stream.incrementToken()) {
      terms.add(new TermAndBoost(new Term(field, termAtt.getBytesRef()), boostAtt.getBoost()));
    }
    
    return newSynonymQuery(terms.toArray(new TermAndBoost[0]));
  }

  protected void add(BooleanQuery.Builder q, List<TermAndBoost> current, BooleanClause.Occur operator) {
    if (current.isEmpty()) {
      return;
    }
    if (current.size() == 1) {
      q.add(newTermQuery(current.get(0).term, current.get(0).boost), operator);
    } else {
      q.add(newSynonymQuery(current.toArray(new TermAndBoost[0])), operator);
>>>>>>> 8f349f0e
    }
  }

  /** 
   * Creates complex boolean query from the cached tokenstream contents 
   */
  protected Query analyzeMultiBoolean(String field, TokenStream stream, BooleanClause.Occur operator) throws IOException {
    BooleanQuery.Builder q = newBooleanQuery();
<<<<<<< HEAD
    List<AttributeSource> cumulativeAttributes = new ArrayList<>();
    PositionIncrementAttribute posIncrAtt = stream.getAttribute(PositionIncrementAttribute.class);
=======
    List<TermAndBoost> currentQuery = new ArrayList<>();
    
    TermToBytesRefAttribute termAtt = stream.getAttribute(TermToBytesRefAttribute.class);
    PositionIncrementAttribute posIncrAtt = stream.getAttribute(PositionIncrementAttribute.class);
    BoostAttribute boostAtt = stream.addAttribute(BoostAttribute.class);

>>>>>>> 8f349f0e
    stream.reset();
    while (stream.incrementToken()) {
      if (posIncrAtt.getPositionIncrement() != 0) {
        add(q, field, cumulativeAttributes, operator);
        cumulativeAttributes.clear();
      }
<<<<<<< HEAD
      cumulativeAttributes.add(stream.cloneAttributes());
=======
      currentQuery.add(new TermAndBoost(new Term(field, termAtt.getBytesRef()), boostAtt.getBoost()));
>>>>>>> 8f349f0e
    }
    add(q, field, cumulativeAttributes, operator);

    return q.build();
  }
  
  /** 
   * Creates simple phrase query from the cached tokenstream contents 
   */
  protected Query analyzePhrase(String field, TokenStream stream, int slop) throws IOException {
    List<AttributeSource> clonedAttributes = new LinkedList<>();
    stream.reset();
    while (stream.incrementToken()) {
      clonedAttributes.add(stream.cloneAttributes());
    }
    return newPhraseQuery(field,clonedAttributes.toArray(new AttributeSource[clonedAttributes.size()]),slop);
  }
  
  /** 
   * Creates complex phrase query from the cached tokenstream contents 
   */
  protected Query analyzeMultiPhrase(String field, TokenStream stream, int slop) throws IOException {
    MultiPhraseQuery.Builder mpqb = newMultiPhraseQueryBuilder();
    mpqb.setSlop(slop);
    
    TermToBytesRefAttribute termAtt = stream.getAttribute(TermToBytesRefAttribute.class);

    PositionIncrementAttribute posIncrAtt = stream.getAttribute(PositionIncrementAttribute.class);
    int position = -1;  
    
    List<Term> multiTerms = new ArrayList<>();
    stream.reset();
    while (stream.incrementToken()) {
      int positionIncrement = posIncrAtt.getPositionIncrement();
      
      if (positionIncrement > 0 && multiTerms.size() > 0) {
        if (enablePositionIncrements) {
          mpqb.add(multiTerms.toArray(new Term[0]), position);
        } else {
          mpqb.add(multiTerms.toArray(new Term[0]));
        }
        multiTerms.clear();
      }
      position += positionIncrement;
      multiTerms.add(new Term(field, termAtt.getBytesRef()));
    }
    
    if (enablePositionIncrements) {
      mpqb.add(multiTerms.toArray(new Term[0]), position);
    } else {
      mpqb.add(multiTerms.toArray(new Term[0]));
    }
    return mpqb.build();
  }

  /**
   * Creates a boolean query from a graph token stream. The articulation points of the graph are visited in order and the queries
   * created at each point are merged in the returned boolean query.
   */
  protected Query analyzeGraphBoolean(String field, TokenStream source, BooleanClause.Occur operator) throws IOException {
    source.reset();
    GraphTokenStreamFiniteStrings graph = new GraphTokenStreamFiniteStrings(source);
    BooleanQuery.Builder builder = new BooleanQuery.Builder();
    int[] articulationPoints = graph.articulationPoints();
    int lastState = 0;
    for (int i = 0; i <= articulationPoints.length; i++) {
      int start = lastState;
      int end = -1;
      if (i < articulationPoints.length) {
        end = articulationPoints[i];
      }
      lastState = end;
      final Query positionalQuery;
      if (graph.hasSidePath(start)) {
        final Iterator<TokenStream> sidePathsIterator = graph.getFiniteStrings(start, end);
        Iterator<Query> queries = new Iterator<Query>() {
          @Override
          public boolean hasNext() {
            return sidePathsIterator.hasNext();
          }

          @Override
          public Query next() {
            TokenStream sidePath = sidePathsIterator.next();
            return createFieldQuery(sidePath, BooleanClause.Occur.MUST, field, getAutoGenerateMultiTermSynonymsPhraseQuery(), 0);
          }
        };
        positionalQuery = newGraphSynonymQuery(queries);
      } else {
        List<AttributeSource> attributes = graph.getTerms(start);
<<<<<<< HEAD
        assert attributes.size()> 0;
        if (attributes.size() == 1) {
          positionalQuery = newTermQuery(field,attributes.get(0));
=======
        TermAndBoost[] terms = attributes.stream()
            .map(s -> {
              TermToBytesRefAttribute t = s.addAttribute(TermToBytesRefAttribute.class);
              BoostAttribute b = s.addAttribute(BoostAttribute.class);
              return new TermAndBoost(new Term(field, t.getBytesRef()), b.getBoost());
            })
            .toArray(TermAndBoost[]::new);
        assert terms.length > 0;
        if (terms.length == 1) {
          queryPos = newTermQuery(terms[0].term, terms[0].boost);
>>>>>>> 8f349f0e
        } else {
          positionalQuery = newSynonymQuery(field, attributes.toArray(new AttributeSource[attributes.size()]));
        }
      }
      if (positionalQuery != null) {
        builder.add(positionalQuery, operator);
      }
    }
    return builder.build();
  }

  /**
   * Creates graph phrase query from the tokenstream contents
   */
  protected Query analyzeGraphPhrase(TokenStream source, String field, int phraseSlop)
      throws IOException {
    source.reset();
    GraphTokenStreamFiniteStrings graph = new GraphTokenStreamFiniteStrings(source);
    if (phraseSlop > 0) {
      /**
       * Creates a boolean query from the graph token stream by extracting all the finite strings from the graph
       * and using them to create phrase queries with the appropriate slop.
       */
      BooleanQuery.Builder builder = new BooleanQuery.Builder();
      Iterator<TokenStream> it = graph.getFiniteStrings();
      while (it.hasNext()) {
        Query query = createFieldQuery(it.next(), BooleanClause.Occur.MUST, field, true, phraseSlop);
        if (query != null) {
          builder.add(query, BooleanClause.Occur.SHOULD);
        }
      }
      return builder.build();
    }

    /**
     * Creates a span near (phrase) query from a graph token stream.
     * The articulation points of the graph are visited in order and the queries
     * created at each point are merged in the returned near query.
     */
    List<SpanQuery> clauses = new ArrayList<>();
    int[] articulationPoints = graph.articulationPoints();
    int lastState = 0;
    int maxClauseCount = IndexSearcher.getMaxClauseCount();
    for (int i = 0; i <= articulationPoints.length; i++) {
      int start = lastState;
      int end = -1;
      if (i < articulationPoints.length) {
        end = articulationPoints[i];
      }
      lastState = end;
      final SpanQuery queryPos;
      if (graph.hasSidePath(start)) {
        List<SpanQuery> queries = new ArrayList<>();
        Iterator<TokenStream> it = graph.getFiniteStrings(start, end);
        while (it.hasNext()) {
          TokenStream ts = it.next();
          SpanQuery q = createSpanQuery(ts, field);
          if (q != null) {
            if (queries.size() >= maxClauseCount) {
              throw new IndexSearcher.TooManyClauses();
            }
            queries.add(q);
          }
        }
        if (queries.size() > 0) {
          queryPos = new SpanOrQuery(queries.toArray(new SpanQuery[0]));
        } else {
          queryPos = null;
        }
      } else {
        Term[] terms = graph.getTerms(field, start);
        assert terms.length > 0;
        if (terms.length == 1) {
          queryPos = new SpanTermQuery(terms[0]);
        } else {
          if (terms.length >= maxClauseCount) {
            throw new IndexSearcher.TooManyClauses();
          }
          SpanTermQuery[] orClauses = new SpanTermQuery[terms.length];
          for (int idx = 0; idx < terms.length; idx++) {
            orClauses[idx] = new SpanTermQuery(terms[idx]);
          }

          queryPos = new SpanOrQuery(orClauses);
        }
      }

      if (queryPos != null) {
        if (clauses.size() >= maxClauseCount) {
          throw new IndexSearcher.TooManyClauses();
        }
        clauses.add(queryPos);
      }
    }

    if (clauses.isEmpty()) {
      return null;
    } else if (clauses.size() == 1) {
      return clauses.get(0);
    } else {
      return new SpanNearQuery(clauses.toArray(new SpanQuery[0]), 0, true);
    }
  }

  /**
   * Builds a new BooleanQuery instance.
   * <p>
   * This is intended for subclasses that wish to customize the generated queries.
   * @return new BooleanQuery instance
   */
  protected BooleanQuery.Builder newBooleanQuery() {
    return new BooleanQuery.Builder();
  }
  
  /**
   * Builds a new SynonymQuery instance.
   * <p>
   * This is intended for subclasses that wish to customize the generated queries.
   * @return new Query instance
   */
<<<<<<< HEAD
  protected Query newSynonymQuery(String field, AttributeSource[] attributes) {
    SynonymQuery.Builder builder = new SynonymQuery.Builder(field);
    for (int i = 0; i < attributes.length; i++) {
      TermToBytesRefAttribute termAttribute = attributes[i].getAttribute(TermToBytesRefAttribute.class);
      builder.addTerm(new Term(field, termAttribute.getBytesRef()));
=======
  protected Query newSynonymQuery(TermAndBoost[] terms) {
    SynonymQuery.Builder builder = new SynonymQuery.Builder(terms[0].term.field());
    for (TermAndBoost t : terms) {
      builder.addTerm(t.term, t.boost);
>>>>>>> 8f349f0e
    }
    return builder.build();
  }

  /**
   * Builds a new GraphQuery for multi-terms synonyms.
   * <p>
   * This is intended for subclasses that wish to customize the generated queries.
   * @return new Query instance
   */
  protected Query newGraphSynonymQuery(Iterator<Query> queries) {
    BooleanQuery.Builder builder = new BooleanQuery.Builder();
    while (queries.hasNext()) {
      builder.add(queries.next(), BooleanClause.Occur.SHOULD);
    }
    BooleanQuery bq = builder.build();
    if (bq.clauses().size() == 1) {
      return bq.clauses().get(0).getQuery();
    }
    return bq;
  }
  
  /**
   * Builds a new TermQuery instance.
   * <p>
   * This is intended for subclasses that wish to customize the generated queries.
   * @return new TermQuery instance
   */
<<<<<<< HEAD
  protected Query newTermQuery(String field, AttributeSource attribute) {
    TermToBytesRefAttribute termAttribute = attribute.getAttribute(TermToBytesRefAttribute.class);
    return new TermQuery(new Term(field, termAttribute.getBytesRef()));
  }

  /**
   * Builds a new PhraseQuery instance.
   * <p>
   * This is intended for subclasses that wish to customize the generated queries.
   * @return new PhraseQuery instance
   */
  protected Query newPhraseQuery(String field, AttributeSource[] attributes, int slop) {
    PhraseQuery.Builder builder = new PhraseQuery.Builder();
    builder.setSlop(slop);
    int position =-1;
    for (int i = 0; i < attributes.length; i++) {
      TermToBytesRefAttribute termAttribute = attributes[i].getAttribute(TermToBytesRefAttribute.class);
      PositionIncrementAttribute posIncrAtt = attributes[i].getAttribute(PositionIncrementAttribute.class);
      if (enablePositionIncrements) {
        position += posIncrAtt.getPositionIncrement();
      } else {
        position += 1;
      }
      builder.add(new Term(field, termAttribute.getBytesRef()), position);
    }
    return builder.build();
  }

  /**
   * Builds a new PhraseQuery instance.
   * <p>
   * This is intended for subclasses that wish to customize the generated queries.
   * @return new PhraseQuery instance
   */
  protected SpanQuery newSpanQuery(String field, AttributeSource[] attributes) {
    List<SpanTermQuery> spanQueries = new ArrayList<>(attributes.length);
    for (int i = 0; i < attributes.length; i++) {
      TermToBytesRefAttribute termAttribute = attributes[i].getAttribute(TermToBytesRefAttribute.class);
      SpanTermQuery q = new SpanTermQuery(new Term(field, termAttribute.getBytesRef()));
      spanQueries.add(q);
    }
    if (spanQueries.isEmpty()) {
      return null;
    } else if (spanQueries.size() == 1) {
      return spanQueries.get(0);
    } else {
      return new SpanNearQuery(spanQueries.toArray(new SpanTermQuery[0]), 0, true);
    }
=======
  protected Query newTermQuery(Term term, float boost) {
    Query q = new TermQuery(term);
    if (boost == 1.0f) {
      return q;
    }
    return new BoostQuery(q, boost);
>>>>>>> 8f349f0e
  }
  
  /**
   * Builds a new MultiPhraseQuery instance.
   * <p>
   * This is intended for subclasses that wish to customize the generated queries.
   * @return new MultiPhraseQuery instance
   */
  protected MultiPhraseQuery.Builder newMultiPhraseQueryBuilder() {
    return new MultiPhraseQuery.Builder();
  }
}<|MERGE_RESOLUTION|>--- conflicted
+++ resolved
@@ -19,7 +19,6 @@
 import java.io.IOException;
 import java.util.ArrayList;
 import java.util.Iterator;
-import java.util.LinkedList;
 import java.util.List;
 
 import org.apache.lucene.analysis.Analyzer;
@@ -381,47 +380,21 @@
    * Creates simple term query from the cached tokenstream contents 
    */
   protected Query analyzeTerm(String field, TokenStream stream) throws IOException {
-<<<<<<< HEAD
-=======
     TermToBytesRefAttribute termAtt = stream.getAttribute(TermToBytesRefAttribute.class);
     BoostAttribute boostAtt = stream.addAttribute(BoostAttribute.class);
     
->>>>>>> 8f349f0e
     stream.reset();
     if (!stream.incrementToken()) {
       throw new AssertionError();
     }
     
-<<<<<<< HEAD
-    return newTermQuery(field,stream.cloneAttributes());
-=======
     return newTermQuery(new Term(field, termAtt.getBytesRef()), boostAtt.getBoost());
->>>>>>> 8f349f0e
   }
   
   /** 
    * Creates simple boolean query from the cached tokenstream contents 
    */
   protected Query analyzeBoolean(String field, TokenStream stream) throws IOException {
-<<<<<<< HEAD
-    stream.reset();
-    List<AttributeSource> clonedAttributes = new ArrayList<>();
-    while (stream.incrementToken()) {
-      clonedAttributes.add(stream.cloneAttributes());
-    }
-    return newSynonymQuery(field, clonedAttributes.toArray(new AttributeSource[clonedAttributes.size()]));
-  }
-
-  protected void add(BooleanQuery.Builder q, String field, List<AttributeSource> currentAttributes, BooleanClause.Occur operator) {
-    if (currentAttributes.isEmpty()) {
-      return;
-    }
-    if (currentAttributes.size() == 1) {
-      q.add(newTermQuery(field,currentAttributes.get(0)), operator);
-    } else {
-      Query synonymQuery = newSynonymQuery(field, currentAttributes.toArray(new AttributeSource[currentAttributes.size()]));
-      q.add(synonymQuery, operator);
-=======
     TermToBytesRefAttribute termAtt = stream.getAttribute(TermToBytesRefAttribute.class);
     BoostAttribute boostAtt = stream.addAttribute(BoostAttribute.class);
     
@@ -442,7 +415,6 @@
       q.add(newTermQuery(current.get(0).term, current.get(0).boost), operator);
     } else {
       q.add(newSynonymQuery(current.toArray(new TermAndBoost[0])), operator);
->>>>>>> 8f349f0e
     }
   }
 
@@ -451,31 +423,22 @@
    */
   protected Query analyzeMultiBoolean(String field, TokenStream stream, BooleanClause.Occur operator) throws IOException {
     BooleanQuery.Builder q = newBooleanQuery();
-<<<<<<< HEAD
-    List<AttributeSource> cumulativeAttributes = new ArrayList<>();
-    PositionIncrementAttribute posIncrAtt = stream.getAttribute(PositionIncrementAttribute.class);
-=======
     List<TermAndBoost> currentQuery = new ArrayList<>();
     
     TermToBytesRefAttribute termAtt = stream.getAttribute(TermToBytesRefAttribute.class);
     PositionIncrementAttribute posIncrAtt = stream.getAttribute(PositionIncrementAttribute.class);
     BoostAttribute boostAtt = stream.addAttribute(BoostAttribute.class);
 
->>>>>>> 8f349f0e
     stream.reset();
     while (stream.incrementToken()) {
       if (posIncrAtt.getPositionIncrement() != 0) {
-        add(q, field, cumulativeAttributes, operator);
-        cumulativeAttributes.clear();
-      }
-<<<<<<< HEAD
-      cumulativeAttributes.add(stream.cloneAttributes());
-=======
+        add(q, currentQuery, operator);
+        currentQuery.clear();
+      }
       currentQuery.add(new TermAndBoost(new Term(field, termAtt.getBytesRef()), boostAtt.getBoost()));
->>>>>>> 8f349f0e
-    }
-    add(q, field, cumulativeAttributes, operator);
-
+    }
+    add(q, currentQuery, operator);
+    
     return q.build();
   }
   
@@ -563,11 +526,6 @@
         positionalQuery = newGraphSynonymQuery(queries);
       } else {
         List<AttributeSource> attributes = graph.getTerms(start);
-<<<<<<< HEAD
-        assert attributes.size()> 0;
-        if (attributes.size() == 1) {
-          positionalQuery = newTermQuery(field,attributes.get(0));
-=======
         TermAndBoost[] terms = attributes.stream()
             .map(s -> {
               TermToBytesRefAttribute t = s.addAttribute(TermToBytesRefAttribute.class);
@@ -577,10 +535,9 @@
             .toArray(TermAndBoost[]::new);
         assert terms.length > 0;
         if (terms.length == 1) {
-          queryPos = newTermQuery(terms[0].term, terms[0].boost);
->>>>>>> 8f349f0e
+          positionalQuery = newTermQuery(terms[0].term, terms[0].boost);
         } else {
-          positionalQuery = newSynonymQuery(field, attributes.toArray(new AttributeSource[attributes.size()]));
+          positionalQuery = newSynonymQuery(terms);
         }
       }
       if (positionalQuery != null) {
@@ -699,18 +656,10 @@
    * This is intended for subclasses that wish to customize the generated queries.
    * @return new Query instance
    */
-<<<<<<< HEAD
-  protected Query newSynonymQuery(String field, AttributeSource[] attributes) {
-    SynonymQuery.Builder builder = new SynonymQuery.Builder(field);
-    for (int i = 0; i < attributes.length; i++) {
-      TermToBytesRefAttribute termAttribute = attributes[i].getAttribute(TermToBytesRefAttribute.class);
-      builder.addTerm(new Term(field, termAttribute.getBytesRef()));
-=======
   protected Query newSynonymQuery(TermAndBoost[] terms) {
     SynonymQuery.Builder builder = new SynonymQuery.Builder(terms[0].term.field());
     for (TermAndBoost t : terms) {
       builder.addTerm(t.term, t.boost);
->>>>>>> 8f349f0e
     }
     return builder.build();
   }
@@ -737,66 +686,17 @@
    * Builds a new TermQuery instance.
    * <p>
    * This is intended for subclasses that wish to customize the generated queries.
+   * @param term term
    * @return new TermQuery instance
    */
-<<<<<<< HEAD
-  protected Query newTermQuery(String field, AttributeSource attribute) {
-    TermToBytesRefAttribute termAttribute = attribute.getAttribute(TermToBytesRefAttribute.class);
-    return new TermQuery(new Term(field, termAttribute.getBytesRef()));
-  }
-
-  /**
-   * Builds a new PhraseQuery instance.
-   * <p>
-   * This is intended for subclasses that wish to customize the generated queries.
-   * @return new PhraseQuery instance
-   */
-  protected Query newPhraseQuery(String field, AttributeSource[] attributes, int slop) {
-    PhraseQuery.Builder builder = new PhraseQuery.Builder();
-    builder.setSlop(slop);
-    int position =-1;
-    for (int i = 0; i < attributes.length; i++) {
-      TermToBytesRefAttribute termAttribute = attributes[i].getAttribute(TermToBytesRefAttribute.class);
-      PositionIncrementAttribute posIncrAtt = attributes[i].getAttribute(PositionIncrementAttribute.class);
-      if (enablePositionIncrements) {
-        position += posIncrAtt.getPositionIncrement();
-      } else {
-        position += 1;
-      }
-      builder.add(new Term(field, termAttribute.getBytesRef()), position);
-    }
-    return builder.build();
-  }
-
-  /**
-   * Builds a new PhraseQuery instance.
-   * <p>
-   * This is intended for subclasses that wish to customize the generated queries.
-   * @return new PhraseQuery instance
-   */
-  protected SpanQuery newSpanQuery(String field, AttributeSource[] attributes) {
-    List<SpanTermQuery> spanQueries = new ArrayList<>(attributes.length);
-    for (int i = 0; i < attributes.length; i++) {
-      TermToBytesRefAttribute termAttribute = attributes[i].getAttribute(TermToBytesRefAttribute.class);
-      SpanTermQuery q = new SpanTermQuery(new Term(field, termAttribute.getBytesRef()));
-      spanQueries.add(q);
-    }
-    if (spanQueries.isEmpty()) {
-      return null;
-    } else if (spanQueries.size() == 1) {
-      return spanQueries.get(0);
-    } else {
-      return new SpanNearQuery(spanQueries.toArray(new SpanTermQuery[0]), 0, true);
-    }
-=======
   protected Query newTermQuery(Term term, float boost) {
     Query q = new TermQuery(term);
     if (boost == 1.0f) {
       return q;
     }
     return new BoostQuery(q, boost);
->>>>>>> 8f349f0e
-  }
+  }
+  
   
   /**
    * Builds a new MultiPhraseQuery instance.
