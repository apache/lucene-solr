/*
 * Licensed to the Apache Software Foundation (ASF) under one or more
 * contributor license agreements.  See the NOTICE file distributed with
 * this work for additional information regarding copyright ownership.
 * The ASF licenses this file to You under the Apache License, Version 2.0
 * (the "License"); you may not use this file except in compliance with
 * the License.  You may obtain a copy of the License at
 *
 *     http://www.apache.org/licenses/LICENSE-2.0
 *
 * Unless required by applicable law or agreed to in writing, software
 * distributed under the License is distributed on an "AS IS" BASIS,
 * WITHOUT WARRANTIES OR CONDITIONS OF ANY KIND, either express or implied.
 * See the License for the specific language governing permissions and
 * limitations under the License.
 */
package org.apache.lucene.util.bkd;

import java.io.Closeable;
import java.io.IOException;
import java.util.ArrayList;
import java.util.Arrays;
import java.util.List;

import org.apache.lucene.codecs.CodecUtil;
import org.apache.lucene.codecs.MutablePointValues;
import org.apache.lucene.index.MergeState;
import org.apache.lucene.index.PointValues.IntersectVisitor;
import org.apache.lucene.index.PointValues.Relation;
import org.apache.lucene.store.ChecksumIndexInput;
import org.apache.lucene.store.Directory;
import org.apache.lucene.store.IOContext;
import org.apache.lucene.store.IndexOutput;
import org.apache.lucene.store.TrackingDirectoryWrapper;
import org.apache.lucene.util.ArrayUtil;
import org.apache.lucene.util.BytesRef;
import org.apache.lucene.util.FixedBitSet;
import org.apache.lucene.util.IOUtils;
import org.apache.lucene.util.NumericUtils;
import org.apache.lucene.util.PriorityQueue;

// TODO
//   - allow variable length byte[] (across docs and dims), but this is quite a bit more hairy
//   - we could also index "auto-prefix terms" here, and use better compression, and maybe only use for the "fully contained" case so we'd
//     only index docIDs
//   - the index could be efficiently encoded as an FST, so we don't have wasteful
//     (monotonic) long[] leafBlockFPs; or we could use MonotonicLongValues ... but then
//     the index is already plenty small: 60M OSM points --> 1.1 MB with 128 points
//     per leaf, and you can reduce that by putting more points per leaf
//   - we could use threads while building; the higher nodes are very parallelizable

/**
 *  Recursively builds a block KD-tree to assign all incoming points in N-dim space to smaller
 *  and smaller N-dim rectangles (cells) until the number of points in a given
 *  rectangle is &lt;= <code>maxPointsInLeafNode</code>.  The tree is
 *  partially balanced, which means the leaf nodes will have
 *  the requested <code>maxPointsInLeafNode</code> except one that might have less.
 *  Leaf nodes may straddle the two bottom levels of the binary tree.
 *  Values that fall exactly on a cell boundary may be in either cell.
 *
 *  <p>The number of dimensions can be 1 to 8, but every byte[] value is fixed length.
 *
 *  <p>This consumes heap during writing: it allocates a <code>Long[numLeaves]</code>,
 *  a <code>byte[numLeaves*(1+bytesPerDim)]</code> and then uses up to the specified
 *  {@code maxMBSortInHeap} heap space for writing.
 *
 *  <p>
 *  <b>NOTE</b>: This can write at most Integer.MAX_VALUE * <code>maxPointsInLeafNode</code> / bytesPerDim
 *  total points.
 *
 * @lucene.experimental */

public class BKDWriter implements Closeable {

  /** Default maximum heap to use, before spilling to (slower) disk */
  public static final float DEFAULT_MAX_MB_SORT_IN_HEAP = 16.0f;

  /** Number of splits before we compute the exact bounding box of an inner node. */
  private static final int SPLITS_BEFORE_EXACT_BOUNDS = 4;

  /** dimensions length and size */
  protected final BKDConfig config;

  final TrackingDirectoryWrapper tempDir;
  final String tempFileNamePrefix;
  final double maxMBSortInHeap;

  final byte[] scratchDiff;
  final byte[] scratch1;

  final BytesRef scratchBytesRef1 = new BytesRef();
  final BytesRef scratchBytesRef2 = new BytesRef();
  final int[] commonPrefixLengths;

  protected final FixedBitSet docsSeen;

  private PointWriter pointWriter;
  private boolean finished;

  private IndexOutput tempInput;

  private final int maxPointsSortInHeap;

  /** Minimum per-dim values, packed */
  protected final byte[] minPackedValue;

  /** Maximum per-dim values, packed */
  protected final byte[] maxPackedValue;

  protected long pointCount;

  /** An upper bound on how many points the caller will add (includes deletions) */
  private final long totalPointCount;

  private final int maxDoc;

  public BKDWriter(BKDConfig config, int maxDoc, Directory tempDir, String tempFileNamePrefix,
                   double maxMBSortInHeap, long totalPointCount) throws IOException {
    verifyParams(maxMBSortInHeap, totalPointCount);
    // We use tracking dir to deal with removing files on exception, so each place that
    // creates temp files doesn't need crazy try/finally/sucess logic:
    this.tempDir = new TrackingDirectoryWrapper(tempDir);
    this.tempFileNamePrefix = tempFileNamePrefix;
    this.config = config;
    this.totalPointCount = totalPointCount;
    this.maxDoc = maxDoc;
    docsSeen = new FixedBitSet(maxDoc);

    scratchDiff = new byte[config.bytesPerDim];
    scratch1 = new byte[config.packedBytesLength];
    commonPrefixLengths = new int[config.numDims];

    minPackedValue = new byte[config.packedIndexBytesLength];
    maxPackedValue = new byte[config.packedIndexBytesLength];

    // Maximum number of points we hold in memory at any time
    maxPointsSortInHeap = (int) ((maxMBSortInHeap * 1024 * 1024) / (config.bytesPerDoc));

    // Finally, we must be able to hold at least the leaf node in heap during build:
    if (maxPointsSortInHeap < config.maxPointsInLeafNode) {
      throw new IllegalArgumentException("maxMBSortInHeap=" + maxMBSortInHeap + " only allows for maxPointsSortInHeap=" + maxPointsSortInHeap + ", but this is less than maxPointsInLeafNode=" + config.maxPointsInLeafNode + "; either increase maxMBSortInHeap or decrease maxPointsInLeafNode");
    }

    this.maxMBSortInHeap = maxMBSortInHeap;
  }

  public static void verifyParams(double maxMBSortInHeap, long totalPointCount) {
    if (maxMBSortInHeap < 0.0) {
      throw new IllegalArgumentException("maxMBSortInHeap must be >= 0.0 (got: " + maxMBSortInHeap + ")");
    }
    if (totalPointCount < 0) {
      throw new IllegalArgumentException("totalPointCount must be >=0 (got: " + totalPointCount + ")");
    }
  }

  private void initPointWriter() throws IOException {
    assert pointWriter == null : "Point writer is already initialized";
    //total point count is an estimation but the final point count must be equal or lower to that number.
    if (totalPointCount > maxPointsSortInHeap) {
      pointWriter = new OfflinePointWriter(tempDir, tempFileNamePrefix, config.packedBytesLength, "spill", 0);
      tempInput = ((OfflinePointWriter)pointWriter).out;
    } else {
      pointWriter = new HeapPointWriter(Math.toIntExact(totalPointCount), config.packedBytesLength);
    }
  }


  public void add(byte[] packedValue, int docID) throws IOException {
    if (packedValue.length != config.packedBytesLength) {
      throw new IllegalArgumentException("packedValue should be length=" + config.packedBytesLength + " (got: " + packedValue.length + ")");
    }
    if (pointCount >= totalPointCount) {
      throw new IllegalStateException("totalPointCount=" + totalPointCount + " was passed when we were created, but we just hit " + (pointCount + 1) + " values");
    }
    if (pointCount == 0) {
      initPointWriter();
      System.arraycopy(packedValue, 0, minPackedValue, 0, config.packedIndexBytesLength);
      System.arraycopy(packedValue, 0, maxPackedValue, 0, config.packedIndexBytesLength);
    } else {
      for(int dim=0; dim < config.numIndexDims; dim++) {
        int offset = dim * config.bytesPerDim;
        if (Arrays.compareUnsigned(packedValue, offset, offset + config.bytesPerDim, minPackedValue, offset, offset + config.bytesPerDim) < 0) {
          System.arraycopy(packedValue, offset, minPackedValue, offset, config.bytesPerDim);
        } else if (Arrays.compareUnsigned(packedValue, offset, offset + config.bytesPerDim, maxPackedValue, offset, offset + config.bytesPerDim) > 0) {
          System.arraycopy(packedValue, offset, maxPackedValue, offset, config.bytesPerDim);
        }
      }
    }
    pointWriter.append(packedValue, docID);
    pointCount++;
    docsSeen.set(docID);
  }

  /** How many points have been added so far */
  public long getPointCount() {
    return pointCount;
  }

  private static class MergeReader {
    final BKDReader bkd;
    final BKDReader.IntersectState state;
    final MergeState.DocMap docMap;

    /** Current doc ID */
    public int docID;

    /** Which doc in this block we are up to */
    private int docBlockUpto;

    /** How many docs in the current block */
    private int docsInBlock;

    /** Which leaf block we are up to */
    private int blockID;

    private final byte[] packedValues;

    public MergeReader(BKDReader bkd, MergeState.DocMap docMap) throws IOException {
      this.bkd = bkd;
      state = new BKDReader.IntersectState(bkd.in.clone(),
          bkd.numDataDims,
          bkd.packedBytesLength,
          bkd.packedIndexBytesLength,
          bkd.maxPointsInLeafNode,
          null,
          null);
      this.docMap = docMap;
      state.in.seek(bkd.getMinLeafBlockFP());
      this.packedValues = new byte[bkd.maxPointsInLeafNode * bkd.packedBytesLength];
    }

    public boolean next() throws IOException {
      //System.out.println("MR.next this=" + this);
      while (true) {
        if (docBlockUpto == docsInBlock) {
          if (blockID == bkd.leafNodeOffset) {
            //System.out.println("  done!");
            return false;
          }
          //System.out.println("  new block @ fp=" + state.in.getFilePointer());
          docsInBlock = bkd.readDocIDs(state.in, state.in.getFilePointer(), state.scratchIterator);
          assert docsInBlock > 0;
          docBlockUpto = 0;
          bkd.visitDocValues(state.commonPrefixLengths, state.scratchDataPackedValue, state.scratchMinIndexPackedValue, state.scratchMaxIndexPackedValue, state.in, state.scratchIterator, docsInBlock, new IntersectVisitor() {
            int i = 0;

            @Override
            public void visit(int docID) {
              throw new UnsupportedOperationException();
            }

            @Override
            public void visit(int docID, byte[] packedValue) {
              assert docID == state.scratchIterator.docIDs[i];
              System.arraycopy(packedValue, 0, packedValues, i * bkd.packedBytesLength, bkd.packedBytesLength);
              i++;
            }

            @Override
            public Relation compare(byte[] minPackedValue, byte[] maxPackedValue) {
              return Relation.CELL_CROSSES_QUERY;
            }

          });

          blockID++;
        }

        final int index = docBlockUpto++;
        int oldDocID = state.scratchIterator.docIDs[index];

        int mappedDocID;
        if (docMap == null) {
          mappedDocID = oldDocID;
        } else {
          mappedDocID = docMap.get(oldDocID);
        }

        if (mappedDocID != -1) {
          // Not deleted!
          docID = mappedDocID;
          System.arraycopy(packedValues, index * bkd.packedBytesLength, state.scratchDataPackedValue, 0, bkd.packedBytesLength);
          return true;
        }
      }
    }
  }

  private static class BKDMergeQueue extends PriorityQueue<MergeReader> {
    private final int bytesPerDim;

    public BKDMergeQueue(int bytesPerDim, int maxSize) {
      super(maxSize);
      this.bytesPerDim = bytesPerDim;
    }

    @Override
    public boolean lessThan(MergeReader a, MergeReader b) {
      assert a != b;

      int cmp = Arrays.compareUnsigned(a.state.scratchDataPackedValue, 0, bytesPerDim, b.state.scratchDataPackedValue, 0, bytesPerDim);
      if (cmp < 0) {
        return true;
      } else if (cmp > 0) {
        return false;
      }

      // Tie break by sorting smaller docIDs earlier:
      return a.docID < b.docID;
    }
  }

  /** flat representation of a kd-tree */
  interface BKDTreeLeafNodes {
    /** number of leaf nodes */
    int numLeaves();
    /** pointer to the leaf node previously written. Leaves are order from
     * left to right, so leaf at {@code index} 0 is the leftmost leaf and
     * the the leaf at {@code numleaves()} -1 is the rightmost leaf */
    long getLeafLP(int index);
    /** split value between two leaves. The split value at position n corresponds to the
     *  leaves at (n -1) and n. */
    BytesRef getSplitValue(int index);
    /** split dimension between two leaves. The split dimension at position n corresponds to the
     *  leaves at (n -1) and n.*/
    int getSplitDimension(int index);
  }

  /** Write a field from a {@link MutablePointValues}. This way of writing
   *  points is faster than regular writes with {@link BKDWriter#add} since
   *  there is opportunity for reordering points before writing them to
   *  disk. This method does not use transient disk in order to reorder points.
   */
  public long writeField(BKDIndexWriter indexWriter, String fieldName, MutablePointValues reader) throws IOException {
    if (config.numDims == 1) {
      return writeField1Dim(indexWriter, reader);
    } else {
      return writeFieldNDims(indexWriter, reader);
    }
  }

  private void computePackedValueBounds(MutablePointValues values, int from, int to, byte[] minPackedValue, byte[] maxPackedValue, BytesRef scratch) {
    if (from == to) {
      return;
    }
    values.getValue(from, scratch);
    System.arraycopy(scratch.bytes, scratch.offset, minPackedValue, 0, config.packedIndexBytesLength);
    System.arraycopy(scratch.bytes, scratch.offset, maxPackedValue, 0, config.packedIndexBytesLength);
    for (int i = from + 1 ; i < to; ++i) {
      values.getValue(i, scratch);
      for(int dim = 0; dim < config.numIndexDims; dim++) {
        final int startOffset = dim * config.bytesPerDim;
        final int endOffset = startOffset + config.bytesPerDim;
        if (Arrays.compareUnsigned(scratch.bytes, scratch.offset + startOffset, scratch.offset + endOffset, minPackedValue, startOffset, endOffset) < 0) {
          System.arraycopy(scratch.bytes, scratch.offset + startOffset, minPackedValue, startOffset, config.bytesPerDim);
        } else if (Arrays.compareUnsigned(scratch.bytes, scratch.offset + startOffset, scratch.offset + endOffset, maxPackedValue, startOffset, endOffset) > 0) {
          System.arraycopy(scratch.bytes, scratch.offset + startOffset, maxPackedValue, startOffset, config.bytesPerDim);
        }
      }
    }
  }

  /* In the 2+D case, we recursively pick the split dimension, compute the
   * median value and partition other values around it. */
  private long writeFieldNDims(BKDIndexWriter indexWriter, MutablePointValues values) throws IOException {
    if (pointCount != 0) {
      throw new IllegalStateException("cannot mix add and writeField");
    }

    // Catch user silliness:
    if (finished == true) {
      throw new IllegalStateException("already finished");
    }

    // Mark that we already finished:
    finished = true;

    pointCount = values.size();

    final int numLeaves = Math.toIntExact((pointCount + config.maxPointsInLeafNode - 1) / config.maxPointsInLeafNode);
    final int numSplits = numLeaves - 1;

    checkMaxLeafNodeCount(numLeaves);

    final byte[] splitPackedValues = new byte[numSplits * config.bytesPerDim];
    final byte[] splitDimensionValues = new byte[numSplits];
    final long[] leafBlockFPs = new long[numLeaves];

    // compute the min/max for this slice
    computePackedValueBounds(values, 0, Math.toIntExact(pointCount), minPackedValue, maxPackedValue, scratchBytesRef1);
    for (int i = 0; i < Math.toIntExact(pointCount); ++i) {
      docsSeen.set(values.getDocID(i));
    }

    final int[] parentSplits = new int[config.numIndexDims];
<<<<<<< HEAD
    build(1, numLeaves, values, 0, Math.toIntExact(pointCount), indexWriter,
=======
    build(0, numLeaves, values, 0, Math.toIntExact(pointCount), out,
>>>>>>> 031590cc
        minPackedValue.clone(), maxPackedValue.clone(), parentSplits,
        splitPackedValues, splitDimensionValues, leafBlockFPs,
        new int[config.maxPointsInLeafNode]);
    assert Arrays.equals(parentSplits, new int[config.numIndexDims]);

<<<<<<< HEAD
    long indexFP = indexWriter.getFilePointer();
    indexWriter.writeIndex(config, Math.toIntExact(countPerLeaf), leafBlockFPs, splitPackedValues, minPackedValue, maxPackedValue, pointCount, docsSeen.cardinality());
=======
    scratchBytesRef1.length = config.bytesPerDim;
    scratchBytesRef1.bytes = splitPackedValues;

    BKDTreeLeafNodes leafNodes  = new BKDTreeLeafNodes() {
      @Override
      public long getLeafLP(int index) {
        return leafBlockFPs[index];
      }

      @Override
      public BytesRef getSplitValue(int index) {
        scratchBytesRef1.offset = index * config.bytesPerDim;
        return scratchBytesRef1;
      }

      @Override
      public int getSplitDimension(int index) {
        return splitDimensionValues[index] & 0xff;
      }

      @Override
      public int numLeaves() {
        return leafBlockFPs.length;
      }
    };

    long indexFP = out.getFilePointer();
    indexWriter.writeIndex(out, config.maxPointsInLeafNode, leafNodes, minPackedValue, maxPackedValue, pointCount, docsSeen.cardinality());
>>>>>>> 031590cc
    return indexFP;
  }

  /* In the 1D case, we can simply sort points in ascending order and use the
   * same writing logic as we use at merge time. */
  private long writeField1Dim(BKDIndexWriter indexWriter, MutablePointValues reader) throws IOException {
    MutablePointsReaderUtils.sort(config, maxDoc, reader, 0, Math.toIntExact(reader.size()));

    final OneDimensionBKDWriter oneDimWriter = new OneDimensionBKDWriter(indexWriter);

    reader.intersect(new IntersectVisitor() {

      @Override
      public void visit(int docID, byte[] packedValue) throws IOException {
        oneDimWriter.add(packedValue, docID);
      }

      @Override
      public void visit(int docID) throws IOException {
        throw new IllegalStateException();
      }

      @Override
      public Relation compare(byte[] minPackedValue, byte[] maxPackedValue) {
        return Relation.CELL_CROSSES_QUERY;
      }
    });

    return oneDimWriter.finish();
  }

  /** More efficient bulk-add for incoming {@link BKDReader}s.  This does a merge sort of the already
   *  sorted values and currently only works when numDims==1.  This returns -1 if all documents containing
   *  dimensional values were deleted. */
  public long merge(BKDIndexWriter indexWriter, List<MergeState.DocMap> docMaps, List<BKDReader> readers) throws IOException {
    assert docMaps == null || readers.size() == docMaps.size();

    BKDMergeQueue queue = new BKDMergeQueue(config.bytesPerDim, readers.size());

    for(int i=0;i<readers.size();i++) {
      BKDReader bkd = readers.get(i);
      MergeState.DocMap docMap;
      if (docMaps == null) {
        docMap = null;
      } else {
        docMap = docMaps.get(i);
      }
      MergeReader reader = new MergeReader(bkd, docMap);
      if (reader.next()) {
        queue.add(reader);
      }
    }

    OneDimensionBKDWriter oneDimWriter = new OneDimensionBKDWriter(indexWriter);

    while (queue.size() != 0) {
      MergeReader reader = queue.top();
      // System.out.println("iter reader=" + reader);

      oneDimWriter.add(reader.state.scratchDataPackedValue, reader.docID);

      if (reader.next()) {
        queue.updateTop();
      } else {
        // This segment was exhausted
        queue.pop();
      }
    }

    return oneDimWriter.finish();
  }

  private class OneDimensionBKDWriter {

    final BKDIndexWriter indexWriter;
    final List<Long> leafBlockFPs = new ArrayList<>();
    final List<byte[]> leafBlockStartValues = new ArrayList<>();
    final byte[] leafValues = new byte[config.maxPointsInLeafNode * config.packedBytesLength];
    final int[] leafDocs = new int[config.maxPointsInLeafNode];
    private long valueCount;
    private int leafCount;
    private int leafCardinality;

    OneDimensionBKDWriter(BKDIndexWriter indexWriter) {
      if (config.numIndexDims != 1) {
        throw new UnsupportedOperationException("numIndexDims must be 1 but got " + config.numIndexDims);
      }
      if (pointCount != 0) {
        throw new IllegalStateException("cannot mix add and merge");
      }

      // Catch user silliness:
      if (finished == true) {
        throw new IllegalStateException("already finished");
      }

      // Mark that we already finished:
      finished = true;

      this.indexWriter = indexWriter;

      lastPackedValue = new byte[config.packedBytesLength];
    }

    // for asserts
    final byte[] lastPackedValue;
    private int lastDocID;

    void add(byte[] packedValue, int docID) throws IOException {
      assert valueInOrder(valueCount + leafCount,
          0, lastPackedValue, packedValue, 0, docID, lastDocID);

      if (leafCount == 0 || Arrays.mismatch(leafValues, (leafCount - 1) * config.bytesPerDim, leafCount * config.bytesPerDim, packedValue, 0, config.bytesPerDim) != -1) {
        leafCardinality++;
      }
      System.arraycopy(packedValue, 0, leafValues, leafCount * config.packedBytesLength, config.packedBytesLength);
      leafDocs[leafCount] = docID;
      docsSeen.set(docID);
      leafCount++;

      if (valueCount + leafCount > totalPointCount) {
        throw new IllegalStateException("totalPointCount=" + totalPointCount + " was passed when we were created, but we just hit " + (valueCount + leafCount) + " values");
      }

      if (leafCount == config.maxPointsInLeafNode) {
        // We write a block once we hit exactly the max count ... this is different from
        // when we write N > 1 dimensional points where we write between max/2 and max per leaf block
        writeLeafBlock(leafCardinality);
        leafCardinality = 0;
        leafCount = 0;
      }

      assert (lastDocID = docID) >= 0; // only assign when asserts are enabled
    }

    public long finish() throws IOException {
      if (leafCount > 0) {
        writeLeafBlock(leafCardinality);
        leafCardinality = 0;
        leafCount = 0;
      }

      if (valueCount == 0) {
        return -1;
      }

      pointCount = valueCount;

      long indexFP = indexWriter.getFilePointer();

      scratchBytesRef1.length = config.bytesPerDim;
      scratchBytesRef1.offset = 0;
      assert leafBlockStartValues.size() + 1 == leafBlockFPs.size();
      BKDTreeLeafNodes leafNodes = new BKDTreeLeafNodes() {
        @Override
        public long getLeafLP(int index) {
          return leafBlockFPs.get(index);
        }

        @Override
        public BytesRef getSplitValue(int index) {
          scratchBytesRef1.bytes = leafBlockStartValues.get(index);
          return scratchBytesRef1;
        }

<<<<<<< HEAD
      byte[] index = new byte[(1+numInnerNodes) * (1 + config.bytesPerDim)];
      rotateToTree(1, 0, numInnerNodes, index, leafBlockStartValues);
      long[] arr = new long[leafBlockFPs.size()];
      for(int i = 0; i < leafBlockFPs.size(); i++) {
        arr[i] = leafBlockFPs.get(i);
      }
      indexWriter.writeIndex(config, config.maxPointsInLeafNode, arr, index, minPackedValue, maxPackedValue, pointCount, docsSeen.cardinality());
=======
        @Override
        public int getSplitDimension(int index) {
          return 0;
        }

        @Override
        public int numLeaves() {
          return leafBlockFPs.size();
        }
      };
      indexWriter.writeIndex(out, config.maxPointsInLeafNode, leafNodes, minPackedValue, maxPackedValue, pointCount, docsSeen.cardinality());
>>>>>>> 031590cc
      return indexFP;
    }

    private void writeLeafBlock(int leafCardinality) throws IOException {
      assert leafCount != 0;
      if (valueCount == 0) {
        System.arraycopy(leafValues, 0, minPackedValue, 0, config.packedIndexBytesLength);
      }
      System.arraycopy(leafValues, (leafCount - 1) * config.packedBytesLength, maxPackedValue, 0, config.packedIndexBytesLength);

      valueCount += leafCount;

      if (leafBlockFPs.size() > 0) {
        // Save the first (minimum) value in each leaf block except the first, to build the split value index in the end:
        leafBlockStartValues.add(ArrayUtil.copyOfSubArray(leafValues, 0, config.packedBytesLength));
      }
      leafBlockFPs.add(indexWriter.getFilePointer());
      checkMaxLeafNodeCount(leafBlockFPs.size());

      // Find per-dim common prefix:
      int offset = (leafCount - 1) * config.packedBytesLength;
      int prefix = Arrays.mismatch(leafValues, 0, config.bytesPerDim, leafValues, offset, offset + config.bytesPerDim);
      if (prefix == -1) {
        prefix = config.bytesPerDim;
      }

      commonPrefixLengths[0] = prefix;

      scratchBytesRef1.length = config.packedBytesLength;
      scratchBytesRef1.bytes = leafValues;

      final BKDLeafBlock packedValues = new BKDLeafBlock() {
        @Override
        public int count() {
          return leafCount;
        }

        @Override
        public BytesRef packedValue(int position) {
          scratchBytesRef1.offset = config.packedBytesLength * position;
          return scratchBytesRef1;
        }

        @Override
        public int docId(int position) {
          return leafDocs[position];
        }
      };

      assert valuesInOrderAndBounds(packedValues, 0, ArrayUtil.copyOfSubArray(leafValues, 0, config.packedBytesLength),
          ArrayUtil.copyOfSubArray(leafValues, (leafCount - 1) * config.packedBytesLength, leafCount * config.packedBytesLength));

      indexWriter.writeLeafBlock(config, packedValues, commonPrefixLengths,  0, leafCardinality);
    }
  }

  static int getNumLeftLeafNodes(int numLeaves) {
    assert numLeaves > 1: "getNumLeftLeaveNodes() called with " + numLeaves;
    // return the level that can be filled with this number of leaves
    int lastFullLevel = 31 - Integer.numberOfLeadingZeros(numLeaves);
    // how many leaf nodes are in the full level
    int leavesFullLevel = 1 << lastFullLevel;
    // half of the leaf nodes from the full level goes to the left
    int numLeftLeafNodes = leavesFullLevel / 2;
    // leaf nodes that do not fit in the full level
    int unbalancedLeafNodes = numLeaves - leavesFullLevel;
    // distribute unbalanced leaf nodes
    numLeftLeafNodes += Math.min(unbalancedLeafNodes, numLeftLeafNodes);
    // we should always place unbalanced leaf nodes on the left
    assert numLeftLeafNodes >= numLeaves - numLeftLeafNodes && numLeftLeafNodes <= 2L * (numLeaves - numLeftLeafNodes);
    return numLeftLeafNodes;
  }

  // TODO: if we fixed each partition step to just record the file offset at the "split point", we could probably handle variable length
  // encoding and not have our own ByteSequencesReader/Writer

  // useful for debugging:
  /*
  private void printPathSlice(String desc, PathSlice slice, int dim) throws IOException {
    System.out.println("    " + desc + " dim=" + dim + " count=" + slice.count + ":");
    try(PointReader r = slice.writer.getReader(slice.start, slice.count)) {
      int count = 0;
      while (r.next()) {
        byte[] v = r.packedValue();
        System.out.println("      " + count + ": " + new BytesRef(v, dim*bytesPerDim, bytesPerDim));
        count++;
        if (count == slice.count) {
          break;
        }
      }
    }
  }
  */

  private void checkMaxLeafNodeCount(int numLeaves) {
    if (config.bytesPerDim * (long) numLeaves > ArrayUtil.MAX_ARRAY_LENGTH) {
      throw new IllegalStateException("too many nodes; increase maxPointsInLeafNode (currently " + config.maxPointsInLeafNode + ") and reindex");
    }
  }

  /** Writes the BKD tree to the provided {@link IndexOutput} and returns the file offset where index was written. */
  public long finish(BKDIndexWriter indexWriter) throws IOException {
    // System.out.println("\nBKDTreeWriter.finish pointCount=" + pointCount + " out=" + out + " heapWriter=" + heapPointWriter);

    // TODO: specialize the 1D case?  it's much faster at indexing time (no partitioning on recurse...)

    // Catch user silliness:
    if (finished == true) {
      throw new IllegalStateException("already finished");
    }

    if (pointCount == 0) {
      throw new IllegalStateException("must index at least one point");
    }

    //mark as finished
    finished = true;

    pointWriter.close();
    BKDRadixSelector.PathSlice points = new BKDRadixSelector.PathSlice(pointWriter, 0, pointCount);
    //clean up pointers
    tempInput = null;
    pointWriter = null;

    final int numLeaves = Math.toIntExact((pointCount + config.maxPointsInLeafNode - 1) / config.maxPointsInLeafNode);
    final int numSplits = numLeaves - 1;

    checkMaxLeafNodeCount(numLeaves);

    // NOTE: we could save the 1+ here, to use a bit less heap at search time, but then we'd need a somewhat costly check at each
    // step of the recursion to recompute the split dim:

    // Indexed by nodeID, but first (root) nodeID is 1.  We do 1+ because the lead byte at each recursion says which dim we split on.
    byte[] splitPackedValues = new byte[Math.toIntExact(numSplits*config.bytesPerDim)];
    byte[] splitDimensionValues = new byte[numSplits];

    // +1 because leaf count is power of 2 (e.g. 8), and innerNodeCount is power of 2 minus 1 (e.g. 7)
    long[] leafBlockFPs = new long[numLeaves];

    // Make sure the math above "worked":
    assert pointCount / numLeaves <= config.maxPointsInLeafNode: "pointCount=" + pointCount + " numLeaves=" + numLeaves + " maxPointsInLeafNode=" + config.maxPointsInLeafNode;

    //We re-use the selector so we do not need to create an object every time.
    BKDRadixSelector radixSelector = new BKDRadixSelector(config, maxPointsSortInHeap, tempDir, tempFileNamePrefix);

    boolean success = false;
    try {

      final int[] parentSplits = new int[config.numIndexDims];
<<<<<<< HEAD
      build(1, numLeaves, points,
          indexWriter, radixSelector,
=======
      build(0, numLeaves, points,
          out, radixSelector,
>>>>>>> 031590cc
          minPackedValue.clone(), maxPackedValue.clone(),
          parentSplits,
          splitPackedValues,
          splitDimensionValues,
          leafBlockFPs,
          new int[config.maxPointsInLeafNode]);
      assert Arrays.equals(parentSplits, new int[config.numIndexDims]);

      // If no exception, we should have cleaned everything up:
      assert tempDir.getCreatedFiles().isEmpty();
      //long t2 = System.nanoTime();
      //System.out.println("write time: " + ((t2-t1)/1000000.0) + " msec");

      success = true;
    } finally {
      if (success == false) {
        IOUtils.deleteFilesIgnoringExceptions(tempDir, tempDir.getCreatedFiles());
      }
    }

    scratchBytesRef1.bytes = splitPackedValues;
    scratchBytesRef1.length = config.bytesPerDim;
    BKDTreeLeafNodes leafNodes  = new BKDTreeLeafNodes() {
      @Override
      public long getLeafLP(int index) {
        return leafBlockFPs[index];
      }

      @Override
      public BytesRef getSplitValue(int index) {
        scratchBytesRef1.offset = index * config.bytesPerDim;
        return scratchBytesRef1;
      }

      @Override
      public int getSplitDimension(int index) {
        return splitDimensionValues[index] & 0xff;
      }

      @Override
      public int numLeaves() {
        return leafBlockFPs.length;
      }
    };

    // Write index:
<<<<<<< HEAD
    long indexFP = indexWriter.getFilePointer();
    indexWriter.writeIndex(config, Math.toIntExact(countPerLeaf), leafBlockFPs, splitPackedValues, minPackedValue, maxPackedValue, pointCount, docsSeen.cardinality());
=======
    long indexFP = out.getFilePointer();
    indexWriter.writeIndex(out, config.maxPointsInLeafNode, leafNodes, minPackedValue, maxPackedValue, pointCount, docsSeen.cardinality());
>>>>>>> 031590cc
    return indexFP;
  }

  @Override
  public void close() throws IOException {
    finished = true;
    if (tempInput != null) {
      // NOTE: this should only happen on exception, e.g. caller calls close w/o calling finish:
      try {
        tempInput.close();
      } finally {
        tempDir.deleteFile(tempInput.getName());
        tempInput = null;
      }
    }
  }

  /** Called on exception, to check whether the checksum is also corrupt in this source, and add that
   *  information (checksum matched or didn't) as a suppressed exception. */
  private Error verifyChecksum(Throwable priorException, PointWriter writer) throws IOException {
    assert priorException != null;

    // TODO: we could improve this, to always validate checksum as we recurse, if we shared left and
    // right reader after recursing to children, and possibly within recursed children,
    // since all together they make a single pass through the file.  But this is a sizable re-org,
    // and would mean leaving readers (IndexInputs) open for longer:
    if (writer instanceof OfflinePointWriter) {
      // We are reading from a temp file; go verify the checksum:
      String tempFileName = ((OfflinePointWriter) writer).name;
      if (tempDir.getCreatedFiles().contains(tempFileName)) {
        try (ChecksumIndexInput in = tempDir.openChecksumInput(tempFileName, IOContext.READONCE)) {
          CodecUtil.checkFooter(in, priorException);
        }
      }
    }

    // We are reading from heap; nothing to add:
    throw IOUtils.rethrowAlways(priorException);
  }

  /** Called only in assert */
  private boolean valueInBounds(BytesRef packedValue, byte[] minPackedValue, byte[] maxPackedValue) {
    for(int dim = 0; dim < config.numIndexDims; dim++) {
      int offset = config.bytesPerDim * dim;
      if (Arrays.compareUnsigned(packedValue.bytes, packedValue.offset + offset, packedValue.offset + offset + config.bytesPerDim, minPackedValue, offset, offset + config.bytesPerDim) < 0) {
        return false;
      }
      if (Arrays.compareUnsigned(packedValue.bytes, packedValue.offset + offset, packedValue.offset + offset + config.bytesPerDim, maxPackedValue, offset, offset + config.bytesPerDim) > 0) {
        return false;
      }
    }

    return true;
  }

  /**
   * Pick the next dimension to split.
   * @param minPackedValue the min values for all dimensions
   * @param maxPackedValue the max values for all dimensions
   * @param parentSplits how many times each dim has been split on the parent levels
   * @return the dimension to split
   */
  protected int split(byte[] minPackedValue, byte[] maxPackedValue, int[] parentSplits) {
    // First look at whether there is a dimension that has split less than 2x less than
    // the dim that has most splits, and return it if there is such a dimension and it
    // does not only have equals values. This helps ensure all dimensions are indexed.
    int maxNumSplits = 0;
    for (int numSplits : parentSplits) {
      maxNumSplits = Math.max(maxNumSplits, numSplits);
    }
    for (int dim = 0; dim < config.numIndexDims; ++dim) {
      final int offset = dim * config.bytesPerDim;
      if (parentSplits[dim] < maxNumSplits / 2 &&
          Arrays.compareUnsigned(minPackedValue, offset, offset + config.bytesPerDim, maxPackedValue, offset, offset + config.bytesPerDim) != 0) {
        return dim;
      }
    }

    // Find which dim has the largest span so we can split on it:
    int splitDim = -1;
    for(int dim = 0; dim < config.numIndexDims; dim++) {
      NumericUtils.subtract(config.bytesPerDim, dim, maxPackedValue, minPackedValue, scratchDiff);
      if (splitDim == -1 || Arrays.compareUnsigned(scratchDiff, 0, config.bytesPerDim, scratch1, 0, config.bytesPerDim) > 0) {
        System.arraycopy(scratchDiff, 0, scratch1, 0, config.bytesPerDim);
        splitDim = dim;
      }
    }

    //System.out.println("SPLIT: " + splitDim);
    return splitDim;
  }

  /** Pull a partition back into heap once the point count is low enough while recursing. */
  private HeapPointWriter switchToHeap(PointWriter source) throws IOException {
    int count = Math.toIntExact(source.count());
    try (PointReader reader = source.getReader(0, source.count());
         HeapPointWriter writer = new HeapPointWriter(count, config.packedBytesLength)) {
      for(int i=0;i<count;i++) {
        boolean hasNext = reader.next();
        assert hasNext;
        writer.append(reader.pointValue());
      }
      source.destroy();
      return writer;
    } catch (Throwable t) {
      throw verifyChecksum(t, source);
    }
  }

  /* Recursively reorders the provided reader and writes the bkd-tree on the fly; this method is used
   * when we are writing a new segment directly from IndexWriter's indexing buffer (MutablePointsReader). */
  private void build(int leavesOffset, int numLeaves,
                     MutablePointValues reader, int from, int to,
                     BKDIndexWriter indexWriter,
                     byte[] minPackedValue, byte[] maxPackedValue,
                     int[] parentSplits,
                     byte[] splitPackedValues,
                     byte[] splitDimensionValues,
                     long[] leafBlockFPs,
                     int[] spareDocIds) throws IOException {

    if (numLeaves == 1) {
      // leaf node
      final int count = to - from;
      assert count <= config.maxPointsInLeafNode;

      // Compute common prefixes
      Arrays.fill(commonPrefixLengths, config.bytesPerDim);
      reader.getValue(from, scratchBytesRef1);
      for (int i = from + 1; i < to; ++i) {
        reader.getValue(i, scratchBytesRef2);
        for (int dim = 0; dim < config.numDims; dim++) {
          final int offset = dim * config.bytesPerDim;
          int dimensionPrefixLength = commonPrefixLengths[dim];
          commonPrefixLengths[dim] = Arrays.mismatch(scratchBytesRef1.bytes, scratchBytesRef1.offset + offset,
              scratchBytesRef1.offset + offset + dimensionPrefixLength,
              scratchBytesRef2.bytes, scratchBytesRef2.offset + offset,
              scratchBytesRef2.offset + offset + dimensionPrefixLength);
          if (commonPrefixLengths[dim] == -1) {
            commonPrefixLengths[dim] = dimensionPrefixLength;
          }
        }
      }

      // Find the dimension that has the least number of unique bytes at commonPrefixLengths[dim]
      FixedBitSet[] usedBytes = new FixedBitSet[config.numDims];
      for (int dim = 0; dim < config.numDims; ++dim) {
        if (commonPrefixLengths[dim] < config.bytesPerDim) {
          usedBytes[dim] = new FixedBitSet(256);
        }
      }
      for (int i = from + 1; i < to; ++i) {
        for (int dim = 0; dim < config.numDims; dim++) {
          if (usedBytes[dim] != null) {
            byte b = reader.getByteAt(i, dim * config.bytesPerDim + commonPrefixLengths[dim]);
            usedBytes[dim].set(Byte.toUnsignedInt(b));
          }
        }
      }
      int sortedDim = 0;
      int sortedDimCardinality = Integer.MAX_VALUE;
      for (int dim = 0; dim < config.numDims; ++dim) {
        if (usedBytes[dim] != null) {
          final int cardinality = usedBytes[dim].cardinality();
          if (cardinality < sortedDimCardinality) {
            sortedDim = dim;
            sortedDimCardinality = cardinality;
          }
        }
      }

      // sort by sortedDim
      MutablePointsReaderUtils.sortByDim(config, sortedDim, commonPrefixLengths,
          reader, from, to, scratchBytesRef1, scratchBytesRef2);

      BytesRef comparator = scratchBytesRef1;
      BytesRef collector = scratchBytesRef2;
      reader.getValue(from, comparator);
      int leafCardinality = 1;
      for (int i = from + 1; i < to; ++i) {
        reader.getValue(i, collector);
        for (int dim = 0; dim < config.numDims; dim++) {
          final int start = dim * config.bytesPerDim + commonPrefixLengths[dim];
          final int end = dim * config.bytesPerDim + config.bytesPerDim;
          if (Arrays.mismatch(collector.bytes, collector.offset + start, collector.offset + end,
              comparator.bytes, comparator.offset + start, comparator.offset + end) != -1) {
            leafCardinality++;
            BytesRef scratch = collector;
            collector = comparator;
            comparator = scratch;
            break;
          }
        }
      }
      // Save the block file pointer:
<<<<<<< HEAD
      leafBlockFPs[nodeID - leafNodeOffset] = indexWriter.getFilePointer();
=======
      leafBlockFPs[leavesOffset] = out.getFilePointer();
>>>>>>> 031590cc

      BKDLeafBlock packedValues = new BKDLeafBlock() {
        @Override
        public int count() {
          return count;
        }

        @Override
        public BytesRef packedValue(int position) {
          reader.getValue(from + position, scratchBytesRef1);
          return scratchBytesRef1;
        }

        @Override
        public int docId(int position) {
          return reader.getDocID(from + position);
        }
      };

      assert valuesInOrderAndBounds(packedValues, sortedDim, minPackedValue, maxPackedValue);

      indexWriter.writeLeafBlock(config, packedValues, commonPrefixLengths, sortedDim, leafCardinality);
    } else {
      // inner node

      final int splitDim;
      // compute the split dimension and partition around it
      if (config.numIndexDims == 1) {
        splitDim = 0;
      } else {
        // for dimensions > 2 we recompute the bounds for the current inner node to help the algorithm choose best
        // split dimensions. Because it is an expensive operation, the frequency we recompute the bounds is given
        // by SPLITS_BEFORE_EXACT_BOUNDS.
        if (numLeaves != leafBlockFPs.length && config.numIndexDims > 2 && Arrays.stream(parentSplits).sum() % SPLITS_BEFORE_EXACT_BOUNDS == 0) {
          computePackedValueBounds(reader, from, to, minPackedValue, maxPackedValue, scratchBytesRef1);
        }
        splitDim = split(minPackedValue, maxPackedValue, parentSplits);
      }

      // How many leaves will be in the left tree:
      int numLeftLeafNodes = getNumLeftLeafNodes(numLeaves);
      // How many points will be in the left tree:
      final int mid = from + numLeftLeafNodes * config.maxPointsInLeafNode;

      int commonPrefixLen = Arrays.mismatch(minPackedValue, splitDim * config.bytesPerDim,
          splitDim * config.bytesPerDim + config.bytesPerDim, maxPackedValue, splitDim * config.bytesPerDim,
          splitDim * config.bytesPerDim + config.bytesPerDim);
      if (commonPrefixLen == -1) {
        commonPrefixLen = config.bytesPerDim;
      }

      MutablePointsReaderUtils.partition(config, maxDoc, splitDim, commonPrefixLen,
          reader, from, to, mid, scratchBytesRef1, scratchBytesRef2);

      // set the split value
      final int rightOffset = leavesOffset + numLeftLeafNodes;
      final int splitOffset = rightOffset - 1;
      // set the split value
      final int address = splitOffset * config.bytesPerDim;
      splitDimensionValues[splitOffset] = (byte) splitDim;
      reader.getValue(mid, scratchBytesRef1);
      System.arraycopy(scratchBytesRef1.bytes, scratchBytesRef1.offset + splitDim * config.bytesPerDim, splitPackedValues, address, config.bytesPerDim);

      byte[] minSplitPackedValue = ArrayUtil.copyOfSubArray(minPackedValue, 0, config.packedIndexBytesLength);
      byte[] maxSplitPackedValue = ArrayUtil.copyOfSubArray(maxPackedValue, 0, config.packedIndexBytesLength);
      System.arraycopy(scratchBytesRef1.bytes, scratchBytesRef1.offset + splitDim * config.bytesPerDim,
          minSplitPackedValue, splitDim * config.bytesPerDim, config.bytesPerDim);
      System.arraycopy(scratchBytesRef1.bytes, scratchBytesRef1.offset + splitDim * config.bytesPerDim,
          maxSplitPackedValue, splitDim * config.bytesPerDim, config.bytesPerDim);

      // recurse
      parentSplits[splitDim]++;
<<<<<<< HEAD
      build(nodeID * 2, leafNodeOffset, reader, from, mid, indexWriter,
          minPackedValue, maxSplitPackedValue, parentSplits,
          splitPackedValues, leafBlockFPs);
      build(nodeID * 2 + 1, leafNodeOffset, reader, mid, to, indexWriter,
=======
      build(leavesOffset, numLeftLeafNodes, reader, from, mid, out,
          minPackedValue, maxSplitPackedValue, parentSplits,
          splitPackedValues, splitDimensionValues, leafBlockFPs, spareDocIds);
      build(rightOffset, numLeaves - numLeftLeafNodes, reader, mid, to, out,
>>>>>>> 031590cc
          minSplitPackedValue, maxPackedValue, parentSplits,
          splitPackedValues, splitDimensionValues, leafBlockFPs, spareDocIds);
      parentSplits[splitDim]--;
    }
  }


  private void computePackedValueBounds(BKDRadixSelector.PathSlice slice, byte[] minPackedValue, byte[] maxPackedValue) throws IOException {
    try (PointReader reader = slice.writer.getReader(slice.start, slice.count)) {
      if (reader.next() == false) {
        return;
      }
      BytesRef value = reader.pointValue().packedValue();
      System.arraycopy(value.bytes, value.offset, minPackedValue, 0, config.packedIndexBytesLength);
      System.arraycopy(value.bytes, value.offset, maxPackedValue, 0, config.packedIndexBytesLength);
      while (reader.next()) {
        value = reader.pointValue().packedValue();
        for(int dim = 0; dim < config.numIndexDims; dim++) {
          final int startOffset = dim * config.bytesPerDim;
          final int endOffset = startOffset + config.bytesPerDim;
          if (Arrays.compareUnsigned(value.bytes, value.offset + startOffset, value.offset + endOffset, minPackedValue, startOffset, endOffset) < 0) {
            System.arraycopy(value.bytes, value.offset + startOffset, minPackedValue, startOffset, config.bytesPerDim);
          } else if (Arrays.compareUnsigned(value.bytes, value.offset + startOffset, value.offset + endOffset, maxPackedValue, startOffset, endOffset) > 0) {
            System.arraycopy(value.bytes, value.offset + startOffset, maxPackedValue, startOffset, config.bytesPerDim);
          }
        }
      }
    }
  }

  /** The point writer contains the data that is going to be splitted using radix selection.
   /*  This method is used when we are merging previously written segments, in the numDims > 1 case. */
  private void build(int leavesOffset, int numLeaves,
                     BKDRadixSelector.PathSlice points,
                     BKDIndexWriter indexWriter,
                     BKDRadixSelector radixSelector,
                     byte[] minPackedValue, byte[] maxPackedValue,
                     int[] parentSplits,
                     byte[] splitPackedValues,
                     byte[] splitDimensionValues,
                     long[] leafBlockFPs,
                     int[] spareDocIds) throws IOException {

    if (numLeaves == 1) {

      // Leaf node: write block
      // We can write the block in any order so by default we write it sorted by the dimension that has the
      // least number of unique bytes at commonPrefixLengths[dim], which makes compression more efficient
      HeapPointWriter heapSource;
      if (points.writer instanceof HeapPointWriter == false) {
        // Adversarial cases can cause this, e.g. merging big segments with most of the points deleted
        heapSource = switchToHeap(points.writer);
      } else {
        heapSource = (HeapPointWriter) points.writer;
      }

      int from = Math.toIntExact(points.start);
      int to = Math.toIntExact(points.start + points.count);
      //we store common prefix on scratch1
      computeCommonPrefixLength(heapSource, scratch1, from, to);

      int sortedDim = 0;
      int sortedDimCardinality = Integer.MAX_VALUE;
      FixedBitSet[] usedBytes = new FixedBitSet[config.numDims];
      for (int dim = 0; dim < config.numDims; ++dim) {
        if (commonPrefixLengths[dim] < config.bytesPerDim) {
          usedBytes[dim] = new FixedBitSet(256);
        }
      }
      //Find the dimension to compress
      for (int dim = 0; dim < config.numDims; dim++) {
        int prefix = commonPrefixLengths[dim];
        if (prefix < config.bytesPerDim) {
          int offset = dim * config.bytesPerDim;
          for (int i = from; i < to; ++i) {
            PointValue value = heapSource.getPackedValueSlice(i);
            BytesRef packedValue = value.packedValue();
            int bucket = packedValue.bytes[packedValue.offset + offset + prefix] & 0xff;
            usedBytes[dim].set(bucket);
          }
          int cardinality =usedBytes[dim].cardinality();
          if (cardinality < sortedDimCardinality) {
            sortedDim = dim;
            sortedDimCardinality = cardinality;
          }
        }
      }

      // sort the chosen dimension
      radixSelector.heapRadixSort(heapSource, from, to, sortedDim, commonPrefixLengths[sortedDim]);
      // compute cardinality
      int leafCardinality = heapSource.computeCardinality(from ,to, config.numDims, config.bytesPerDim, commonPrefixLengths);

      // Save the block file pointer:
<<<<<<< HEAD
      leafBlockFPs[nodeID - leafNodeOffset] = indexWriter.getFilePointer();
=======
      leafBlockFPs[leavesOffset] = out.getFilePointer();
>>>>>>> 031590cc

      final int count = to - from;

      BKDLeafBlock packedValues = new BKDLeafBlock() {
        @Override
        public int count() {
          return count;
        }

        @Override
        public BytesRef packedValue(int position) {
          PointValue value = heapSource.getPackedValueSlice(from + position);
          return value.packedValue();
        }

        @Override
        public int docId(int position) {
          return heapSource.getPackedValueSlice(from + position).docID();
        }
      };

      assert valuesInOrderAndBounds(packedValues, sortedDim, minPackedValue, maxPackedValue);

      indexWriter.writeLeafBlock(config, packedValues, commonPrefixLengths, sortedDim, leafCardinality);

    } else {
      // Inner node: partition/recurse

      final int splitDim;
      if (config.numIndexDims == 1) {
        splitDim = 0;
      } else {
        // for dimensions > 2 we recompute the bounds for the current inner node to help the algorithm choose best
        // split dimensions. Because it is an expensive operation, the frequency we recompute the bounds is given
        // by SPLITS_BEFORE_EXACT_BOUNDS.
        if (numLeaves != leafBlockFPs.length && config.numIndexDims > 2 && Arrays.stream(parentSplits).sum() % SPLITS_BEFORE_EXACT_BOUNDS == 0) {
          computePackedValueBounds(points, minPackedValue, maxPackedValue);
        }
        splitDim = split(minPackedValue, maxPackedValue, parentSplits);
      }

      assert numLeaves <= leafBlockFPs.length : "numLeaves=" + numLeaves + " leafBlockFPs.length=" + leafBlockFPs.length;

      // How many leaves will be in the left tree:
      final int numLeftLeafNodes = getNumLeftLeafNodes(numLeaves);
      // How many points will be in the left tree:
      final long leftCount = numLeftLeafNodes * config.maxPointsInLeafNode;

      BKDRadixSelector.PathSlice[] slices = new BKDRadixSelector.PathSlice[2];

      int commonPrefixLen = Arrays.mismatch(minPackedValue, splitDim * config.bytesPerDim,
          splitDim * config.bytesPerDim + config.bytesPerDim, maxPackedValue, splitDim * config.bytesPerDim,
          splitDim * config.bytesPerDim + config.bytesPerDim);
      if (commonPrefixLen == -1) {
        commonPrefixLen = config.bytesPerDim;
      }

      byte[] splitValue = radixSelector.select(points, slices, points.start, points.start + points.count,  points.start + leftCount, splitDim, commonPrefixLen);

      final int rightOffset = leavesOffset + numLeftLeafNodes;
      final int splitValueOffset = rightOffset - 1;

      splitDimensionValues[splitValueOffset] = (byte) splitDim;
      int address = splitValueOffset * config.bytesPerDim;
      System.arraycopy(splitValue, 0, splitPackedValues, address, config.bytesPerDim);

      byte[] minSplitPackedValue = new byte[config.packedIndexBytesLength];
      System.arraycopy(minPackedValue, 0, minSplitPackedValue, 0, config.packedIndexBytesLength);

      byte[] maxSplitPackedValue = new byte[config.packedIndexBytesLength];
      System.arraycopy(maxPackedValue, 0, maxSplitPackedValue, 0, config.packedIndexBytesLength);

      System.arraycopy(splitValue, 0, minSplitPackedValue, splitDim * config.bytesPerDim, config.bytesPerDim);
      System.arraycopy(splitValue, 0, maxSplitPackedValue, splitDim * config.bytesPerDim, config.bytesPerDim);

      parentSplits[splitDim]++;
      // Recurse on left tree:
<<<<<<< HEAD
      build(2 * nodeID, leafNodeOffset, slices[0],
          indexWriter, radixSelector, minPackedValue, maxSplitPackedValue,
          parentSplits, splitPackedValues, leafBlockFPs);

      // Recurse on right tree:
      build(2 * nodeID + 1, leafNodeOffset, slices[1],
          indexWriter, radixSelector, minSplitPackedValue, maxPackedValue,
          parentSplits, splitPackedValues, leafBlockFPs);
=======
      build(leavesOffset, numLeftLeafNodes, slices[0],
          out, radixSelector, minPackedValue, maxSplitPackedValue,
          parentSplits, splitPackedValues, splitDimensionValues, leafBlockFPs, spareDocIds);

      // Recurse on right tree:
      build(rightOffset, numLeaves - numLeftLeafNodes, slices[1],
          out, radixSelector, minSplitPackedValue, maxPackedValue,
          parentSplits, splitPackedValues, splitDimensionValues, leafBlockFPs, spareDocIds);
>>>>>>> 031590cc

      parentSplits[splitDim]--;
    }
  }

  private void computeCommonPrefixLength(HeapPointWriter heapPointWriter, byte[] commonPrefix, int from, int to) {
    Arrays.fill(commonPrefixLengths, config.bytesPerDim);
    PointValue value = heapPointWriter.getPackedValueSlice(from);
    BytesRef packedValue = value.packedValue();
    for (int dim = 0; dim < config.numDims; dim++) {
      System.arraycopy(packedValue.bytes, packedValue.offset + dim * config.bytesPerDim, commonPrefix, dim * config.bytesPerDim, config.bytesPerDim);
    }
    for (int i = from + 1; i < to; i++) {
      value =  heapPointWriter.getPackedValueSlice(i);
      packedValue = value.packedValue();
      for (int dim = 0; dim < config.numDims; dim++) {
        if (commonPrefixLengths[dim] != 0) {
          int j = Arrays.mismatch(commonPrefix, dim * config.bytesPerDim, dim * config.bytesPerDim + commonPrefixLengths[dim], packedValue.bytes, packedValue.offset + dim * config.bytesPerDim, packedValue.offset + dim * config.bytesPerDim + commonPrefixLengths[dim]);
          if (j != -1) {
            commonPrefixLengths[dim] = j;
          }
        }
      }
    }
  }

  // only called from assert
  private boolean valuesInOrderAndBounds(BKDLeafBlock values, int sortedDim, byte[] minPackedValue, byte[] maxPackedValue) throws IOException {
    byte[] lastPackedValue = new byte[config.packedBytesLength];
    int lastDoc = -1;
    for (int i = 0; i < values.count(); i++) {
      BytesRef packedValue = values.packedValue(i);
      assert packedValue.length == config.packedBytesLength;
      assert valueInOrder(i, sortedDim, lastPackedValue, packedValue.bytes, packedValue.offset, values.docId(i), lastDoc);
      lastDoc = values.docId(i);

      // Make sure this value does in fact fall within this leaf cell:
      assert valueInBounds(packedValue, minPackedValue, maxPackedValue);
    }
    return true;
  }

  // only called from assert
  private boolean valueInOrder(long ord, int sortedDim, byte[] lastPackedValue, byte[] packedValue, int packedValueOffset,
                               int doc, int lastDoc) {
    int dimOffset = sortedDim * config.bytesPerDim;
    if (ord > 0) {
      int cmp = Arrays.compareUnsigned(lastPackedValue, dimOffset, dimOffset + config.bytesPerDim, packedValue, packedValueOffset + dimOffset, packedValueOffset + dimOffset + config.bytesPerDim);
      if (cmp > 0) {
        throw new AssertionError("values out of order: last value=" + new BytesRef(lastPackedValue) + " current value=" + new BytesRef(packedValue, packedValueOffset, config.packedBytesLength) + " ord=" + ord);
      }
      if (cmp == 0  && config.numDims > config.numIndexDims) {
        int dataOffset = config.numIndexDims * config.bytesPerDim;
        cmp = Arrays.compareUnsigned(lastPackedValue, dataOffset, config.packedBytesLength, packedValue, packedValueOffset + dataOffset, packedValueOffset + config.packedBytesLength);
        if (cmp > 0) {
          throw new AssertionError("data values out of order: last value=" + new BytesRef(lastPackedValue) + " current value=" + new BytesRef(packedValue, packedValueOffset, config.packedBytesLength) + " ord=" + ord);
        }
      }
      if (cmp == 0 && doc < lastDoc) {
        throw new AssertionError("docs out of order: last doc=" + lastDoc + " current doc=" + doc + " ord=" + ord);
      }
    }
    System.arraycopy(packedValue, packedValueOffset, lastPackedValue, 0, config.packedBytesLength);
    return true;
  }
}<|MERGE_RESOLUTION|>--- conflicted
+++ resolved
@@ -310,21 +310,6 @@
     }
   }
 
-  /** flat representation of a kd-tree */
-  interface BKDTreeLeafNodes {
-    /** number of leaf nodes */
-    int numLeaves();
-    /** pointer to the leaf node previously written. Leaves are order from
-     * left to right, so leaf at {@code index} 0 is the leftmost leaf and
-     * the the leaf at {@code numleaves()} -1 is the rightmost leaf */
-    long getLeafLP(int index);
-    /** split value between two leaves. The split value at position n corresponds to the
-     *  leaves at (n -1) and n. */
-    BytesRef getSplitValue(int index);
-    /** split dimension between two leaves. The split dimension at position n corresponds to the
-     *  leaves at (n -1) and n.*/
-    int getSplitDimension(int index);
-  }
 
   /** Write a field from a {@link MutablePointValues}. This way of writing
    *  points is faster than regular writes with {@link BKDWriter#add} since
@@ -393,24 +378,16 @@
     }
 
     final int[] parentSplits = new int[config.numIndexDims];
-<<<<<<< HEAD
-    build(1, numLeaves, values, 0, Math.toIntExact(pointCount), indexWriter,
-=======
-    build(0, numLeaves, values, 0, Math.toIntExact(pointCount), out,
->>>>>>> 031590cc
+    build(0, numLeaves, values, 0, Math.toIntExact(pointCount), indexWriter,
         minPackedValue.clone(), maxPackedValue.clone(), parentSplits,
         splitPackedValues, splitDimensionValues, leafBlockFPs,
         new int[config.maxPointsInLeafNode]);
     assert Arrays.equals(parentSplits, new int[config.numIndexDims]);
 
-<<<<<<< HEAD
-    long indexFP = indexWriter.getFilePointer();
-    indexWriter.writeIndex(config, Math.toIntExact(countPerLeaf), leafBlockFPs, splitPackedValues, minPackedValue, maxPackedValue, pointCount, docsSeen.cardinality());
-=======
     scratchBytesRef1.length = config.bytesPerDim;
     scratchBytesRef1.bytes = splitPackedValues;
 
-    BKDTreeLeafNodes leafNodes  = new BKDTreeLeafNodes() {
+    BKDIndexWriter.BKDTreeLeafNodes leafNodes  = new BKDIndexWriter.BKDTreeLeafNodes() {
       @Override
       public long getLeafLP(int index) {
         return leafBlockFPs[index];
@@ -433,9 +410,8 @@
       }
     };
 
-    long indexFP = out.getFilePointer();
-    indexWriter.writeIndex(out, config.maxPointsInLeafNode, leafNodes, minPackedValue, maxPackedValue, pointCount, docsSeen.cardinality());
->>>>>>> 031590cc
+    long indexFP = indexWriter.getFilePointer();
+    indexWriter.writeIndex(config, leafNodes, minPackedValue, maxPackedValue, pointCount, docsSeen.cardinality());
     return indexFP;
   }
 
@@ -589,7 +565,7 @@
       scratchBytesRef1.length = config.bytesPerDim;
       scratchBytesRef1.offset = 0;
       assert leafBlockStartValues.size() + 1 == leafBlockFPs.size();
-      BKDTreeLeafNodes leafNodes = new BKDTreeLeafNodes() {
+      BKDIndexWriter.BKDTreeLeafNodes leafNodes = new BKDIndexWriter.BKDTreeLeafNodes() {
         @Override
         public long getLeafLP(int index) {
           return leafBlockFPs.get(index);
@@ -601,15 +577,6 @@
           return scratchBytesRef1;
         }
 
-<<<<<<< HEAD
-      byte[] index = new byte[(1+numInnerNodes) * (1 + config.bytesPerDim)];
-      rotateToTree(1, 0, numInnerNodes, index, leafBlockStartValues);
-      long[] arr = new long[leafBlockFPs.size()];
-      for(int i = 0; i < leafBlockFPs.size(); i++) {
-        arr[i] = leafBlockFPs.get(i);
-      }
-      indexWriter.writeIndex(config, config.maxPointsInLeafNode, arr, index, minPackedValue, maxPackedValue, pointCount, docsSeen.cardinality());
-=======
         @Override
         public int getSplitDimension(int index) {
           return 0;
@@ -620,8 +587,7 @@
           return leafBlockFPs.size();
         }
       };
-      indexWriter.writeIndex(out, config.maxPointsInLeafNode, leafNodes, minPackedValue, maxPackedValue, pointCount, docsSeen.cardinality());
->>>>>>> 031590cc
+      indexWriter.writeIndex(config, leafNodes, minPackedValue, maxPackedValue, pointCount, docsSeen.cardinality());
       return indexFP;
     }
 
@@ -653,7 +619,7 @@
       scratchBytesRef1.length = config.packedBytesLength;
       scratchBytesRef1.bytes = leafValues;
 
-      final BKDLeafBlock packedValues = new BKDLeafBlock() {
+      final BKDIndexWriter.BKDLeafBlock packedValues = new BKDIndexWriter.BKDLeafBlock() {
         @Override
         public int count() {
           return leafCount;
@@ -771,13 +737,8 @@
     try {
 
       final int[] parentSplits = new int[config.numIndexDims];
-<<<<<<< HEAD
-      build(1, numLeaves, points,
+      build(0, numLeaves, points,
           indexWriter, radixSelector,
-=======
-      build(0, numLeaves, points,
-          out, radixSelector,
->>>>>>> 031590cc
           minPackedValue.clone(), maxPackedValue.clone(),
           parentSplits,
           splitPackedValues,
@@ -800,7 +761,7 @@
 
     scratchBytesRef1.bytes = splitPackedValues;
     scratchBytesRef1.length = config.bytesPerDim;
-    BKDTreeLeafNodes leafNodes  = new BKDTreeLeafNodes() {
+    BKDIndexWriter.BKDTreeLeafNodes leafNodes  = new BKDIndexWriter.BKDTreeLeafNodes() {
       @Override
       public long getLeafLP(int index) {
         return leafBlockFPs[index];
@@ -824,13 +785,8 @@
     };
 
     // Write index:
-<<<<<<< HEAD
     long indexFP = indexWriter.getFilePointer();
-    indexWriter.writeIndex(config, Math.toIntExact(countPerLeaf), leafBlockFPs, splitPackedValues, minPackedValue, maxPackedValue, pointCount, docsSeen.cardinality());
-=======
-    long indexFP = out.getFilePointer();
-    indexWriter.writeIndex(out, config.maxPointsInLeafNode, leafNodes, minPackedValue, maxPackedValue, pointCount, docsSeen.cardinality());
->>>>>>> 031590cc
+    indexWriter.writeIndex(config, leafNodes, minPackedValue, maxPackedValue, pointCount, docsSeen.cardinality());
     return indexFP;
   }
 
@@ -1026,13 +982,9 @@
         }
       }
       // Save the block file pointer:
-<<<<<<< HEAD
-      leafBlockFPs[nodeID - leafNodeOffset] = indexWriter.getFilePointer();
-=======
-      leafBlockFPs[leavesOffset] = out.getFilePointer();
->>>>>>> 031590cc
-
-      BKDLeafBlock packedValues = new BKDLeafBlock() {
+      leafBlockFPs[leavesOffset] = indexWriter.getFilePointer();
+
+      BKDIndexWriter.BKDLeafBlock packedValues = new BKDIndexWriter.BKDLeafBlock() {
         @Override
         public int count() {
           return count;
@@ -1103,17 +1055,10 @@
 
       // recurse
       parentSplits[splitDim]++;
-<<<<<<< HEAD
-      build(nodeID * 2, leafNodeOffset, reader, from, mid, indexWriter,
-          minPackedValue, maxSplitPackedValue, parentSplits,
-          splitPackedValues, leafBlockFPs);
-      build(nodeID * 2 + 1, leafNodeOffset, reader, mid, to, indexWriter,
-=======
-      build(leavesOffset, numLeftLeafNodes, reader, from, mid, out,
+      build(leavesOffset, numLeftLeafNodes, reader, from, mid, indexWriter,
           minPackedValue, maxSplitPackedValue, parentSplits,
           splitPackedValues, splitDimensionValues, leafBlockFPs, spareDocIds);
-      build(rightOffset, numLeaves - numLeftLeafNodes, reader, mid, to, out,
->>>>>>> 031590cc
+      build(rightOffset, numLeaves - numLeftLeafNodes, reader, mid, to, indexWriter,
           minSplitPackedValue, maxPackedValue, parentSplits,
           splitPackedValues, splitDimensionValues, leafBlockFPs, spareDocIds);
       parentSplits[splitDim]--;
@@ -1208,15 +1153,11 @@
       int leafCardinality = heapSource.computeCardinality(from ,to, config.numDims, config.bytesPerDim, commonPrefixLengths);
 
       // Save the block file pointer:
-<<<<<<< HEAD
-      leafBlockFPs[nodeID - leafNodeOffset] = indexWriter.getFilePointer();
-=======
-      leafBlockFPs[leavesOffset] = out.getFilePointer();
->>>>>>> 031590cc
+      leafBlockFPs[leavesOffset] = indexWriter.getFilePointer();
 
       final int count = to - from;
 
-      BKDLeafBlock packedValues = new BKDLeafBlock() {
+      BKDIndexWriter.BKDLeafBlock packedValues = new BKDIndexWriter.BKDLeafBlock() {
         @Override
         public int count() {
           return count;
@@ -1290,25 +1231,14 @@
 
       parentSplits[splitDim]++;
       // Recurse on left tree:
-<<<<<<< HEAD
-      build(2 * nodeID, leafNodeOffset, slices[0],
+      build(leavesOffset, numLeftLeafNodes, slices[0],
           indexWriter, radixSelector, minPackedValue, maxSplitPackedValue,
-          parentSplits, splitPackedValues, leafBlockFPs);
-
-      // Recurse on right tree:
-      build(2 * nodeID + 1, leafNodeOffset, slices[1],
-          indexWriter, radixSelector, minSplitPackedValue, maxPackedValue,
-          parentSplits, splitPackedValues, leafBlockFPs);
-=======
-      build(leavesOffset, numLeftLeafNodes, slices[0],
-          out, radixSelector, minPackedValue, maxSplitPackedValue,
           parentSplits, splitPackedValues, splitDimensionValues, leafBlockFPs, spareDocIds);
 
       // Recurse on right tree:
       build(rightOffset, numLeaves - numLeftLeafNodes, slices[1],
-          out, radixSelector, minSplitPackedValue, maxPackedValue,
+          indexWriter, radixSelector, minSplitPackedValue, maxPackedValue,
           parentSplits, splitPackedValues, splitDimensionValues, leafBlockFPs, spareDocIds);
->>>>>>> 031590cc
 
       parentSplits[splitDim]--;
     }
@@ -1336,7 +1266,7 @@
   }
 
   // only called from assert
-  private boolean valuesInOrderAndBounds(BKDLeafBlock values, int sortedDim, byte[] minPackedValue, byte[] maxPackedValue) throws IOException {
+  private boolean valuesInOrderAndBounds(BKDIndexWriter.BKDLeafBlock values, int sortedDim, byte[] minPackedValue, byte[] maxPackedValue) throws IOException {
     byte[] lastPackedValue = new byte[config.packedBytesLength];
     int lastDoc = -1;
     for (int i = 0; i < values.count(); i++) {
