--- conflicted
+++ resolved
@@ -96,49 +96,14 @@
   }
 
   /** Packs the two arrays, representing a balanced binary tree, into a compact byte[] structure. */
-<<<<<<< HEAD
-  private byte[] packIndex(long[] leafBlockFPs, byte[] splitPackedValues) throws IOException {
-
-    final int numLeaves = leafBlockFPs.length;
-
-    // Possibly rotate the leaf block FPs, if the index not fully balanced binary tree (only happens
-    // if it was created by OneDimensionBKDWriter).  In this case the leaf nodes may straddle the two bottom
-    // levels of the binary tree:
-    if (config.numIndexDims == 1 && numLeaves > 1) {
-      int levelCount = 2;
-      while (true) {
-        if (numLeaves >= levelCount && numLeaves <= 2*levelCount) {
-          int lastLevel = 2*(numLeaves - levelCount);
-          assert lastLevel >= 0;
-          if (lastLevel != 0) {
-            // Last level is partially filled, so we must rotate the leaf FPs to match.  We do this here, after loading
-            // at read-time, so that we can still delta code them on disk at write:
-            long[] newLeafBlockFPs = new long[numLeaves];
-            System.arraycopy(leafBlockFPs, lastLevel, newLeafBlockFPs, 0, leafBlockFPs.length - lastLevel);
-            System.arraycopy(leafBlockFPs, 0, newLeafBlockFPs, leafBlockFPs.length - lastLevel, lastLevel);
-            leafBlockFPs = newLeafBlockFPs;
-          }
-          break;
-        }
-
-        levelCount *= 2;
-      }
-    }
-
-=======
   private byte[] packIndex(BKDWriter.BKDTreeLeafNodes leafNodes) throws IOException {
->>>>>>> f86148d6
     // This is the "file" we append the byte[] to:
     List<byte[]> blocks = new ArrayList<>();
     byte[] lastSplitValues = new byte[config.packedIndexBytesLength];
     //System.out.println("\npack index");
     assert scratchOut.size() == 0;
-<<<<<<< HEAD
-    int totalSize = recursePackIndex(scratchOut, leafBlockFPs, splitPackedValues, 0l, blocks, 1, lastSplitValues, new boolean[config.numIndexDims], false);
-=======
-    int totalSize = recursePackIndex(scratchOut, leafNodes, 0l, blocks, lastSplitValues, new boolean[numIndexDims], false,
+    int totalSize = recursePackIndex(scratchOut, leafNodes, 0l, blocks, lastSplitValues, new boolean[config.numIndexDims], false,
         0, leafNodes.numLeaves());
->>>>>>> f86148d6
     scratchOut.reset();
     // Compact the byte[] blocks into single byte index:
     byte[] index = new byte[totalSize];
@@ -180,10 +145,6 @@
         writeBuffer.writeVLong(delta);
       }
 
-<<<<<<< HEAD
-      int address = nodeID * (1 + config.bytesPerDim);
-      int splitDim = splitPackedValues[address++] & 0xff;
-=======
       int numLeftLeafNodes = BKDWriter.getNumLeftLeafNodes(numLeaves);
       final int rightOffset = leavesOffset + numLeftLeafNodes;
       final int splitOffset = rightOffset - 1;
@@ -191,18 +152,12 @@
       int splitDim = leafNodes.getSplitDimension(splitOffset);
       BytesRef splitValue = leafNodes.getSplitValue(splitOffset);
       int address = splitValue.offset;
->>>>>>> f86148d6
 
       //System.out.println("recursePack inner nodeID=" + nodeID + " splitDim=" + splitDim + " splitValue=" + new BytesRef(splitPackedValues, address, bytesPerDim));
 
       // find common prefix with last split value in this dim:
-<<<<<<< HEAD
-      int prefix = Arrays.mismatch(splitPackedValues, address, address + config.bytesPerDim, lastSplitValues,
+      int prefix = Arrays.mismatch(splitValue.bytes, address, address + config.bytesPerDim, lastSplitValues,
           splitDim * config.bytesPerDim, splitDim * config.bytesPerDim + config.bytesPerDim);
-=======
-      int prefix = Arrays.mismatch(splitValue.bytes, address, address + bytesPerDim, lastSplitValues,
-          splitDim * bytesPerDim, splitDim * bytesPerDim + bytesPerDim);
->>>>>>> f86148d6
       if (prefix == -1) {
         prefix = config.bytesPerDim;
       }
@@ -212,11 +167,7 @@
       int firstDiffByteDelta;
       if (prefix < config.bytesPerDim) {
         //System.out.println("  delta byte cur=" + Integer.toHexString(splitPackedValues[address+prefix]&0xFF) + " prev=" + Integer.toHexString(lastSplitValues[splitDim * bytesPerDim + prefix]&0xFF) + " negated?=" + negativeDeltas[splitDim]);
-<<<<<<< HEAD
-        firstDiffByteDelta = (splitPackedValues[address+prefix]&0xFF) - (lastSplitValues[splitDim * config.bytesPerDim + prefix]&0xFF);
-=======
-        firstDiffByteDelta = (splitValue.bytes[address+prefix]&0xFF) - (lastSplitValues[splitDim * bytesPerDim + prefix]&0xFF);
->>>>>>> f86148d6
+        firstDiffByteDelta = (splitValue.bytes[address+prefix]&0xFF) - (lastSplitValues[splitDim * config.bytesPerDim + prefix]&0xFF);
         if (negativeDeltas[splitDim]) {
           firstDiffByteDelta = -firstDiffByteDelta;
         }
@@ -227,7 +178,7 @@
       }
 
       // pack the prefix, splitDim and delta first diff byte into a single vInt:
-      int code = (firstDiffByteDelta * (1 + config.bytesPerDim) + prefix) * config.numIndexDims + splitDim;
+      int code = (firstDiffByteDelta * (1+config.bytesPerDim) + prefix) * config.numIndexDims + splitDim;
 
       //System.out.println("  code=" + code);
       //System.out.println("  splitValue=" + new BytesRef(splitPackedValues, address, bytesPerDim));
@@ -246,11 +197,7 @@
       System.arraycopy(lastSplitValues, splitDim * config.bytesPerDim + prefix, savSplitValue, 0, suffix);
 
       // copy our split value into lastSplitValues for our children to prefix-code against
-<<<<<<< HEAD
-      System.arraycopy(splitPackedValues, address+prefix, lastSplitValues, splitDim * config.bytesPerDim + prefix, suffix);
-=======
-      System.arraycopy(splitValue.bytes, address+prefix, lastSplitValues, splitDim * bytesPerDim + prefix, suffix);
->>>>>>> f86148d6
+      System.arraycopy(splitValue.bytes, address+prefix, lastSplitValues, splitDim * config.bytesPerDim + prefix, suffix);
 
       int numBytes = appendBlock(writeBuffer, blocks);
 
