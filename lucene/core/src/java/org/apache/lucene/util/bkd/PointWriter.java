--- conflicted
+++ resolved
@@ -19,11 +19,6 @@
 
 import java.io.Closeable;
 import java.io.IOException;
-<<<<<<< HEAD
-
-import org.apache.lucene.util.BytesRef;
-=======
->>>>>>> 6d0386c9
 
 /** Appends many points, and then at the end provides a {@link PointReader} to iterate
  *  those points.  This abstracts away whether we write to disk, or use simple arrays
@@ -32,20 +27,12 @@
  *  @lucene.internal
  *  */
 public interface PointWriter extends Closeable {
-<<<<<<< HEAD
-  /** Add a new point from byte array*/
-  void append(byte[] packedValue, int docID) throws IOException;
-
-  /** Add a new point from byteRef */
-  void append(BytesRef packedValue, int docID) throws IOException;
-=======
 
   /** Add a new point from the packed value and docId */
   void append(byte[] packedValue, int docID) throws IOException;
 
   /** Add a new point from a {@link PointValue} */
   void append(PointValue pointValue) throws IOException;
->>>>>>> 6d0386c9
 
   /** Returns a {@link PointReader} iterator to step through all previously added points */
   PointReader getReader(long startPoint, long length) throws IOException;
