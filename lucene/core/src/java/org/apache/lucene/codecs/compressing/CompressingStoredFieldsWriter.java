--- conflicted
+++ resolved
@@ -76,14 +76,10 @@
   static final int VERSION_OFFHEAP_INDEX = 2;
   /** Version where all metadata were moved to the meta file. */
   static final int VERSION_META = 3;
-<<<<<<< HEAD
-  static final int VERSION_TRACK_DIRTY_CHUNK = 4;
-  static final int VERSION_CURRENT = VERSION_TRACK_DIRTY_CHUNK;
-=======
   /** Version where numChunks is explicitly recorded in meta file */
   static final int VERSION_NUMCHUNKS = 4;
-  static final int VERSION_CURRENT = VERSION_NUMCHUNKS;
->>>>>>> d50d5dec
+  static final int VERSION_TRACK_DIRTY_CHUNK = 5;
+  static final int VERSION_CURRENT = VERSION_TRACK_DIRTY_CHUNK;
   static final int META_VERSION_START = 0;
 
   private final String segment;
@@ -230,18 +226,13 @@
         numBufferedDocs >= maxDocsPerChunk;
   }
 
-<<<<<<< HEAD
   private void flush(boolean force) throws IOException {
     assert triggerFlush() != force;
+    numChunks++;
     if (force) {
       numDirtyChunks++; // incomplete: we had to force this flush
-      final long expectedChunkDocs = Math.min(maxDocsPerChunk, (long) ((double) chunkSize / bufferedDocs.size() * numBufferedDocs));
-      numDirtyDocs += expectedChunkDocs - numBufferedDocs;
-    }
-=======
-  private void flush() throws IOException {
-    numChunks++;
->>>>>>> d50d5dec
+      numDirtyDocs += numBufferedDocs;
+    }
     indexWriter.writeIndex(numBufferedDocs, fieldsStream.getFilePointer());
 
     // transform end offsets into lengths
@@ -489,13 +480,7 @@
   @Override
   public void finish(FieldInfos fis, int numDocs) throws IOException {
     if (numBufferedDocs > 0) {
-<<<<<<< HEAD
       flush(true);
-=======
-      numDirtyChunks++; // incomplete: we had to force this flush
-      numDirtyDocs += numBufferedDocs;
-      flush();
->>>>>>> d50d5dec
     } else {
       assert bufferedDocs.size() == 0;
     }
@@ -587,7 +572,6 @@
               "invalid state: base=" + base + ", count=" + bufferedDocs + ", toDocID=" + toDocID,
               rawDocs);
         }
-<<<<<<< HEAD
         // copy bytes until the next chunk boundary (or end of chunk data).
         // using the stored fields index for this isn't the most efficient, but fast enough
         // and is a source of redundancy for detecting bad things.
@@ -596,27 +580,9 @@
           endChunkPointer = reader.getMaxPointer();
         } else {
           endChunkPointer = index.getStartPointer(docID);
-=======
-      } else if (matchingFieldsReader.getCompressionMode() == compressionMode && 
-                 matchingFieldsReader.getChunkSize() == chunkSize && 
-                 matchingFieldsReader.getPackedIntsVersion() == PackedInts.VERSION_CURRENT &&
-                 liveDocs == null &&
-                 !tooDirty(matchingFieldsReader)) { 
-        // optimized merge, raw byte copy
-        // its not worth fine-graining this if there are deletions.
-        
-        // if the format is older, its always handled by the naive merge case above
-        assert matchingFieldsReader.getVersion() == VERSION_CURRENT;        
-        matchingFieldsReader.checkIntegrity();
-        
-        // flush any pending chunks
-        if (numBufferedDocs > 0) {
-          numDirtyChunks++; // incomplete: we had to force this flush
-          numDirtyDocs += numBufferedDocs;
-          flush();
->>>>>>> d50d5dec
         }
         fieldsStream.copyBytes(rawDocs, endChunkPointer - rawDocs.getFilePointer());
+        ++numChunks;
         final boolean dirtyChunk = (code & 2) != 0;
         if (dirtyChunk) {
           assert bufferedDocs < maxDocsPerChunk;
@@ -664,7 +630,6 @@
           ++toDocID;
           assert sub.docID == toDocID;
         }
-<<<<<<< HEAD
         ++toDocID; // exclusive bound
         copyChunks(mergeState, current, fromDocID, toDocID);
         docCount += (toDocID - fromDocID);
@@ -679,13 +644,6 @@
         finishDocument();
         ++docCount;
         sub = docIDMerger.next();
-=======
-        
-        // since we bulk merged all chunks, we inherit any dirty ones from this segment.
-        numChunks += matchingFieldsReader.getNumChunks();
-        numDirtyChunks += matchingFieldsReader.getNumDirtyChunks();
-        numDirtyDocs += matchingFieldsReader.getNumDirtyDocs();
->>>>>>> d50d5dec
       } else {
         throw new AssertionError("Unknown merge strategy [" + sub.mergeStrategy + "]");
       }
