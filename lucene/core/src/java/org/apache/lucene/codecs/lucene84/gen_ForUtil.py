#! /usr/bin/env python

# Licensed to the Apache Software Foundation (ASF) under one or more
# contributor license agreements.  See the NOTICE file distributed with
# this work for additional information regarding copyright ownership.
# The ASF licenses this file to You under the Apache License, Version 2.0
# (the "License"); you may not use this file except in compliance with
# the License.  You may obtain a copy of the License at
#
#     http://www.apache.org/licenses/LICENSE-2.0
#
# Unless required by applicable law or agreed to in writing, software
# distributed under the License is distributed on an "AS IS" BASIS,
# WITHOUT WARRANTIES OR CONDITIONS OF ANY KIND, either express or implied.
# See the License for the specific language governing permissions and
# limitations under the License.

from fractions import gcd

"""Code generation for ForUtil.java"""

MAX_SPECIALIZED_BITS_PER_VALUE = 24
OUTPUT_FILE = "ForUtil.java"
PRIMITIVE_SIZE = [8, 16, 32]
HEADER = """// This file has been automatically generated, DO NOT EDIT

/*
 * Licensed to the Apache Software Foundation (ASF) under one or more
 * contributor license agreements.  See the NOTICE file distributed with
 * this work for additional information regarding copyright ownership.
 * The ASF licenses this file to You under the Apache License, Version 2.0
 * (the "License"); you may not use this file except in compliance with
 * the License.  You may obtain a copy of the License at
 *
 *     http://www.apache.org/licenses/LICENSE-2.0
 *
 * Unless required by applicable law or agreed to in writing, software
 * distributed under the License is distributed on an "AS IS" BASIS,
 * WITHOUT WARRANTIES OR CONDITIONS OF ANY KIND, either express or implied.
 * See the License for the specific language governing permissions and
 * limitations under the License.
 */
package org.apache.lucene.codecs.lucene84;

import java.io.IOException;

import org.apache.lucene.store.DataInput;
import org.apache.lucene.store.DataOutput;

// Inspired from https://fulmicoton.com/posts/bitpacking/
// Encodes multiple integers in a long to get SIMD-like speedups.
// If bitsPerValue <= 8 then we pack 8 ints per long
// else if bitsPerValue <= 16 we pack 4 ints per long
// else we pack 2 ints per long
final class ForUtil {

  static final int BLOCK_SIZE = 128;
  private static final int BLOCK_SIZE_LOG2 = 7;

  private static long expandMask32(long mask32) {
    return mask32 | (mask32 << 32);
  }

  private static long expandMask16(long mask16) {
    return expandMask32(mask16 | (mask16 << 16));
  }

  private static long expandMask8(long mask8) {
    return expandMask16(mask8 | (mask8 << 8));
  }

  private static long mask32(int bitsPerValue) {
    return expandMask32((1L << bitsPerValue) - 1);
  }

  private static long mask16(int bitsPerValue) {
    return expandMask16((1L << bitsPerValue) - 1);
  }

  private static long mask8(int bitsPerValue) {
    return expandMask8((1L << bitsPerValue) - 1);
  }

  private static void expand8(long[] arr) {
    for (int i = 0; i < 16; ++i) {
      long l = arr[i];
      arr[i] = (l >>> 56) & 0xFFL;
      arr[16+i] = (l >>> 48) & 0xFFL;
      arr[32+i] = (l >>> 40) & 0xFFL;
      arr[48+i] = (l >>> 32) & 0xFFL;
      arr[64+i] = (l >>> 24) & 0xFFL;
      arr[80+i] = (l >>> 16) & 0xFFL;
      arr[96+i] = (l >>> 8) & 0xFFL;
      arr[112+i] = l & 0xFFL;
    }
  }

  private static void expand8To32(long[] arr) {
    for (int i = 0; i < 16; ++i) {
      long l = arr[i];
      arr[i] = (l >>> 24) & 0x000000FF000000FFL;
      arr[16+i] = (l >>> 16) & 0x000000FF000000FFL;
      arr[32+i] = (l >>> 8) & 0x000000FF000000FFL;
      arr[48+i] = l & 0x000000FF000000FFL;
    }
  }

  private static void collapse8(long[] arr) {
    for (int i = 0; i < 16; ++i) {
      arr[i] = (arr[i] << 56) | (arr[16+i] << 48) | (arr[32+i] << 40) | (arr[48+i] << 32) | (arr[64+i] << 24) | (arr[80+i] << 16) | (arr[96+i] << 8) | arr[112+i];
    }
  }

  private static void expand16(long[] arr) {
    for (int i = 0; i < 32; ++i) {
      long l = arr[i];
      arr[i] = (l >>> 48) & 0xFFFFL;
      arr[32+i] = (l >>> 32) & 0xFFFFL;
      arr[64+i] = (l >>> 16) & 0xFFFFL;
      arr[96+i] = l & 0xFFFFL;
    }
  }

  private static void expand16To32(long[] arr) {
    for (int i = 0; i < 32; ++i) {
      long l = arr[i];
      arr[i] = (l >>> 16) & 0x0000FFFF0000FFFFL;
      arr[32+i] = l & 0x0000FFFF0000FFFFL;
    }
  }

  private static void collapse16(long[] arr) {
    for (int i = 0; i < 32; ++i) {
      arr[i] = (arr[i] << 48) | (arr[32+i] << 32) | (arr[64+i] << 16) | arr[96+i];
    }
  }

  private static void expand32(long[] arr) {
    for (int i = 0; i < 64; ++i) {
      long l = arr[i];
      arr[i] = l >>> 32;
      arr[64 + i] = l & 0xFFFFFFFFL;
    }
  }

  private static void collapse32(long[] arr) {
    for (int i = 0; i < 64; ++i) {
      arr[i] = (arr[i] << 32) | arr[64+i];
    }
  }

  private static void prefixSum8(long[] arr, long base) {
    expand8To32(arr);
    prefixSum32(arr, base);
  }

  private static void prefixSum16(long[] arr, long base) {
    // We need to move to the next primitive size to avoid overflows
    expand16To32(arr);
    prefixSum32(arr, base);
  }

  private static void prefixSum32(long[] arr, long base) {
    arr[0] += base << 32;
    innerPrefixSum32(arr);
    expand32(arr);
    final long l = arr[BLOCK_SIZE/2-1];
    for (int i = BLOCK_SIZE/2; i < BLOCK_SIZE; ++i) {
      arr[i] += l;
    }
  }

  // For some reason unrolling seems to help
  private static void innerPrefixSum32(long[] arr) {
    arr[1] += arr[0];
    arr[2] += arr[1];
    arr[3] += arr[2];
    arr[4] += arr[3];
    arr[5] += arr[4];
    arr[6] += arr[5];
    arr[7] += arr[6];
    arr[8] += arr[7];
    arr[9] += arr[8];
    arr[10] += arr[9];
    arr[11] += arr[10];
    arr[12] += arr[11];
    arr[13] += arr[12];
    arr[14] += arr[13];
    arr[15] += arr[14];
    arr[16] += arr[15];
    arr[17] += arr[16];
    arr[18] += arr[17];
    arr[19] += arr[18];
    arr[20] += arr[19];
    arr[21] += arr[20];
    arr[22] += arr[21];
    arr[23] += arr[22];
    arr[24] += arr[23];
    arr[25] += arr[24];
    arr[26] += arr[25];
    arr[27] += arr[26];
    arr[28] += arr[27];
    arr[29] += arr[28];
    arr[30] += arr[29];
    arr[31] += arr[30];
    arr[32] += arr[31];
    arr[33] += arr[32];
    arr[34] += arr[33];
    arr[35] += arr[34];
    arr[36] += arr[35];
    arr[37] += arr[36];
    arr[38] += arr[37];
    arr[39] += arr[38];
    arr[40] += arr[39];
    arr[41] += arr[40];
    arr[42] += arr[41];
    arr[43] += arr[42];
    arr[44] += arr[43];
    arr[45] += arr[44];
    arr[46] += arr[45];
    arr[47] += arr[46];
    arr[48] += arr[47];
    arr[49] += arr[48];
    arr[50] += arr[49];
    arr[51] += arr[50];
    arr[52] += arr[51];
    arr[53] += arr[52];
    arr[54] += arr[53];
    arr[55] += arr[54];
    arr[56] += arr[55];
    arr[57] += arr[56];
    arr[58] += arr[57];
    arr[59] += arr[58];
    arr[60] += arr[59];
    arr[61] += arr[60];
    arr[62] += arr[61];
    arr[63] += arr[62];
  }

  private final long[] tmp = new long[BLOCK_SIZE/2];

  /**
   * Encode 128 integers from {@code longs} into {@code out}.
   */
  void encode(long[] longs, int bitsPerValue, DataOutput out) throws IOException {
    final int nextPrimitive;
    final int numLongs;
    if (bitsPerValue <= 8) {
      nextPrimitive = 8;
      numLongs = BLOCK_SIZE / 8;
      collapse8(longs);
    } else if (bitsPerValue <= 16) {
      nextPrimitive = 16;
      numLongs = BLOCK_SIZE / 4;
      collapse16(longs);
    } else {
      nextPrimitive = 32;
      numLongs = BLOCK_SIZE / 2;
      collapse32(longs);
    }

    final int numLongsPerShift = bitsPerValue * 2;
    int idx = 0;
    int shift = nextPrimitive - bitsPerValue;
    for (int i = 0; i < numLongsPerShift; ++i) {
      tmp[i] = longs[idx++] << shift;
    }
    for (shift = shift - bitsPerValue; shift >= 0; shift -= bitsPerValue) {
      for (int i = 0; i < numLongsPerShift; ++i) {
        tmp[i] |= longs[idx++] << shift;
      }
    }

    final int remainingBitsPerLong = shift + bitsPerValue;
    final long maskRemainingBitsPerLong;
    if (nextPrimitive == 8) {
      maskRemainingBitsPerLong = MASKS8[remainingBitsPerLong];
    } else if (nextPrimitive == 16) {
      maskRemainingBitsPerLong = MASKS16[remainingBitsPerLong];
    } else {
      maskRemainingBitsPerLong = MASKS32[remainingBitsPerLong];
    }

    int tmpIdx = 0;
    int remainingBitsPerValue = bitsPerValue;
    while (idx < numLongs) {
      if (remainingBitsPerValue >= remainingBitsPerLong) {
        remainingBitsPerValue -= remainingBitsPerLong;
        tmp[tmpIdx++] |= (longs[idx] >>> remainingBitsPerValue) & maskRemainingBitsPerLong;
        if (remainingBitsPerValue == 0) {
          idx++;
          remainingBitsPerValue = bitsPerValue;
        }
      } else {
        final long mask1, mask2;
        if (nextPrimitive == 8) {
          mask1 = MASKS8[remainingBitsPerValue];
          mask2 = MASKS8[remainingBitsPerLong - remainingBitsPerValue];
        } else if (nextPrimitive == 16) {
          mask1 = MASKS16[remainingBitsPerValue];
          mask2 = MASKS16[remainingBitsPerLong - remainingBitsPerValue];
        } else {
          mask1 = MASKS32[remainingBitsPerValue];
          mask2 = MASKS32[remainingBitsPerLong - remainingBitsPerValue];
        }
        tmp[tmpIdx] |= (longs[idx++] & mask1) << (remainingBitsPerLong - remainingBitsPerValue);
        remainingBitsPerValue = bitsPerValue - remainingBitsPerLong + remainingBitsPerValue;
        tmp[tmpIdx++] |= (longs[idx] >>> remainingBitsPerValue) & mask2;
      }
    }

    for (int i = 0; i < numLongsPerShift; ++i) {
      // Java longs are big endian and we want to read little endian longs, so we need to reverse bytes
      long l = Long.reverseBytes(tmp[i]);
      out.writeLong(l);
    }
  }

  /**
   * Number of bytes required to encode 128 integers of {@code bitsPerValue} bits per value.
   */
  int numBytes(int bitsPerValue) throws IOException {
    return bitsPerValue << (BLOCK_SIZE_LOG2 - 3);
  }

  private static void decodeSlow(int bitsPerValue, DataInput in, long[] tmp, long[] longs) throws IOException {
    final int numLongs = bitsPerValue << 1;
    in.readLELongs(tmp, 0, numLongs);
    final long mask = MASKS32[bitsPerValue];
    int longsIdx = 0;
    int shift = 32 - bitsPerValue;
    for (; shift >= 0; shift -= bitsPerValue) {
      shiftLongs(tmp, numLongs, longs, longsIdx, shift, mask);
      longsIdx += numLongs;
    }
    final int remainingBitsPerLong = shift + bitsPerValue;
    final long mask32RemainingBitsPerLong = MASKS32[remainingBitsPerLong];
    int tmpIdx = 0;
    int remainingBits = remainingBitsPerLong;
    for (; longsIdx < BLOCK_SIZE / 2; ++longsIdx) {
      int b = bitsPerValue - remainingBits;
      long l = (tmp[tmpIdx++] & MASKS32[remainingBits]) << b;
      while (b >= remainingBitsPerLong) {
        b -= remainingBitsPerLong;
        l |= (tmp[tmpIdx++] & mask32RemainingBitsPerLong) << b;
      }
      if (b > 0) {
        l |= (tmp[tmpIdx] >>> (remainingBitsPerLong-b)) & MASKS32[b];
        remainingBits = remainingBitsPerLong - b;
      } else {
        remainingBits = remainingBitsPerLong;
      }
      longs[longsIdx] = l;
    }
  }

  /**
   * The pattern that this shiftLongs method applies is recognized by the C2
   * compiler, which generates SIMD instructions for it in order to shift
   * multiple longs at once.
   */
  private static void shiftLongs(long[] a, int count, long[] b, int bi, int shift, long mask) {
    for (int i = 0; i < count; ++i) {
      b[bi+i] = (a[i] >>> shift) & mask;
    }
  }

"""

def writeRemainderWithSIMDOptimize(bpv, next_primitive, remaining_bits_per_long, o, num_values, f):
  iteration = 1
  num_longs = bpv * num_values / remaining_bits_per_long
  while num_longs % 2 == 0 and num_values % 2 == 0:
    num_longs /= 2
    num_values /= 2
    iteration *= 2

<<<<<<< HEAD
  f.write('    shiftLongs(tmp, %d, tmp, 0, 0, MASKS%d[%d]);\n' % (iteration * num_longs, next_primitive, remaining_bits_per_long))
=======
  f.write('    shiftLongs(tmp, %d, tmp, 0, 0, MASK%d_%d);\n' % (iteration * num_longs, next_primitive, remaining_bits_per_long))
>>>>>>> ecf15227
  f.write('    for (int iter = 0, tmpIdx = 0, longsIdx = %d; iter < %d; ++iter, tmpIdx += %d, longsIdx += %d) {\n' %(o, iteration, num_longs, num_values))
  tmp_idx = 0
  b = bpv
  b -= remaining_bits_per_long
  f.write('      long l0 = tmp[tmpIdx+%d] << %d;\n' %(tmp_idx, b))
  tmp_idx += 1
  while b >= remaining_bits_per_long:
    b -= remaining_bits_per_long
    f.write('      l0 |= tmp[tmpIdx+%d] << %d;\n' %(tmp_idx, b))
    tmp_idx += 1
  f.write('      longs[longsIdx+0] = l0;\n')
  f.write('    }\n')
  

def writeRemainder(bpv, next_primitive, remaining_bits_per_long, o, num_values, f):
  iteration = 1
  num_longs = bpv * num_values / remaining_bits_per_long
  while num_longs % 2 == 0 and num_values % 2 == 0:
    num_longs /= 2
    num_values /= 2
    iteration *= 2
  f.write('    for (int iter = 0, tmpIdx = 0, longsIdx = %d; iter < %d; ++iter, tmpIdx += %d, longsIdx += %d) {\n' %(o, iteration, num_longs, num_values))
  i = 0
  remaining_bits = 0
  tmp_idx = 0
  for i in range(num_values):
    b = bpv
    if remaining_bits == 0:
      b -= remaining_bits_per_long
      f.write('      long l%d = (tmp[tmpIdx+%d] & MASKS%d[%d]) << %d;\n' %(i, tmp_idx, next_primitive, remaining_bits_per_long, b))
    else:
      b -= remaining_bits
      f.write('      long l%d = (tmp[tmpIdx+%d] & MASKS%d[%d]) << %d;\n' %(i, tmp_idx, next_primitive, remaining_bits, b))
    tmp_idx += 1
    while b >= remaining_bits_per_long:
      b -= remaining_bits_per_long
      f.write('      l%d |= (tmp[tmpIdx+%d] & MASKS%d[%d]) << %d;\n' %(i, tmp_idx, next_primitive, remaining_bits_per_long, b))
      tmp_idx += 1
    if b > 0:
      f.write('      l%d |= (tmp[tmpIdx+%d] >>> %d) & MASKS%d[%d];\n' %(i, tmp_idx, remaining_bits_per_long-b, next_primitive, b))
      remaining_bits = remaining_bits_per_long-b
    f.write('      longs[longsIdx+%d] = l%d;\n' %(i, i))
  f.write('    }\n')
  
  

def writeDecode(bpv, f):
  next_primitive = 32
  if bpv <= 8:
    next_primitive = 8
  elif bpv <= 16:
    next_primitive = 16
  f.write('  private static void decode%d(DataInput in, long[] tmp, long[] longs) throws IOException {\n' %bpv)
  num_values_per_long = 64 / next_primitive
  if bpv == next_primitive:
    f.write('    in.readLELongs(longs, 0, %d);\n' %(bpv*2))
  else:
    f.write('    in.readLELongs(tmp, 0, %d);\n' %(bpv*2))
    shift = next_primitive - bpv
    o = 0
    while shift >= 0:
      f.write('    shiftLongs(tmp, %d, longs, %d, %d, MASKS%d[%d]);\n' %(bpv*2, o, shift, next_primitive, bpv))
      o += bpv*2
      shift -= bpv
    if shift + bpv > 0:
      if bpv % (next_primitive % bpv) == 0:
        writeRemainderWithSIMDOptimize(bpv, next_primitive, shift + bpv, o, 128/num_values_per_long - o, f)
      else:
        writeRemainder(bpv, next_primitive, shift + bpv, o, 128/num_values_per_long - o, f)
  f.write('  }\n')
  f.write('\n')

if __name__ == '__main__':
  f = open(OUTPUT_FILE, 'w')
  f.write(HEADER)
  for primitive_size in PRIMITIVE_SIZE:
    f.write('  private static final long[] MASKS%d = new long[%d];\n' %(primitive_size, primitive_size))
  f.write('  static {\n')
  for primitive_size in PRIMITIVE_SIZE:
    f.write('    for (int i = 0; i < %d; ++i) {\n' %primitive_size)
    f.write('      MASKS%d[i] = mask%d(i);\n' %(primitive_size, primitive_size))
    f.write('    }\n')
  f.write('  }\n')

  f.write("""
  /**
   * Decode 128 integers into {@code longs}.
   */
  void decode(int bitsPerValue, DataInput in, long[] longs) throws IOException {
    switch (bitsPerValue) {
""")
  for bpv in range(1, MAX_SPECIALIZED_BITS_PER_VALUE+1):
    next_primitive = 32
    if bpv <= 8:
      next_primitive = 8
    elif bpv <= 16:
      next_primitive = 16
    f.write('    case %d:\n' %bpv)
    f.write('      decode%d(in, tmp, longs);\n' %bpv)
    f.write('      expand%d(longs);\n' %next_primitive)
    f.write('      break;\n')
  f.write('    default:\n')
  f.write('      decodeSlow(bitsPerValue, in, tmp, longs);\n')
  f.write('      expand32(longs);\n')
  f.write('      break;\n')
  f.write('    }\n')
  f.write('  }\n')

  f.write("""
  /**
   * Delta-decode 128 integers into {@code longs}.
   */
  void decodeAndPrefixSum(int bitsPerValue, DataInput in, long base, long[] longs) throws IOException {
    switch (bitsPerValue) {
""")
  for bpv in range(1, MAX_SPECIALIZED_BITS_PER_VALUE+1):
    next_primitive = 32 
    if bpv <= 8:
      next_primitive = 8 
    elif bpv <= 16:
      next_primitive = 16
    f.write('    case %d:\n' %bpv)
    f.write('      decode%d(in, tmp, longs);\n' %bpv)
    f.write('      prefixSum%d(longs, base);\n' %next_primitive)
    f.write('      break;\n')
  f.write('    default:\n')
  f.write('      decodeSlow(bitsPerValue, in, tmp, longs);\n')
  f.write('      prefixSum32(longs, base);\n')
  f.write('      break;\n')
  f.write('    }\n')
  f.write('  }\n')

  f.write('\n')
  for i in range(1, MAX_SPECIALIZED_BITS_PER_VALUE+1):
    writeDecode(i, f)

  f.write('}\n')<|MERGE_RESOLUTION|>--- conflicted
+++ resolved
@@ -375,11 +375,8 @@
     num_values /= 2
     iteration *= 2
 
-<<<<<<< HEAD
+
   f.write('    shiftLongs(tmp, %d, tmp, 0, 0, MASKS%d[%d]);\n' % (iteration * num_longs, next_primitive, remaining_bits_per_long))
-=======
-  f.write('    shiftLongs(tmp, %d, tmp, 0, 0, MASK%d_%d);\n' % (iteration * num_longs, next_primitive, remaining_bits_per_long))
->>>>>>> ecf15227
   f.write('    for (int iter = 0, tmpIdx = 0, longsIdx = %d; iter < %d; ++iter, tmpIdx += %d, longsIdx += %d) {\n' %(o, iteration, num_longs, num_values))
   tmp_idx = 0
   b = bpv
