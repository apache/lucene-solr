/*
 * Licensed to the Apache Software Foundation (ASF) under one or more
 * contributor license agreements.  See the NOTICE file distributed with
 * this work for additional information regarding copyright ownership.
 * The ASF licenses this file to You under the Apache License, Version 2.0
 * (the "License"); you may not use this file except in compliance with
 * the License.  You may obtain a copy of the License at
 *
 *     http://www.apache.org/licenses/LICENSE-2.0
 *
 * Unless required by applicable law or agreed to in writing, software
 * distributed under the License is distributed on an "AS IS" BASIS,
 * WITHOUT WARRANTIES OR CONDITIONS OF ANY KIND, either express or implied.
 * See the License for the specific language governing permissions and
 * limitations under the License.
 */

package org.apache.lucene.index;

import java.io.IOException;

import org.apache.lucene.search.DocIdSetIterator;
import org.apache.lucene.search.TopDocs;
import org.apache.lucene.util.BytesRef;

import static org.apache.lucene.util.VectorUtil.dotProduct;
import static org.apache.lucene.util.VectorUtil.squareDistance;

/**
 * This class provides access to per-document floating point vector values indexed as {@link
 * org.apache.lucene.document.VectorField}.
 *
 * @lucene.experimental
 */
public abstract class VectorValues extends DocIdSetIterator {

  /** The maximum length of a vector */
  public static int MAX_DIMENSIONS = 1024;

  /** Sole constructor */
  protected VectorValues() {}

  /**
   * Return the dimension of the vectors
   */
  public abstract int dimension();

  /**
   * TODO: should we use cost() for this? We rely on its always being exactly the number
   * of documents having a value for this field, which is not guaranteed by the cost() contract,
   * but in all the implementations so far they are the same.
   * @return the number of vectors returned by this iterator
   */
  public abstract int size();

  /**
   * Return the search strategy used to compare these vectors
   */
  public abstract SearchStrategy searchStrategy();

  /**
   * Return the vector value for the current document ID.
   * It is illegal to call this method when the iterator is not positioned: before advancing, or after failing to advance.
   * The returned array may be shared across calls, re-used, and modified as the iterator advances.
   * @return the vector value
   */
  public abstract float[] vectorValue() throws IOException;

  /**
   * Return the binary encoded vector value for the current document ID. These are the bytes
   * corresponding to the float array return by {@link #vectorValue}.  It is illegal to call this
   * method when the iterator is not positioned: before advancing, or after failing to advance.  The
   * returned storage may be shared across calls, re-used and modified as the iterator advances.
   * @return the binary value
   */
  public BytesRef binaryValue() throws IOException {
    throw new UnsupportedOperationException();
  }

  /**
   * Return the k nearest neighbor documents as determined by comparison of their vector values
   * for this field, to the given vector, by the field's search strategy. If the search strategy is
   * reversed, lower values indicate nearer vectors, otherwise higher scores indicate nearer
   * vectors. Unlike relevance scores, vector scores may be negative.
   * @param target the vector-valued query
   * @param k      the number of docs to return
   * @param fanout control the accuracy/speed tradeoff - larger values give better recall at higher cost
   * @return the k nearest neighbor documents, along with their (searchStrategy-specific) scores.
   */
  public abstract TopDocs search(float[] target, int k, int fanout) throws IOException;

  /**
   * Search strategy. This is a label describing the method used during indexing and searching of the vectors in order to
   * determine the nearest neighbors.
   */
  public enum SearchStrategy {
<<<<<<< HEAD

    /** No search strategy is provided. Note: {@link VectorValues#search(float[], int, int)}
     * is not supported for fields specifying this strategy. */
    NONE,

    /** HNSW graph built using Euclidean distance */
    EUCLIDEAN_HNSW(true),

    /** HNSW graph buit using dot product */
    DOT_PRODUCT_HNSW;

    /** If true, the scores associated with vector comparisons in this strategy are in reverse order; that is,
     * lower scores represent more similar vectors. Otherwise, if false, higher scores represent more similar vectors.
     */
    public final boolean reversed;

    SearchStrategy(boolean reversed) {
      this.reversed = reversed;
    }

    SearchStrategy() {
      reversed = false;
    }

    /**
     * Calculates a similarity score between the two vectors with a specified function.
     * @param v1 a vector
     * @param v2 another vector, of the same dimension
     * @return the value of the strategy's score function applied to the two vectors
     */
    public float compare(float[] v1, float[] v2) {
      switch (this) {
        case EUCLIDEAN_HNSW:
          return squareDistance(v1, v2);
        case DOT_PRODUCT_HNSW:
          return dotProduct(v1, v2);
        default:
          throw new IllegalStateException("Incomparable search strategy: " + this);
      }
    }

    /**
     * Return true if vectors indexed using this strategy will be indexed using an HNSW graph
     */
    public boolean isHnsw() {
      switch (this) {
        case EUCLIDEAN_HNSW:
        case DOT_PRODUCT_HNSW:
          return true;
        default:
          return false;
      }
=======
    /** No search strategy is provided. Note: {@link VectorValues#search(float[], int, int)}
     * is not supported for fields specifying this strategy. */
    NONE,
>>>>>>> 8be0cea5

    }
  }

  /**
   * Represents the lack of vector values. It is returned by providers that do not
   * support VectorValues.
   */
  public static final VectorValues EMPTY = new VectorValues() {

    @Override
    public int size() {
      return 0;
    }

    @Override
    public int dimension() {
      return 0;
    }

    @Override
    public SearchStrategy searchStrategy() {
      return SearchStrategy.NONE;
    }

    @Override
    public float[] vectorValue() {
      throw new IllegalStateException("Attempt to get vectors from EMPTY values (which was not advanced)");
    }

    @Override
    public TopDocs search(float[] target, int k, int fanout) {
      throw new UnsupportedOperationException();
    }

    @Override
    public int docID() {
      throw new IllegalStateException("VectorValues is EMPTY, and not positioned on a doc");
    }

    @Override
    public int nextDoc() {
      return NO_MORE_DOCS;
    }

    @Override
    public int advance(int target) {
      return NO_MORE_DOCS;
    }

    @Override
    public long cost() {
      return 0;
    }
  };
}<|MERGE_RESOLUTION|>--- conflicted
+++ resolved
@@ -94,7 +94,6 @@
    * determine the nearest neighbors.
    */
   public enum SearchStrategy {
-<<<<<<< HEAD
 
     /** No search strategy is provided. Note: {@link VectorValues#search(float[], int, int)}
      * is not supported for fields specifying this strategy. */
@@ -147,12 +146,6 @@
         default:
           return false;
       }
-=======
-    /** No search strategy is provided. Note: {@link VectorValues#search(float[], int, int)}
-     * is not supported for fields specifying this strategy. */
-    NONE,
->>>>>>> 8be0cea5
-
     }
   }
 
