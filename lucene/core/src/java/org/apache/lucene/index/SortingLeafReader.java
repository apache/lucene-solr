/*
 * Licensed to the Apache Software Foundation (ASF) under one or more
 * contributor license agreements.  See the NOTICE file distributed with
 * this work for additional information regarding copyright ownership.
 * The ASF licenses this file to You under the Apache License, Version 2.0
 * (the "License"); you may not use this file except in compliance with
 * the License.  You may obtain a copy of the License at
 *
 *     http://www.apache.org/licenses/LICENSE-2.0
 *
 * Unless required by applicable law or agreed to in writing, software
 * distributed under the License is distributed on an "AS IS" BASIS,
 * WITHOUT WARRANTIES OR CONDITIONS OF ANY KIND, either express or implied.
 * See the License for the specific language governing permissions and
 * limitations under the License.
 */

package org.apache.lucene.index;

import java.io.IOException;
import java.util.Arrays;
import java.util.HashMap;
import java.util.Map;

import org.apache.lucene.search.DocIdSetIterator;
import org.apache.lucene.search.Sort;
import org.apache.lucene.store.ByteBuffersDataInput;
import org.apache.lucene.store.ByteBuffersDataOutput;
import org.apache.lucene.store.DataOutput;
import org.apache.lucene.util.ArrayUtil;
import org.apache.lucene.util.BitSet;
import org.apache.lucene.util.Bits;
import org.apache.lucene.util.BytesRef;
import org.apache.lucene.util.FixedBitSet;
import org.apache.lucene.util.TimSorter;
import org.apache.lucene.util.automaton.CompiledAutomaton;

import static org.apache.lucene.index.SortedSetDocValues.NO_MORE_ORDS;
import static org.apache.lucene.search.DocIdSetIterator.NO_MORE_DOCS;

/**
 * An {@link org.apache.lucene.index.LeafReader} which supports sorting documents by a given
 * {@link Sort}. This is package private and is only used by Lucene for BWC when it needs to merge
 * an unsorted flushed segment built by an older version (newly flushed segments are sorted since version 7.0).
 *
 * @lucene.experimental
 */
class SortingLeafReader extends FilterLeafReader {

  //TODO remove from here; move to FreqProxTermsWriter or FreqProxFields?
  static class SortingFields extends FilterFields {

    private final Sorter.DocMap docMap;
    private final FieldInfos infos;

    public SortingFields(final Fields in, FieldInfos infos, Sorter.DocMap docMap) {
      super(in);
      this.docMap = docMap;
      this.infos = infos;
    }

    @Override
    public Terms terms(final String field) throws IOException {
      Terms terms = in.terms(field);
      if (terms == null) {
        return null;
      } else {
        return new SortingTerms(terms, infos.fieldInfo(field).getIndexOptions(), docMap);
      }
    }

  }

  private static class SortingTerms extends FilterTerms {

    private final Sorter.DocMap docMap;
    private final IndexOptions indexOptions;

    public SortingTerms(final Terms in, IndexOptions indexOptions, final Sorter.DocMap docMap) {
      super(in);
      this.docMap = docMap;
      this.indexOptions = indexOptions;
    }

    @Override
    public TermsEnum iterator() throws IOException {
      return new SortingTermsEnum(in.iterator(), docMap, indexOptions, hasPositions());
    }

    @Override
    public TermsEnum intersect(CompiledAutomaton compiled, BytesRef startTerm)
        throws IOException {
      return new SortingTermsEnum(in.intersect(compiled, startTerm), docMap, indexOptions, hasPositions());
    }

  }

  private static class SortingTermsEnum extends FilterTermsEnum {

    final Sorter.DocMap docMap; // pkg-protected to avoid synthetic accessor methods
    private final IndexOptions indexOptions;
    private final boolean hasPositions;

    public SortingTermsEnum(final TermsEnum in, Sorter.DocMap docMap, IndexOptions indexOptions, boolean hasPositions) {
      super(in);
      this.docMap = docMap;
      this.indexOptions = indexOptions;
      this.hasPositions = hasPositions;
    }

    @Override
    public PostingsEnum postings( PostingsEnum reuse, final int flags) throws IOException {

      if (hasPositions && PostingsEnum.featureRequested(flags, PostingsEnum.POSITIONS)) {
        final PostingsEnum inReuse;
        final SortingPostingsEnum wrapReuse;
        if (reuse != null && reuse instanceof SortingPostingsEnum) {
          // if we're asked to reuse the given DocsEnum and it is Sorting, return
          // the wrapped one, since some Codecs expect it.
          wrapReuse = (SortingPostingsEnum) reuse;
          inReuse = wrapReuse.getWrapped();
        } else {
          wrapReuse = null;
          inReuse = reuse;
        }

        final PostingsEnum inDocsAndPositions = in.postings(inReuse, flags);
        // we ignore the fact that offsets may be stored but not asked for,
        // since this code is expected to be used during addIndexes which will
        // ask for everything. if that assumption changes in the future, we can
        // factor in whether 'flags' says offsets are not required.
        final boolean storeOffsets = indexOptions.compareTo(IndexOptions.DOCS_AND_FREQS_AND_POSITIONS_AND_OFFSETS) >= 0;
        return new SortingPostingsEnum(docMap.size(), wrapReuse, inDocsAndPositions, docMap, storeOffsets);
      }

      final PostingsEnum inReuse;
      final SortingDocsEnum wrapReuse;
      if (reuse != null && reuse instanceof SortingDocsEnum) {
        // if we're asked to reuse the given DocsEnum and it is Sorting, return
        // the wrapped one, since some Codecs expect it.
        wrapReuse = (SortingDocsEnum) reuse;
        inReuse = wrapReuse.getWrapped();
      } else {
        wrapReuse = null;
        inReuse = reuse;
      }

      final PostingsEnum inDocs = in.postings(inReuse, flags);
      final boolean withFreqs = indexOptions.compareTo(IndexOptions.DOCS_AND_FREQS) >=0 && PostingsEnum.featureRequested(flags, PostingsEnum.FREQS);
      return new SortingDocsEnum(docMap.size(), wrapReuse, inDocs, withFreqs, docMap);
    }

  }

  static class SortingBinaryDocValues extends BinaryDocValues {

    private final CachedBinaryDVs dvs;
    private int docID = -1;

    public SortingBinaryDocValues(CachedBinaryDVs dvs) {
      this.dvs = dvs;
    }

    @Override
    public int nextDoc() {
      if (docID+1 == dvs.docsWithField.length()) {
        docID = NO_MORE_DOCS;
      } else {
        docID = dvs.docsWithField.nextSetBit(docID+1);
      }

      return docID;
    }

    @Override
    public int docID() {
      return docID;
    }

    @Override
    public int advance(int target) {
      docID = dvs.docsWithField.nextSetBit(target);
      return docID;
    }

    @Override
    public boolean advanceExact(int target) throws IOException {
      docID = target;
      return dvs.docsWithField.get(target);
    }

    @Override
    public BytesRef binaryValue() {
      return dvs.values[docID];
    }

    @Override
    public long cost() {
      return dvs.docsWithField.cardinality();
    }
  }

  private final Map<String,CachedNumericDVs> cachedNumericDVs = new HashMap<>();

  static class CachedNumericDVs {
    private final long[] values;
    private final BitSet docsWithField;

    public CachedNumericDVs(long[] values, BitSet docsWithField) {
      this.values = values;
      this.docsWithField = docsWithField;
    }
  }

  private final Map<String,CachedBinaryDVs> cachedBinaryDVs = new HashMap<>();

  static class CachedBinaryDVs {
    // TODO: at least cutover to BytesRefArray here:
    private final BytesRef[] values;
    private final BitSet docsWithField;

    public CachedBinaryDVs(BytesRef[] values, BitSet docsWithField) {
      this.values = values;
      this.docsWithField = docsWithField;
    }
  }

  private final Map<String,int[]> cachedSortedDVs = new HashMap<>();

  static class SortingNumericDocValues extends NumericDocValues {

    private final CachedNumericDVs dvs;
    private int docID = -1;

    public SortingNumericDocValues(CachedNumericDVs dvs) {
      this.dvs = dvs;
    }

    @Override
    public int docID() {
      return docID;
    }

    @Override
    public int nextDoc() {
      if (docID+1 == dvs.docsWithField.length()) {
        docID = NO_MORE_DOCS;
      } else {
        docID = dvs.docsWithField.nextSetBit(docID+1);
      }

      return docID;
    }

    @Override
    public int advance(int target) {
      docID = dvs.docsWithField.nextSetBit(target);
      return docID;
    }

    @Override
    public boolean advanceExact(int target) throws IOException {
      docID = target;
      return dvs.docsWithField.get(target);
    }

    @Override
    public long longValue() {
      return dvs.values[docID];
    }

    @Override
    public long cost() {
      return dvs.docsWithField.cardinality();
    }
  }

  private static class SortingBits implements Bits {

    private final Bits in;
    private final Sorter.DocMap docMap;

    public SortingBits(final Bits in, Sorter.DocMap docMap) {
      this.in = in;
      this.docMap = docMap;
    }

    @Override
    public boolean get(int index) {
      return in.get(docMap.newToOld(index));
    }

    @Override
    public int length() {
      return in.length();
    }
  }

  private static class SortingPointValues extends PointValues {

    private final PointValues in;
    private final Sorter.DocMap docMap;

    public SortingPointValues(final PointValues in, Sorter.DocMap docMap) {
      this.in = in;
      this.docMap = docMap;
    }

    @Override
    public void intersect(IntersectVisitor visitor) throws IOException {
      in.intersect(new IntersectVisitor() {
                     @Override
                     public void visit(int docID) throws IOException {
                       visitor.visit(docMap.oldToNew(docID));
                     }

                     @Override
                     public void visit(int docID, byte[] packedValue) throws IOException {
                       visitor.visit(docMap.oldToNew(docID), packedValue);
                     }

                     @Override
                     public Relation compare(byte[] minPackedValue, byte[] maxPackedValue) {
                       return visitor.compare(minPackedValue, maxPackedValue);
                     }
                   });
    }

    @Override
    public long estimatePointCount(IntersectVisitor visitor) {
      return in.estimatePointCount(visitor);
    }

    @Override
    public byte[] getMinPackedValue() throws IOException {
      return in.getMinPackedValue();
    }

    @Override
    public byte[] getMaxPackedValue() throws IOException {
      return in.getMaxPackedValue();
    }

    @Override
    public int getNumDimensions() throws IOException {
      return in.getNumDimensions();
    }

    @Override
    public int getBytesPerDimension() throws IOException {
      return in.getBytesPerDimension();
    }

    @Override
    public long size() {
      return in.size();
    }

    @Override
    public int getDocCount() {
      return in.getDocCount();
    }
  }

  static class SortingSortedDocValues extends SortedDocValues {

    private final SortedDocValues in;
    private final int[] ords;
    private int docID = -1;

    SortingSortedDocValues(SortedDocValues in, int[] ords) {
      this.in = in;
      this.ords = ords;
      assert ords != null;
    }

    @Override
    public int docID() {
      return docID;
    }

    @Override
    public int nextDoc() {
      while (true) {
        docID++;
        if (docID == ords.length) {
          docID = NO_MORE_DOCS;
          break;
        }
        if (ords[docID] != -1) {
          break;
        }
        // skip missing docs
      }

      return docID;
    }

    @Override
    public int advance(int target) {
      if (target >= ords.length) {
        docID = NO_MORE_DOCS;
      } else {
        docID = target;
        if (ords[docID] == -1) {
          nextDoc();
        }
      }
      return docID;
    }

    @Override
    public boolean advanceExact(int target) throws IOException {
      docID = target;
      return ords[target] != -1;
    }

    @Override
    public int ordValue() {
      return ords[docID];
    }

    @Override
    public long cost() {
      return in.cost();
    }

    @Override
    public BytesRef lookupOrd(int ord) throws IOException {
      return in.lookupOrd(ord);
    }

    @Override
    public int getValueCount() {
      return in.getValueCount();
    }
  }

  // TODO: pack long[][] into an int[] (offset) and long[] instead:
  private final Map<String,long[][]> cachedSortedSetDVs = new HashMap<>();

  static class SortingSortedSetDocValues extends SortedSetDocValues {

    private final SortedSetDocValues in;
    private final long[][] ords;
    private int docID = -1;
    private int ordUpto;

    SortingSortedSetDocValues(SortedSetDocValues in, long[][] ords) {
      this.in = in;
      this.ords = ords;
    }

    @Override
    public int docID() {
      return docID;
    }

    @Override
    public int nextDoc() {
      while (true) {
        docID++;
        if (docID == ords.length) {
          docID = NO_MORE_DOCS;
          break;
        }
        if (ords[docID] != null) {
          break;
        }
        // skip missing docs
      }
      ordUpto = 0;
      return docID;
    }

    @Override
    public int advance(int target) {
      if (target >= ords.length) {
        docID = NO_MORE_DOCS;
      } else {
        docID = target;
        if (ords[docID] == null) {
          nextDoc();
        } else {
          ordUpto = 0;
        }
      }
      return docID;
    }

    @Override
    public boolean advanceExact(int target) throws IOException {
      docID = target;
      ordUpto = 0;
      return ords[docID] != null;
    }

    @Override
    public long nextOrd() {
      if (ordUpto == ords[docID].length) {
        return NO_MORE_ORDS;
      } else {
        return ords[docID][ordUpto++];
      }
    }

    @Override
    public long cost() {
      return in.cost();
    }

    @Override
    public BytesRef lookupOrd(long ord) throws IOException {
      return in.lookupOrd(ord);
    }

    @Override
    public long getValueCount() {
      return in.getValueCount();
    }
  }

  private final Map<String,long[][]> cachedSortedNumericDVs = new HashMap<>();

  static class SortingSortedNumericDocValues extends SortedNumericDocValues {
    private final SortedNumericDocValues in;
    private final long[][] values;
    private int docID = -1;
    private int upto;

    SortingSortedNumericDocValues(SortedNumericDocValues in, long[][] values) {
      this.in = in;
      this.values = values;
    }

    @Override
    public int docID() {
      return docID;
    }

    @Override
    public int nextDoc() {
      while (true) {
        docID++;
        if (docID == values.length) {
          docID = NO_MORE_DOCS;
          break;
        }
        if (values[docID] != null) {
          break;
        }
        // skip missing docs
      }
      upto = 0;
      return docID;
    }

    @Override
    public int advance(int target) {
      if (target >= values.length) {
        docID = NO_MORE_DOCS;
        return docID;
      } else {
        docID = target-1;
        return nextDoc();
      }
    }

    @Override
    public boolean advanceExact(int target) throws IOException {
      docID = target;
      upto = 0;
      return values[docID] != null;
    }

    @Override
    public long nextValue() {
      if (upto == values[docID].length) {
        throw new AssertionError();
      } else {
        return values[docID][upto++];
      }
    }

    @Override
    public long cost() {
      return in.cost();
    }

    @Override
    public int docValueCount() {
      return values[docID].length;
    }
  }

  static class SortingDocsEnum extends FilterPostingsEnum {

    private static final class DocFreqSorter extends TimSorter {

      private int[] docs;
      private int[] freqs;
      private final int[] tmpDocs;
      private int[] tmpFreqs;

      public DocFreqSorter(int maxDoc) {
        super(maxDoc / 64);
        this.tmpDocs = new int[maxDoc / 64];
      }

      public void reset(int[] docs, int[] freqs) {
        this.docs = docs;
        this.freqs = freqs;
        if (freqs != null && tmpFreqs == null) {
          tmpFreqs = new int[tmpDocs.length];
        }
      }

      @Override
      protected int compare(int i, int j) {
        return docs[i] - docs[j];
      }

      @Override
      protected void swap(int i, int j) {
        int tmpDoc = docs[i];
        docs[i] = docs[j];
        docs[j] = tmpDoc;

        if (freqs != null) {
          int tmpFreq = freqs[i];
          freqs[i] = freqs[j];
          freqs[j] = tmpFreq;
        }
      }

      @Override
      protected void copy(int src, int dest) {
        docs[dest] = docs[src];
        if (freqs != null) {
          freqs[dest] = freqs[src];
        }
      }

      @Override
      protected void save(int i, int len) {
        System.arraycopy(docs, i, tmpDocs, 0, len);
        if (freqs != null) {
          System.arraycopy(freqs, i, tmpFreqs, 0, len);
        }
      }

      @Override
      protected void restore(int i, int j) {
        docs[j] = tmpDocs[i];
        if (freqs != null) {
          freqs[j] = tmpFreqs[i];
        }
      }

      @Override
      protected int compareSaved(int i, int j) {
        return tmpDocs[i] - docs[j];
      }
    }

    private final int maxDoc;
    private final DocFreqSorter sorter;
    private int[] docs;
    private int[] freqs;
    private int docIt = -1;
    private final int upto;
    private final boolean withFreqs;

    SortingDocsEnum(int maxDoc, SortingDocsEnum reuse, final PostingsEnum in, boolean withFreqs, final Sorter.DocMap docMap) throws IOException {
      super(in);
      this.maxDoc = maxDoc;
      this.withFreqs = withFreqs;
      if (reuse != null) {
        if (reuse.maxDoc == maxDoc) {
          sorter = reuse.sorter;
        } else {
          sorter = new DocFreqSorter(maxDoc);
        }
        docs = reuse.docs;
        freqs = reuse.freqs; // maybe null
      } else {
        docs = new int[64];
        sorter = new DocFreqSorter(maxDoc);
      }
      docIt = -1;
      int i = 0;
      int doc;
      if (withFreqs) {
        if (freqs == null || freqs.length < docs.length) {
          freqs = new int[docs.length];
        }
        while ((doc = in.nextDoc()) != DocIdSetIterator.NO_MORE_DOCS){
          if (i >= docs.length) {
            docs = ArrayUtil.grow(docs, docs.length + 1);
            freqs = ArrayUtil.grow(freqs, freqs.length + 1);
          }
          docs[i] = docMap.oldToNew(doc);
          freqs[i] = in.freq();
          ++i;
        }
      } else {
        freqs = null;
        while ((doc = in.nextDoc()) != DocIdSetIterator.NO_MORE_DOCS){
          if (i >= docs.length) {
            docs = ArrayUtil.grow(docs, docs.length + 1);
          }
          docs[i++] = docMap.oldToNew(doc);
        }
      }
      // TimSort can save much time compared to other sorts in case of
      // reverse sorting, or when sorting a concatenation of sorted readers
      sorter.reset(docs, freqs);
      sorter.sort(0, i);
      upto = i;
    }

    // for testing
    boolean reused(PostingsEnum other) {
      if (other == null || !(other instanceof SortingDocsEnum)) {
        return false;
      }
      return docs == ((SortingDocsEnum) other).docs;
    }

    @Override
    public int advance(final int target) throws IOException {
      // need to support it for checkIndex, but in practice it won't be called, so
      // don't bother to implement efficiently for now.
      return slowAdvance(target);
    }

    @Override
    public int docID() {
      return docIt < 0 ? -1 : docIt >= upto ? NO_MORE_DOCS : docs[docIt];
    }

    @Override
    public int freq() throws IOException {
      return withFreqs && docIt < upto ? freqs[docIt] : 1;
    }

    @Override
    public int nextDoc() throws IOException {
      if (++docIt >= upto) return NO_MORE_DOCS;
      return docs[docIt];
    }

    /** Returns the wrapped {@link PostingsEnum}. */
    PostingsEnum getWrapped() {
      return in;
    }
    
    // we buffer up docs/freqs only, don't forward any positions requests to underlying enum

    @Override
    public int nextPosition() throws IOException {
      return -1;
    }

    @Override
    public int startOffset() throws IOException {
      return -1;
    }

    @Override
    public int endOffset() throws IOException {
      return -1;
    }

    @Override
    public BytesRef getPayload() throws IOException {
      return null;
    }
  }

  static class SortingPostingsEnum extends FilterPostingsEnum {

    /**
     * A {@link TimSorter} which sorts two parallel arrays of doc IDs and
     * offsets in one go. Everytime a doc ID is 'swapped', its corresponding offset
     * is swapped too.
     */
    private static final class DocOffsetSorter extends TimSorter {

      private int[] docs;
      private long[] offsets;
      private final int[] tmpDocs;
      private final long[] tmpOffsets;

      public DocOffsetSorter(int maxDoc) {
        super(maxDoc / 64);
        this.tmpDocs = new int[maxDoc / 64];
        this.tmpOffsets = new long[maxDoc / 64];
      }

      public void reset(int[] docs, long[] offsets) {
        this.docs = docs;
        this.offsets = offsets;
      }

      @Override
      protected int compare(int i, int j) {
        return docs[i] - docs[j];
      }

      @Override
      protected void swap(int i, int j) {
        int tmpDoc = docs[i];
        docs[i] = docs[j];
        docs[j] = tmpDoc;

        long tmpOffset = offsets[i];
        offsets[i] = offsets[j];
        offsets[j] = tmpOffset;
      }

      @Override
      protected void copy(int src, int dest) {
        docs[dest] = docs[src];
        offsets[dest] = offsets[src];
      }

      @Override
      protected void save(int i, int len) {
        System.arraycopy(docs, i, tmpDocs, 0, len);
        System.arraycopy(offsets, i, tmpOffsets, 0, len);
      }

      @Override
      protected void restore(int i, int j) {
        docs[j] = tmpDocs[i];
        offsets[j] = tmpOffsets[i];
      }

      @Override
      protected int compareSaved(int i, int j) {
        return tmpDocs[i] - docs[j];
      }
    }

    private final int maxDoc;
    private final DocOffsetSorter sorter;
    private int[] docs;
    private long[] offsets;
    private final int upto;

    private final ByteBuffersDataInput postingInput;
    private final boolean storeOffsets;

    private int docIt = -1;
    private int pos;
    private int startOffset = -1;
    private int endOffset = -1;
    private final BytesRef payload;
    private int currFreq;

<<<<<<< HEAD
    private final ByteBuffersDataOutput.BufferReuser bufferRecycler;
=======
>>>>>>> f83c4521
    private final ByteBuffersDataOutput buffer;

    SortingPostingsEnum(int maxDoc, SortingPostingsEnum reuse, final PostingsEnum in, Sorter.DocMap docMap, boolean storeOffsets) throws IOException {
      super(in);
      this.maxDoc = maxDoc;
      this.storeOffsets = storeOffsets;
      if (reuse != null) {
        docs = reuse.docs;
        offsets = reuse.offsets;
        payload = reuse.payload;
<<<<<<< HEAD
        bufferRecycler = reuse.bufferRecycler;
        buffer = reuse.buffer;
        buffer.reset(bufferRecycler::reuse);
=======
        buffer = reuse.buffer;
        buffer.reset();
>>>>>>> f83c4521
        if (reuse.maxDoc == maxDoc) {
          sorter = reuse.sorter;
        } else {
          sorter = new DocOffsetSorter(maxDoc);
        }
      } else {
        docs = new int[32];
        offsets = new long[32];
        payload = new BytesRef(32);
<<<<<<< HEAD
        bufferRecycler = new ByteBuffersDataOutput.BufferReuser(ByteBuffersDataOutput.ALLOCATE_BB_ON_HEAP);
        buffer = new ByteBuffersDataOutput(
            ByteBuffersDataOutput.DEFAULT_MIN_BITS_PER_BLOCK, 
            ByteBuffersDataOutput.DEFAULT_MAX_BITS_PER_BLOCK, 
            bufferRecycler);
=======
        buffer = ByteBuffersDataOutput.newResettableInstance();
>>>>>>> f83c4521
        sorter = new DocOffsetSorter(maxDoc);
      }

      int doc;
      int i = 0;
      while ((doc = in.nextDoc()) != DocIdSetIterator.NO_MORE_DOCS) {
        if (i == docs.length) {
          final int newLength = ArrayUtil.oversize(i + 1, 4);
          docs = ArrayUtil.growExact(docs, newLength);
          offsets = ArrayUtil.growExact(offsets, newLength);
        }
        docs[i] = docMap.oldToNew(doc);
        offsets[i] = buffer.size();
        addPositions(in, buffer);
        i++;
      }
      upto = i;
      sorter.reset(docs, offsets);
      sorter.sort(0, upto);

      this.postingInput = buffer.toDataInput();
    }

    // for testing
    boolean reused(PostingsEnum other) {
      if (other == null || !(other instanceof SortingPostingsEnum)) {
        return false;
      }
      return docs == ((SortingPostingsEnum) other).docs;
    }

    private void addPositions(final PostingsEnum in, final DataOutput out) throws IOException {
      int freq = in.freq();
      out.writeVInt(freq);
      int previousPosition = 0;
      int previousEndOffset = 0;
      for (int i = 0; i < freq; i++) {
        final int pos = in.nextPosition();
        final BytesRef payload = in.getPayload();
        // The low-order bit of token is set only if there is a payload, the
        // previous bits are the delta-encoded position.
        final int token = (pos - previousPosition) << 1 | (payload == null ? 0 : 1);
        out.writeVInt(token);
        previousPosition = pos;
        if (storeOffsets) { // don't encode offsets if they are not stored
          final int startOffset = in.startOffset();
          final int endOffset = in.endOffset();
          out.writeVInt(startOffset - previousEndOffset);
          out.writeVInt(endOffset - startOffset);
          previousEndOffset = endOffset;
        }
        if (payload != null) {
          out.writeVInt(payload.length);
          out.writeBytes(payload.bytes, payload.offset, payload.length);
        }
      }
    }

    @Override
    public int advance(final int target) throws IOException {
      // need to support it for checkIndex, but in practice it won't be called, so
      // don't bother to implement efficiently for now.
      return slowAdvance(target);
    }

    @Override
    public int docID() {
      return docIt < 0 ? -1 : docIt >= upto ? NO_MORE_DOCS : docs[docIt];
    }

    @Override
    public int endOffset() throws IOException {
      return endOffset;
    }

    @Override
    public int freq() throws IOException {
      return currFreq;
    }

    @Override
    public BytesRef getPayload() throws IOException {
      return payload.length == 0 ? null : payload;
    }

    @Override
    public int nextDoc() throws IOException {
      if (++docIt >= upto) return DocIdSetIterator.NO_MORE_DOCS;
      postingInput.seek(offsets[docIt]);
      currFreq = postingInput.readVInt();
      // reset variables used in nextPosition
      pos = 0;
      endOffset = 0;
      return docs[docIt];
    }

    @Override
    public int nextPosition() throws IOException {
      final int token = postingInput.readVInt();
      pos += token >>> 1;
      if (storeOffsets) {
        startOffset = endOffset + postingInput.readVInt();
        endOffset = startOffset + postingInput.readVInt();
      }
      if ((token & 1) != 0) {
        payload.offset = 0;
        payload.length = postingInput.readVInt();
        if (payload.length > payload.bytes.length) {
          payload.bytes = new byte[ArrayUtil.oversize(payload.length, 1)];
        }
        postingInput.readBytes(payload.bytes, 0, payload.length);
      } else {
        payload.length = 0;
      }
      return pos;
    }

    @Override
    public int startOffset() throws IOException {
      return startOffset;
    }

    /** Returns the wrapped {@link PostingsEnum}. */
    PostingsEnum getWrapped() {
      return in;
    }
  }

  /** Return a sorted view of <code>reader</code> according to the order
   *  defined by <code>sort</code>. If the reader is already sorted, this
   *  method might return the reader as-is. */
  public static LeafReader wrap(LeafReader reader, Sort sort) throws IOException {
    return wrap(reader, new Sorter(sort).sort(reader));
  }

  /** Expert: same as {@link #wrap(org.apache.lucene.index.LeafReader, Sort)} but operates directly on a {@link Sorter.DocMap}. */
  static LeafReader wrap(LeafReader reader, Sorter.DocMap docMap) {
    if (docMap == null) {
      // the reader is already sorted
      return reader;
    }
    if (reader.maxDoc() != docMap.size()) {
      throw new IllegalArgumentException("reader.maxDoc() should be equal to docMap.size(), got" + reader.maxDoc() + " != " + docMap.size());
    }
    assert Sorter.isConsistent(docMap);
    return new SortingLeafReader(reader, docMap);
  }

  final Sorter.DocMap docMap; // pkg-protected to avoid synthetic accessor methods

  private SortingLeafReader(final LeafReader in, final Sorter.DocMap docMap) {
    super(in);
    this.docMap = docMap;
  }

  @Override
  public void document(final int docID, final StoredFieldVisitor visitor) throws IOException {
    in.document(docMap.newToOld(docID), visitor);
  }

  @Override
  public Terms terms(String field) throws IOException {
    Terms terms = super.terms(field);
    return terms==null ? null : new SortingTerms(terms, in.getFieldInfos().fieldInfo(field).getIndexOptions(), docMap);
  }

  @Override
  public BinaryDocValues getBinaryDocValues(String field) throws IOException {
    final BinaryDocValues oldDocValues = in.getBinaryDocValues(field);
    if (oldDocValues == null) return null;
    CachedBinaryDVs dvs;
    synchronized (cachedBinaryDVs) {
      dvs = cachedBinaryDVs.get(field);
      if (dvs == null) {
        FixedBitSet docsWithField = new FixedBitSet(maxDoc());
        BytesRef[] values = new BytesRef[maxDoc()];
        while (true) {
          int docID = oldDocValues.nextDoc();
          if (docID == NO_MORE_DOCS) {
            break;
          }
          int newDocID = docMap.oldToNew(docID);
          docsWithField.set(newDocID);
          values[newDocID] = BytesRef.deepCopyOf(oldDocValues.binaryValue());
        }
        dvs = new CachedBinaryDVs(values, docsWithField);
        cachedBinaryDVs.put(field, dvs);
      }
    }
    return new SortingBinaryDocValues(dvs);
  }
  

  @Override
  public Bits getLiveDocs() {
    final Bits inLiveDocs = in.getLiveDocs();
    if (inLiveDocs == null) {
      return null;
    } else {
      return new SortingBits(inLiveDocs, docMap);
    }
  }

  @Override
  public PointValues getPointValues(String fieldName) throws IOException {
    final PointValues inPointValues = in.getPointValues(fieldName);
    if (inPointValues == null) {
      return null;
    } else {
      return new SortingPointValues(inPointValues, docMap);
    }
  }

  private final Map<String,CachedNumericDVs> cachedNorms = new HashMap<>();

  @Override
  public NumericDocValues getNormValues(String field) throws IOException {
    final NumericDocValues oldNorms = in.getNormValues(field);
    if (oldNorms == null) return null;
    CachedNumericDVs norms;
    synchronized (cachedNorms) {
      norms = cachedNorms.get(field);
      if (norms == null) {
        FixedBitSet docsWithField = new FixedBitSet(maxDoc());
        long[] values = new long[maxDoc()];
        while (true) {
          int docID = oldNorms.nextDoc();
          if (docID == NO_MORE_DOCS) {
            break;
          }
          int newDocID = docMap.oldToNew(docID);
          docsWithField.set(newDocID);
          values[newDocID] = oldNorms.longValue();
        }
        norms = new CachedNumericDVs(values, docsWithField);
        cachedNorms.put(field, norms);
      }
    }
    return new SortingNumericDocValues(norms);
  }

  @Override
  public NumericDocValues getNumericDocValues(String field) throws IOException {
    final NumericDocValues oldDocValues = in.getNumericDocValues(field);
    if (oldDocValues == null) return null;
    CachedNumericDVs dvs;
    synchronized (cachedNumericDVs) {
      dvs = cachedNumericDVs.get(field);
      if (dvs == null) {
        FixedBitSet docsWithField = new FixedBitSet(maxDoc());
        long[] values = new long[maxDoc()];
        while (true) {
          int docID = oldDocValues.nextDoc();
          if (docID == NO_MORE_DOCS) {
            break;
          }
          int newDocID = docMap.oldToNew(docID);
          docsWithField.set(newDocID);
          values[newDocID] = oldDocValues.longValue();
        }
        dvs = new CachedNumericDVs(values, docsWithField);
        cachedNumericDVs.put(field, dvs);
      }
    }
    return new SortingNumericDocValues(dvs);
  }

  @Override
  public SortedNumericDocValues getSortedNumericDocValues(String field)
      throws IOException {
    final SortedNumericDocValues oldDocValues = in.getSortedNumericDocValues(field);
    if (oldDocValues == null) {
      return null;
    }

    long[][] values;
    synchronized (cachedSortedNumericDVs) {
      values = cachedSortedNumericDVs.get(field);
      if (values == null) {
        values = new long[maxDoc()][];
        int docID;
        while ((docID = oldDocValues.nextDoc()) != NO_MORE_DOCS) {
          int newDocID = docMap.oldToNew(docID);
          long[] docValues = new long[oldDocValues.docValueCount()];
          for(int i=0;i<docValues.length;i++) {
            docValues[i] = oldDocValues.nextValue();
          }
          values[newDocID] = docValues;
        }
        cachedSortedNumericDVs.put(field, values);
      }
    }

    return new SortingSortedNumericDocValues(oldDocValues, values);
  }

  @Override
  public SortedDocValues getSortedDocValues(String field) throws IOException {
    SortedDocValues oldDocValues = in.getSortedDocValues(field);
    if (oldDocValues == null) {
      return null;
    }

    int[] ords;
    synchronized (cachedSortedDVs) {
      ords = cachedSortedDVs.get(field);
      if (ords == null) {
        ords = new int[maxDoc()];
        Arrays.fill(ords, -1);
        int docID;
        while ((docID = oldDocValues.nextDoc()) != NO_MORE_DOCS) {
          int newDocID = docMap.oldToNew(docID);
          ords[newDocID] = oldDocValues.ordValue();
        }
        cachedSortedDVs.put(field, ords);
      }
    }
    
    return new SortingSortedDocValues(oldDocValues, ords);
  }

  @Override
  public SortedSetDocValues getSortedSetDocValues(String field) throws IOException {
    SortedSetDocValues oldDocValues = in.getSortedSetDocValues(field);
    if (oldDocValues == null) {
      return null;
    }

    long[][] ords;
    synchronized (cachedSortedSetDVs) {
      ords = cachedSortedSetDVs.get(field);
      if (ords == null) {
        ords = new long[maxDoc()][];
        int docID;
        while ((docID = oldDocValues.nextDoc()) != NO_MORE_DOCS) {
          int newDocID = docMap.oldToNew(docID);
          long[] docOrds = new long[1];
          int upto = 0;
          while (true) {
            long ord = oldDocValues.nextOrd();
            if (ord == NO_MORE_ORDS) {
              break;
            }
            if (upto == docOrds.length) {
              docOrds = ArrayUtil.grow(docOrds);
            }
            docOrds[upto++] = ord;
          }
          ords[newDocID] = ArrayUtil.copyOfSubArray(docOrds, 0, upto);
        }
        cachedSortedSetDVs.put(field, ords);
      }
    }

    return new SortingSortedSetDocValues(oldDocValues, ords);
  }

  @Override
  public Fields getTermVectors(final int docID) throws IOException {
    return in.getTermVectors(docMap.newToOld(docID));
  }

  @Override
  public String toString() {
    return "SortingLeafReader(" + in + ")";
  }

  // no caching on sorted views

  @Override
  public CacheHelper getCoreCacheHelper() {
    return null;
  }

  @Override
  public CacheHelper getReaderCacheHelper() {
    return null;
  }
}<|MERGE_RESOLUTION|>--- conflicted
+++ resolved
@@ -859,10 +859,6 @@
     private final BytesRef payload;
     private int currFreq;
 
-<<<<<<< HEAD
-    private final ByteBuffersDataOutput.BufferReuser bufferRecycler;
-=======
->>>>>>> f83c4521
     private final ByteBuffersDataOutput buffer;
 
     SortingPostingsEnum(int maxDoc, SortingPostingsEnum reuse, final PostingsEnum in, Sorter.DocMap docMap, boolean storeOffsets) throws IOException {
@@ -873,14 +869,8 @@
         docs = reuse.docs;
         offsets = reuse.offsets;
         payload = reuse.payload;
-<<<<<<< HEAD
-        bufferRecycler = reuse.bufferRecycler;
-        buffer = reuse.buffer;
-        buffer.reset(bufferRecycler::reuse);
-=======
         buffer = reuse.buffer;
         buffer.reset();
->>>>>>> f83c4521
         if (reuse.maxDoc == maxDoc) {
           sorter = reuse.sorter;
         } else {
@@ -890,15 +880,7 @@
         docs = new int[32];
         offsets = new long[32];
         payload = new BytesRef(32);
-<<<<<<< HEAD
-        bufferRecycler = new ByteBuffersDataOutput.BufferReuser(ByteBuffersDataOutput.ALLOCATE_BB_ON_HEAP);
-        buffer = new ByteBuffersDataOutput(
-            ByteBuffersDataOutput.DEFAULT_MIN_BITS_PER_BLOCK, 
-            ByteBuffersDataOutput.DEFAULT_MAX_BITS_PER_BLOCK, 
-            bufferRecycler);
-=======
         buffer = ByteBuffersDataOutput.newResettableInstance();
->>>>>>> f83c4521
         sorter = new DocOffsetSorter(maxDoc);
       }
 
