/*
 * Licensed to the Apache Software Foundation (ASF) under one or more
 * contributor license agreements.  See the NOTICE file distributed with
 * this work for additional information regarding copyright ownership.
 * The ASF licenses this file to You under the Apache License, Version 2.0
 * (the "License"); you may not use this file except in compliance with
 * the License.  You may obtain a copy of the License at
 *
 *     http://www.apache.org/licenses/LICENSE-2.0
 *
 * Unless required by applicable law or agreed to in writing, software
 * distributed under the License is distributed on an "AS IS" BASIS,
 * WITHOUT WARRANTIES OR CONDITIONS OF ANY KIND, either express or implied.
 * See the License for the specific language governing permissions and
 * limitations under the License.
 */
package org.apache.lucene.index;

import java.io.IOException;
import java.text.NumberFormat;
import java.util.Collections;
import java.util.HashSet;
import java.util.Locale;
import java.util.Objects;
import java.util.Set;
import java.util.concurrent.atomic.AtomicLong;

import org.apache.lucene.analysis.Analyzer;
import org.apache.lucene.codecs.Codec;
import org.apache.lucene.index.DocumentsWriterDeleteQueue.DeleteSlice;
import org.apache.lucene.search.DocIdSetIterator;
import org.apache.lucene.search.similarities.Similarity;
import org.apache.lucene.store.Directory;
import org.apache.lucene.store.FlushInfo;
import org.apache.lucene.store.IOContext;
import org.apache.lucene.store.TrackingDirectoryWrapper;
import org.apache.lucene.util.Bits;
import org.apache.lucene.util.ByteBlockPool.Allocator;
import org.apache.lucene.util.ByteBlockPool.DirectTrackingAllocator;
import org.apache.lucene.util.Counter;
import org.apache.lucene.util.FixedBitSet;
import org.apache.lucene.util.InfoStream;
import org.apache.lucene.util.IntBlockPool;
import org.apache.lucene.util.StringHelper;
import org.apache.lucene.util.Version;

import static org.apache.lucene.util.ByteBlockPool.BYTE_BLOCK_MASK;
import static org.apache.lucene.util.ByteBlockPool.BYTE_BLOCK_SIZE;

final class DocumentsWriterPerThread {

  /**
   * The IndexingChain must define the {@link #getChain(DocumentsWriterPerThread)} method
   * which returns the DocConsumer that the DocumentsWriter calls to process the
   * documents.
   */
  abstract static class IndexingChain {
    abstract DocConsumer getChain(DocumentsWriterPerThread documentsWriterPerThread) throws IOException;
  }

  private Throwable abortingException;

  final void onAbortingException(Throwable throwable) {
    assert abortingException == null: "aborting exception has already been set";
    abortingException = throwable;
  }

  final boolean hasHitAbortingException() {
    return abortingException != null;
  }

  final boolean isAborted() {
    return aborted;
  }
  

  static final IndexingChain defaultIndexingChain = new IndexingChain() {

    @Override
    DocConsumer getChain(DocumentsWriterPerThread documentsWriterPerThread) {
      return new DefaultIndexingChain(documentsWriterPerThread);
    }
  };

  static class DocState {
    final DocumentsWriterPerThread docWriter;
    Analyzer analyzer;
    InfoStream infoStream;
    Similarity similarity;
    int docID;
    Iterable<? extends IndexableField> doc;

    DocState(DocumentsWriterPerThread docWriter, InfoStream infoStream) {
      this.docWriter = docWriter;
      this.infoStream = infoStream;
    }

    public void clear() {
      // don't hold onto doc nor analyzer, in case it is
      // largish:
      doc = null;
      analyzer = null;
    }
  }

  static final class FlushedSegment {
    final SegmentCommitInfo segmentInfo;
    final FieldInfos fieldInfos;
    final FrozenBufferedUpdates segmentUpdates;
    final FixedBitSet liveDocs;
    final Sorter.DocMap sortMap;
    final int delCount;

    private FlushedSegment(InfoStream infoStream, SegmentCommitInfo segmentInfo, FieldInfos fieldInfos,
                           BufferedUpdates segmentUpdates, FixedBitSet liveDocs, int delCount, Sorter.DocMap sortMap) {
      this.segmentInfo = segmentInfo;
      this.fieldInfos = fieldInfos;
      this.segmentUpdates = segmentUpdates != null && segmentUpdates.any() ? new FrozenBufferedUpdates(infoStream, segmentUpdates, segmentInfo) : null;
      this.liveDocs = liveDocs;
      this.delCount = delCount;
      this.sortMap = sortMap;
    }
  }

  /** Called if we hit an exception at a bad time (when
   *  updating the index files) and must discard all
   *  currently buffered docs.  This resets our state,
   *  discarding any docs added since last flush. */
  void abort() throws IOException{
    aborted = true;
    pendingNumDocs.addAndGet(-numDocsInRAM);
    try {
      if (infoStream.isEnabled("DWPT")) {
        infoStream.message("DWPT", "now abort");
      }
      try {
        consumer.abort();
      } finally {
        pendingUpdates.clear();
      }
    } finally {
      if (infoStream.isEnabled("DWPT")) {
        infoStream.message("DWPT", "done abort");
      }
    }
  }
  private final static boolean INFO_VERBOSE = false;
  final Codec codec;
  final TrackingDirectoryWrapper directory;
  final Directory directoryOrig;
  final DocState docState;
  final DocConsumer consumer;
  final Counter bytesUsed;
  
  // Updates for our still-in-RAM (to be flushed next) segment
  final BufferedUpdates pendingUpdates;
  final SegmentInfo segmentInfo;     // Current segment we are working on
  private boolean aborted = false;   // True if we aborted

  private final FieldInfos.Builder fieldInfos;
  private final InfoStream infoStream;
  private int numDocsInRAM;
  final DocumentsWriterDeleteQueue deleteQueue;
  private final DeleteSlice deleteSlice;
  private final NumberFormat nf = NumberFormat.getInstance(Locale.ROOT);
  final Allocator byteBlockAllocator;
  final IntBlockPool.Allocator intBlockAllocator;
  private final AtomicLong pendingNumDocs;
  private final LiveIndexWriterConfig indexWriterConfig;
  private final boolean enableTestPoints;
  private final int indexVersionCreated;
  private final long hardMaxBytesPerDWPT;


  public DocumentsWriterPerThread(int indexVersionCreated, String segmentName, Directory directoryOrig, Directory directory, LiveIndexWriterConfig indexWriterConfig, InfoStream infoStream, DocumentsWriterDeleteQueue deleteQueue,
                                  FieldInfos.Builder fieldInfos, AtomicLong pendingNumDocs, boolean enableTestPoints) throws IOException {
    this.directoryOrig = directoryOrig;
    this.directory = new TrackingDirectoryWrapper(directory);
    this.fieldInfos = fieldInfos;
    this.indexWriterConfig = indexWriterConfig;
    this.infoStream = infoStream;
    this.codec = indexWriterConfig.getCodec();
    this.docState = new DocState(this, infoStream);
    this.docState.similarity = indexWriterConfig.getSimilarity();
    this.pendingNumDocs = pendingNumDocs;
    bytesUsed = Counter.newCounter();
    byteBlockAllocator = new DirectTrackingAllocator(bytesUsed);
    pendingUpdates = new BufferedUpdates(segmentName);
    intBlockAllocator = new IntBlockAllocator(bytesUsed);
    this.deleteQueue = Objects.requireNonNull(deleteQueue);
    assert numDocsInRAM == 0 : "num docs " + numDocsInRAM;
    deleteSlice = deleteQueue.newSlice();
   
    segmentInfo = new SegmentInfo(directoryOrig, Version.LATEST, Version.LATEST, segmentName, -1, false, codec, Collections.emptyMap(), StringHelper.randomId(), Collections.emptyMap(), indexWriterConfig.getIndexSort());
    assert numDocsInRAM == 0;
    if (INFO_VERBOSE && infoStream.isEnabled("DWPT")) {
      infoStream.message("DWPT", Thread.currentThread().getName() + " init seg=" + segmentName + " delQueue=" + deleteQueue);  
    }
    this.enableTestPoints = enableTestPoints;
    this.indexVersionCreated = indexVersionCreated;
    // this should be the last call in the ctor 
    // it really sucks that we need to pull this within the ctor and pass this ref to the chain!
    consumer = indexWriterConfig.getIndexingChain().getChain(this);
<<<<<<< HEAD
    this.enableTestPoints = enableTestPoints;
    this.indexVersionCreated = indexVersionCreated;
    this.hardMaxBytesPerDWPT = indexWriterConfig.getRAMPerThreadHardLimitMB() * 1024 * 1024;
=======
>>>>>>> 7f37a55a
  }
  
  public FieldInfos.Builder getFieldInfosBuilder() {
    return fieldInfos;
  }

  public int getIndexCreatedVersionMajor() {
    return indexVersionCreated;
  }

  final void testPoint(String message) {
    if (enableTestPoints) {
      assert infoStream.isEnabled("TP"); // don't enable unless you need them.
      infoStream.message("TP", message);
    }
  }

  /** Anything that will add N docs to the index should reserve first to
   *  make sure it's allowed. */
  private void reserveOneDoc() {
    if (numDocsInRAM != 0 && hardMaxBytesPerDWPT < bytesUsed()) {
      throw new IllegalArgumentException("RAM used by a single DocumentsWriterPerThread can not exceed: " + hardMaxBytesPerDWPT / 1024 / 1024 + "MB");
    }
    if (pendingNumDocs.incrementAndGet() > IndexWriter.getActualMaxDocs()) {
      // Reserve failed: put the one doc back and throw exc:
      pendingNumDocs.decrementAndGet();
      throw new IllegalArgumentException("number of documents in the index cannot exceed " + IndexWriter.getActualMaxDocs());
    }
  }

  public long updateDocuments(Iterable<? extends Iterable<? extends IndexableField>> docs, Analyzer analyzer, DocumentsWriterDeleteQueue.Node<?> deleteNode, DocumentsWriter.FlushNotifications flushNotifications) throws IOException {
    try {
      testPoint("DocumentsWriterPerThread addDocuments start");
      assert hasHitAbortingException() == false: "DWPT has hit aborting exception but is still indexing";
      docState.analyzer = analyzer;
      if (INFO_VERBOSE && infoStream.isEnabled("DWPT")) {
        infoStream.message("DWPT", Thread.currentThread().getName() + " update delTerm=" + deleteNode + " docID=" + docState.docID + " seg=" + segmentInfo.name);
      }
      final int docsInRamBefore = numDocsInRAM;
      boolean allDocsIndexed = false;
      try {
        for (Iterable<? extends IndexableField> doc : docs) {
          // Even on exception, the document is still added (but marked
          // deleted), so we don't need to un-reserve at that point.
          // Aborting exceptions will actually "lose" more than one
          // document, so the counter will be "wrong" in that case, but
          // it's very hard to fix (we can't easily distinguish aborting
          // vs non-aborting exceptions):
          reserveOneDoc();
          docState.doc = doc;
          docState.docID = numDocsInRAM;
          try {
            consumer.processDocument();
          } finally {
            numDocsInRAM++; // we count the doc anyway even in the case of an exception
          }
        }
        allDocsIndexed = true;
        return finishDocuments(deleteNode, docsInRamBefore);
      } finally {
        if (!allDocsIndexed && !aborted) {
          // the iterator threw an exception that is not aborting
          // go and mark all docs from this block as deleted
          deleteLastDocs(numDocsInRAM - docsInRamBefore);
        }
        docState.clear();
      }
    } finally {
      maybeAbort("updateDocuments", flushNotifications);
    }
  }
  
  private long finishDocuments(DocumentsWriterDeleteQueue.Node<?> deleteNode, int docIdUpTo) {
    /*
     * here we actually finish the document in two steps 1. push the delete into
     * the queue and update our slice. 2. increment the DWPT private document
     * id.
     * 
     * the updated slice we get from 1. holds all the deletes that have occurred
     * since we updated the slice the last time.
     */
    // Apply delTerm only after all indexing has
    // succeeded, but apply it only to docs prior to when
    // this batch started:
    long seqNo;
    if (deleteNode != null) {
      seqNo = deleteQueue.add(deleteNode, deleteSlice);
      assert deleteSlice.isTail(deleteNode) : "expected the delete term as the tail item";
      deleteSlice.apply(pendingUpdates, docIdUpTo);
      return seqNo;
    } else {
      seqNo = deleteQueue.updateSlice(deleteSlice);
      if (seqNo < 0) {
        seqNo = -seqNo;
        deleteSlice.apply(pendingUpdates, docIdUpTo);
      } else {
        deleteSlice.reset();
      }
    }

    return seqNo;
  }

  // This method marks the last N docs as deleted. This is used
  // in the case of a non-aborting exception. There are several cases
  // where we fail a document ie. due to an exception during analysis
  // that causes the doc to be rejected but won't cause the DWPT to be
  // stale nor the entire IW to abort and shutdown. In such a case
  // we only mark these docs as deleted and turn it into a livedocs
  // during flush
  private void deleteLastDocs(int docCount) {
    for (int docId = numDocsInRAM - docCount; docId < numDocsInRAM; docId++) {
      pendingUpdates.addDocID(docId);
    }
    // NOTE: we do not trigger flush here.  This is
    // potentially a RAM leak, if you have an app that tries
    // to add docs but every single doc always hits a
    // non-aborting exception.  Allowing a flush here gets
    // very messy because we are only invoked when handling
    // exceptions so to do this properly, while handling an
    // exception we'd have to go off and flush new deletes
    // which is risky (likely would hit some other
    // confounding exception).
  }

  /**
   * Returns the number of RAM resident documents in this {@link DocumentsWriterPerThread}
   */
  public int getNumDocsInRAM() {
    // public for FlushPolicy
    return numDocsInRAM;
  }

  /**
   * Prepares this DWPT for flushing. This method will freeze and return the
   * {@link DocumentsWriterDeleteQueue}s global buffer and apply all pending
   * deletes to this DWPT.
   */
  FrozenBufferedUpdates prepareFlush() {
    assert numDocsInRAM > 0;
    final FrozenBufferedUpdates globalUpdates = deleteQueue.freezeGlobalBuffer(deleteSlice);
    /* deleteSlice can possibly be null if we have hit non-aborting exceptions during indexing and never succeeded 
    adding a document. */
    if (deleteSlice != null) {
      // apply all deletes before we flush and release the delete slice
      deleteSlice.apply(pendingUpdates, numDocsInRAM);
      assert deleteSlice.isEmpty();
      deleteSlice.reset();
    }
    return globalUpdates;
  }

  /** Flush all pending docs to a new segment */
  FlushedSegment flush(DocumentsWriter.FlushNotifications flushNotifications) throws IOException {
    assert numDocsInRAM > 0;
    assert deleteSlice.isEmpty() : "all deletes must be applied in prepareFlush";
    segmentInfo.setMaxDoc(numDocsInRAM);
    final SegmentWriteState flushState = new SegmentWriteState(infoStream, directory, segmentInfo, fieldInfos.finish(),
        pendingUpdates, new IOContext(new FlushInfo(numDocsInRAM, bytesUsed())));
    final double startMBUsed = bytesUsed() / 1024. / 1024.;

    // Apply delete-by-docID now (delete-byDocID only
    // happens when an exception is hit processing that
    // doc, eg if analyzer has some problem w/ the text):
    if (pendingUpdates.deleteDocIDs.size() > 0) {
      flushState.liveDocs = new FixedBitSet(numDocsInRAM);
      flushState.liveDocs.set(0, numDocsInRAM);
      for(int delDocID : pendingUpdates.deleteDocIDs) {
        flushState.liveDocs.clear(delDocID);
      }
      flushState.delCountOnFlush = pendingUpdates.deleteDocIDs.size();
      pendingUpdates.clearDeletedDocIds();
    }

    if (aborted) {
      if (infoStream.isEnabled("DWPT")) {
        infoStream.message("DWPT", "flush: skip because aborting is set");
      }
      return null;
    }

    long t0 = System.nanoTime();

    if (infoStream.isEnabled("DWPT")) {
      infoStream.message("DWPT", "flush postings as segment " + flushState.segmentInfo.name + " numDocs=" + numDocsInRAM);
    }
    final Sorter.DocMap sortMap;
    try {
      DocIdSetIterator softDeletedDocs;
      if (indexWriterConfig.getSoftDeletesField() != null) {
        softDeletedDocs = consumer.getHasDocValues(indexWriterConfig.getSoftDeletesField());
      } else {
        softDeletedDocs = null;
      }
      sortMap = consumer.flush(flushState);
      if (softDeletedDocs == null) {
        flushState.softDelCountOnFlush = 0;
      } else {
        flushState.softDelCountOnFlush = PendingSoftDeletes.countSoftDeletes(softDeletedDocs, flushState.liveDocs);
        assert flushState.segmentInfo.maxDoc() >= flushState.softDelCountOnFlush + flushState.delCountOnFlush;
      }
      // We clear this here because we already resolved them (private to this segment) when writing postings:
      pendingUpdates.clearDeleteTerms();
      segmentInfo.setFiles(new HashSet<>(directory.getCreatedFiles()));

      final SegmentCommitInfo segmentInfoPerCommit = new SegmentCommitInfo(segmentInfo, 0, flushState.softDelCountOnFlush, -1L, -1L, -1L);
      if (infoStream.isEnabled("DWPT")) {
        infoStream.message("DWPT", "new segment has " + (flushState.liveDocs == null ? 0 : flushState.delCountOnFlush) + " deleted docs");
        infoStream.message("DWPT", "new segment has " + flushState.softDelCountOnFlush + " soft-deleted docs");
        infoStream.message("DWPT", "new segment has " +
            (flushState.fieldInfos.hasVectors() ? "vectors" : "no vectors") + "; " +
            (flushState.fieldInfos.hasNorms() ? "norms" : "no norms") + "; " +
            (flushState.fieldInfos.hasDocValues() ? "docValues" : "no docValues") + "; " +
            (flushState.fieldInfos.hasProx() ? "prox" : "no prox") + "; " +
            (flushState.fieldInfos.hasFreq() ? "freqs" : "no freqs"));
        infoStream.message("DWPT", "flushedFiles=" + segmentInfoPerCommit.files());
        infoStream.message("DWPT", "flushed codec=" + codec);
      }

      final BufferedUpdates segmentDeletes;
      if (pendingUpdates.deleteQueries.isEmpty() && pendingUpdates.numFieldUpdates.get() == 0) {
        pendingUpdates.clear();
        segmentDeletes = null;
      } else {
        segmentDeletes = pendingUpdates;
      }

      if (infoStream.isEnabled("DWPT")) {
        final double newSegmentSize = segmentInfoPerCommit.sizeInBytes() / 1024. / 1024.;
        infoStream.message("DWPT", "flushed: segment=" + segmentInfo.name +
            " ramUsed=" + nf.format(startMBUsed) + " MB" +
            " newFlushedSize=" + nf.format(newSegmentSize) + " MB" +
            " docs/MB=" + nf.format(flushState.segmentInfo.maxDoc() / newSegmentSize));
      }

      assert segmentInfo != null;

      FlushedSegment fs = new FlushedSegment(infoStream, segmentInfoPerCommit, flushState.fieldInfos,
          segmentDeletes, flushState.liveDocs, flushState.delCountOnFlush, sortMap);
      sealFlushedSegment(fs, sortMap, flushNotifications);
      if (infoStream.isEnabled("DWPT")) {
        infoStream.message("DWPT", "flush time " + ((System.nanoTime() - t0) / 1000000.0) + " msec");
      }
      return fs;
    } catch (Throwable t) {
      onAbortingException(t);
      throw t;
    } finally {
      maybeAbort("flush", flushNotifications);
    }
  }

  private void maybeAbort(String location, DocumentsWriter.FlushNotifications flushNotifications) throws IOException {
    if (hasHitAbortingException() && aborted == false) {
      // if we are already aborted don't do anything here
      try {
        abort();
      } finally {
        // whatever we do here we have to fire this tragic event up.
        flushNotifications.onTragicEvent(abortingException, location);
      }
    }
  }
  
  private final Set<String> filesToDelete = new HashSet<>();
  
  public Set<String> pendingFilesToDelete() {
    return filesToDelete;
  }

  private FixedBitSet sortLiveDocs(Bits liveDocs, Sorter.DocMap sortMap) {
    assert liveDocs != null && sortMap != null;
    FixedBitSet sortedLiveDocs = new FixedBitSet(liveDocs.length());
    sortedLiveDocs.set(0, liveDocs.length());
    for (int i = 0; i < liveDocs.length(); i++) {
      if (liveDocs.get(i) == false) {
        sortedLiveDocs.clear(sortMap.oldToNew(i));
      }
    }
    return sortedLiveDocs;
  }

  /**
   * Seals the {@link SegmentInfo} for the new flushed segment and persists
   * the deleted documents {@link FixedBitSet}.
   */
  void sealFlushedSegment(FlushedSegment flushedSegment, Sorter.DocMap sortMap, DocumentsWriter.FlushNotifications flushNotifications) throws IOException {
    assert flushedSegment != null;
    SegmentCommitInfo newSegment = flushedSegment.segmentInfo;

    IndexWriter.setDiagnostics(newSegment.info, IndexWriter.SOURCE_FLUSH);
    
    IOContext context = new IOContext(new FlushInfo(newSegment.info.maxDoc(), newSegment.sizeInBytes()));

    boolean success = false;
    try {
      
      if (indexWriterConfig.getUseCompoundFile()) {
        Set<String> originalFiles = newSegment.info.files();
        // TODO: like addIndexes, we are relying on createCompoundFile to successfully cleanup...
        IndexWriter.createCompoundFile(infoStream, new TrackingDirectoryWrapper(directory), newSegment.info, context, flushNotifications::deleteUnusedFiles);
        filesToDelete.addAll(originalFiles);
        newSegment.info.setUseCompoundFile(true);
      }

      // Have codec write SegmentInfo.  Must do this after
      // creating CFS so that 1) .si isn't slurped into CFS,
      // and 2) .si reflects useCompoundFile=true change
      // above:
      codec.segmentInfoFormat().write(directory, newSegment.info, context);

      // TODO: ideally we would freeze newSegment here!!
      // because any changes after writing the .si will be
      // lost... 

      // Must write deleted docs after the CFS so we don't
      // slurp the del file into CFS:
      if (flushedSegment.liveDocs != null) {
        final int delCount = flushedSegment.delCount;
        assert delCount > 0;
        if (infoStream.isEnabled("DWPT")) {
          infoStream.message("DWPT", "flush: write " + delCount + " deletes gen=" + flushedSegment.segmentInfo.getDelGen());
        }

        // TODO: we should prune the segment if it's 100%
        // deleted... but merge will also catch it.

        // TODO: in the NRT case it'd be better to hand
        // this del vector over to the
        // shortly-to-be-opened SegmentReader and let it
        // carry the changes; there's no reason to use
        // filesystem as intermediary here.
          
        SegmentCommitInfo info = flushedSegment.segmentInfo;
        Codec codec = info.info.getCodec();
        final FixedBitSet bits;
        if (sortMap == null) {
          bits = flushedSegment.liveDocs;
        } else {
          bits = sortLiveDocs(flushedSegment.liveDocs, sortMap);
        }
        codec.liveDocsFormat().writeLiveDocs(bits, directory, info, delCount, context);
        newSegment.setDelCount(delCount);
        newSegment.advanceDelGen();
      }

      success = true;
    } finally {
      if (!success) {
        if (infoStream.isEnabled("DWPT")) {
          infoStream.message("DWPT",
                             "hit exception creating compound file for newly flushed segment " + newSegment.info.name);
        }
      }
    }
  }

  /** Get current segment info we are writing. */
  SegmentInfo getSegmentInfo() {
    return segmentInfo;
  }

  long bytesUsed() {
    return bytesUsed.get() + pendingUpdates.ramBytesUsed();
  }

  /* Initial chunks size of the shared byte[] blocks used to
     store postings data */
  final static int BYTE_BLOCK_NOT_MASK = ~BYTE_BLOCK_MASK;

  /* if you increase this, you must fix field cache impl for
   * getTerms/getTermsIndex requires <= 32768 */
  final static int MAX_TERM_LENGTH_UTF8 = BYTE_BLOCK_SIZE-2;


  private static class IntBlockAllocator extends IntBlockPool.Allocator {
    private final Counter bytesUsed;
    
    public IntBlockAllocator(Counter bytesUsed) {
      super(IntBlockPool.INT_BLOCK_SIZE);
      this.bytesUsed = bytesUsed;
    }
    
    /* Allocate another int[] from the shared pool */
    @Override
    public int[] getIntBlock() {
      int[] b = new int[IntBlockPool.INT_BLOCK_SIZE];
      bytesUsed.addAndGet(IntBlockPool.INT_BLOCK_SIZE * Integer.BYTES);
      return b;
    }
    
    @Override
    public void recycleIntBlocks(int[][] blocks, int offset, int length) {
      bytesUsed.addAndGet(-(length * (IntBlockPool.INT_BLOCK_SIZE * Integer.BYTES)));
    }
    
  }
  
  @Override
  public String toString() {
    return "DocumentsWriterPerThread [pendingDeletes=" + pendingUpdates
      + ", segment=" + (segmentInfo != null ? segmentInfo.name : "null") + ", aborted=" + aborted + ", numDocsInRAM="
        + numDocsInRAM + ", deleteQueue=" + deleteQueue + "]";
  }

  long getHardMaxBytesPerDWPT() {
    return hardMaxBytesPerDWPT;
  }
  
}<|MERGE_RESOLUTION|>--- conflicted
+++ resolved
@@ -201,12 +201,7 @@
     // this should be the last call in the ctor 
     // it really sucks that we need to pull this within the ctor and pass this ref to the chain!
     consumer = indexWriterConfig.getIndexingChain().getChain(this);
-<<<<<<< HEAD
-    this.enableTestPoints = enableTestPoints;
-    this.indexVersionCreated = indexVersionCreated;
     this.hardMaxBytesPerDWPT = indexWriterConfig.getRAMPerThreadHardLimitMB() * 1024 * 1024;
-=======
->>>>>>> 7f37a55a
   }
   
   public FieldInfos.Builder getFieldInfosBuilder() {
