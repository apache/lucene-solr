/*
 * Licensed to the Apache Software Foundation (ASF) under one or more
 * contributor license agreements.  See the NOTICE file distributed with
 * this work for additional information regarding copyright ownership.
 * The ASF licenses this file to You under the Apache License, Version 2.0
 * (the "License"); you may not use this file except in compliance with
 * the License.  You may obtain a copy of the License at
 *
 *     http://www.apache.org/licenses/LICENSE-2.0
 *
 * Unless required by applicable law or agreed to in writing, software
 * distributed under the License is distributed on an "AS IS" BASIS,
 * WITHOUT WARRANTIES OR CONDITIONS OF ANY KIND, either express or implied.
 * See the License for the specific language governing permissions and
 * limitations under the License.
 */

package org.apache.lucene.index;

import java.io.IOException;
import java.nio.ByteBuffer;
import java.util.ArrayList;
import java.util.List;

import org.apache.lucene.codecs.VectorWriter;
import org.apache.lucene.search.DocIdSetIterator;
import org.apache.lucene.search.TopDocs;
import org.apache.lucene.util.ArrayUtil;
import org.apache.lucene.util.BytesRef;
import org.apache.lucene.util.Counter;
import org.apache.lucene.util.RamUsageEstimator;

/** Buffers up pending vector value(s) per doc, then flushes when segment flushes. */
class VectorValuesWriter {

  private final FieldInfo fieldInfo;
  private final Counter iwBytesUsed;
  private final List<float[]> vectors = new ArrayList<>();
  private final DocsWithFieldSet docsWithField;

  private int lastDocID = -1;

  private long bytesUsed;

  VectorValuesWriter(FieldInfo fieldInfo, Counter iwBytesUsed) {
    this.fieldInfo = fieldInfo;
    this.iwBytesUsed = iwBytesUsed;
    this.docsWithField = new DocsWithFieldSet();
    this.bytesUsed = docsWithField.ramBytesUsed();
    if (iwBytesUsed != null) {
      iwBytesUsed.addAndGet(bytesUsed);
    }
  }

  /**
   * Adds a value for the given document. Only a single value may be added.
   * @param docID the value is added to this document
   * @param vectorValue the value to add
   * @throws IllegalArgumentException if a value has already been added to the given document
   */
  public void addValue(int docID, float[] vectorValue) {
    if (docID == lastDocID) {
      throw new IllegalArgumentException("VectorValuesField \"" + fieldInfo.name + "\" appears more than once in this document (only one value is allowed per field)");
    }
    if (vectorValue.length != fieldInfo.getVectorDimension()) {
      throw new IllegalArgumentException("Attempt to index a vector of dimension " + vectorValue.length +
          " but \"" + fieldInfo.name + "\" has dimension " + fieldInfo.getVectorDimension());
    }
    assert docID > lastDocID;
    docsWithField.add(docID);
    vectors.add(ArrayUtil.copyOfSubArray(vectorValue, 0, vectorValue.length));
    updateBytesUsed();
    lastDocID = docID;
  }

  private void updateBytesUsed() {
    final long newBytesUsed = docsWithField.ramBytesUsed()
            + vectors.size() * (RamUsageEstimator.NUM_BYTES_OBJECT_REF + RamUsageEstimator.NUM_BYTES_ARRAY_HEADER)
            + vectors.size() * vectors.get(0).length * Float.BYTES;
    if (iwBytesUsed != null) {
      iwBytesUsed.addAndGet(newBytesUsed - bytesUsed);
    }
    bytesUsed = newBytesUsed;
  }

  /**
   * Flush this field's values to storage, sorting the values in accordance with sortMap
   * @param sortMap specifies the order of documents being flushed, or null if they are to be flushed in docid order
   * @param vectorWriter the Codec's vector writer that handles the actual encoding and I/O
   * @throws IOException if there is an error writing the field and its values
   */
  public void flush(Sorter.DocMap sortMap, VectorWriter vectorWriter) throws IOException {
    VectorValues vectorValues = new BufferedVectorValues(docsWithField, vectors, fieldInfo.getVectorDimension(), fieldInfo.getVectorSearchStrategy());
    if (sortMap != null) {
      vectorWriter.writeField(fieldInfo, new SortingVectorValues(vectorValues, sortMap));
    } else {
      vectorWriter.writeField(fieldInfo, vectorValues);
    }
  }

<<<<<<< HEAD
  private static class SortingVectorValues extends VectorValues implements RandomAccessVectorValuesProducer {
=======
  static class SortingVectorValues extends VectorValues implements RandomAccessVectorValuesProducer {
>>>>>>> 8be0cea5

    private final VectorValues delegate;
    private final RandomAccessVectorValues randomAccess;
    private final int[] docIdOffsets;
    private final int[] ordMap;
    private int docId = -1;

    SortingVectorValues(VectorValues delegate, Sorter.DocMap sortMap) throws IOException {
      this.delegate = delegate;
      randomAccess = ((RandomAccessVectorValuesProducer) delegate).randomAccess();
      docIdOffsets = new int[sortMap.size()];

      int offset = 1; // 0 means no vector for this (field, document)
      int docID;
      while ((docID = delegate.nextDoc()) != NO_MORE_DOCS) {
        int newDocID = sortMap.oldToNew(docID);
        docIdOffsets[newDocID] = offset++;
      }

      // set up ordMap to map from new dense ordinal to old dense ordinal
      ordMap = new int[offset - 1];
      int ord = 0;
      for (int docIdOffset : docIdOffsets) {
        if (docIdOffset != 0) {
          ordMap[ord++] = docIdOffset - 1;
        }
      }
      assert ord == ordMap.length;
    }

    @Override
    public int docID() {
      return docId;
    }

    @Override
    public int nextDoc() throws IOException {
      while (docId < docIdOffsets.length - 1) {
        ++docId;
        if (docIdOffsets[docId] != 0) {
          return docId;
        }
      }
      docId = NO_MORE_DOCS;
      return docId;
    }

    @Override
    public BytesRef binaryValue() throws IOException {
      return randomAccess.binaryValue(docIdOffsets[docId] - 1);
    }

    @Override
    public float[] vectorValue() {
      throw new UnsupportedOperationException();
    }

    @Override
    public int dimension() {
      return delegate.dimension();
    }

    @Override
    public int size() {
      return delegate.size();
    }

    @Override
    public SearchStrategy searchStrategy() {
      return delegate.searchStrategy();
    }

    @Override
    public int advance(int target) throws IOException {
      throw new UnsupportedOperationException();
    }

    @Override
    public TopDocs search(float[] target, int k, int fanout) {
      throw new UnsupportedOperationException();
    }

    @Override
    public long cost() {
      return size();
    }


    @Override
    public TopDocs search(float[] target, int k, int fanout) {
      throw new UnsupportedOperationException();
    }

    @Override
    public RandomAccessVectorValues randomAccess() {

      return new RandomAccessVectorValues() {

        @Override
        public int size() {
          return delegate.size();
        }

        @Override
        public int dimension() {
          return delegate.dimension();
        }

        @Override
        public SearchStrategy searchStrategy() {
          return delegate.searchStrategy();
        }

        @Override
        public float[] vectorValue(int targetOrd) throws IOException {
          return randomAccess.vectorValue(ordMap[targetOrd]);
        }

        @Override
        public BytesRef binaryValue(int targetOrd) {
          throw new UnsupportedOperationException();
        }
<<<<<<< HEAD
=======

>>>>>>> 8be0cea5
      };
    }
  }

  private static class BufferedVectorValues extends VectorValues implements RandomAccessVectorValues, RandomAccessVectorValuesProducer {

    final DocsWithFieldSet docsWithField;

    // These are always the vectors of a VectorValuesWriter, which are copied when added to it
    final List<float[]> vectors;
    final SearchStrategy searchStrategy;
    final int dimension;

    final ByteBuffer buffer;
    final BytesRef binaryValue;
    final ByteBuffer raBuffer;
    final BytesRef raBinaryValue;

    DocIdSetIterator docsWithFieldIter;
    int ord = -1;

    BufferedVectorValues(DocsWithFieldSet docsWithField, List<float[]> vectors, int dimension, SearchStrategy searchStrategy) {
      this.docsWithField = docsWithField;
      this.vectors = vectors;
      this.dimension = dimension;
      this.searchStrategy = searchStrategy;
      buffer = ByteBuffer.allocate(dimension * Float.BYTES);
      binaryValue = new BytesRef(buffer.array());
      raBuffer = ByteBuffer.allocate(dimension * Float.BYTES);
      raBinaryValue = new BytesRef(raBuffer.array());
      docsWithFieldIter = docsWithField.iterator();
    }

    @Override
    public RandomAccessVectorValues randomAccess() {
      return this;
    }

    @Override
    public int dimension() {
      return dimension;
    }

    @Override
    public int size() {
      return vectors.size();
    }

    @Override
    public SearchStrategy searchStrategy() {
      return searchStrategy;
    }

    @Override
    public BytesRef binaryValue() {
      buffer.asFloatBuffer().put(vectorValue());
      return binaryValue;
    }

    @Override
    public BytesRef binaryValue(int targetOrd) {
      raBuffer.asFloatBuffer().put(vectors.get(targetOrd));
      return raBinaryValue;
    }

    @Override
    public float[] vectorValue() {
      return vectors.get(ord);
    }

    @Override
    public float[] vectorValue(int targetOrd) {
      return vectors.get(targetOrd);
    }

    @Override
    public int docID() {
      return docsWithFieldIter.docID();
    }

    @Override
    public int nextDoc() throws IOException {
      int docID = docsWithFieldIter.nextDoc();
      if (docID != NO_MORE_DOCS) {
        ++ord;
      }
      return docID;
    }

    @Override
    public int advance(int target) {
      throw new UnsupportedOperationException();
    }

    @Override
    public long cost() {
      return docsWithFieldIter.cost();
    }

    @Override
    public TopDocs search(float[] target, int k, int fanout) throws IOException {
      throw new UnsupportedOperationException();
    }
  }
}<|MERGE_RESOLUTION|>--- conflicted
+++ resolved
@@ -98,11 +98,7 @@
     }
   }
 
-<<<<<<< HEAD
-  private static class SortingVectorValues extends VectorValues implements RandomAccessVectorValuesProducer {
-=======
   static class SortingVectorValues extends VectorValues implements RandomAccessVectorValuesProducer {
->>>>>>> 8be0cea5
 
     private final VectorValues delegate;
     private final RandomAccessVectorValues randomAccess;
@@ -190,12 +186,6 @@
       return size();
     }
 
-
-    @Override
-    public TopDocs search(float[] target, int k, int fanout) {
-      throw new UnsupportedOperationException();
-    }
-
     @Override
     public RandomAccessVectorValues randomAccess() {
 
@@ -225,10 +215,6 @@
         public BytesRef binaryValue(int targetOrd) {
           throw new UnsupportedOperationException();
         }
-<<<<<<< HEAD
-=======
-
->>>>>>> 8be0cea5
       };
     }
   }
