--- conflicted
+++ resolved
@@ -82,16 +82,6 @@
   // Holds fields seen in each document
   private PerField[] fields = new PerField[1];
   private final InfoStream infoStream;
-<<<<<<< HEAD
-
-  DefaultIndexingChain(DocumentsWriterPerThread docWriter) {
-    this.docWriter = docWriter;
-    this.fieldInfos = docWriter.getFieldInfosBuilder();
-    this.infoStream = docWriter.getIndexWriterConfig().getInfoStream();
-    if (docWriter.getSegmentInfo().getIndexSort() == null) {
-      storedFieldsConsumer = new StoredFieldsConsumer(docWriter.codec, docWriter.directory, docWriter.getSegmentInfo());
-      termVectorsWriter = new TermVectorsConsumer(docWriter);
-=======
   private final ByteBlockPool.Allocator byteBlockAllocator;
   private final LiveIndexWriterConfig indexWriterConfig;
   private final int indexCreatedVersionMajor;
@@ -109,11 +99,9 @@
     this.infoStream = indexWriterConfig.getInfoStream();
     this.abortingExceptionConsumer = abortingExceptionConsumer;
 
-    final TermsHash termVectorsWriter;
     if (segmentInfo.getIndexSort() == null) {
       storedFieldsConsumer = new StoredFieldsConsumer(indexWriterConfig.getCodec(), directory, segmentInfo);
       termVectorsWriter = new TermVectorsConsumer(intBlockAllocator, byteBlockAllocator, directory, segmentInfo, indexWriterConfig.getCodec());
->>>>>>> 4d46caa0
     } else {
       storedFieldsConsumer = new SortingStoredFieldsConsumer(indexWriterConfig.getCodec(), directory, segmentInfo);
       termVectorsWriter = new SortingTermVectorsConsumer(intBlockAllocator, byteBlockAllocator, directory, segmentInfo, indexWriterConfig.getCodec());
