/*
 * Licensed to the Apache Software Foundation (ASF) under one or more
 * contributor license agreements.  See the NOTICE file distributed with
 * this work for additional information regarding copyright ownership.
 * The ASF licenses this file to You under the Apache License, Version 2.0
 * (the "License"); you may not use this file except in compliance with
 * the License.  You may obtain a copy of the License at
 *
 *     http://www.apache.org/licenses/LICENSE-2.0
 *
 * Unless required by applicable law or agreed to in writing, software
 * distributed under the License is distributed on an "AS IS" BASIS,
 * WITHOUT WARRANTIES OR CONDITIONS OF ANY KIND, either express or implied.
 * See the License for the specific language governing permissions and
 * limitations under the License.
 */
package org.apache.lucene.index;


import java.io.Closeable;
import java.io.IOException;
import java.util.ArrayList;
import java.util.Collection;
import java.util.List;
import java.util.Locale;
import java.util.Set;
import java.util.concurrent.atomic.AtomicBoolean;
import java.util.concurrent.atomic.AtomicInteger;
import java.util.concurrent.atomic.AtomicLong;
import java.util.function.Supplier;
import java.util.function.ToLongFunction;

import org.apache.lucene.analysis.Analyzer;
import org.apache.lucene.index.DocumentsWriterPerThread.FlushedSegment;
import org.apache.lucene.index.DocumentsWriterPerThreadPool.ThreadState;
import org.apache.lucene.search.Query;
import org.apache.lucene.store.AlreadyClosedException;
import org.apache.lucene.store.Directory;
import org.apache.lucene.util.Accountable;
import org.apache.lucene.util.IOSupplier;
import org.apache.lucene.util.IOUtils;
import org.apache.lucene.util.InfoStream;

/**
 * This class accepts multiple added documents and directly
 * writes segment files.
 *
 * Each added document is passed to the indexing chain,
 * which in turn processes the document into the different
 * codec formats.  Some formats write bytes to files
 * immediately, e.g. stored fields and term vectors, while
 * others are buffered by the indexing chain and written
 * only on flush.
 *
 * Once we have used our allowed RAM buffer, or the number
 * of added docs is large enough (in the case we are
 * flushing by doc count instead of RAM usage), we create a
 * real segment and flush it to the Directory.
 *
 * Threads:
 *
 * Multiple threads are allowed into addDocument at once.
 * There is an initial synchronized call to getThreadState
 * which allocates a ThreadState for this thread.  The same
 * thread will get the same ThreadState over time (thread
 * affinity) so that if there are consistent patterns (for
 * example each thread is indexing a different content
 * source) then we make better use of RAM.  Then
 * processDocument is called on that ThreadState without
 * synchronization (most of the "heavy lifting" is in this
 * call).  Finally the synchronized "finishDocument" is
 * called to flush changes to the directory.
 *
 * When flush is called by IndexWriter we forcefully idle
 * all threads and flush only once they are all idle.  This
 * means you can call flush with a given thread even while
 * other threads are actively adding/deleting documents.
 *
 *
 * Exceptions:
 *
 * Because this class directly updates in-memory posting
 * lists, and flushes stored fields and term vectors
 * directly to files in the directory, there are certain
 * limited times when an exception can corrupt this state.
 * For example, a disk full while flushing stored fields
 * leaves this file in a corrupt state.  Or, an OOM
 * exception while appending to the in-memory posting lists
 * can corrupt that posting list.  We call such exceptions
 * "aborting exceptions".  In these cases we must call
 * abort() to discard all docs added since the last flush.
 *
 * All other exceptions ("non-aborting exceptions") can
 * still partially update the index structures.  These
 * updates are consistent, but, they represent only a part
 * of the document seen up until the exception was hit.
 * When this happens, we immediately mark the document as
 * deleted so that the document is always atomically ("all
 * or none") added to the index.
 */

final class DocumentsWriter implements Closeable, Accountable {
  private final Directory directoryOrig; // no wrapping, for infos
  private final Directory directory;
  private final FieldInfos.FieldNumbers globalFieldNumberMap;
  private final int indexCreatedVersionMajor;
  private final AtomicLong pendingNumDocs;
  private final boolean enableTestPoints;
  private final Supplier<String> segmentNameSupplier;
  private final FlushNotifications flushNotifications;

  private volatile boolean closed;

  private final InfoStream infoStream;

  private final LiveIndexWriterConfig config;

  private final AtomicInteger numDocsInRAM = new AtomicInteger(0);

  // TODO: cut over to BytesRefHash in BufferedDeletes
  volatile DocumentsWriterDeleteQueue deleteQueue;
  private final DocumentsWriterFlushQueue ticketQueue = new DocumentsWriterFlushQueue();
  /*
   * we preserve changes during a full flush since IW might not checkout before
   * we release all changes. NRT Readers otherwise suddenly return true from
   * isCurrent while there are actually changes currently committed. See also
   * #anyChanges() & #flushAllThreads
   */
  private volatile boolean pendingChangesInCurrentFullFlush;

  final DocumentsWriterPerThreadPool perThreadPool;
  final FlushPolicy flushPolicy;
  final DocumentsWriterFlushControl flushControl;
  private long lastSeqNo;
  
  DocumentsWriter(FlushNotifications flushNotifications, int indexCreatedVersionMajor, AtomicLong pendingNumDocs, boolean enableTestPoints,
                  Supplier<String> segmentNameSupplier, LiveIndexWriterConfig config, Directory directoryOrig, Directory directory,
                  FieldInfos.FieldNumbers globalFieldNumberMap) {
    this.indexCreatedVersionMajor = indexCreatedVersionMajor;
    this.directoryOrig = directoryOrig;
    this.directory = directory;
    this.config = config;
    this.infoStream = config.getInfoStream();
    this.deleteQueue = new DocumentsWriterDeleteQueue(infoStream);
    this.perThreadPool = config.getIndexerThreadPool();
    flushPolicy = config.getFlushPolicy();
    this.globalFieldNumberMap = globalFieldNumberMap;
    this.pendingNumDocs = pendingNumDocs;
    flushControl = new DocumentsWriterFlushControl(this, config);
    this.segmentNameSupplier = segmentNameSupplier;
    this.enableTestPoints = enableTestPoints;
    this.flushNotifications = flushNotifications;
  }
  
  long deleteQueries(final Query... queries) throws IOException {
    return applyDeleteOrUpdate(q -> q.addDelete(queries));
  }

  void setLastSeqNo(long seqNo) {
    lastSeqNo = seqNo;
  }

  long deleteTerms(final Term... terms) throws IOException {
    return applyDeleteOrUpdate(q -> q.addDelete(terms));
  }

  long updateDocValues(DocValuesUpdate... updates) throws IOException {
    return applyDeleteOrUpdate(q -> q.addDocValuesUpdates(updates));
  }

  private synchronized long applyDeleteOrUpdate(ToLongFunction<DocumentsWriterDeleteQueue> function) throws IOException {
    // This method is synchronized to make sure we don't replace the deleteQueue while applying this update / delete
    // otherwise we might lose an update / delete if this happens concurrently to a full flush.
    final DocumentsWriterDeleteQueue deleteQueue = this.deleteQueue;
    long seqNo = function.applyAsLong(deleteQueue);
    flushControl.doOnDelete();
    lastSeqNo = Math.max(lastSeqNo, seqNo);
    if (applyAllDeletes()) {
      seqNo = -seqNo;
    }
    return seqNo;
  }
  
  /** If buffered deletes are using too much heap, resolve them and write disk and return true. */
  private boolean applyAllDeletes() throws IOException {
    final DocumentsWriterDeleteQueue deleteQueue = this.deleteQueue;
    if (flushControl.isFullFlush() == false // never apply deletes during full flush this breaks happens before relationship
        && deleteQueue.isOpen() // if it's closed then it's already fully applied and we have a new delete queue
        && flushControl.getAndResetApplyAllDeletes()) {
      if (ticketQueue.addDeletes(deleteQueue)) {
        flushNotifications.onDeletesApplied(); // apply deletes event forces a purge
        return true;
      }
    }
    return false;
  }

  void purgeFlushTickets(boolean forced, IOUtils.IOConsumer<DocumentsWriterFlushQueue.FlushTicket> consumer)
      throws IOException {
    if (forced) {
      ticketQueue.forcePurge(consumer);
    } else {
      ticketQueue.tryPurge(consumer);
    }
  }

  /** Returns how many docs are currently buffered in RAM. */
  int getNumDocs() {
    return numDocsInRAM.get();
  }

  private void ensureOpen() throws AlreadyClosedException {
    if (closed) {
      throw new AlreadyClosedException("this DocumentsWriter is closed");
    }
  }

  /** Called if we hit an exception at a bad time (when
   *  updating the index files) and must discard all
   *  currently buffered docs.  This resets our state,
   *  discarding any docs added since last flush. */
  synchronized void abort() throws IOException {
    boolean success = false;
    try {
      deleteQueue.clear();
      if (infoStream.isEnabled("DW")) {
        infoStream.message("DW", "abort");
      }
      final int limit = perThreadPool.getActiveThreadStateCount();
      for (int i = 0; i < limit; i++) {
        final ThreadState perThread = perThreadPool.getThreadState(i);
        perThread.lock();
        try {
          abortThreadState(perThread);
        } finally {
          perThread.unlock();
        }
      }
      flushControl.abortPendingFlushes();
      flushControl.waitForFlush();
      success = true;
    } finally {
      if (infoStream.isEnabled("DW")) {
        infoStream.message("DW", "done abort success=" + success);
      }
    }
  }

  final boolean flushOneDWPT() throws IOException {
    if (infoStream.isEnabled("DW")) {
      infoStream.message("DW", "startFlushOneDWPT");
    }
    // first check if there is one pending
    DocumentsWriterPerThread documentsWriterPerThread = flushControl.nextPendingFlush();
    if (documentsWriterPerThread == null) {
      documentsWriterPerThread = flushControl.checkoutLargestNonPendingWriter();
    }
    if (documentsWriterPerThread != null) {
      return doFlush(documentsWriterPerThread);
    }
    return false; // we didn't flush anything here
  }

  /** Locks all currently active DWPT and aborts them.
   *  The returned Closeable should be closed once the locks for the aborted
   *  DWPTs can be released. */
  synchronized Closeable lockAndAbortAll() throws IOException {
    if (infoStream.isEnabled("DW")) {
      infoStream.message("DW", "lockAndAbortAll");
    }
    // Make sure we move all pending tickets into the flush queue:
    ticketQueue.forcePurge(ticket -> {
      if (ticket.getFlushedSegment() != null) {
        pendingNumDocs.addAndGet(-ticket.getFlushedSegment().segmentInfo.info.maxDoc());
      }
    });
    List<ThreadState> threadStates = new ArrayList<>();
    AtomicBoolean released = new AtomicBoolean(false);
    final Closeable release = () -> {
      if (released.compareAndSet(false, true)) { // only once
        if (infoStream.isEnabled("DW")) {
          infoStream.message("DW", "unlockAllAbortedThread");
        }
        perThreadPool.unlockNewThreadStates();
        for (ThreadState state : threadStates) {
          state.unlock();
        }
      }
    };
    try {
      deleteQueue.clear();
      perThreadPool.lockNewThreadStates();
      final int limit = perThreadPool.getMaxThreadStates();
      for (int i = 0; i < limit; i++) {
        final ThreadState perThread = perThreadPool.getThreadState(i);
        perThread.lock();
        threadStates.add(perThread);
        abortThreadState(perThread);
      }
      deleteQueue.clear();

      // jump over any possible in flight ops:
      deleteQueue.skipSequenceNumbers(perThreadPool.getActiveThreadStateCount() + 1);

      flushControl.abortPendingFlushes();
      flushControl.waitForFlush();
      if (infoStream.isEnabled("DW")) {
        infoStream.message("DW", "finished lockAndAbortAll success=true");
      }
      return release;
    } catch (Throwable t) {
      if (infoStream.isEnabled("DW")) {
        infoStream.message("DW", "finished lockAndAbortAll success=false");
      }
      try {
        // if something happens here we unlock all states again
        release.close();
      } catch (Throwable t1) {
        t.addSuppressed(t1);
      }
      throw t;
    }
  }
  
  /** Returns how many documents were aborted. */
  private int abortThreadState(final ThreadState perThread) throws IOException {
    assert perThread.isHeldByCurrentThread();
    if (perThread.isInitialized()) { 
      try {
        int abortedDocCount = perThread.dwpt.getNumDocsInRAM();
        subtractFlushedNumDocs(abortedDocCount);
        perThread.dwpt.abort();
        return abortedDocCount;
      } finally {
        flushControl.doOnAbort(perThread);
      }
    } else {
      flushControl.doOnAbort(perThread);
      // This DWPT was never initialized so it has no indexed documents:
      return 0;
    }
  }

  /** returns the maximum sequence number for all previously completed operations */
  public long getMaxCompletedSequenceNumber() {
    long value = lastSeqNo;
    int limit = perThreadPool.getMaxThreadStates();
    for(int i = 0; i < limit; i++) {
      ThreadState perThread = perThreadPool.getThreadState(i);
      value = Math.max(value, perThread.lastSeqNo);
    }
    return value;
  }

  boolean anyChanges() {
    /*
     * changes are either in a DWPT or in the deleteQueue.
     * yet if we currently flush deletes and / or dwpt there
     * could be a window where all changes are in the ticket queue
     * before they are published to the IW. ie we need to check if the 
     * ticket queue has any tickets.
     */
    boolean anyChanges = numDocsInRAM.get() != 0 || anyDeletions() || ticketQueue.hasTickets() || pendingChangesInCurrentFullFlush;
    if (infoStream.isEnabled("DW") && anyChanges) {
      infoStream.message("DW", "anyChanges? numDocsInRam=" + numDocsInRAM.get()
                         + " deletes=" + anyDeletions() + " hasTickets:"
                         + ticketQueue.hasTickets() + " pendingChangesInFullFlush: "
                         + pendingChangesInCurrentFullFlush);
    }
    return anyChanges;
  }
  
  public int getBufferedDeleteTermsSize() {
    return deleteQueue.getBufferedUpdatesTermsSize();
  }

  //for testing
  public int getNumBufferedDeleteTerms() {
    return deleteQueue.numGlobalTermDeletes();
  }

  public boolean anyDeletions() {
    return deleteQueue.anyChanges();
  }

  @Override
  public void close() {
    closed = true;
    flushControl.setClosed();
  }

  private boolean preUpdate() throws IOException {
    ensureOpen();
    boolean hasEvents = false;

    if (flushControl.anyStalledThreads() || (flushControl.numQueuedFlushes() > 0 && config.checkPendingFlushOnUpdate)) {
      // Help out flushing any queued DWPTs so we can un-stall:
      do {
        // Try pick up pending threads here if possible
        DocumentsWriterPerThread flushingDWPT;
        while ((flushingDWPT = flushControl.nextPendingFlush()) != null) {
          // Don't push the delete here since the update could fail!
          hasEvents |= doFlush(flushingDWPT);
        }
        
        flushControl.waitIfStalled(); // block if stalled
      } while (flushControl.numQueuedFlushes() != 0); // still queued DWPTs try help flushing
    }
    return hasEvents;
  }

  private boolean postUpdate(DocumentsWriterPerThread flushingDWPT, boolean hasEvents) throws IOException {
    hasEvents |= applyAllDeletes();
    if (flushingDWPT != null) {
      hasEvents |= doFlush(flushingDWPT);
    } else if (config.checkPendingFlushOnUpdate) {
      final DocumentsWriterPerThread nextPendingFlush = flushControl.nextPendingFlush();
      if (nextPendingFlush != null) {
        hasEvents |= doFlush(nextPendingFlush);
      }
    }

    return hasEvents;
  }
  
  private void ensureInitialized(ThreadState state) throws IOException {
    if (state.dwpt == null) {
      final FieldInfos.Builder infos = new FieldInfos.Builder(globalFieldNumberMap);
      state.dwpt = new DocumentsWriterPerThread(indexCreatedVersionMajor, segmentNameSupplier.get(), directoryOrig,
                                                directory, config, infoStream, deleteQueue, infos,
                                                pendingNumDocs, enableTestPoints);
    }
  }

  long updateDocuments(final Iterable<? extends Iterable<? extends IndexableField>> docs, final Analyzer analyzer,
                       final DocumentsWriterDeleteQueue.Node<?> delNode) throws IOException {
    boolean hasEvents = preUpdate();

    final ThreadState perThread = flushControl.obtainAndLock();
    DocumentsWriterPerThread flushingDWPT = null;
    long seqNo = -1;
    try {
      try {
        // This must happen after we've pulled the ThreadState because IW.close
        // waits for all ThreadStates to be released:
        ensureOpen();
        ensureInitialized(perThread);
        assert perThread.isInitialized();
        assert perThread.isFlushPending() == false : "we should never index into a flush pending threadstate";
        final DocumentsWriterPerThread dwpt = perThread.dwpt;
        final int dwptNumDocs = dwpt.getNumDocsInRAM();
        try {
          seqNo = dwpt.updateDocuments(docs, analyzer, delNode, flushNotifications);
        } finally {
          numDocsInRAM.addAndGet(dwpt.getNumDocsInRAM() - dwptNumDocs);
          if (dwpt.isAborted()) {
            flushControl.doOnAbort(perThread);
          } else {
            // We don't know how many documents were actually
            // counted as indexed, so we must subtract here to
            // accumulate our separate counter:
            final boolean isUpdate = delNode != null && delNode.isDelete();
            flushingDWPT = flushControl.doAfterDocument(perThread, isUpdate);

            if (seqNo != -1) {
              assert seqNo > perThread.lastSeqNo : "seqNo=" + seqNo + " lastSeqNo=" + perThread.lastSeqNo;
              perThread.lastSeqNo = seqNo;
            }
          }
        }
      } finally {
        perThreadPool.release(perThread);
      }
    } finally {
      if (postUpdate(flushingDWPT, hasEvents)) {
        seqNo = -seqNo;
      }
    }


    return seqNo;
  }

<<<<<<< HEAD
  @FunctionalInterface
  interface UpdateRunner {
    long run() throws IOException;
  }

  long updateDocument(final Iterable<? extends IndexableField> doc, final Analyzer analyzer,
                      final DocumentsWriterDeleteQueue.Node<?> delNode) throws IOException {

    boolean hasEvents = preUpdate();
    final ThreadState perThread = flushControl.obtainAndLock();
    DocumentsWriterPerThread flushingDWPT = null;
    long seqNo = -1;
    try {
      try {
        // This must happen after we've pulled the ThreadState because IW.close
        // waits for all ThreadStates to be released:
        ensureOpen();
        ensureInitialized(perThread);
        assert perThread.isInitialized();
        assert perThread.isFlushPending() == false : "we should never index into a flush pending threadstate";
        final DocumentsWriterPerThread dwpt = perThread.dwpt;
        final int dwptNumDocs = dwpt.getNumDocsInRAM();
        try {
          seqNo = dwpt.updateDocument(doc, analyzer, delNode, flushNotifications);
        } finally {
          // We don't know whether the document actually
          // counted as being indexed, so we must subtract here to
          // accumulate our separate counter:
          numDocsInRAM.addAndGet(dwpt.getNumDocsInRAM() - dwptNumDocs);
          if (dwpt.isAborted()) {
            flushControl.doOnAbort(perThread);
          } else {
            // if we hit an non-abortig exception we should do the afterDocument procedures anyway.
            final boolean isUpdate = delNode != null && delNode.isDelete();
            flushingDWPT = flushControl.doAfterDocument(perThread, isUpdate);
            if (seqNo != -1) {
              assert seqNo > perThread.lastSeqNo : "seqNo=" + seqNo + " lastSeqNo=" + perThread.lastSeqNo;
              perThread.lastSeqNo = seqNo;
            }
          }
        }
      } finally {
        perThreadPool.release(perThread);
      }
    } finally {
      if (postUpdate(flushingDWPT, hasEvents)) {
        seqNo = -seqNo;
      }
    }
    return seqNo;
  }

=======
>>>>>>> c0cf7bb4
  private boolean doFlush(DocumentsWriterPerThread flushingDWPT) throws IOException {
    boolean hasEvents = false;
    while (flushingDWPT != null) {
      hasEvents = true;
      boolean success = false;
      DocumentsWriterFlushQueue.FlushTicket ticket = null;
      try {
        assert currentFullFlushDelQueue == null
            || flushingDWPT.deleteQueue == currentFullFlushDelQueue : "expected: "
            + currentFullFlushDelQueue + "but was: " + flushingDWPT.deleteQueue
            + " " + flushControl.isFullFlush();
        /*
         * Since with DWPT the flush process is concurrent and several DWPT
         * could flush at the same time we must maintain the order of the
         * flushes before we can apply the flushed segment and the frozen global
         * deletes it is buffering. The reason for this is that the global
         * deletes mark a certain point in time where we took a DWPT out of
         * rotation and freeze the global deletes.
         * 
         * Example: A flush 'A' starts and freezes the global deletes, then
         * flush 'B' starts and freezes all deletes occurred since 'A' has
         * started. if 'B' finishes before 'A' we need to wait until 'A' is done
         * otherwise the deletes frozen by 'B' are not applied to 'A' and we
         * might miss to deletes documents in 'A'.
         */
        try {
          assert assertTicketQueueModification(flushingDWPT.deleteQueue);
          // Each flush is assigned a ticket in the order they acquire the ticketQueue lock
          ticket = ticketQueue.addFlushTicket(flushingDWPT);
          final int flushingDocsInRam = flushingDWPT.getNumDocsInRAM();
          boolean dwptSuccess = false;
          try {
            // flush concurrently without locking
            final FlushedSegment newSegment = flushingDWPT.flush(flushNotifications);
            ticketQueue.addSegment(ticket, newSegment);
            dwptSuccess = true;
          } finally {
            subtractFlushedNumDocs(flushingDocsInRam);
            if (flushingDWPT.pendingFilesToDelete().isEmpty() == false) {
              Set<String> files = flushingDWPT.pendingFilesToDelete();
              flushNotifications.deleteUnusedFiles(files);
              hasEvents = true;
            }
            if (dwptSuccess == false) {
              flushNotifications.flushFailed(flushingDWPT.getSegmentInfo());
              hasEvents = true;
            }
          }
          // flush was successful once we reached this point - new seg. has been assigned to the ticket!
          success = true;
        } finally {
          if (!success && ticket != null) {
            // In the case of a failure make sure we are making progress and
            // apply all the deletes since the segment flush failed since the flush
            // ticket could hold global deletes see FlushTicket#canPublish()
            ticketQueue.markTicketFailed(ticket);
          }
        }
        /*
         * Now we are done and try to flush the ticket queue if the head of the
         * queue has already finished the flush.
         */
        if (ticketQueue.getTicketCount() >= perThreadPool.getActiveThreadStateCount()) {
          // This means there is a backlog: the one
          // thread in innerPurge can't keep up with all
          // other threads flushing segments.  In this case
          // we forcefully stall the producers.
          flushNotifications.onTicketBacklog();
          break;
        }
      } finally {
        flushControl.doAfterFlush(flushingDWPT);
      }
     
      flushingDWPT = flushControl.nextPendingFlush();
    }

    if (hasEvents) {
      flushNotifications.afterSegmentsFlushed();
    }

    // If deletes alone are consuming > 1/2 our RAM
    // buffer, force them all to apply now. This is to
    // prevent too-frequent flushing of a long tail of
    // tiny segments:
    final double ramBufferSizeMB = config.getRAMBufferSizeMB();
    if (ramBufferSizeMB != IndexWriterConfig.DISABLE_AUTO_FLUSH &&
        flushControl.getDeleteBytesUsed() > (1024*1024*ramBufferSizeMB/2)) {
      hasEvents = true;
      if (applyAllDeletes() == false) {
        if (infoStream.isEnabled("DW")) {
          infoStream.message("DW", String.format(Locale.ROOT, "force apply deletes after flush bytesUsed=%.1f MB vs ramBuffer=%.1f MB",
                                                 flushControl.getDeleteBytesUsed()/(1024.*1024.),
                                                 ramBufferSizeMB));
        }
        flushNotifications.onDeletesApplied();
      }
    }

    return hasEvents;
  }

  interface FlushNotifications { // TODO maybe we find a better name for this?

    /**
     * Called when files were written to disk that are not used anymore. It's the implementation's responsibility
     * to clean these files up
     */
    void deleteUnusedFiles(Collection<String> files);

    /**
     * Called when a segment failed to flush.
     */
    void flushFailed(SegmentInfo info);

    /**
     * Called after one or more segments were flushed to disk.
     */
    void afterSegmentsFlushed() throws IOException;

    /**
     * Should be called if a flush or an indexing operation caused a tragic / unrecoverable event.
     */
    void onTragicEvent(Throwable event, String message);

    /**
     * Called once deletes have been applied either after a flush or on a deletes call
     */
    void onDeletesApplied();

    /**
     * Called once the DocumentsWriter ticket queue has a backlog. This means there is an inner thread
     * that tries to publish flushed segments but can't keep up with the other threads flushing new segments.
     * This likely requires other thread to forcefully purge the buffer to help publishing. This
     * can't be done in-place since we might hold index writer locks when this is called. The caller must ensure
     * that the purge happens without an index writer lock being held.
     *
     * @see DocumentsWriter#purgeFlushTickets(boolean, IOUtils.IOConsumer)
     */
    void onTicketBacklog();
  }
  
  void subtractFlushedNumDocs(int numFlushed) {
    int oldValue = numDocsInRAM.get();
    while (numDocsInRAM.compareAndSet(oldValue, oldValue - numFlushed) == false) {
      oldValue = numDocsInRAM.get();
    }
    assert numDocsInRAM.get() >= 0;
  }
  
  // for asserts
  private volatile DocumentsWriterDeleteQueue currentFullFlushDelQueue = null;

  // for asserts
  private synchronized boolean setFlushingDeleteQueue(DocumentsWriterDeleteQueue session) {
    assert currentFullFlushDelQueue == null
        || currentFullFlushDelQueue.isOpen() == false : "Can not replace a full flush queue if the queue is not closed";
    currentFullFlushDelQueue = session;
    return true;
  }

  private boolean assertTicketQueueModification(DocumentsWriterDeleteQueue deleteQueue) {
    // assign it then we don't need to sync on DW
    DocumentsWriterDeleteQueue currentFullFlushDelQueue = this.currentFullFlushDelQueue;
    assert currentFullFlushDelQueue == null || currentFullFlushDelQueue == deleteQueue:
        "only modifications from the current flushing queue are permitted while doing a full flush";
    return true;
  }
  
  /*
   * FlushAllThreads is synced by IW fullFlushLock. Flushing all threads is a
   * two stage operation; the caller must ensure (in try/finally) that finishFlush
   * is called after this method, to release the flush lock in DWFlushControl
   */
  long flushAllThreads()
    throws IOException {
    final DocumentsWriterDeleteQueue flushingDeleteQueue;
    if (infoStream.isEnabled("DW")) {
      infoStream.message("DW", "startFullFlush");
    }

    long seqNo;

    synchronized (this) {
      pendingChangesInCurrentFullFlush = anyChanges();
      flushingDeleteQueue = deleteQueue;
      /* Cutover to a new delete queue.  This must be synced on the flush control
       * otherwise a new DWPT could sneak into the loop with an already flushing
       * delete queue */
      seqNo = flushControl.markForFullFlush(); // swaps this.deleteQueue synced on FlushControl
      assert setFlushingDeleteQueue(flushingDeleteQueue);
    }
    assert currentFullFlushDelQueue != null;
    assert currentFullFlushDelQueue != deleteQueue;
    
    boolean anythingFlushed = false;
    try {
      DocumentsWriterPerThread flushingDWPT;
      // Help out with flushing:
      while ((flushingDWPT = flushControl.nextPendingFlush()) != null) {
        anythingFlushed |= doFlush(flushingDWPT);
      }
      // If a concurrent flush is still in flight wait for it
      flushControl.waitForFlush();  
      if (anythingFlushed == false && flushingDeleteQueue.anyChanges()) { // apply deletes if we did not flush any document
        if (infoStream.isEnabled("DW")) {
          infoStream.message("DW", Thread.currentThread().getName() + ": flush naked frozen global deletes");
        }
        assert assertTicketQueueModification(flushingDeleteQueue);
        ticketQueue.addDeletes(flushingDeleteQueue);
      }
      // we can't assert that we don't have any tickets in teh queue since we might add a DocumentsWriterDeleteQueue
      // concurrently if we have very small ram buffers this happens quite frequently
      assert !flushingDeleteQueue.anyChanges();
    } finally {
      assert flushingDeleteQueue == currentFullFlushDelQueue;
      flushingDeleteQueue.close(); // all DWPT have been processed and this queue has been fully flushed to the ticket-queue
    }
    if (anythingFlushed) {
      return -seqNo;
    } else {
      return seqNo;
    }
  }
  
  void finishFullFlush(boolean success) throws IOException {
    try {
      if (infoStream.isEnabled("DW")) {
        infoStream.message("DW", Thread.currentThread().getName() + " finishFullFlush success=" + success);
      }
      assert setFlushingDeleteQueue(null);
      if (success) {
        // Release the flush lock
        flushControl.finishFullFlush();
      } else {
        flushControl.abortFullFlushes();
      }
    } finally {
      pendingChangesInCurrentFullFlush = false;
      applyAllDeletes(); // make sure we do execute this since we block applying deletes during full flush
    }
  }

  @Override
  public long ramBytesUsed() {
    return flushControl.ramBytesUsed();
  }

  /**
   * Returns the number of bytes currently being flushed
   *
   * This is a subset of the value returned by {@link #ramBytesUsed()}
   */
  public long getFlushingBytes() {
    return flushControl.getFlushingBytes();
  }
}<|MERGE_RESOLUTION|>--- conflicted
+++ resolved
@@ -37,7 +37,6 @@
 import org.apache.lucene.store.AlreadyClosedException;
 import org.apache.lucene.store.Directory;
 import org.apache.lucene.util.Accountable;
-import org.apache.lucene.util.IOSupplier;
 import org.apache.lucene.util.IOUtils;
 import org.apache.lucene.util.InfoStream;
 
@@ -438,104 +437,49 @@
 
     final ThreadState perThread = flushControl.obtainAndLock();
     DocumentsWriterPerThread flushingDWPT = null;
-    long seqNo = -1;
+    final long seqNo;
+    boolean success = false;
     try {
+      // This must happen after we've pulled the ThreadState because IW.close
+      // waits for all ThreadStates to be released:
+      ensureOpen();
+      ensureInitialized(perThread);
+      assert perThread.isInitialized();
+      assert perThread.isFlushPending() == false : "we should never index into a flush pending threadstate";
+      final DocumentsWriterPerThread dwpt = perThread.dwpt;
+      final int dwptNumDocs = dwpt.getNumDocsInRAM();
+
       try {
-        // This must happen after we've pulled the ThreadState because IW.close
-        // waits for all ThreadStates to be released:
-        ensureOpen();
-        ensureInitialized(perThread);
-        assert perThread.isInitialized();
-        assert perThread.isFlushPending() == false : "we should never index into a flush pending threadstate";
-        final DocumentsWriterPerThread dwpt = perThread.dwpt;
-        final int dwptNumDocs = dwpt.getNumDocsInRAM();
-        try {
-          seqNo = dwpt.updateDocuments(docs, analyzer, delNode, flushNotifications);
-        } finally {
-          numDocsInRAM.addAndGet(dwpt.getNumDocsInRAM() - dwptNumDocs);
-          if (dwpt.isAborted()) {
-            flushControl.doOnAbort(perThread);
-          } else {
-            // We don't know how many documents were actually
-            // counted as indexed, so we must subtract here to
-            // accumulate our separate counter:
-            final boolean isUpdate = delNode != null && delNode.isDelete();
-            flushingDWPT = flushControl.doAfterDocument(perThread, isUpdate);
-
-            if (seqNo != -1) {
-              assert seqNo > perThread.lastSeqNo : "seqNo=" + seqNo + " lastSeqNo=" + perThread.lastSeqNo;
-              perThread.lastSeqNo = seqNo;
-            }
-          }
-        }
+        seqNo = dwpt.updateDocuments(docs, analyzer, delNode, flushNotifications);
+        assert seqNo > perThread.lastSeqNo : "seqNo=" + seqNo + " lastSeqNo=" + perThread.lastSeqNo;
+        perThread.lastSeqNo = seqNo;
+        success = true;
       } finally {
-        perThreadPool.release(perThread);
+        // We don't know how many documents were actually
+        // counted as indexed, so we must subtract here to
+        // accumulate our separate counter:
+        numDocsInRAM.addAndGet(dwpt.getNumDocsInRAM() - dwptNumDocs);
+        if (dwpt.isAborted()) {
+          flushControl.doOnAbort(perThread);
+        } else if (dwpt.getNumDocsInRAM() > 0) {
+          // did we actually add at least one doc then we must check if this DWPT must be flushed
+          // this is also possible in the case of an non-aborting exception where we added N out of
+          // M docs and then ran into RAM limitations
+          final boolean isUpdate = delNode != null && delNode.isDelete();
+          flushingDWPT = flushControl.doAfterDocument(perThread, isUpdate);
+        }
       }
     } finally {
-      if (postUpdate(flushingDWPT, hasEvents)) {
-        seqNo = -seqNo;
-      }
-    }
-
-
-    return seqNo;
-  }
-
-<<<<<<< HEAD
-  @FunctionalInterface
-  interface UpdateRunner {
-    long run() throws IOException;
-  }
-
-  long updateDocument(final Iterable<? extends IndexableField> doc, final Analyzer analyzer,
-                      final DocumentsWriterDeleteQueue.Node<?> delNode) throws IOException {
-
-    boolean hasEvents = preUpdate();
-    final ThreadState perThread = flushControl.obtainAndLock();
-    DocumentsWriterPerThread flushingDWPT = null;
-    long seqNo = -1;
-    try {
-      try {
-        // This must happen after we've pulled the ThreadState because IW.close
-        // waits for all ThreadStates to be released:
-        ensureOpen();
-        ensureInitialized(perThread);
-        assert perThread.isInitialized();
-        assert perThread.isFlushPending() == false : "we should never index into a flush pending threadstate";
-        final DocumentsWriterPerThread dwpt = perThread.dwpt;
-        final int dwptNumDocs = dwpt.getNumDocsInRAM();
-        try {
-          seqNo = dwpt.updateDocument(doc, analyzer, delNode, flushNotifications);
-        } finally {
-          // We don't know whether the document actually
-          // counted as being indexed, so we must subtract here to
-          // accumulate our separate counter:
-          numDocsInRAM.addAndGet(dwpt.getNumDocsInRAM() - dwptNumDocs);
-          if (dwpt.isAborted()) {
-            flushControl.doOnAbort(perThread);
-          } else {
-            // if we hit an non-abortig exception we should do the afterDocument procedures anyway.
-            final boolean isUpdate = delNode != null && delNode.isDelete();
-            flushingDWPT = flushControl.doAfterDocument(perThread, isUpdate);
-            if (seqNo != -1) {
-              assert seqNo > perThread.lastSeqNo : "seqNo=" + seqNo + " lastSeqNo=" + perThread.lastSeqNo;
-              perThread.lastSeqNo = seqNo;
-            }
-          }
-        }
-      } finally {
-        perThreadPool.release(perThread);
-      }
-    } finally {
-      if (postUpdate(flushingDWPT, hasEvents)) {
-        seqNo = -seqNo;
-      }
-    }
-    return seqNo;
-  }
-
-=======
->>>>>>> c0cf7bb4
+      perThreadPool.release(perThread);
+      if (success || flushingDWPT != null) {
+        // we might run into an exception that but still need to flush the writer
+        assert flushingDWPT.isAborted() == false;
+        hasEvents = postUpdate(flushingDWPT, hasEvents);
+      }
+    }
+    return hasEvents ? -seqNo : seqNo;
+  }
+
   private boolean doFlush(DocumentsWriterPerThread flushingDWPT) throws IOException {
     boolean hasEvents = false;
     while (flushingDWPT != null) {
