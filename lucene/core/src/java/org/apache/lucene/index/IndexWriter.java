/*
 * Licensed to the Apache Software Foundation (ASF) under one or more
 * contributor license agreements.  See the NOTICE file distributed with
 * this work for additional information regarding copyright ownership.
 * The ASF licenses this file to You under the Apache License, Version 2.0
 * (the "License"); you may not use this file except in compliance with
 * the License.  You may obtain a copy of the License at
 *
 *     http://www.apache.org/licenses/LICENSE-2.0
 *
 * Unless required by applicable law or agreed to in writing, software
 * distributed under the License is distributed on an "AS IS" BASIS,
 * WITHOUT WARRANTIES OR CONDITIONS OF ANY KIND, either express or implied.
 * See the License for the specific language governing permissions and
 * limitations under the License.
 */
package org.apache.lucene.index;

import java.io.Closeable;
import java.io.IOException;
import java.util.ArrayList;
import java.util.Arrays;
import java.util.Collection;
import java.util.Collections;
import java.util.Date;
import java.util.HashMap;
import java.util.HashSet;
import java.util.LinkedList;
import java.util.List;
import java.util.Locale;
import java.util.Map;
import java.util.Objects;
import java.util.Queue;
import java.util.Set;
import java.util.concurrent.ConcurrentLinkedQueue;
import java.util.concurrent.Semaphore;
import java.util.concurrent.TimeUnit;
import java.util.concurrent.atomic.AtomicBoolean;
import java.util.concurrent.atomic.AtomicInteger;
import java.util.concurrent.atomic.AtomicLong;
import java.util.concurrent.atomic.AtomicReference;
import java.util.concurrent.locks.ReentrantLock;
import java.util.function.Function;
import java.util.function.IntPredicate;
import java.util.stream.Collectors;
import java.util.stream.StreamSupport;

import org.apache.lucene.analysis.Analyzer;
import org.apache.lucene.codecs.Codec;
import org.apache.lucene.codecs.FieldInfosFormat;
import org.apache.lucene.document.Field;
import org.apache.lucene.index.DocValuesUpdate.BinaryDocValuesUpdate;
import org.apache.lucene.index.DocValuesUpdate.NumericDocValuesUpdate;
import org.apache.lucene.index.FieldInfos.FieldNumbers;
import org.apache.lucene.index.IndexWriterConfig.OpenMode;
import org.apache.lucene.search.DocIdSetIterator;
import org.apache.lucene.search.DocValuesFieldExistsQuery;
import org.apache.lucene.search.MatchAllDocsQuery;
import org.apache.lucene.search.Query;
import org.apache.lucene.search.Sort;
import org.apache.lucene.search.SortField;
import org.apache.lucene.store.AlreadyClosedException;
import org.apache.lucene.store.Directory;
import org.apache.lucene.store.FlushInfo;
import org.apache.lucene.store.IOContext;
import org.apache.lucene.store.Lock;
import org.apache.lucene.store.LockObtainFailedException;
import org.apache.lucene.store.LockValidatingDirectoryWrapper;
import org.apache.lucene.store.MMapDirectory;
import org.apache.lucene.store.MergeInfo;
import org.apache.lucene.store.TrackingDirectoryWrapper;
import org.apache.lucene.util.Accountable;
import org.apache.lucene.util.ArrayUtil;
import org.apache.lucene.util.Bits;
import org.apache.lucene.util.BytesRef;
import org.apache.lucene.util.Constants;
import org.apache.lucene.util.Counter;
import org.apache.lucene.util.IOUtils;
import org.apache.lucene.util.InfoStream;
import org.apache.lucene.util.StringHelper;
import org.apache.lucene.util.ThreadInterruptedException;
import org.apache.lucene.util.UnicodeUtil;
import org.apache.lucene.util.Version;

import static org.apache.lucene.search.DocIdSetIterator.NO_MORE_DOCS;

/**
  An <code>IndexWriter</code> creates and maintains an index.

  <p>The {@link OpenMode} option on 
  {@link IndexWriterConfig#setOpenMode(OpenMode)} determines 
  whether a new index is created, or whether an existing index is
  opened. Note that you can open an index with {@link OpenMode#CREATE}
  even while readers are using the index. The old readers will 
  continue to search the "point in time" snapshot they had opened, 
  and won't see the newly created index until they re-open. If 
  {@link OpenMode#CREATE_OR_APPEND} is used IndexWriter will create a
  new index if there is not already an index at the provided path
  and otherwise open the existing index.</p>

  <p>In either case, documents are added with {@link #addDocument(Iterable)
  addDocument} and removed with {@link #deleteDocuments(Term...)} or {@link
  #deleteDocuments(Query...)}. A document can be updated with {@link
  #updateDocument(Term, Iterable) updateDocument} (which just deletes
  and then adds the entire document). When finished adding, deleting 
  and updating documents, {@link #close() close} should be called.</p>

  <a id="sequence_numbers"></a>
  <p>Each method that changes the index returns a {@code long} sequence number, which
  expresses the effective order in which each change was applied.
  {@link #commit} also returns a sequence number, describing which
  changes are in the commit point and which are not.  Sequence numbers
  are transient (not saved into the index in any way) and only valid
  within a single {@code IndexWriter} instance.</p>

  <a id="flush"></a>
  <p>These changes are buffered in memory and periodically
  flushed to the {@link Directory} (during the above method
  calls). A flush is triggered when there are enough added documents
  since the last flush. Flushing is triggered either by RAM usage of the
  documents (see {@link IndexWriterConfig#setRAMBufferSizeMB}) or the
  number of added documents (see {@link IndexWriterConfig#setMaxBufferedDocs(int)}).
  The default is to flush when RAM usage hits
  {@link IndexWriterConfig#DEFAULT_RAM_BUFFER_SIZE_MB} MB. For
  best indexing speed you should flush by RAM usage with a
  large RAM buffer.
  In contrast to the other flush options {@link IndexWriterConfig#setRAMBufferSizeMB} and 
  {@link IndexWriterConfig#setMaxBufferedDocs(int)}, deleted terms
  won't trigger a segment flush. Note that flushing just moves the
  internal buffered state in IndexWriter into the index, but
  these changes are not visible to IndexReader until either
  {@link #commit()} or {@link #close} is called.  A flush may
  also trigger one or more segment merges which by default
  run with a background thread so as not to block the
  addDocument calls (see <a href="#mergePolicy">below</a>
  for changing the {@link MergeScheduler}).</p>

  <p>Opening an <code>IndexWriter</code> creates a lock file for the directory in use. Trying to open
  another <code>IndexWriter</code> on the same directory will lead to a
  {@link LockObtainFailedException}.</p>
  
  <a id="deletionPolicy"></a>
  <p>Expert: <code>IndexWriter</code> allows an optional
  {@link IndexDeletionPolicy} implementation to be specified.  You
  can use this to control when prior commits are deleted from
  the index.  The default policy is {@link KeepOnlyLastCommitDeletionPolicy}
  which removes all prior commits as soon as a new commit is
  done.  Creating your own policy can allow you to explicitly
  keep previous "point in time" commits alive in the index for
  some time, either because this is useful for your application,
  or to give readers enough time to refresh to the new commit
  without having the old commit deleted out from under them.
  The latter is necessary when multiple computers take turns opening
  their own {@code IndexWriter} and {@code IndexReader}s
  against a single shared index mounted via remote filesystems
  like NFS which do not support "delete on last close" semantics.
  A single computer accessing an index via NFS is fine with the
  default deletion policy since NFS clients emulate "delete on
  last close" locally.  That said, accessing an index via NFS
  will likely result in poor performance compared to a local IO
  device. </p>

  <a id="mergePolicy"></a> <p>Expert:
  <code>IndexWriter</code> allows you to separately change
  the {@link MergePolicy} and the {@link MergeScheduler}.
  The {@link MergePolicy} is invoked whenever there are
  changes to the segments in the index.  Its role is to
  select which merges to do, if any, and return a {@link
  MergePolicy.MergeSpecification} describing the merges.
  The default is {@link LogByteSizeMergePolicy}.  Then, the {@link
  MergeScheduler} is invoked with the requested merges and
  it decides when and how to run the merges.  The default is
  {@link ConcurrentMergeScheduler}. </p>

  <a id="OOME"></a><p><b>NOTE</b>: if you hit a
  VirtualMachineError, or disaster strikes during a checkpoint
  then IndexWriter will close itself.  This is a
  defensive measure in case any internal state (buffered
  documents, deletions, reference counts) were corrupted.  
  Any subsequent calls will throw an AlreadyClosedException.</p>

  <a id="thread-safety"></a><p><b>NOTE</b>: {@link
  IndexWriter} instances are completely thread
  safe, meaning multiple threads can call any of its
  methods, concurrently.  If your application requires
  external synchronization, you should <b>not</b>
  synchronize on the <code>IndexWriter</code> instance as
  this may cause deadlock; use your own (non-Lucene) objects
  instead. </p>
  
  <p><b>NOTE</b>: If you call
  <code>Thread.interrupt()</code> on a thread that's within
  IndexWriter, IndexWriter will try to catch this (eg, if
  it's in a wait() or Thread.sleep()), and will then throw
  the unchecked exception {@link ThreadInterruptedException}
  and <b>clear</b> the interrupt status on the thread.</p>
*/

/*
 * Clarification: Check Points (and commits)
 * IndexWriter writes new index files to the directory without writing a new segments_N
 * file which references these new files. It also means that the state of
 * the in memory SegmentInfos object is different than the most recent
 * segments_N file written to the directory.
 *
 * Each time the SegmentInfos is changed, and matches the (possibly
 * modified) directory files, we have a new "check point".
 * If the modified/new SegmentInfos is written to disk - as a new
 * (generation of) segments_N file - this check point is also an
 * IndexCommit.
 *
 * A new checkpoint always replaces the previous checkpoint and
 * becomes the new "front" of the index. This allows the IndexFileDeleter
 * to delete files that are referenced only by stale checkpoints.
 * (files that were created since the last commit, but are no longer
 * referenced by the "front" of the index). For this, IndexFileDeleter
 * keeps track of the last non commit checkpoint.
 */
public class IndexWriter implements Closeable, TwoPhaseCommit, Accountable,
    MergePolicy.MergeContext {

  /** Hard limit on maximum number of documents that may be added to the
   *  index.  If you try to add more than this you'll hit {@code IllegalArgumentException}. */
  // We defensively subtract 128 to be well below the lowest
  // ArrayUtil.MAX_ARRAY_LENGTH on "typical" JVMs.  We don't just use
  // ArrayUtil.MAX_ARRAY_LENGTH here because this can vary across JVMs:
  public static final int MAX_DOCS = Integer.MAX_VALUE - 128;

  /** Maximum value of the token position in an indexed field. */
  public static final int MAX_POSITION = Integer.MAX_VALUE - 128;

  // Use package-private instance var to enforce the limit so testing
  // can use less electricity:
  private static int actualMaxDocs = MAX_DOCS;

  /** Used only for testing. */
  static void setMaxDocs(int maxDocs) {
    if (maxDocs > MAX_DOCS) {
      // Cannot go higher than the hard max:
      throw new IllegalArgumentException("maxDocs must be <= IndexWriter.MAX_DOCS=" + MAX_DOCS + "; got: " + maxDocs);
    }
    IndexWriter.actualMaxDocs = maxDocs;
  }

  static int getActualMaxDocs() {
    return IndexWriter.actualMaxDocs;
  }
  
  /** Used only for testing. */
  private final boolean enableTestPoints;

  private static final int UNBOUNDED_MAX_MERGE_SEGMENTS = -1;
  
  /**
   * Name of the write lock in the index.
   */
  public static final String WRITE_LOCK_NAME = "write.lock";

  /** Key for the source of a segment in the {@link SegmentInfo#getDiagnostics() diagnostics}. */
  public static final String SOURCE = "source";
  /** Source of a segment which results from a merge of other segments. */
  public static final String SOURCE_MERGE = "merge";
  /** Source of a segment which results from a flush. */
  public static final String SOURCE_FLUSH = "flush";
  /** Source of a segment which results from a call to {@link #addIndexes(CodecReader...)}. */
  public static final String SOURCE_ADDINDEXES_READERS = "addIndexes(CodecReader...)";

  /**
   * Absolute hard maximum length for a term, in bytes once
   * encoded as UTF8.  If a term arrives from the analyzer
   * longer than this length, an
   * <code>IllegalArgumentException</code>  is thrown
   * and a message is printed to infoStream, if set (see {@link
   * IndexWriterConfig#setInfoStream(InfoStream)}).
   */
  public final static int MAX_TERM_LENGTH = DocumentsWriterPerThread.MAX_TERM_LENGTH_UTF8;

  /**
   * Maximum length string for a stored field.
   */
  public final static int MAX_STORED_STRING_LENGTH = ArrayUtil.MAX_ARRAY_LENGTH / UnicodeUtil.MAX_UTF8_BYTES_PER_CHAR;
    
  // when unrecoverable disaster strikes, we populate this with the reason that we had to close IndexWriter
  private final AtomicReference<Throwable> tragedy = new AtomicReference<>(null);

  private final Directory directoryOrig;       // original user directory
  private final Directory directory;           // wrapped with additional checks

  private final AtomicLong changeCount = new AtomicLong(); // increments every time a change is completed
  private volatile long lastCommitChangeCount; // last changeCount that was committed

  private List<SegmentCommitInfo> rollbackSegments;      // list of segmentInfo we will fallback to if the commit fails

  private volatile SegmentInfos pendingCommit;            // set when a commit is pending (after prepareCommit() & before commit())
  private volatile long pendingSeqNo;
  private volatile long pendingCommitChangeCount;

  private Collection<String> filesToCommit;

  private final SegmentInfos segmentInfos;
  final FieldNumbers globalFieldNumberMap;

  final DocumentsWriter docWriter;
  private final EventQueue eventQueue = new EventQueue(this);
  private final MergeScheduler.MergeSource mergeSource = new IndexWriterMergeSource(this);

  private final ReentrantLock writeDocValuesLock = new ReentrantLock();

  static final class EventQueue implements Closeable {
    private volatile boolean closed;
    // we use a semaphore here instead of simply synced methods to allow
    // events to be processed concurrently by multiple threads such that all events
    // for a certain thread are processed once the thread returns from IW
    private final Semaphore permits = new Semaphore(Integer.MAX_VALUE);
    private final Queue<Event> queue = new ConcurrentLinkedQueue<>();
    private final IndexWriter writer;

    EventQueue(IndexWriter writer) {
      this.writer = writer;
    }

    private void acquire() {
      if (permits.tryAcquire() == false) {
        throw new AlreadyClosedException("queue is closed");
      }
      if (closed) {
        permits.release();
        throw new AlreadyClosedException("queue is closed");
      }
    }

    boolean add(Event event) {
      acquire();
      try {
        return queue.add(event);
      } finally {
        permits.release();
      }
    }

    void processEvents() throws IOException {
      acquire();
      try {
        processEventsInternal();
      } finally {
        permits.release();
      }
    }

    private void processEventsInternal() throws IOException {
      assert Integer.MAX_VALUE - permits.availablePermits() > 0 : "must acquire a permit before processing events";
      Event event;
      while ((event = queue.poll()) != null) {
        event.process(writer);
      }
    }

    @Override
    public synchronized void close() throws IOException { // synced to prevent double closing
      assert closed == false : "we should never close this twice";
      closed = true;
      // it's possible that we close this queue while we are in a processEvents call
      if (writer.getTragicException() != null) {
        // we are already handling a tragic exception let's drop it all on the floor and return
        queue.clear();
      } else {
        // now we acquire all the permits to ensure we are the only one processing the queue
        try {
          permits.acquire(Integer.MAX_VALUE);
        } catch (InterruptedException e) {
          throw new ThreadInterruptedException(e);
        }
        try {
          processEventsInternal();
        } finally {
          permits.release(Integer.MAX_VALUE);
        }
      }
    }
  }

  private final IndexFileDeleter deleter;

  // used by forceMerge to note those needing merging
  private final Map<SegmentCommitInfo,Boolean> segmentsToMerge = new HashMap<>();
  private int mergeMaxNumSegments;

  private Lock writeLock;

  private volatile boolean closed;
  private volatile boolean closing;

  private final AtomicBoolean maybeMerge = new AtomicBoolean();

  private Iterable<Map.Entry<String,String>> commitUserData;

  // Holds all SegmentInfo instances currently involved in
  // merges
  private final HashSet<SegmentCommitInfo> mergingSegments = new HashSet<>();
  private final MergeScheduler mergeScheduler;
  private final Set<SegmentMerger> runningAddIndexesMerges = new HashSet<>();
  private final LinkedList<MergePolicy.OneMerge> pendingMerges = new LinkedList<>();
  private final Set<MergePolicy.OneMerge> runningMerges = new HashSet<>();
  private final List<MergePolicy.OneMerge> mergeExceptions = new ArrayList<>();
  private long mergeGen;
  private boolean stopMerges; // TODO make sure this is only changed once and never set back to false
  private boolean didMessageState;
  private final AtomicInteger flushCount = new AtomicInteger();
  private final AtomicInteger flushDeletesCount = new AtomicInteger();
  private final ReaderPool readerPool;
  private final BufferedUpdatesStream bufferedUpdatesStream;

  /** Counts how many merges have completed; this is used by {@link #forceApply(FrozenBufferedUpdates)}
   *  to handle concurrently apply deletes/updates with merges completing. */
  private final AtomicLong mergeFinishedGen = new AtomicLong();

  // The instance that was passed to the constructor. It is saved only in order
  // to allow users to query an IndexWriter settings.
  private final LiveIndexWriterConfig config;

  /** System.nanoTime() when commit started; used to write
   *  an infoStream message about how long commit took. */
  private long startCommitTime;

  /** How many documents are in the index, or are in the process of being
   *  added (reserved).  E.g., operations like addIndexes will first reserve
   *  the right to add N docs, before they actually change the index,
   *  much like how hotels place an "authorization hold" on your credit
   *  card to make sure they can later charge you when you check out. */
  private final AtomicLong pendingNumDocs = new AtomicLong();
  private final boolean softDeletesEnabled;

  private final DocumentsWriter.FlushNotifications flushNotifications = new DocumentsWriter.FlushNotifications() {
    @Override
    public void deleteUnusedFiles(Collection<String> files) {
      eventQueue.add(w -> w.deleteNewFiles(files));
    }

    @Override
    public void flushFailed(SegmentInfo info) {
      eventQueue.add(w -> w.flushFailed(info));
    }

    @Override
    public void afterSegmentsFlushed() throws IOException {
      publishFlushedSegments(false);
    }

    @Override
    public void onTragicEvent(Throwable event, String message) {
      IndexWriter.this.onTragicEvent(event, message);
    }

    @Override
    public void onDeletesApplied() {
      eventQueue.add(w -> {
          try {
            w.publishFlushedSegments(true);
          } finally {
            flushCount.incrementAndGet();
          }
        }
      );
    }

    @Override
    public void onTicketBacklog() {
      eventQueue.add(w -> w.publishFlushedSegments(true));
    }
  };

  DirectoryReader getReader() throws IOException {
    return getReader(true, false);
  }

  /**
   * Expert: returns a readonly reader, covering all
   * committed as well as un-committed changes to the index.
   * This provides "near real-time" searching, in that
   * changes made during an IndexWriter session can be
   * quickly made available for searching without closing
   * the writer nor calling {@link #commit}.
   *
   * <p>Note that this is functionally equivalent to calling
   * {#flush} and then opening a new reader.  But the turnaround time of this
   * method should be faster since it avoids the potentially
   * costly {@link #commit}.</p>
   *
   * <p>You must close the {@link IndexReader} returned by
   * this method once you are done using it.</p>
   *
   * <p>It's <i>near</i> real-time because there is no hard
   * guarantee on how quickly you can get a new reader after
   * making changes with IndexWriter.  You'll have to
   * experiment in your situation to determine if it's
   * fast enough.  As this is a new and experimental
   * feature, please report back on your findings so we can
   * learn, improve and iterate.</p>
   *
   * <p>The resulting reader supports {@link
   * DirectoryReader#openIfChanged}, but that call will simply forward
   * back to this method (though this may change in the
   * future).</p>
   *
   * <p>The very first time this method is called, this
   * writer instance will make every effort to pool the
   * readers that it opens for doing merges, applying
   * deletes, etc.  This means additional resources (RAM,
   * file descriptors, CPU time) will be consumed.</p>
   *
   * <p>For lower latency on reopening a reader, you should
   * call {@link IndexWriterConfig#setMergedSegmentWarmer} to
   * pre-warm a newly merged segment before it's committed
   * to the index.  This is important for minimizing
   * index-to-search delay after a large merge.  </p>
   *
   * <p>If an addIndexes* call is running in another thread,
   * then this reader will only search those segments from
   * the foreign index that have been successfully copied
   * over, so far</p>.
   *
   * <p><b>NOTE</b>: Once the writer is closed, any
   * outstanding readers may continue to be used.  However,
   * if you attempt to reopen any of those readers, you'll
   * hit an {@link AlreadyClosedException}.</p>
   *
   * @lucene.experimental
   *
   * @return IndexReader that covers entire index plus all
   * changes made so far by this IndexWriter instance
   *
   * @throws IOException If there is a low-level I/O error
   */
  DirectoryReader getReader(boolean applyAllDeletes, boolean writeAllDeletes) throws IOException {
    ensureOpen();

    if (writeAllDeletes && applyAllDeletes == false) {
      throw new IllegalArgumentException("applyAllDeletes must be true when writeAllDeletes=true");
    }

    final long tStart = System.currentTimeMillis();

    if (infoStream.isEnabled("IW")) {
      infoStream.message("IW", "flush at getReader");
    }
    // Do this up front before flushing so that the readers
    // obtained during this flush are pooled, the first time
    // this method is called:
    readerPool.enableReaderPooling();
    DirectoryReader r = null;
    doBeforeFlush();
    boolean anyChanges = false;
    /*
     * for releasing a NRT reader we must ensure that 
     * DW doesn't add any segments or deletes until we are
     * done with creating the NRT DirectoryReader. 
     * We release the two stage full flush after we are done opening the
     * directory reader!
     */
    boolean success2 = false;
    try {
      boolean success = false;
      synchronized (fullFlushLock) {
        try {
          // TODO: should we somehow make the seqNo available in the returned NRT reader?
          anyChanges = docWriter.flushAllThreads() < 0;
          if (anyChanges == false) {
            // prevent double increment since docWriter#doFlush increments the flushcount
            // if we flushed anything.
            flushCount.incrementAndGet();
          }
          publishFlushedSegments(true);
          processEvents(false);

          if (applyAllDeletes) {
            applyAllDeletesAndUpdates();
          }

          synchronized(this) {

            // NOTE: we cannot carry doc values updates in memory yet, so we always must write them through to disk and re-open each
            // SegmentReader:

            // TODO: we could instead just clone SIS and pull/incref readers in sync'd block, and then do this w/o IW's lock?
            // Must do this sync'd on IW to prevent a merge from completing at the last second and failing to write its DV updates:
           writeReaderPool(writeAllDeletes);

            // Prevent segmentInfos from changing while opening the
            // reader; in theory we could instead do similar retry logic,
            // just like we do when loading segments_N
            
            r = StandardDirectoryReader.open(this, segmentInfos, applyAllDeletes, writeAllDeletes);
            if (infoStream.isEnabled("IW")) {
              infoStream.message("IW", "return reader version=" + r.getVersion() + " reader=" + r);
            }
          }
          success = true;
        } finally {
          // Done: finish the full flush!
          assert Thread.holdsLock(fullFlushLock);
          docWriter.finishFullFlush(success);
          if (success) {
            processEvents(false);
            doAfterFlush();
          } else {
            if (infoStream.isEnabled("IW")) {
              infoStream.message("IW", "hit exception during NRT reader");
            }
          }
        }
      }
      anyChanges |= maybeMerge.getAndSet(false);
      if (anyChanges) {
        maybeMerge(config.getMergePolicy(), MergeTrigger.FULL_FLUSH, UNBOUNDED_MAX_MERGE_SEGMENTS);
      }
      if (infoStream.isEnabled("IW")) {
        infoStream.message("IW", "getReader took " + (System.currentTimeMillis() - tStart) + " msec");
      }
      success2 = true;
    } catch (VirtualMachineError tragedy) {
      tragicEvent(tragedy, "getReader");
      throw tragedy;
    } finally {
      if (!success2) {
        try {
          IOUtils.closeWhileHandlingException(r);
        } finally {
          maybeCloseOnTragicEvent();
        }
      }
    }
    return r;
  }

  @Override
  public final long ramBytesUsed() {
    ensureOpen();
    return docWriter.ramBytesUsed();
  }

  /**
   * Returns the number of bytes currently being flushed
   */
  public final long getFlushingBytes() {
    ensureOpen();
    return docWriter.getFlushingBytes();
  }

  final void writeSomeDocValuesUpdates() throws IOException {
    if (writeDocValuesLock.tryLock()) {
      try {
        final double ramBufferSizeMB = config.getRAMBufferSizeMB();
        // If the reader pool is > 50% of our IW buffer, then write the updates:
        if (ramBufferSizeMB != IndexWriterConfig.DISABLE_AUTO_FLUSH) {
          long startNS = System.nanoTime();

          long ramBytesUsed = readerPool.ramBytesUsed();
          if (ramBytesUsed > 0.5 * ramBufferSizeMB * 1024 * 1024) {
            if (infoStream.isEnabled("BD")) {
              infoStream.message("BD", String.format(Locale.ROOT, "now write some pending DV updates: %.2f MB used vs IWC Buffer %.2f MB",
                  ramBytesUsed/1024./1024., ramBufferSizeMB));
            }

            // Sort by largest ramBytesUsed:
            final List<ReadersAndUpdates> list = readerPool.getReadersByRam();
            int count = 0;
            for (ReadersAndUpdates rld : list) {

              if (ramBytesUsed <= 0.5 * ramBufferSizeMB * 1024 * 1024) {
                break;
              }
              // We need to do before/after because not all RAM in this RAU is used by DV updates, and
              // not all of those bytes can be written here:
              long bytesUsedBefore = rld.ramBytesUsed.get();
              if (bytesUsedBefore == 0) {
                continue; // nothing to do here - lets not acquire the lock
              }
              // Only acquire IW lock on each write, since this is a time consuming operation.  This way
              // other threads get a chance to run in between our writes.
              synchronized (this) {
                // It's possible that the segment of a reader returned by readerPool#getReadersByRam
                // is dropped before being processed here. If it happens, we need to skip that reader.
                // this is also best effort to free ram, there might be some other thread writing this rld concurrently
                // which wins and then if readerPooling is off this rld will be dropped.
                if (readerPool.get(rld.info, false) == null) {
                  continue;
                }
                if (rld.writeFieldUpdates(directory, globalFieldNumberMap, bufferedUpdatesStream.getCompletedDelGen(), infoStream)) {
                  checkpointNoSIS();
                }
              }
              long bytesUsedAfter = rld.ramBytesUsed.get();
              ramBytesUsed -= bytesUsedBefore - bytesUsedAfter;
              count++;
            }

            if (infoStream.isEnabled("BD")) {
              infoStream.message("BD", String.format(Locale.ROOT, "done write some DV updates for %d segments: now %.2f MB used vs IWC Buffer %.2f MB; took %.2f sec",
                  count, readerPool.ramBytesUsed()/1024./1024., ramBufferSizeMB, ((System.nanoTime() - startNS)/1000000000.)));
            }
          }
        }
      } finally {
        writeDocValuesLock.unlock();
      }
    }
  }

  /**
   * Obtain the number of deleted docs for a pooled reader.
   * If the reader isn't being pooled, the segmentInfo's 
   * delCount is returned.
   */
  @Override
  public int numDeletedDocs(SegmentCommitInfo info) {
    ensureOpen(false);
    validate(info);
    final ReadersAndUpdates rld = getPooledInstance(info, false);
    if (rld != null) {
      return rld.getDelCount(); // get the full count from here since SCI might change concurrently
    } else {
      final int delCount = info.getDelCount(softDeletesEnabled);
      assert delCount <= info.info.maxDoc(): "delCount: " + delCount + " maxDoc: " + info.info.maxDoc();
      return delCount;
    }
  }

  /**
   * Used internally to throw an {@link AlreadyClosedException} if this
   * IndexWriter has been closed or is in the process of closing.
   * 
   * @param failIfClosing
   *          if true, also fail when {@code IndexWriter} is in the process of
   *          closing ({@code closing=true}) but not yet done closing (
   *          {@code closed=false})
   * @throws AlreadyClosedException
   *           if this IndexWriter is closed or in the process of closing
   */
  protected final void ensureOpen(boolean failIfClosing) throws AlreadyClosedException {
    if (closed || (failIfClosing && closing)) {
      throw new AlreadyClosedException("this IndexWriter is closed", tragedy.get());
    }
  }

  /**
   * Used internally to throw an {@link
   * AlreadyClosedException} if this IndexWriter has been
   * closed ({@code closed=true}) or is in the process of
   * closing ({@code closing=true}).
   * <p>
   * Calls {@link #ensureOpen(boolean) ensureOpen(true)}.
   * @throws AlreadyClosedException if this IndexWriter is closed
   */
  protected final void ensureOpen() throws AlreadyClosedException {
    ensureOpen(true);
  }

  /**
   * Constructs a new IndexWriter per the settings given in <code>conf</code>.
   * If you want to make "live" changes to this writer instance, use
   * {@link #getConfig()}.
   * 
   * <p>
   * <b>NOTE:</b> after ths writer is created, the given configuration instance
   * cannot be passed to another writer.
   * 
   * @param d
   *          the index directory. The index is either created or appended
   *          according <code>conf.getOpenMode()</code>.
   * @param conf
   *          the configuration settings according to which IndexWriter should
   *          be initialized.
   * @throws IOException
   *           if the directory cannot be read/written to, or if it does not
   *           exist and <code>conf.getOpenMode()</code> is
   *           <code>OpenMode.APPEND</code> or if there is any other low-level
   *           IO error
   */
  public IndexWriter(Directory d, IndexWriterConfig conf) throws IOException {
    enableTestPoints = isEnableTestPoints();
    conf.setIndexWriter(this); // prevent reuse by other instances
    config = conf;
    infoStream = config.getInfoStream();
    softDeletesEnabled = config.getSoftDeletesField() != null;
    // obtain the write.lock. If the user configured a timeout,
    // we wrap with a sleeper and this might take some time.
    writeLock = d.obtainLock(WRITE_LOCK_NAME);
    
    boolean success = false;
    try {
      directoryOrig = d;
      directory = new LockValidatingDirectoryWrapper(d, writeLock);
      mergeScheduler = config.getMergeScheduler();
      mergeScheduler.initialize(infoStream, directoryOrig);
      OpenMode mode = config.getOpenMode();
      final boolean indexExists;
      final boolean create;
      if (mode == OpenMode.CREATE) {
        indexExists = DirectoryReader.indexExists(directory);
        create = true;
      } else if (mode == OpenMode.APPEND) {
        indexExists = true;
        create = false;
      } else {
        // CREATE_OR_APPEND - create only if an index does not exist
        indexExists = DirectoryReader.indexExists(directory);
        create = !indexExists;
      }

      // If index is too old, reading the segments will throw
      // IndexFormatTooOldException.

      String[] files = directory.listAll();

      // Set up our initial SegmentInfos:
      IndexCommit commit = config.getIndexCommit();

      // Set up our initial SegmentInfos:
      StandardDirectoryReader reader;
      if (commit == null) {
        reader = null;
      } else {
        reader = commit.getReader();
      }

      if (create) {

        if (config.getIndexCommit() != null) {
          // We cannot both open from a commit point and create:
          if (mode == OpenMode.CREATE) {
            throw new IllegalArgumentException("cannot use IndexWriterConfig.setIndexCommit() with OpenMode.CREATE");
          } else {
            throw new IllegalArgumentException("cannot use IndexWriterConfig.setIndexCommit() when index has no commit");
          }
        }

        // Try to read first.  This is to allow create
        // against an index that's currently open for
        // searching.  In this case we write the next
        // segments_N file with no segments:
        final SegmentInfos sis = new SegmentInfos(config.getIndexCreatedVersionMajor());
        if (indexExists) {
          final SegmentInfos previous = SegmentInfos.readLatestCommit(directory);
          sis.updateGenerationVersionAndCounter(previous);
        }
        segmentInfos = sis;
        rollbackSegments = segmentInfos.createBackupSegmentInfos();

        // Record that we have a change (zero out all
        // segments) pending:
        changed();

      } else if (reader != null) {
        // Init from an existing already opened NRT or non-NRT reader:
      
        if (reader.directory() != commit.getDirectory()) {
          throw new IllegalArgumentException("IndexCommit's reader must have the same directory as the IndexCommit");
        }

        if (reader.directory() != directoryOrig) {
          throw new IllegalArgumentException("IndexCommit's reader must have the same directory passed to IndexWriter");
        }

        if (reader.segmentInfos.getLastGeneration() == 0) {  
          // TODO: maybe we could allow this?  It's tricky...
          throw new IllegalArgumentException("index must already have an initial commit to open from reader");
        }

        // Must clone because we don't want the incoming NRT reader to "see" any changes this writer now makes:
        segmentInfos = reader.segmentInfos.clone();

        SegmentInfos lastCommit;
        try {
          lastCommit = SegmentInfos.readCommit(directoryOrig, segmentInfos.getSegmentsFileName());
        } catch (IOException ioe) {
          throw new IllegalArgumentException("the provided reader is stale: its prior commit file \"" + segmentInfos.getSegmentsFileName() + "\" is missing from index");
        }

        if (reader.writer != null) {

          // The old writer better be closed (we have the write lock now!):
          assert reader.writer.closed;

          // In case the old writer wrote further segments (which we are now dropping),
          // update SIS metadata so we remain write-once:
          segmentInfos.updateGenerationVersionAndCounter(reader.writer.segmentInfos);
          lastCommit.updateGenerationVersionAndCounter(reader.writer.segmentInfos);
        }

        rollbackSegments = lastCommit.createBackupSegmentInfos();
      } else {
        // Init from either the latest commit point, or an explicit prior commit point:

        String lastSegmentsFile = SegmentInfos.getLastCommitSegmentsFileName(files);
        if (lastSegmentsFile == null) {
          throw new IndexNotFoundException("no segments* file found in " + directory + ": files: " + Arrays.toString(files));
        }

        // Do not use SegmentInfos.read(Directory) since the spooky
        // retrying it does is not necessary here (we hold the write lock):
        segmentInfos = SegmentInfos.readCommit(directoryOrig, lastSegmentsFile);

        if (commit != null) {
          // Swap out all segments, but, keep metadata in
          // SegmentInfos, like version & generation, to
          // preserve write-once.  This is important if
          // readers are open against the future commit
          // points.
          if (commit.getDirectory() != directoryOrig) {
            throw new IllegalArgumentException("IndexCommit's directory doesn't match my directory, expected=" + directoryOrig + ", got=" + commit.getDirectory());
          }
          
          SegmentInfos oldInfos = SegmentInfos.readCommit(directoryOrig, commit.getSegmentsFileName());
          segmentInfos.replace(oldInfos);
          changed();

          if (infoStream.isEnabled("IW")) {
            infoStream.message("IW", "init: loaded commit \"" + commit.getSegmentsFileName() + "\"");
          }
        }

        rollbackSegments = segmentInfos.createBackupSegmentInfos();
      }



      commitUserData = new HashMap<>(segmentInfos.getUserData()).entrySet();

      pendingNumDocs.set(segmentInfos.totalMaxDoc());

      // start with previous field numbers, but new FieldInfos
      // NOTE: this is correct even for an NRT reader because we'll pull FieldInfos even for the un-committed segments:
      globalFieldNumberMap = getFieldNumberMap();

      validateIndexSort();

      config.getFlushPolicy().init(config);
      bufferedUpdatesStream = new BufferedUpdatesStream(infoStream);
      docWriter = new DocumentsWriter(flushNotifications, segmentInfos.getIndexCreatedVersionMajor(), pendingNumDocs,
          enableTestPoints, this::newSegmentName,
          config, directoryOrig, directory, globalFieldNumberMap);
      readerPool = new ReaderPool(directory, directoryOrig, segmentInfos, globalFieldNumberMap,
          bufferedUpdatesStream::getCompletedDelGen, infoStream, conf.getSoftDeletesField(), reader);
      if (config.getReaderPooling()) {
        readerPool.enableReaderPooling();
      }
      // Default deleter (for backwards compatibility) is
      // KeepOnlyLastCommitDeleter:

      // Sync'd is silly here, but IFD asserts we sync'd on the IW instance:
      synchronized(this) {
        deleter = new IndexFileDeleter(files, directoryOrig, directory,
                                       config.getIndexDeletionPolicy(),
                                       segmentInfos, infoStream, this,
                                       indexExists, reader != null);

        // We incRef all files when we return an NRT reader from IW, so all files must exist even in the NRT case:
        assert create || filesExist(segmentInfos);
      }

      if (deleter.startingCommitDeleted) {
        // Deletion policy deleted the "head" commit point.
        // We have to mark ourself as changed so that if we
        // are closed w/o any further changes we write a new
        // segments_N file.
        changed();
      }

      if (reader != null) {
        // We always assume we are carrying over incoming changes when opening from reader:
        segmentInfos.changed();
        changed();
      }

      if (infoStream.isEnabled("IW")) {
        infoStream.message("IW", "init: create=" + create + " reader=" + reader);
        messageState();
      }

      success = true;

    } finally {
      if (!success) {
        if (infoStream.isEnabled("IW")) {
          infoStream.message("IW", "init: hit exception on init; releasing write lock");
        }
        IOUtils.closeWhileHandlingException(writeLock);
        writeLock = null;
      }
    }
  }

  /** Confirms that the incoming index sort (if any) matches the existing index sort (if any).  */
  private void validateIndexSort() {
    Sort indexSort = config.getIndexSort();
    if (indexSort != null) {
      for(SegmentCommitInfo info : segmentInfos) {
        Sort segmentIndexSort = info.info.getIndexSort();
        if (segmentIndexSort == null || isCongruentSort(indexSort, segmentIndexSort) == false) {
          throw new IllegalArgumentException("cannot change previous indexSort=" + segmentIndexSort + " (from segment=" + info + ") to new indexSort=" + indexSort);
        }
      }
    }
  }

  /**
   * Returns true if <code>indexSort</code> is a prefix of <code>otherSort</code>.
   **/
  static boolean isCongruentSort(Sort indexSort, Sort otherSort) {
    final SortField[] fields1 = indexSort.getSort();
    final SortField[] fields2 = otherSort.getSort();
    if (fields1.length > fields2.length) {
      return false;
    }
    return Arrays.asList(fields1).equals(Arrays.asList(fields2).subList(0, fields1.length));
  }

  // reads latest field infos for the commit
  // this is used on IW init and addIndexes(Dir) to create/update the global field map.
  // TODO: fix tests abusing this method!
  static FieldInfos readFieldInfos(SegmentCommitInfo si) throws IOException {
    Codec codec = si.info.getCodec();
    FieldInfosFormat reader = codec.fieldInfosFormat();
    
    if (si.hasFieldUpdates()) {
      // there are updates, we read latest (always outside of CFS)
      final String segmentSuffix = Long.toString(si.getFieldInfosGen(), Character.MAX_RADIX);
      return reader.read(si.info.dir, si.info, segmentSuffix, IOContext.READONCE);
    } else if (si.info.getUseCompoundFile()) {
      // cfs
      try (Directory cfs = codec.compoundFormat().getCompoundReader(si.info.dir, si.info, IOContext.DEFAULT)) {
        return reader.read(cfs, si.info, "", IOContext.READONCE);
      }
    } else {
      // no cfs
      return reader.read(si.info.dir, si.info, "", IOContext.READONCE);
    }
  }

  /**
   * Loads or returns the already loaded the global field number map for this {@link SegmentInfos}.
   * If this {@link SegmentInfos} has no global field number map the returned instance is empty
   */
  private FieldNumbers getFieldNumberMap() throws IOException {
    final FieldNumbers map = new FieldNumbers(config.softDeletesField);

    for(SegmentCommitInfo info : segmentInfos) {
      FieldInfos fis = readFieldInfos(info);
      for(FieldInfo fi : fis) {
        map.addOrGet(fi.name, fi.number, fi.getIndexOptions(), fi.getDocValuesType(), fi.getPointDimensionCount(), fi.getPointIndexDimensionCount(), fi.getPointNumBytes(), fi.isSoftDeletesField());
      }
    }

    return map;
  }
  
  /**
   * Returns a {@link LiveIndexWriterConfig}, which can be used to query the IndexWriter
   * current settings, as well as modify "live" ones.
   */
  public LiveIndexWriterConfig getConfig() {
    ensureOpen(false);
    return config;
  }

  private void messageState() {
    if (infoStream.isEnabled("IW") && didMessageState == false) {
      didMessageState = true;
      infoStream.message("IW", "\ndir=" + directoryOrig + "\n" +
            "index=" + segString() + "\n" +
            "version=" + Version.LATEST.toString() + "\n" +
            config.toString());
      final StringBuilder unmapInfo = new StringBuilder(Boolean.toString(MMapDirectory.UNMAP_SUPPORTED));
      if (!MMapDirectory.UNMAP_SUPPORTED) {
        unmapInfo.append(" (").append(MMapDirectory.UNMAP_NOT_SUPPORTED_REASON).append(")");
      }
      infoStream.message("IW", "MMapDirectory.UNMAP_SUPPORTED=" + unmapInfo);
    }
  }

  /**
   * Gracefully closes (commits, waits for merges), but calls rollback
   * if there's an exc so the IndexWriter is always closed.  This is called
   * from {@link #close} when {@link IndexWriterConfig#commitOnClose} is
   * {@code true}.
   */
  private void shutdown() throws IOException {
    if (pendingCommit != null) {
      throw new IllegalStateException("cannot close: prepareCommit was already called with no corresponding call to commit");
    }
    // Ensure that only one thread actually gets to do the
    // closing
    if (shouldClose(true)) {
      try {
        if (infoStream.isEnabled("IW")) {
          infoStream.message("IW", "now flush at close");
        }

        flush(true, true);
        waitForMerges();
        commitInternal(config.getMergePolicy());
        rollbackInternal(); // ie close, since we just committed
      } catch (Throwable t) {
        // Be certain to close the index on any exception
        try {
          rollbackInternal();
        } catch (Throwable t1) {
          t.addSuppressed(t1);
        }
        throw t;
      }
    }
  }

  /**
   * Closes all open resources and releases the write lock.
   *
   * If {@link IndexWriterConfig#commitOnClose} is <code>true</code>,
   * this will attempt to gracefully shut down by writing any
   * changes, waiting for any running merges, committing, and closing.
   * In this case, note that:
   * <ul>
   *   <li>If you called prepareCommit but failed to call commit, this
   *       method will throw {@code IllegalStateException} and the {@code IndexWriter}
   *       will not be closed.</li>
   *   <li>If this method throws any other exception, the {@code IndexWriter}
   *       will be closed, but changes may have been lost.</li>
   * </ul>
   *
   * <p>
   * Note that this may be a costly
   * operation, so, try to re-use a single writer instead of
   * closing and opening a new one.  See {@link #commit()} for
   * caveats about write caching done by some IO devices.
   *
   * <p><b>NOTE</b>: You must ensure no other threads are still making
   * changes at the same time that this method is invoked.</p>
   */
  @Override
  public void close() throws IOException {
    if (config.getCommitOnClose()) {
      shutdown();
    } else {
      rollback();
    }
  }

  // Returns true if this thread should attempt to close, or
  // false if IndexWriter is now closed; else,
  // waits until another thread finishes closing
  synchronized private boolean shouldClose(boolean waitForClose) {
    while (true) {
      if (closed == false) {
        if (closing == false) {
          // We get to close
          closing = true;
          return true;
        } else if (waitForClose == false) {
          return false;
        } else {
          // Another thread is presently trying to close;
          // wait until it finishes one way (closes
          // successfully) or another (fails to close)
          doWait();
        }
      } else {
        return false;
      }
    }
  }

  /** Returns the Directory used by this index. */
  public Directory getDirectory() {
    // return the original directory the user supplied, unwrapped.
    return directoryOrig;
  }

  @Override
  public InfoStream getInfoStream() {
    return infoStream;
  }

  /** Returns the analyzer used by this index. */
  public Analyzer getAnalyzer() {
    ensureOpen();
    return config.getAnalyzer();
  }

  /** If {@link SegmentInfos#getVersion} is below {@code newVersion} then update it to this value.
   *
   * @lucene.internal */
  public synchronized void advanceSegmentInfosVersion(long newVersion) {
    ensureOpen();
    if (segmentInfos.getVersion() < newVersion) {
      segmentInfos.setVersion(newVersion);
    }
    changed();
  }

  /**
   * Returns true if this index has deletions (including
   * buffered deletions).  Note that this will return true
   * if there are buffered Term/Query deletions, even if it
   * turns out those buffered deletions don't match any
   * documents.
   */
  public synchronized boolean hasDeletions() {
    ensureOpen();
    if (bufferedUpdatesStream.any()
        || docWriter.anyDeletions()
        || readerPool.anyDeletions()) {
      return true;
    }
    for (final SegmentCommitInfo info : segmentInfos) {
      if (info.hasDeletions()) {
        return true;
      }
    }
    return false;
  }

  /**
   * Adds a document to this index.
   *
   * <p> Note that if an Exception is hit (for example disk full)
   * then the index will be consistent, but this document
   * may not have been added.  Furthermore, it's possible
   * the index will have one segment in non-compound format
   * even when using compound files (when a merge has
   * partially succeeded).</p>
   *
   * <p> This method periodically flushes pending documents
   * to the Directory (see <a href="#flush">above</a>), and
   * also periodically triggers segment merges in the index
   * according to the {@link MergePolicy} in use.</p>
   *
   * <p>Merges temporarily consume space in the
   * directory. The amount of space required is up to 1X the
   * size of all segments being merged, when no
   * readers/searchers are open against the index, and up to
   * 2X the size of all segments being merged when
   * readers/searchers are open against the index (see
   * {@link #forceMerge(int)} for details). The sequence of
   * primitive merge operations performed is governed by the
   * merge policy.
   *
   * <p>Note that each term in the document can be no longer
   * than {@link #MAX_TERM_LENGTH} in bytes, otherwise an
   * IllegalArgumentException will be thrown.</p>
   *
   * <p>Note that it's possible to create an invalid Unicode
   * string in java if a UTF16 surrogate pair is malformed.
   * In this case, the invalid characters are silently
   * replaced with the Unicode replacement character
   * U+FFFD.</p>
   *
   * @return The <a href="#sequence_number">sequence number</a>
   * for this operation
   *
   * @throws CorruptIndexException if the index is corrupt
   * @throws IOException if there is a low-level IO error
   */
  public long addDocument(Iterable<? extends IndexableField> doc) throws IOException {
    return updateDocument(null, doc);
  }

  /**
   * Atomically adds a block of documents with sequentially
   * assigned document IDs, such that an external reader
   * will see all or none of the documents.
   *
   * <p><b>WARNING</b>: the index does not currently record
   * which documents were added as a block.  Today this is
   * fine, because merging will preserve a block. The order of
   * documents within a segment will be preserved, even when child
   * documents within a block are deleted. Most search features
   * (like result grouping and block joining) require you to
   * mark documents; when these documents are deleted these
   * search features will not work as expected. Obviously adding
   * documents to an existing block will require you the reindex
   * the entire block.
   *
   * <p>However it's possible that in the future Lucene may
   * merge more aggressively re-order documents (for example,
   * perhaps to obtain better index compression), in which case
   * you may need to fully re-index your documents at that time.
   *
   * <p>See {@link #addDocument(Iterable)} for details on
   * index and IndexWriter state after an Exception, and
   * flushing/merging temporary free space requirements.</p>
   *
   * <p><b>NOTE</b>: tools that do offline splitting of an index
   * (for example, IndexSplitter in contrib) or
   * re-sorting of documents (for example, IndexSorter in
   * contrib) are not aware of these atomically added documents
   * and will likely break them up.  Use such tools at your
   * own risk!
   *
   * @return The <a href="#sequence_number">sequence number</a>
   * for this operation
   *
   * @throws CorruptIndexException if the index is corrupt
   * @throws IOException if there is a low-level IO error
   *
   * @lucene.experimental
   */
  public long addDocuments(Iterable<? extends Iterable<? extends IndexableField>> docs) throws IOException {
    return updateDocuments((DocumentsWriterDeleteQueue.Node<?>) null, docs);
  }

  /**
   * Atomically deletes documents matching the provided
   * delTerm and adds a block of documents with sequentially
   * assigned document IDs, such that an external reader
   * will see all or none of the documents. 
   *
   * See {@link #addDocuments(Iterable)}.
   *
   * @return The <a href="#sequence_number">sequence number</a>
   * for this operation
   *
   * @throws CorruptIndexException if the index is corrupt
   * @throws IOException if there is a low-level IO error
   *
   * @lucene.experimental
   */
  public long updateDocuments(Term delTerm, Iterable<? extends Iterable<? extends IndexableField>> docs) throws IOException {
    return updateDocuments(delTerm == null ? null : DocumentsWriterDeleteQueue.newNode(delTerm), docs);
  }

  private long updateDocuments(final DocumentsWriterDeleteQueue.Node<?> delNode, Iterable<? extends Iterable<? extends IndexableField>> docs) throws IOException {
    ensureOpen();
    boolean success = false;
    try {
      final long seqNo = maybeProcessEvents(docWriter.updateDocuments(docs, delNode));
      success = true;
      return seqNo;
    } catch (VirtualMachineError tragedy) {
      tragicEvent(tragedy, "updateDocuments");
      throw tragedy;
    } finally {
      if (success == false) {
        if (infoStream.isEnabled("IW")) {
          infoStream.message("IW", "hit exception updating document");
        }
        maybeCloseOnTragicEvent();
      }
    }
  }

  /**
   * Expert:
   * Atomically updates documents matching the provided
   * term with the given doc-values fields
   * and adds a block of documents with sequentially
   * assigned document IDs, such that an external reader
   * will see all or none of the documents.
   *
   * One use of this API is to retain older versions of
   * documents instead of replacing them. The existing
   * documents can be updated to reflect they are no
   * longer current while atomically adding new documents
   * at the same time.
   *
   * In contrast to {@link #updateDocuments(Term, Iterable)}
   * this method will not delete documents in the index
   * matching the given term but instead update them with
   * the given doc-values fields which can be used as a
   * soft-delete mechanism.
   *
   * See {@link #addDocuments(Iterable)}
   * and {@link #updateDocuments(Term, Iterable)}.
   *
   *
   * @return The <a href="#sequence_number">sequence number</a>
   * for this operation
   *
   * @throws CorruptIndexException if the index is corrupt
   * @throws IOException if there is a low-level IO error
   *
   * @lucene.experimental
   */
  public long softUpdateDocuments(Term term, Iterable<? extends Iterable<? extends IndexableField>> docs, Field... softDeletes) throws IOException {
    if (term == null) {
      throw new IllegalArgumentException("term must not be null");
    }
    if (softDeletes == null || softDeletes.length == 0) {
      throw new IllegalArgumentException("at least one soft delete must be present");
    }
    return updateDocuments(DocumentsWriterDeleteQueue.newNode(buildDocValuesUpdate(term, softDeletes)), docs);
  }

  /** Expert: attempts to delete by document ID, as long as
   *  the provided reader is a near-real-time reader (from {@link
   *  DirectoryReader#open(IndexWriter)}).  If the
   *  provided reader is an NRT reader obtained from this
   *  writer, and its segment has not been merged away, then
   *  the delete succeeds and this method returns a valid (&gt; 0) sequence
   *  number; else, it returns -1 and the caller must then
   *  separately delete by Term or Query.
   *
   *  <b>NOTE</b>: this method can only delete documents
   *  visible to the currently open NRT reader.  If you need
   *  to delete documents indexed after opening the NRT
   *  reader you must use {@link #deleteDocuments(Term...)}). */
  public synchronized long tryDeleteDocument(IndexReader readerIn, int docID) throws IOException {
    // NOTE: DON'T use docID inside the closure
    return tryModifyDocument(readerIn, docID, (leafDocId, rld) -> {
      if (rld.delete(leafDocId)) {
        if (isFullyDeleted(rld)) {
          dropDeletedSegment(rld.info);
          checkpoint();
        }

        // Must bump changeCount so if no other changes
        // happened, we still commit this change:
        changed();
      }
    });
  }

  /** Expert: attempts to update doc values by document ID, as long as
   *  the provided reader is a near-real-time reader (from {@link
   *  DirectoryReader#open(IndexWriter)}).  If the
   *  provided reader is an NRT reader obtained from this
   *  writer, and its segment has not been merged away, then
   *  the update succeeds and this method returns a valid (&gt; 0) sequence
   *  number; else, it returns -1 and the caller must then
   *  either retry the update and resolve the document again.
   *  If a doc values fields data is <code>null</code> the existing
   *  value is removed from all documents matching the term. This can be used
   *  to un-delete a soft-deleted document since this method will apply the
   *  field update even if the document is marked as deleted.
   *
   *  <b>NOTE</b>: this method can only updates documents
   *  visible to the currently open NRT reader.  If you need
   *  to update documents indexed after opening the NRT
   *  reader you must use {@link #updateDocValues(Term, Field...)}. */
  public synchronized long tryUpdateDocValue(IndexReader readerIn, int docID, Field... fields) throws IOException {
    // NOTE: DON'T use docID inside the closure
    final DocValuesUpdate[] dvUpdates = buildDocValuesUpdate(null, fields);
    return tryModifyDocument(readerIn, docID, (leafDocId, rld) -> {
      long nextGen = bufferedUpdatesStream.getNextGen();
      try {
        Map<String, DocValuesFieldUpdates> fieldUpdatesMap = new HashMap<>();
        for (DocValuesUpdate update : dvUpdates) {
          DocValuesFieldUpdates docValuesFieldUpdates = fieldUpdatesMap.computeIfAbsent(update.field, k -> {
            switch (update.type) {
              case NUMERIC:
                return new NumericDocValuesFieldUpdates(nextGen, k, rld.info.info.maxDoc());
              case BINARY:
                return new BinaryDocValuesFieldUpdates(nextGen, k, rld.info.info.maxDoc());
              default:
                throw new AssertionError("type: " + update.type + " is not supported");
            }
          });
          if (update.hasValue()) {
            switch (update.type) {
              case NUMERIC:
                docValuesFieldUpdates.add(leafDocId, ((NumericDocValuesUpdate) update).getValue());
                break;
              case BINARY:
                docValuesFieldUpdates.add(leafDocId, ((BinaryDocValuesUpdate) update).getValue());
                break;
              default:
                throw new AssertionError("type: " + update.type + " is not supported");
            }
          } else {
            docValuesFieldUpdates.reset(leafDocId);
          }
        }
        for (DocValuesFieldUpdates updates : fieldUpdatesMap.values()) {
          updates.finish();
          rld.addDVUpdate(updates);
        }
      } finally {
        bufferedUpdatesStream.finishedSegment(nextGen);
      }
      // Must bump changeCount so if no other changes
      // happened, we still commit this change:
      changed();
    });
  }

  @FunctionalInterface
  private interface DocModifier {
    void run(int docId, ReadersAndUpdates readersAndUpdates) throws IOException;
  }

  private synchronized long tryModifyDocument(IndexReader readerIn, int docID, DocModifier toApply) throws IOException {
    final LeafReader reader;
    if (readerIn instanceof LeafReader) {
      // Reader is already atomic: use the incoming docID:
      reader = (LeafReader) readerIn;
    } else {
      // Composite reader: lookup sub-reader and re-base docID:
      List<LeafReaderContext> leaves = readerIn.leaves();
      int subIndex = ReaderUtil.subIndex(docID, leaves);
      reader = leaves.get(subIndex).reader();
      docID -= leaves.get(subIndex).docBase;
      assert docID >= 0;
      assert docID < reader.maxDoc();
    }

    if (!(reader instanceof SegmentReader)) {
      throw new IllegalArgumentException("the reader must be a SegmentReader or composite reader containing only SegmentReaders");
    }

    final SegmentCommitInfo info = ((SegmentReader) reader).getOriginalSegmentInfo();

    // TODO: this is a slow linear search, but, number of
    // segments should be contained unless something is
    // seriously wrong w/ the index, so it should be a minor
    // cost:

    if (segmentInfos.indexOf(info) != -1) {
      ReadersAndUpdates rld = getPooledInstance(info, false);
      if (rld != null) {
        synchronized(bufferedUpdatesStream) {
          toApply.run(docID, rld);
          return docWriter.getNextSequenceNumber();
        }
      }
    }
    return -1;
  }

  /** Drops a segment that has 100% deleted documents. */
  private synchronized void dropDeletedSegment(SegmentCommitInfo info) throws IOException {
    // If a merge has already registered for this
    // segment, we leave it in the readerPool; the
    // merge will skip merging it and will then drop
    // it once it's done:
    if (mergingSegments.contains(info) == false) {
      // it's possible that we invoke this method more than once for the same SCI
      // we must only remove the docs once!
      boolean dropPendingDocs = segmentInfos.remove(info);
      try {
        // this is sneaky - we might hit an exception while dropping a reader but then we have already
        // removed the segment for the segmentInfo and we lost the pendingDocs update due to that.
        // therefore we execute the adjustPendingNumDocs in a finally block to account for that.
        dropPendingDocs |= readerPool.drop(info);
      } finally {
        if (dropPendingDocs) {
          adjustPendingNumDocs(-info.info.maxDoc());
        }
      }
    }
  }

  /**
   * Deletes the document(s) containing any of the
   * terms. All given deletes are applied and flushed atomically
   * at the same time.
   *
   * @return The <a href="#sequence_number">sequence number</a>
   * for this operation
   *
   * @param terms array of terms to identify the documents
   * to be deleted
   * @throws CorruptIndexException if the index is corrupt
   * @throws IOException if there is a low-level IO error
   */
  public long deleteDocuments(Term... terms) throws IOException {
    ensureOpen();
    try {
      return maybeProcessEvents(docWriter.deleteTerms(terms));
    } catch (VirtualMachineError tragedy) {
      tragicEvent(tragedy, "deleteDocuments(Term..)");
      throw tragedy;
    }
  }

  /**
   * Deletes the document(s) matching any of the provided queries.
   * All given deletes are applied and flushed atomically at the same time.
   *
   * @return The <a href="#sequence_number">sequence number</a>
   * for this operation
   *
   * @param queries array of queries to identify the documents
   * to be deleted
   * @throws CorruptIndexException if the index is corrupt
   * @throws IOException if there is a low-level IO error
   */
  public long deleteDocuments(Query... queries) throws IOException {
    ensureOpen();

    // LUCENE-6379: Specialize MatchAllDocsQuery
    for(Query query : queries) {
      if (query.getClass() == MatchAllDocsQuery.class) {
        return deleteAll();
      }
    }

    try {
      return maybeProcessEvents(docWriter.deleteQueries(queries));
    } catch (VirtualMachineError tragedy) {
      tragicEvent(tragedy, "deleteDocuments(Query..)");
      throw tragedy;
    }
  }

  /**
   * Updates a document by first deleting the document(s)
   * containing <code>term</code> and then adding the new
   * document.  The delete and then add are atomic as seen
   * by a reader on the same index (flush may happen only after
   * the add).
   *
   * @return The <a href="#sequence_number">sequence number</a>
   * for this operation
   *
   * @param term the term to identify the document(s) to be
   * deleted
   * @param doc the document to be added
   * @throws CorruptIndexException if the index is corrupt
   * @throws IOException if there is a low-level IO error
   */
  public long updateDocument(Term term, Iterable<? extends IndexableField> doc) throws IOException {
    return updateDocuments(term == null ? null : DocumentsWriterDeleteQueue.newNode(term), List.of(doc));
  }

  /**
   * Expert:
   * Updates a document by first updating the document(s)
   * containing <code>term</code> with the given doc-values fields
   * and then adding the new document.  The doc-values update and
   * then add are atomic as seen by a reader on the same index
   * (flush may happen only after the add).
   *
   * One use of this API is to retain older versions of
   * documents instead of replacing them. The existing
   * documents can be updated to reflect they are no
   * longer current while atomically adding new documents
   * at the same time.
   *
   * In contrast to {@link #updateDocument(Term, Iterable)}
   * this method will not delete documents in the index
   * matching the given term but instead update them with
   * the given doc-values fields which can be used as a
   * soft-delete mechanism.
   *
   * See {@link #addDocuments(Iterable)}
   * and {@link #updateDocuments(Term, Iterable)}.
   *
   *
   * @return The <a href="#sequence_number">sequence number</a>
   * for this operation
   *
   * @throws CorruptIndexException if the index is corrupt
   * @throws IOException if there is a low-level IO error
   *
   * @lucene.experimental
   */
  public long softUpdateDocument(Term term, Iterable<? extends IndexableField> doc, Field... softDeletes) throws IOException {
    if (term == null) {
      throw new IllegalArgumentException("term must not be null");
    }
    if (softDeletes == null || softDeletes.length == 0) {
      throw new IllegalArgumentException("at least one soft delete must be present");
    }
    return updateDocuments(DocumentsWriterDeleteQueue.newNode(buildDocValuesUpdate(term, softDeletes)), List.of(doc));
  }


  /**
   * Updates a document's {@link NumericDocValues} for <code>field</code> to the
   * given <code>value</code>. You can only update fields that already exist in
   * the index, not add new fields through this method.
   * 
   * @param term
   *          the term to identify the document(s) to be updated
   * @param field
   *          field name of the {@link NumericDocValues} field
   * @param value
   *          new value for the field
   *
   * @return The <a href="#sequence_number">sequence number</a>
   * for this operation
   *
   * @throws CorruptIndexException
   *           if the index is corrupt
   * @throws IOException
   *           if there is a low-level IO error
   */
  public long updateNumericDocValue(Term term, String field, long value) throws IOException {
    ensureOpen();
    if (!globalFieldNumberMap.contains(field, DocValuesType.NUMERIC)) {
      throw new IllegalArgumentException("can only update existing numeric-docvalues fields!");
    }
    if (config.getIndexSortFields().contains(field)) {
      throw new IllegalArgumentException("cannot update docvalues field involved in the index sort, field=" + field + ", sort=" + config.getIndexSort());
    }
    try {
      return maybeProcessEvents(docWriter.updateDocValues(new NumericDocValuesUpdate(term, field, value)));
    } catch (VirtualMachineError tragedy) {
      tragicEvent(tragedy, "updateNumericDocValue");
      throw tragedy;
    }
  }

  /**
   * Updates a document's {@link BinaryDocValues} for <code>field</code> to the
   * given <code>value</code>. You can only update fields that already exist in
   * the index, not add new fields through this method.
   * 
   * <p>
   * <b>NOTE:</b> this method currently replaces the existing value of all
   * affected documents with the new value.
   * 
   * @param term
   *          the term to identify the document(s) to be updated
   * @param field
   *          field name of the {@link BinaryDocValues} field
   * @param value
   *          new value for the field
   *
   * @return The <a href="#sequence_number">sequence number</a>
   * for this operation
   *
   * @throws CorruptIndexException
   *           if the index is corrupt
   * @throws IOException
   *           if there is a low-level IO error
   */
  public long updateBinaryDocValue(Term term, String field, BytesRef value) throws IOException {
    ensureOpen();
    if (value == null) {
      throw new IllegalArgumentException("cannot update a field to a null value: " + field);
    }
    if (!globalFieldNumberMap.contains(field, DocValuesType.BINARY)) {
      throw new IllegalArgumentException("can only update existing binary-docvalues fields!");
    }
    try {
      return maybeProcessEvents(docWriter.updateDocValues(new BinaryDocValuesUpdate(term, field, value)));
    } catch (VirtualMachineError tragedy) {
      tragicEvent(tragedy, "updateBinaryDocValue");
      throw tragedy;
    }
  }
  
  /**
   * Updates documents' DocValues fields to the given values. Each field update
   * is applied to the set of documents that are associated with the
   * {@link Term} to the same value. All updates are atomically applied and
   * flushed together. If a doc values fields data is <code>null</code> the existing
   * value is removed from all documents matching the term.
   *
   * 
   * @param updates
   *          the updates to apply
   *
   * @return The <a href="#sequence_number">sequence number</a>
   * for this operation
   *
   * @throws CorruptIndexException
   *           if the index is corrupt
   * @throws IOException
   *           if there is a low-level IO error
   */
  public long updateDocValues(Term term, Field... updates) throws IOException {
    ensureOpen();
    DocValuesUpdate[] dvUpdates = buildDocValuesUpdate(term, updates);
    try {
      return maybeProcessEvents(docWriter.updateDocValues(dvUpdates));
    } catch (VirtualMachineError tragedy) {
      tragicEvent(tragedy, "updateDocValues");
      throw tragedy;
    }
  }

  private DocValuesUpdate[] buildDocValuesUpdate(Term term, Field[] updates) {
    DocValuesUpdate[] dvUpdates = new DocValuesUpdate[updates.length];
    for (int i = 0; i < updates.length; i++) {
      final Field f = updates[i];
      final DocValuesType dvType = f.fieldType().docValuesType();
      if (dvType == null) {
        throw new NullPointerException("DocValuesType must not be null (field: \"" + f.name() + "\")");
      }
      if (dvType == DocValuesType.NONE) {
        throw new IllegalArgumentException("can only update NUMERIC or BINARY fields! field=" + f.name());
      }
      if (globalFieldNumberMap.contains(f.name(), dvType) == false) {
        // if this field doesn't exists we try to add it. if it exists and the DV type doesn't match we
        // get a consistent error message as if you try to do that during an indexing operation.
        globalFieldNumberMap.addOrGet(f.name(), -1, IndexOptions.NONE, dvType, 0, 0, 0, f.name().equals(config.softDeletesField));
        assert globalFieldNumberMap.contains(f.name(), dvType);
      }
      if (config.getIndexSortFields().contains(f.name())) {
        throw new IllegalArgumentException("cannot update docvalues field involved in the index sort, field=" + f.name() + ", sort=" + config.getIndexSort());
      }

      switch (dvType) {
        case NUMERIC:
          Long value = (Long)f.numericValue();
          dvUpdates[i] = new NumericDocValuesUpdate(term, f.name(), value);
          break;
        case BINARY:
          dvUpdates[i] = new BinaryDocValuesUpdate(term, f.name(), f.binaryValue());
          break;
        default:
          throw new IllegalArgumentException("can only update NUMERIC or BINARY fields: field=" + f.name() + ", type=" + dvType);
      }
    }
    return dvUpdates;
  }

  // for test purpose
  final synchronized int getSegmentCount(){
    return segmentInfos.size();
  }

  // for test purpose
  final synchronized int getNumBufferedDocuments(){
    return docWriter.getNumDocs();
  }

  // for test purpose
  final synchronized int maxDoc(int i) {
    if (i >= 0 && i < segmentInfos.size()) {
      return segmentInfos.info(i).info.maxDoc();
    } else {
      return -1;
    }
  }

  // for test purpose
  final int getFlushCount() {
    return flushCount.get();
  }

  // for test purpose
  final int getFlushDeletesCount() {
    return flushDeletesCount.get();
  }

  private final String newSegmentName() {
    // Cannot synchronize on IndexWriter because that causes
    // deadlock
    synchronized(segmentInfos) {
      // Important to increment changeCount so that the
      // segmentInfos is written on close.  Otherwise we
      // could close, re-open and re-return the same segment
      // name that was previously returned which can cause
      // problems at least with ConcurrentMergeScheduler.
      changeCount.incrementAndGet();
      segmentInfos.changed();
      return "_" + Long.toString(segmentInfos.counter++, Character.MAX_RADIX);
    }
  }

  /** If enabled, information about merges will be printed to this.
   */
  private final InfoStream infoStream;

  /**
   * Forces merge policy to merge segments until there are
   * {@code <= maxNumSegments}.  The actual merges to be
   * executed are determined by the {@link MergePolicy}.
   *
   * <p>This is a horribly costly operation, especially when
   * you pass a small {@code maxNumSegments}; usually you
   * should only call this if the index is static (will no
   * longer be changed).</p>
   *
   * <p>Note that this requires free space that is proportional
   * to the size of the index in your Directory: 2X if you are
   * not using compound file format, and 3X if you are.
   * For example, if your index size is 10 MB then you need
   * an additional 20 MB free for this to complete (30 MB if
   * you're using compound file format). This is also affected
   * by the {@link Codec} that is used to execute the merge,
   * and may result in even a bigger index. Also, it's best
   * to call {@link #commit()} afterwards, to allow IndexWriter
   * to free up disk space.</p>
   *
   * <p>If some but not all readers re-open while merging
   * is underway, this will cause {@code > 2X} temporary
   * space to be consumed as those new readers will then
   * hold open the temporary segments at that time.  It is
   * best not to re-open readers while merging is running.</p>
   *
   * <p>The actual temporary usage could be much less than
   * these figures (it depends on many factors).</p>
   *
   * <p>In general, once this completes, the total size of the
   * index will be less than the size of the starting index.
   * It could be quite a bit smaller (if there were many
   * pending deletes) or just slightly smaller.</p>
   *
   * <p>If an Exception is hit, for example
   * due to disk full, the index will not be corrupted and no
   * documents will be lost.  However, it may have
   * been partially merged (some segments were merged but
   * not all), and it's possible that one of the segments in
   * the index will be in non-compound format even when
   * using compound file format.  This will occur when the
   * Exception is hit during conversion of the segment into
   * compound format.</p>
   *
   * <p>This call will merge those segments present in
   * the index when the call started.  If other threads are
   * still adding documents and flushing segments, those
   * newly created segments will not be merged unless you
   * call forceMerge again.</p>
   *
   * @param maxNumSegments maximum number of segments left
   * in the index after merging finishes
   * 
   * @throws CorruptIndexException if the index is corrupt
   * @throws IOException if there is a low-level IO error
   * @see MergePolicy#findMerges
   *
  */
  public void forceMerge(int maxNumSegments) throws IOException {
    forceMerge(maxNumSegments, true);
  }

  /** Just like {@link #forceMerge(int)}, except you can
   *  specify whether the call should block until
   *  all merging completes.  This is only meaningful with a
   *  {@link MergeScheduler} that is able to run merges in
   *  background threads.
   */
  public void forceMerge(int maxNumSegments, boolean doWait) throws IOException {
    ensureOpen();

    if (maxNumSegments < 1) {
      throw new IllegalArgumentException("maxNumSegments must be >= 1; got " + maxNumSegments);
    }

    if (infoStream.isEnabled("IW")) {
      infoStream.message("IW", "forceMerge: index now " + segString());
      infoStream.message("IW", "now flush at forceMerge");
    }
    flush(true, true);
    synchronized(this) {
      resetMergeExceptions();
      segmentsToMerge.clear();
      for(SegmentCommitInfo info : segmentInfos) {
        assert info != null;
        segmentsToMerge.put(info, Boolean.TRUE);
      }
      mergeMaxNumSegments = maxNumSegments;

      // Now mark all pending & running merges for forced
      // merge:
      for(final MergePolicy.OneMerge merge  : pendingMerges) {
        merge.maxNumSegments = maxNumSegments;
        if (merge.info != null) {
          // this can be null since we register the merge under lock before we then do the actual merge and
          // set the merge.info in _mergeInit
          segmentsToMerge.put(merge.info, Boolean.TRUE);
        }
      }

      for (final MergePolicy.OneMerge merge: runningMerges) {
        merge.maxNumSegments = maxNumSegments;
        if (merge.info != null) {
          // this can be null since we put the merge on runningMerges before we do the actual merge and
          // set the merge.info in _mergeInit
          segmentsToMerge.put(merge.info, Boolean.TRUE);
        }
      }
    }

    maybeMerge(config.getMergePolicy(), MergeTrigger.EXPLICIT, maxNumSegments);

    if (doWait) {
      synchronized(this) {
        while(true) {
          if (tragedy.get() != null) {
            throw new IllegalStateException("this writer hit an unrecoverable error; cannot complete forceMerge", tragedy.get());
          }

          if (mergeExceptions.size() > 0) {
            // Forward any exceptions in background merge
            // threads to the current thread:
            final int size = mergeExceptions.size();
            for(int i=0;i<size;i++) {
              final MergePolicy.OneMerge merge = mergeExceptions.get(i);
              if (merge.maxNumSegments != UNBOUNDED_MAX_MERGE_SEGMENTS) {
                throw new IOException("background merge hit exception: " + merge.segString(), merge.getException());
              }
            }
          }

          if (maxNumSegmentsMergesPending()) {
            testPoint("forceMergeBeforeWait");
            doWait();
          } else {
            break;
          }
        }
      }

      // If close is called while we are still
      // running, throw an exception so the calling
      // thread will know merging did not
      // complete
      ensureOpen();
    }
    // NOTE: in the ConcurrentMergeScheduler case, when
    // doWait is false, we can return immediately while
    // background threads accomplish the merging
  }

  /** Returns true if any merges in pendingMerges or
   *  runningMerges are maxNumSegments merges. */
  private synchronized boolean maxNumSegmentsMergesPending() {
    for (final MergePolicy.OneMerge merge : pendingMerges) {
      if (merge.maxNumSegments != UNBOUNDED_MAX_MERGE_SEGMENTS)
        return true;
    }

    for (final MergePolicy.OneMerge merge : runningMerges) {
      if (merge.maxNumSegments != UNBOUNDED_MAX_MERGE_SEGMENTS)
        return true;
    }

    return false;
  }

  /** Just like {@link #forceMergeDeletes()}, except you can
   *  specify whether the call should block until the
   *  operation completes.  This is only meaningful with a
   *  {@link MergeScheduler} that is able to run merges in
   *  background threads. */
  public void forceMergeDeletes(boolean doWait)
    throws IOException {
    ensureOpen();

    flush(true, true);

    if (infoStream.isEnabled("IW")) {
      infoStream.message("IW", "forceMergeDeletes: index now " + segString());
    }

    final MergePolicy mergePolicy = config.getMergePolicy();
    MergePolicy.MergeSpecification spec;
    boolean newMergesFound = false;
    synchronized(this) {
      spec = mergePolicy.findForcedDeletesMerges(segmentInfos, this);
      newMergesFound = spec != null;
      if (newMergesFound) {
        final int numMerges = spec.merges.size();
        for(int i=0;i<numMerges;i++)
          registerMerge(spec.merges.get(i));
      }
    }

    mergeScheduler.merge(mergeSource, MergeTrigger.EXPLICIT);

    if (spec != null && doWait) {
      final int numMerges = spec.merges.size();
      synchronized(this) {
        boolean running = true;
        while(running) {

          if (tragedy.get() != null) {
            throw new IllegalStateException("this writer hit an unrecoverable error; cannot complete forceMergeDeletes", tragedy.get());
          }

          // Check each merge that MergePolicy asked us to
          // do, to see if any of them are still running and
          // if any of them have hit an exception.
          running = false;
          for(int i=0;i<numMerges;i++) {
            final MergePolicy.OneMerge merge = spec.merges.get(i);
            if (pendingMerges.contains(merge) || runningMerges.contains(merge)) {
              running = true;
            }
            Throwable t = merge.getException();
            if (t != null) {
              throw new IOException("background merge hit exception: " + merge.segString(), t);
            }
          }

          // If any of our merges are still running, wait:
          if (running)
            doWait();
        }
      }
    }

    // NOTE: in the ConcurrentMergeScheduler case, when
    // doWait is false, we can return immediately while
    // background threads accomplish the merging
  }


  /**
   *  Forces merging of all segments that have deleted
   *  documents.  The actual merges to be executed are
   *  determined by the {@link MergePolicy}.  For example,
   *  the default {@link TieredMergePolicy} will only
   *  pick a segment if the percentage of
   *  deleted docs is over 10%.
   *
   *  <p>This is often a horribly costly operation; rarely
   *  is it warranted.</p>
   *
   *  <p>To see how
   *  many deletions you have pending in your index, call
   *  {@link IndexReader#numDeletedDocs}.</p>
   *
   *  <p><b>NOTE</b>: this method first flushes a new
   *  segment (if there are indexed documents), and applies
   *  all buffered deletes.
   */
  public void forceMergeDeletes() throws IOException {
    forceMergeDeletes(true);
  }

  /**
   * Expert: asks the mergePolicy whether any merges are
   * necessary now and if so, runs the requested merges and
   * then iterate (test again if merges are needed) until no
   * more merges are returned by the mergePolicy.
   *
   * Explicit calls to maybeMerge() are usually not
   * necessary. The most common case is when merge policy
   * parameters have changed.
   * 
   * This method will call the {@link MergePolicy} with
   * {@link MergeTrigger#EXPLICIT}.
   */
  public final void maybeMerge() throws IOException {
    maybeMerge(config.getMergePolicy(), MergeTrigger.EXPLICIT, UNBOUNDED_MAX_MERGE_SEGMENTS);
  }

  private final void maybeMerge(MergePolicy mergePolicy, MergeTrigger trigger, int maxNumSegments) throws IOException {
    ensureOpen(false);
    if (updatePendingMerges(mergePolicy, trigger, maxNumSegments) != null) {
      mergeScheduler.merge(mergeSource, trigger);
    }
  }

  private synchronized MergePolicy.MergeSpecification updatePendingMerges(MergePolicy mergePolicy, MergeTrigger trigger, int maxNumSegments)
    throws IOException {

    // In case infoStream was disabled on init, but then enabled at some
    // point, try again to log the config here:
    messageState();

    assert maxNumSegments == UNBOUNDED_MAX_MERGE_SEGMENTS || maxNumSegments > 0;
    assert trigger != null;
    if (stopMerges) {
      return null;
    }

    // Do not start new merges if disaster struck
    if (tragedy.get() != null) {
      return null;
    }

    final MergePolicy.MergeSpecification spec;
    if (maxNumSegments != UNBOUNDED_MAX_MERGE_SEGMENTS) {
      assert trigger == MergeTrigger.EXPLICIT || trigger == MergeTrigger.MERGE_FINISHED :
      "Expected EXPLICT or MERGE_FINISHED as trigger even with maxNumSegments set but was: " + trigger.name();

      spec = mergePolicy.findForcedMerges(segmentInfos, maxNumSegments, Collections.unmodifiableMap(segmentsToMerge), this);
      if (spec != null) {
        final int numMerges = spec.merges.size();
        for(int i=0;i<numMerges;i++) {
          final MergePolicy.OneMerge merge = spec.merges.get(i);
          merge.maxNumSegments = maxNumSegments;
        }
      }
    } else {
      switch (trigger) {
        case COMMIT:
          spec = mergePolicy.findFullFlushMerges(trigger, segmentInfos, this);
          break;
        default:
          spec = mergePolicy.findMerges(trigger, segmentInfos, this);
      }
    }
    if (spec != null) {
      final int numMerges = spec.merges.size();
      for(int i=0;i<numMerges;i++) {
        registerMerge(spec.merges.get(i));
      }
    }
    return spec;
  }

  /** Expert: to be used by a {@link MergePolicy} to avoid
   *  selecting merges for segments already being merged.
   *  The returned collection is not cloned, and thus is
   *  only safe to access if you hold IndexWriter's lock
   *  (which you do when IndexWriter invokes the
   *  MergePolicy).
   *
   *  <p>The Set is unmodifiable. */
  public synchronized Set<SegmentCommitInfo> getMergingSegments() {
    return Collections.unmodifiableSet(mergingSegments);
  }

  /**
   * Expert: the {@link MergeScheduler} calls this method to retrieve the next
   * merge requested by the MergePolicy
   * 
   * @lucene.experimental
   */
  private synchronized MergePolicy.OneMerge getNextMerge() {
    if (pendingMerges.size() == 0) {
      return null;
    } else {
      // Advance the merge from pending to running
      MergePolicy.OneMerge merge = pendingMerges.removeFirst();
      runningMerges.add(merge);
      return merge;
    }
  }

  /**
   * Expert: returns true if there are merges waiting to be scheduled.
   * 
   * @lucene.experimental
   */
  public synchronized boolean hasPendingMerges() {
    return pendingMerges.size() != 0;
  }

  /**
   * Close the <code>IndexWriter</code> without committing
   * any changes that have occurred since the last commit
   * (or since it was opened, if commit hasn't been called).
   * This removes any temporary files that had been created,
   * after which the state of the index will be the same as
   * it was when commit() was last called or when this
   * writer was first opened.  This also clears a previous
   * call to {@link #prepareCommit}.
   * @throws IOException if there is a low-level IO error
   */
  @Override
  public void rollback() throws IOException {
    // don't call ensureOpen here: this acts like "close()" in closeable.
    
    // Ensure that only one thread actually gets to do the
    // closing, and make sure no commit is also in progress:
    if (shouldClose(true)) {
      rollbackInternal();
    }
  }

  private void rollbackInternal() throws IOException {
    // Make sure no commit is running, else e.g. we can close while another thread is still fsync'ing:
    synchronized(commitLock) {
      rollbackInternalNoCommit();

      assert pendingNumDocs.get() == segmentInfos.totalMaxDoc()
          : "pendingNumDocs " + pendingNumDocs.get() + " != " + segmentInfos.totalMaxDoc() + " totalMaxDoc";
    }
  }

  private void rollbackInternalNoCommit() throws IOException {
    if (infoStream.isEnabled("IW")) {
      infoStream.message("IW", "rollback");
    }
    
    try {
      synchronized (this) {
        // must be synced otherwise register merge might throw and exception if stopMerges
        // changes concurrently, abortMerges is synced as well
        stopMerges = true; // this disables merges forever
        abortMerges();
        assert mergingSegments.isEmpty() : "we aborted all merges but still have merging segments: " + mergingSegments;
      }
      if (infoStream.isEnabled("IW")) {
        infoStream.message("IW", "rollback: done finish merges");
      }

      // Must pre-close in case it increments changeCount so that we can then
      // set it to false before calling rollbackInternal
      mergeScheduler.close();

      docWriter.close(); // mark it as closed first to prevent subsequent indexing actions/flushes
      assert !Thread.holdsLock(this) : "IndexWriter lock should never be hold when aborting";
      docWriter.abort(); // don't sync on IW here
      docWriter.flushControl.waitForFlush(); // wait for all concurrently running flushes
      publishFlushedSegments(true); // empty the flush ticket queue otherwise we might not have cleaned up all resources
      eventQueue.close();
      synchronized (this) {

        if (pendingCommit != null) {
          pendingCommit.rollbackCommit(directory);
          try {
            deleter.decRef(pendingCommit);
          } finally {
            pendingCommit = null;
            notifyAll();
          }
        }
        final int totalMaxDoc = segmentInfos.totalMaxDoc();
        // Keep the same segmentInfos instance but replace all
        // of its SegmentInfo instances so IFD below will remove
        // any segments we flushed since the last commit:
        segmentInfos.rollbackSegmentInfos(rollbackSegments);
        int rollbackMaxDoc = segmentInfos.totalMaxDoc();
        // now we need to adjust this back to the rolled back SI but don't set it to the absolute value
        // otherwise we might hide internal bugsf
        adjustPendingNumDocs(-(totalMaxDoc - rollbackMaxDoc));
        if (infoStream.isEnabled("IW")) {
          infoStream.message("IW", "rollback: infos=" + segString(segmentInfos));
        }

        testPoint("rollback before checkpoint");

        // Ask deleter to locate unreferenced files & remove
        // them ... only when we are not experiencing a tragedy, else
        // these methods throw ACE:
        if (tragedy.get() == null) {
          deleter.checkpoint(segmentInfos, false);
          deleter.refresh();
          deleter.close();
        }

        lastCommitChangeCount = changeCount.get();
        // Don't bother saving any changes in our segmentInfos
        readerPool.close();
        // Must set closed while inside same sync block where we call deleter.refresh, else concurrent threads may try to sneak a flush in,
        // after we leave this sync block and before we enter the sync block in the finally clause below that sets closed:
        closed = true;

        IOUtils.close(writeLock); // release write lock
        writeLock = null;
        closed = true;
        closing = false;
        // So any "concurrently closing" threads wake up and see that the close has now completed:
        notifyAll();
      }
    } catch (Throwable throwable) {
      try {
        // Must not hold IW's lock while closing
        // mergeScheduler: this can lead to deadlock,
        // e.g. TestIW.testThreadInterruptDeadlock
        IOUtils.closeWhileHandlingException(mergeScheduler);
        synchronized (this) {
          // we tried to be nice about it: do the minimum
          // don't leak a segments_N file if there is a pending commit
          if (pendingCommit != null) {
            try {
              pendingCommit.rollbackCommit(directory);
              deleter.decRef(pendingCommit);
            } catch (Throwable t) {
              throwable.addSuppressed(t);
            }
            pendingCommit = null;
          }

          // close all the closeables we can (but important is readerPool and writeLock to prevent leaks)
          IOUtils.closeWhileHandlingException(readerPool, deleter, writeLock);
          writeLock = null;
          closed = true;
          closing = false;

          // So any "concurrently closing" threads wake up and see that the close has now completed:
          notifyAll();
        }
      } catch (Throwable t) {
        throwable.addSuppressed(t);
      } finally {
        if (throwable instanceof VirtualMachineError) {
          try {
            tragicEvent(throwable, "rollbackInternal");
          } catch (Throwable t1){
            throwable.addSuppressed(t1);
          }
        }
      }
      throw throwable;
    }
  }

  /**
   * Delete all documents in the index.
   * 
   * <p>
   * This method will drop all buffered documents and will remove all segments
   * from the index. This change will not be visible until a {@link #commit()}
   * has been called. This method can be rolled back using {@link #rollback()}.
   * </p>
   * 
   * <p>
   * NOTE: this method is much faster than using deleteDocuments( new
   * MatchAllDocsQuery() ). Yet, this method also has different semantics
   * compared to {@link #deleteDocuments(Query...)} since internal
   * data-structures are cleared as well as all segment information is
   * forcefully dropped anti-viral semantics like omitting norms are reset or
   * doc value types are cleared. Essentially a call to {@link #deleteAll()} is
   * equivalent to creating a new {@link IndexWriter} with
   * {@link OpenMode#CREATE} which a delete query only marks documents as
   * deleted.
   * </p>
   * 
   * <p>
   * NOTE: this method will forcefully abort all merges in progress. If other
   * threads are running {@link #forceMerge}, {@link #addIndexes(CodecReader[])}
   * or {@link #forceMergeDeletes} methods, they may receive
   * {@link MergePolicy.MergeAbortedException}s.
   *
   * @return The <a href="#sequence_number">sequence number</a>
   * for this operation
   */
  @SuppressWarnings("try")
  public long deleteAll() throws IOException {
    ensureOpen();
    // Remove any buffered docs
    boolean success = false;
    /* hold the full flush lock to prevent concurrency commits / NRT reopens to
     * get in our way and do unnecessary work. -- if we don't lock this here we might
     * get in trouble if */
    /*
     * We first abort and trash everything we have in-memory
     * and keep the thread-states locked, the lockAndAbortAll operation
     * also guarantees "point in time semantics" ie. the checkpoint that we need in terms
     * of logical happens-before relationship in the DW. So we do
     * abort all in memory structures 
     * We also drop global field numbering before during abort to make
     * sure it's just like a fresh index.
     */
    try {
      synchronized (fullFlushLock) {
        try (Closeable finalizer = docWriter.lockAndAbortAll()) {
          processEvents(false);
          synchronized (this) {
            try {
              // Abort any running merges
              abortMerges();
              adjustPendingNumDocs(-segmentInfos.totalMaxDoc());
              // Remove all segments
              segmentInfos.clear();
              // Ask deleter to locate unreferenced files & remove them:
              deleter.checkpoint(segmentInfos, false);

              /* don't refresh the deleter here since there might
               * be concurrent indexing requests coming in opening
               * files on the directory after we called DW#abort()
               * if we do so these indexing requests might hit FNF exceptions.
               * We will remove the files incrementally as we go...
               */
              // Don't bother saving any changes in our segmentInfos
              readerPool.dropAll();
              // Mark that the index has changed
              changeCount.incrementAndGet();
              segmentInfos.changed();
              globalFieldNumberMap.clear();
              success = true;
              long seqNo = docWriter.getNextSequenceNumber();
              return seqNo;
            } finally {
              if (success == false) {
                if (infoStream.isEnabled("IW")) {
                  infoStream.message("IW", "hit exception during deleteAll");
                }
              }
            }
          }
        }
      }
    } catch (VirtualMachineError tragedy) {
      tragicEvent(tragedy, "deleteAll");
      throw tragedy;
    }
  }

  /** Aborts running merges.  Be careful when using this
   *  method: when you abort a long-running merge, you lose
   *  a lot of work that must later be redone. */
  private synchronized void abortMerges() {
    // Abort all pending & running merges:
    for (final MergePolicy.OneMerge merge : pendingMerges) {
      if (infoStream.isEnabled("IW")) {
        infoStream.message("IW", "now abort pending merge " + segString(merge.segments));
      }
      merge.setAborted();
      mergeFinish(merge);
    }
    pendingMerges.clear();

    for (final MergePolicy.OneMerge merge : runningMerges) {
      if (infoStream.isEnabled("IW")) {
        infoStream.message("IW", "now abort running merge " + segString(merge.segments));
      }
      merge.setAborted();
    }

    // We wait here to make all merges stop.  It should not
    // take very long because they periodically check if
    // they are aborted.
    while (runningMerges.size() + runningAddIndexesMerges.size() != 0) {

      if (infoStream.isEnabled("IW")) {
        infoStream.message("IW", "now wait for " + runningMerges.size()
            + " running merge/s to abort; currently running addIndexes: " + runningAddIndexesMerges.size());
      }

      doWait();
    }

    notifyAll();
    if (infoStream.isEnabled("IW")) {
      infoStream.message("IW", "all running merges have aborted");
    }
  }

  /**
   * Wait for any currently outstanding merges to finish.
   *
   * <p>It is guaranteed that any merges started prior to calling this method
   *    will have completed once this method completes.</p>
   */
  void waitForMerges() throws IOException {

    // Give merge scheduler last chance to run, in case
    // any pending merges are waiting. We can't hold IW's lock
    // when going into merge because it can lead to deadlock.
    mergeScheduler.merge(mergeSource, MergeTrigger.CLOSING);

    synchronized (this) {
      ensureOpen(false);
      if (infoStream.isEnabled("IW")) {
        infoStream.message("IW", "waitForMerges");
      }

      while (pendingMerges.size() > 0 || runningMerges.size() > 0) {
        doWait();
      }

      // sanity check
      assert 0 == mergingSegments.size();

      if (infoStream.isEnabled("IW")) {
        infoStream.message("IW", "waitForMerges done");
      }
    }
  }

  /**
   * Called whenever the SegmentInfos has been updated and
   * the index files referenced exist (correctly) in the
   * index directory.
   */
  private synchronized void checkpoint() throws IOException {
    changed();
    deleter.checkpoint(segmentInfos, false);
  }

  /** Checkpoints with IndexFileDeleter, so it's aware of
   *  new files, and increments changeCount, so on
   *  close/commit we will write a new segments file, but
   *  does NOT bump segmentInfos.version. */
  private synchronized void checkpointNoSIS() throws IOException {
    changeCount.incrementAndGet();
    deleter.checkpoint(segmentInfos, false);
  }

  /** Called internally if any index state has changed. */
  private synchronized void changed() {
    changeCount.incrementAndGet();
    segmentInfos.changed();
  }

  private synchronized long publishFrozenUpdates(FrozenBufferedUpdates packet) {
    assert packet != null && packet.any();
    long nextGen = bufferedUpdatesStream.push(packet);
    // Do this as an event so it applies higher in the stack when we are not holding DocumentsWriterFlushQueue.purgeLock:
    eventQueue.add(w -> {
      try {
        // we call tryApply here since we don't want to block if a refresh or a flush is already applying the
        // packet. The flush will retry this packet anyway to ensure all of them are applied
        tryApply(packet);
      } catch (Throwable t) {
        try {
          w.onTragicEvent(t, "applyUpdatesPacket");
        } catch (Throwable t1) {
          t.addSuppressed(t1);
        }
        throw t;
      }
      w.flushDeletesCount.incrementAndGet();
    });
    return nextGen;
  }

  /**
   * Atomically adds the segment private delete packet and publishes the flushed
   * segments SegmentInfo to the index writer.
   */
  private synchronized void publishFlushedSegment(SegmentCommitInfo newSegment, FieldInfos fieldInfos,
                                                  FrozenBufferedUpdates packet, FrozenBufferedUpdates globalPacket,
                                                  Sorter.DocMap sortMap) throws IOException {
    boolean published = false;
    try {
      // Lock order IW -> BDS
      ensureOpen(false);

      if (infoStream.isEnabled("IW")) {
        infoStream.message("IW", "publishFlushedSegment " + newSegment);
      }

      if (globalPacket != null && globalPacket.any()) {
        publishFrozenUpdates(globalPacket);
      }

      // Publishing the segment must be sync'd on IW -> BDS to make the sure
      // that no merge prunes away the seg. private delete packet
      final long nextGen;
      if (packet != null && packet.any()) {
        nextGen = publishFrozenUpdates(packet);
      } else {
        // Since we don't have a delete packet to apply we can get a new
        // generation right away
        nextGen = bufferedUpdatesStream.getNextGen();
        // No deletes/updates here, so marked finished immediately:
        bufferedUpdatesStream.finishedSegment(nextGen);
      }
      if (infoStream.isEnabled("IW")) {
        infoStream.message("IW", "publish sets newSegment delGen=" + nextGen + " seg=" + segString(newSegment));
      }
      newSegment.setBufferedDeletesGen(nextGen);
      segmentInfos.add(newSegment);
      published = true;
      checkpoint();
      if (packet != null && packet.any() && sortMap != null) {
        // TODO: not great we do this heavyish op while holding IW's monitor lock,
        // but it only applies if you are using sorted indices and updating doc values:
        ReadersAndUpdates rld = getPooledInstance(newSegment, true);
        rld.sortMap = sortMap;
        // DON't release this ReadersAndUpdates we need to stick with that sortMap
      }
      FieldInfo fieldInfo = fieldInfos.fieldInfo(config.softDeletesField); // will return null if no soft deletes are present
      // this is a corner case where documents delete them-self with soft deletes. This is used to
      // build delete tombstones etc. in this case we haven't seen any updates to the DV in this fresh flushed segment.
      // if we have seen updates the update code checks if the segment is fully deleted.
      boolean hasInitialSoftDeleted = (fieldInfo != null
          && fieldInfo.getDocValuesGen() == -1
          && fieldInfo.getDocValuesType() != DocValuesType.NONE);
      final boolean isFullyHardDeleted = newSegment.getDelCount() == newSegment.info.maxDoc();
      // we either have a fully hard-deleted segment or one or more docs are soft-deleted. In both cases we need
      // to go and check if they are fully deleted. This has the nice side-effect that we now have accurate numbers
      // for the soft delete right after we flushed to disk.
      if (hasInitialSoftDeleted || isFullyHardDeleted){
        // this operation is only really executed if needed an if soft-deletes are not configured it only be executed
        // if we deleted all docs in this newly flushed segment.
        ReadersAndUpdates rld = getPooledInstance(newSegment, true);
        try {
          if (isFullyDeleted(rld)) {
            dropDeletedSegment(newSegment);
            checkpoint();
          }
        } finally {
          release(rld);
        }
      }

    } finally {
      if (published == false) {
        adjustPendingNumDocs(-newSegment.info.maxDoc());
      }
      flushCount.incrementAndGet();
      doAfterFlush();
    }

  }

  private synchronized void resetMergeExceptions() {
    mergeExceptions.clear();
    mergeGen++;
  }

  private void noDupDirs(Directory... dirs) {
    HashSet<Directory> dups = new HashSet<>();
    for(int i=0;i<dirs.length;i++) {
      if (dups.contains(dirs[i]))
        throw new IllegalArgumentException("Directory " + dirs[i] + " appears more than once");
      if (dirs[i] == directoryOrig)
        throw new IllegalArgumentException("Cannot add directory to itself");
      dups.add(dirs[i]);
    }
  }

  /** Acquires write locks on all the directories; be sure
   *  to match with a call to {@link IOUtils#close} in a
   *  finally clause. */
  private List<Lock> acquireWriteLocks(Directory... dirs) throws IOException {
    List<Lock> locks = new ArrayList<>(dirs.length);
    for(int i=0;i<dirs.length;i++) {
      boolean success = false;
      try {
        Lock lock = dirs[i].obtainLock(WRITE_LOCK_NAME);
        locks.add(lock);
        success = true;
      } finally {
        if (success == false) {
          // Release all previously acquired locks:
          // TODO: addSuppressed? it could be many...
          IOUtils.closeWhileHandlingException(locks);
        }
      }
    }
    return locks;
  }

  /**
   * Adds all segments from an array of indexes into this index.
   *
   * <p>This may be used to parallelize batch indexing. A large document
   * collection can be broken into sub-collections. Each sub-collection can be
   * indexed in parallel, on a different thread, process or machine. The
   * complete index can then be created by merging sub-collection indexes
   * with this method.
   *
   * <p>
   * <b>NOTE:</b> this method acquires the write lock in
   * each directory, to ensure that no {@code IndexWriter}
   * is currently open or tries to open while this is
   * running.
   *
   * <p>This method is transactional in how Exceptions are
   * handled: it does not commit a new segments_N file until
   * all indexes are added.  This means if an Exception
   * occurs (for example disk full), then either no indexes
   * will have been added or they all will have been.
   *
   * <p>Note that this requires temporary free space in the
   * {@link Directory} up to 2X the sum of all input indexes
   * (including the starting index). If readers/searchers
   * are open against the starting index, then temporary
   * free space required will be higher by the size of the
   * starting index (see {@link #forceMerge(int)} for details).
   *
   * <p>This requires this index not be among those to be added.
   *
   * <p>All added indexes must have been created by the same
   * Lucene version as this index.
   *
   * @return The <a href="#sequence_number">sequence number</a>
   * for this operation
   *
   * @throws CorruptIndexException if the index is corrupt
   * @throws IOException if there is a low-level IO error
   * @throws IllegalArgumentException if addIndexes would cause
   *   the index to exceed {@link #MAX_DOCS}, or if the indoming
   *   index sort does not match this index's index sort
   */
  public long addIndexes(Directory... dirs) throws IOException {
    ensureOpen();

    noDupDirs(dirs);

    List<Lock> locks = acquireWriteLocks(dirs);

    Sort indexSort = config.getIndexSort();

    boolean successTop = false;

    long seqNo;

    try {
      if (infoStream.isEnabled("IW")) {
        infoStream.message("IW", "flush at addIndexes(Directory...)");
      }

      flush(false, true);

      List<SegmentCommitInfo> infos = new ArrayList<>();

      // long so we can detect int overflow:
      long totalMaxDoc = 0;
      List<SegmentInfos> commits = new ArrayList<>(dirs.length);
      for (Directory dir : dirs) {
        if (infoStream.isEnabled("IW")) {
          infoStream.message("IW", "addIndexes: process directory " + dir);
        }
        SegmentInfos sis = SegmentInfos.readLatestCommit(dir); // read infos from dir
        if (segmentInfos.getIndexCreatedVersionMajor() != sis.getIndexCreatedVersionMajor()) {
          throw new IllegalArgumentException("Cannot use addIndexes(Directory) with indexes that have been created "
              + "by a different Lucene version. The current index was generated by Lucene "
              + segmentInfos.getIndexCreatedVersionMajor()
              + " while one of the directories contains an index that was generated with Lucene "
              + sis.getIndexCreatedVersionMajor());
        }
        totalMaxDoc += sis.totalMaxDoc();
        commits.add(sis);
      }

      // Best-effort up front check:
      testReserveDocs(totalMaxDoc);
        
      boolean success = false;
      try {
        for (SegmentInfos sis : commits) {
          for (SegmentCommitInfo info : sis) {
            assert !infos.contains(info): "dup info dir=" + info.info.dir + " name=" + info.info.name;

            Sort segmentIndexSort = info.info.getIndexSort();

            if (indexSort != null && (segmentIndexSort == null || isCongruentSort(indexSort, segmentIndexSort) == false)) {
              throw new IllegalArgumentException("cannot change index sort from " + segmentIndexSort + " to " + indexSort);
            }

            String newSegName = newSegmentName();

            if (infoStream.isEnabled("IW")) {
              infoStream.message("IW", "addIndexes: process segment origName=" + info.info.name + " newName=" + newSegName + " info=" + info);
            }

            IOContext context = new IOContext(new FlushInfo(info.info.maxDoc(), info.sizeInBytes()));

            FieldInfos fis = readFieldInfos(info);
            for(FieldInfo fi : fis) {
              // This will throw exceptions if any of the incoming fields have an illegal schema change:
              globalFieldNumberMap.addOrGet(fi.name, fi.number, fi.getIndexOptions(), fi.getDocValuesType(), fi.getPointDimensionCount(), fi.getPointIndexDimensionCount(), fi.getPointNumBytes(), fi.isSoftDeletesField());
            }
            infos.add(copySegmentAsIs(info, newSegName, context));
          }
        }
        success = true;
      } finally {
        if (!success) {
          for(SegmentCommitInfo sipc : infos) {
            // Safe: these files must exist
            deleteNewFiles(sipc.files());
          }
        }
      }

      synchronized (this) {
        success = false;
        try {
          ensureOpen();

          // Now reserve the docs, just before we update SIS:
          reserveDocs(totalMaxDoc);

          seqNo = docWriter.getNextSequenceNumber();

          success = true;
        } finally {
          if (!success) {
            for(SegmentCommitInfo sipc : infos) {
              // Safe: these files must exist
              deleteNewFiles(sipc.files());
            }
          }
        }
        segmentInfos.addAll(infos);
        checkpoint();
      }

      successTop = true;

    } catch (VirtualMachineError tragedy) {
      tragicEvent(tragedy, "addIndexes(Directory...)");
      throw tragedy;
    } finally {
      if (successTop) {
        IOUtils.close(locks);
      } else {
        IOUtils.closeWhileHandlingException(locks);
      }
    }
    maybeMerge();

    return seqNo;
  }

  private void validateMergeReader(CodecReader leaf) {
    LeafMetaData segmentMeta = leaf.getMetaData();
    if (segmentInfos.getIndexCreatedVersionMajor() != segmentMeta.getCreatedVersionMajor()) {
      throw new IllegalArgumentException("Cannot merge a segment that has been created with major version "
          + segmentMeta.getCreatedVersionMajor() + " into this index which has been created by major version "
          + segmentInfos.getIndexCreatedVersionMajor());
    }

    if (segmentInfos.getIndexCreatedVersionMajor() >= 7 && segmentMeta.getMinVersion() == null) {
      throw new IllegalStateException("Indexes created on or after Lucene 7 must record the created version major, but " + leaf + " hides it");
    }

    Sort leafIndexSort = segmentMeta.getSort();
    if (config.getIndexSort() != null &&
          (leafIndexSort == null || isCongruentSort(config.getIndexSort(), leafIndexSort) == false)) {
      throw new IllegalArgumentException("cannot change index sort from " + leafIndexSort + " to " + config.getIndexSort());
    }
  }

  /**
   * Merges the provided indexes into this index.
   * 
   * <p>
   * The provided IndexReaders are not closed.
   * 
   * <p>
   * See {@link #addIndexes} for details on transactional semantics, temporary
   * free space required in the Directory, and non-CFS segments on an Exception.
   * 
   * <p>
   * <b>NOTE:</b> empty segments are dropped by this method and not added to this
   * index.
   * 
   * <p>
   * <b>NOTE:</b> this merges all given {@link LeafReader}s in one
   * merge. If you intend to merge a large number of readers, it may be better
   * to call this method multiple times, each time with a small set of readers.
   * In principle, if you use a merge policy with a {@code mergeFactor} or
   * {@code maxMergeAtOnce} parameter, you should pass that many readers in one
   * call.
   * 
   * <p>
   * <b>NOTE:</b> this method does not call or make use of the {@link MergeScheduler},
   * so any custom bandwidth throttling is at the moment ignored.
   * 
   * @return The <a href="#sequence_number">sequence number</a>
   * for this operation
   *
   * @throws CorruptIndexException
   *           if the index is corrupt
   * @throws IOException
   *           if there is a low-level IO error
   * @throws IllegalArgumentException
   *           if addIndexes would cause the index to exceed {@link #MAX_DOCS}
   */
  public long addIndexes(CodecReader... readers) throws IOException {
    ensureOpen();

    // long so we can detect int overflow:
    long numDocs = 0;
    long seqNo;
    try {
      if (infoStream.isEnabled("IW")) {
        infoStream.message("IW", "flush at addIndexes(CodecReader...)");
      }
      flush(false, true);

      String mergedName = newSegmentName();
      int numSoftDeleted = 0;
      for (CodecReader leaf : readers) {
        numDocs += leaf.numDocs();
        validateMergeReader(leaf);
        if (softDeletesEnabled) {
            Bits liveDocs = leaf.getLiveDocs();
            numSoftDeleted += PendingSoftDeletes.countSoftDeletes(
            DocValuesFieldExistsQuery.getDocValuesDocIdSetIterator(config.getSoftDeletesField(), leaf), liveDocs);
        }
      }
      
      // Best-effort up front check:
      testReserveDocs(numDocs);

      final IOContext context = new IOContext(new MergeInfo(Math.toIntExact(numDocs), -1, false, UNBOUNDED_MAX_MERGE_SEGMENTS));

      // TODO: somehow we should fix this merge so it's
      // abortable so that IW.close(false) is able to stop it
      TrackingDirectoryWrapper trackingDir = new TrackingDirectoryWrapper(directory);
      Codec codec = config.getCodec();
      // We set the min version to null for now, it will be set later by SegmentMerger
      SegmentInfo info = new SegmentInfo(directoryOrig, Version.LATEST, null, mergedName, -1,
                                         false, codec, Collections.emptyMap(), StringHelper.randomId(), Collections.emptyMap(), config.getIndexSort());

      SegmentMerger merger = new SegmentMerger(Arrays.asList(readers), info, infoStream, trackingDir,
                                               globalFieldNumberMap, 
                                               context);

      if (!merger.shouldMerge()) {
        return docWriter.getNextSequenceNumber();
      }

      synchronized (this) {
        ensureOpen();
        assert stopMerges == false;
        runningAddIndexesMerges.add(merger);
      }
      try {
        merger.merge();  // merge 'em
      } finally {
        synchronized (this) {
          runningAddIndexesMerges.remove(merger);
          notifyAll();
        }
      }
      SegmentCommitInfo infoPerCommit = new SegmentCommitInfo(info, 0, numSoftDeleted, -1L, -1L, -1L, StringHelper.randomId());

      info.setFiles(new HashSet<>(trackingDir.getCreatedFiles()));
      trackingDir.clearCreatedFiles();
                                         
      setDiagnostics(info, SOURCE_ADDINDEXES_READERS);

      final MergePolicy mergePolicy = config.getMergePolicy();
      boolean useCompoundFile;
      synchronized(this) { // Guard segmentInfos
        if (stopMerges) {
          // Safe: these files must exist
          deleteNewFiles(infoPerCommit.files());

          return docWriter.getNextSequenceNumber();
        }
        ensureOpen();
        useCompoundFile = mergePolicy.useCompoundFile(segmentInfos, infoPerCommit, this);
      }

      // Now create the compound file if needed
      if (useCompoundFile) {
        Collection<String> filesToDelete = infoPerCommit.files();
        TrackingDirectoryWrapper trackingCFSDir = new TrackingDirectoryWrapper(directory);
        // TODO: unlike merge, on exception we arent sniping any trash cfs files here?
        // createCompoundFile tries to cleanup, but it might not always be able to...
        try {
          createCompoundFile(infoStream, trackingCFSDir, info, context, this::deleteNewFiles);
        } finally {
          // delete new non cfs files directly: they were never
          // registered with IFD
          deleteNewFiles(filesToDelete);
        }
        info.setUseCompoundFile(true);
      }

      // Have codec write SegmentInfo.  Must do this after
      // creating CFS so that 1) .si isn't slurped into CFS,
      // and 2) .si reflects useCompoundFile=true change
      // above:
      codec.segmentInfoFormat().write(trackingDir, info, context);

      info.addFiles(trackingDir.getCreatedFiles());

      // Register the new segment
      synchronized(this) {
        if (stopMerges) {
          // Safe: these files must exist
          deleteNewFiles(infoPerCommit.files());

          return docWriter.getNextSequenceNumber();
        }
        ensureOpen();

        // Now reserve the docs, just before we update SIS:
        reserveDocs(numDocs);
      
        segmentInfos.add(infoPerCommit);
        seqNo = docWriter.getNextSequenceNumber();
        checkpoint();
      }
    } catch (VirtualMachineError tragedy) {
      tragicEvent(tragedy, "addIndexes(CodecReader...)");
      throw tragedy;
    }
    maybeMerge();

    return seqNo;
  }

  /** Copies the segment files as-is into the IndexWriter's directory. */
  private SegmentCommitInfo copySegmentAsIs(SegmentCommitInfo info, String segName, IOContext context) throws IOException {
    
    // Same SI as before but we change directory and name
    SegmentInfo newInfo = new SegmentInfo(directoryOrig, info.info.getVersion(), info.info.getMinVersion(), segName, info.info.maxDoc(),
                                          info.info.getUseCompoundFile(), info.info.getCodec(), 
                                          info.info.getDiagnostics(), info.info.getId(), info.info.getAttributes(), info.info.getIndexSort());
    SegmentCommitInfo newInfoPerCommit = new SegmentCommitInfo(newInfo, info.getDelCount(), info.getSoftDelCount(), info.getDelGen(),
                                                               info.getFieldInfosGen(), info.getDocValuesGen(), info.getId());

    newInfo.setFiles(info.info.files());
    newInfoPerCommit.setFieldInfosFiles(info.getFieldInfosFiles());
    newInfoPerCommit.setDocValuesUpdatesFiles(info.getDocValuesUpdatesFiles());

    boolean success = false;

    Set<String> copiedFiles = new HashSet<>();
    try {
      // Copy the segment's files
      for (String file: info.files()) {
        final String newFileName = newInfo.namedForThisSegment(file);
        directory.copyFrom(info.info.dir, file, newFileName, context);
        copiedFiles.add(newFileName);
      }
      success = true;
    } finally {
      if (!success) {
        // Safe: these files must exist
        deleteNewFiles(copiedFiles);
      }
    }

    assert copiedFiles.equals(newInfoPerCommit.files()): "copiedFiles=" + copiedFiles + " vs " + newInfoPerCommit.files();
    
    return newInfoPerCommit;
  }
  
  /**
   * A hook for extending classes to execute operations after pending added and
   * deleted documents have been flushed to the Directory but before the change
   * is committed (new segments_N file written).
   */
  protected void doAfterFlush() throws IOException {}

  /**
   * A hook for extending classes to execute operations before pending added and
   * deleted documents are flushed to the Directory.
   */
  protected void doBeforeFlush() throws IOException {}

  /** <p>Expert: prepare for commit.  This does the
   *  first phase of 2-phase commit. This method does all
   *  steps necessary to commit changes since this writer
   *  was opened: flushes pending added and deleted docs,
   *  syncs the index files, writes most of next segments_N
   *  file.  After calling this you must call either {@link
   *  #commit()} to finish the commit, or {@link
   *  #rollback()} to revert the commit and undo all changes
   *  done since the writer was opened.</p>
   *
   * <p>You can also just call {@link #commit()} directly
   *  without prepareCommit first in which case that method
   *  will internally call prepareCommit.
   *
   * @return The <a href="#sequence_number">sequence number</a>
   * of the last operation in the commit.  All sequence numbers &lt;= this value
   * will be reflected in the commit, and all others will not.
   */
  @Override
  public final long prepareCommit() throws IOException {
    ensureOpen();
    pendingSeqNo = prepareCommitInternal();
    // we must do this outside of the commitLock else we can deadlock:
    if (maybeMerge.getAndSet(false)) {
      maybeMerge(config.getMergePolicy(), MergeTrigger.FULL_FLUSH, UNBOUNDED_MAX_MERGE_SEGMENTS);      
    }
    return pendingSeqNo;
  }

  /**
   * <p>Expert: Flushes the next pending writer per thread buffer if available or the largest active
   * non-pending writer per thread buffer in the calling thread.
   * This can be used to flush documents to disk outside of an indexing thread. In contrast to {@link #flush()}
   * this won't mark all currently active indexing buffers as flush-pending.
   *
   * Note: this method is best-effort and might not flush any segments to disk. If there is a full flush happening
   * concurrently multiple segments might have been flushed.
   * Users of this API can access the IndexWriters current memory consumption via {@link #ramBytesUsed()}
   * </p>
   * @return <code>true</code> iff this method flushed at least on segment to disk.
   * @lucene.experimental
   */
  public final boolean flushNextBuffer() throws IOException {
    try {
      if (docWriter.flushOneDWPT()) {
        processEvents(true);
        return true; // we wrote a segment
      }
      return false;
    } catch (VirtualMachineError tragedy) {
      tragicEvent(tragedy, "flushNextBuffer");
      throw tragedy;
    } finally {
      maybeCloseOnTragicEvent();
    }
  }

  private long prepareCommitInternal() throws IOException {
    startCommitTime = System.nanoTime();
    synchronized(commitLock) {
      ensureOpen(false);
      if (infoStream.isEnabled("IW")) {
        infoStream.message("IW", "prepareCommit: flush");
        infoStream.message("IW", "  index before flush " + segString());
      }

      if (tragedy.get() != null) {
        throw new IllegalStateException("this writer hit an unrecoverable error; cannot commit", tragedy.get());
      }

      if (pendingCommit != null) {
        throw new IllegalStateException("prepareCommit was already called with no corresponding call to commit");
      }

      doBeforeFlush();
      testPoint("startDoFlush");
      SegmentInfos toCommit = null;
      boolean anyChanges = false;
      long seqNo;
      MergePolicy.MergeSpecification onCommitMerges = null;
      AtomicBoolean includeInCommit = new AtomicBoolean(true);
      final long maxCommitMergeWaitSeconds = config.getMaxCommitMergeWaitSeconds();
      // This is copied from doFlush, except it's modified to
      // clone & incRef the flushed SegmentInfos inside the
      // sync block:

      try {

        synchronized (fullFlushLock) {
          boolean flushSuccess = false;
          boolean success = false;
          try {
            seqNo = docWriter.flushAllThreads();
            if (seqNo < 0) {
              anyChanges = true;
              seqNo = -seqNo;
            }
            if (anyChanges == false) {
              // prevent double increment since docWriter#doFlush increments the flushcount
              // if we flushed anything.
              flushCount.incrementAndGet();
            }
            publishFlushedSegments(true);
            // cannot pass triggerMerges=true here else it can lead to deadlock:
            processEvents(false);
            
            flushSuccess = true;

            applyAllDeletesAndUpdates();
            synchronized(this) {
              writeReaderPool(true);
              if (changeCount.get() != lastCommitChangeCount) {
                // There are changes to commit, so we will write a new segments_N in startCommit.
                // The act of committing is itself an NRT-visible change (an NRT reader that was
                // just opened before this should see it on reopen) so we increment changeCount
                // and segments version so a future NRT reopen will see the change:
                changeCount.incrementAndGet();
                segmentInfos.changed();
              }

              if (commitUserData != null) {
                Map<String,String> userData = new HashMap<>();
                for(Map.Entry<String,String> ent : commitUserData) {
                  userData.put(ent.getKey(), ent.getValue());
                }
                segmentInfos.setUserData(userData, false);
              }

              // Must clone the segmentInfos while we still
              // hold fullFlushLock and while sync'd so that
              // no partial changes (eg a delete w/o
              // corresponding add from an updateDocument) can
              // sneak into the commit point:
              toCommit = segmentInfos.clone();
              pendingCommitChangeCount = changeCount.get();
              // This protects the segmentInfos we are now going
              // to commit.  This is important in case, eg, while
              // we are trying to sync all referenced files, a
              // merge completes which would otherwise have
              // removed the files we are now syncing.
              deleter.incRef(toCommit.files(false));
              if (anyChanges && maxCommitMergeWaitSeconds > 0) {
                SegmentInfos committingSegmentInfos = toCommit;
                onCommitMerges = updatePendingMerges(new OneMergeWrappingMergePolicy(config.getMergePolicy(), toWrap ->
                    new MergePolicy.OneMerge(toWrap.segments) {
                      SegmentCommitInfo origInfo;
                      AtomicBoolean onlyOnce = new AtomicBoolean(false);
                      @Override
                      public void mergeFinished(boolean committed, boolean segmentDropped) throws IOException {
                        assert Thread.holdsLock(IndexWriter.this);
                        if (segmentDropped == false
                            && committed
                            && includeInCommit.get()) {
                          deleter.incRef(origInfo.files());
                          Set<String> mergedSegmentNames = new HashSet<>();
                          for (SegmentCommitInfo sci : segments) {
                            mergedSegmentNames.add(sci.info.name);
                          }
                          List<SegmentCommitInfo> toCommitMergedAwaySegments = new ArrayList<>();
                          for (SegmentCommitInfo sci : committingSegmentInfos) {
                            if (mergedSegmentNames.contains(sci.info.name)) {
                              toCommitMergedAwaySegments.add(sci);
                              deleter.decRef(sci.files());
                            }
                          }
                          // Construct a OneMerge that applies to toCommit
                          MergePolicy.OneMerge applicableMerge = new MergePolicy.OneMerge(toCommitMergedAwaySegments);
                          applicableMerge.info = origInfo;
                          long segmentCounter = Long.parseLong(origInfo.info.name.substring(1), Character.MAX_RADIX);
                          committingSegmentInfos.counter = Math.max(committingSegmentInfos.counter, segmentCounter + 1);
                          committingSegmentInfos.applyMergeChanges(applicableMerge, false);
                        }
                        toWrap.mergeFinished(committed, false);
                        super.mergeFinished(committed, segmentDropped);
                      }

                      @Override
                      void onMergeCommit() {
                        origInfo = this.info.clone();
                      }

                      @Override
                      void initMergeReaders(IOContext mergeContext, Function<SegmentCommitInfo, ReadersAndUpdates> readerFactory) throws IOException {
                        if (onlyOnce.compareAndSet(false, true)) {
                          super.initMergeReaders(mergeContext, readerFactory);
                        }
                      }

                      @Override
                      public CodecReader wrapForMerge(CodecReader reader) throws IOException {
                        return toWrap.wrapForMerge(reader);
                      }
                    }
                ), MergeTrigger.COMMIT, UNBOUNDED_MAX_MERGE_SEGMENTS);
                if (onCommitMerges != null) {
                  for (MergePolicy.OneMerge merge : onCommitMerges.merges) {
                    // TODO we need to release these readers in the case of an aborted merge
                    merge.initMergeReaders(IOContext.DEFAULT, sci -> getPooledInstance(sci, true));
                  }
                }
              }
            }
            success = true;
          } finally {
            if (!success) {
              if (infoStream.isEnabled("IW")) {
                infoStream.message("IW", "hit exception during prepareCommit");
              }
            }
            assert Thread.holdsLock(fullFlushLock);
            // Done: finish the full flush!
            docWriter.finishFullFlush(flushSuccess);
            doAfterFlush();
          }
        }
      } catch (VirtualMachineError tragedy) {
        tragicEvent(tragedy, "prepareCommit");
        throw tragedy;
      } finally {
        maybeCloseOnTragicEvent();
      }

      if (onCommitMerges != null) {
        mergeScheduler.merge(mergeSource, MergeTrigger.COMMIT);
        onCommitMerges.await(maxCommitMergeWaitSeconds, TimeUnit.SECONDS);
        synchronized (this) {
          // we need to call this under lock since mergeFinished above is also called under the IW lock
          includeInCommit.set(false);
        }
      }
      filesToCommit = toCommit.files(false);
      try {
        if (anyChanges) {
          maybeMerge.set(true);
        }
        startCommit(toCommit);
        if (pendingCommit == null) {
          return -1;
        } else {
          return seqNo;
        }
      } catch (Throwable t) {
        synchronized (this) {
          if (filesToCommit != null) {
            try {
              deleter.decRef(filesToCommit);
            } catch (Throwable t1) {
              t.addSuppressed(t1);
            } finally {
              filesToCommit = null;
            }
          }
        }
        throw t;
      }
    }
  }

  /**
   * Ensures that all changes in the reader-pool are written to disk.
   * @param writeDeletes if <code>true</code> if deletes should be written to disk too.
   */
  private void writeReaderPool(boolean writeDeletes) throws IOException {
    assert Thread.holdsLock(this);
    if (writeDeletes) {
      if (readerPool.commit(segmentInfos)) {
        checkpointNoSIS();
      }
    } else { // only write the docValues
      if (readerPool.writeAllDocValuesUpdates()) {
        checkpoint();
      }
    }
    // now do some best effort to check if a segment is fully deleted
    List<SegmentCommitInfo> toDrop = new ArrayList<>(); // don't modify segmentInfos in-place
    for (SegmentCommitInfo info : segmentInfos) {
      ReadersAndUpdates readersAndUpdates = readerPool.get(info, false);
      if (readersAndUpdates != null) {
        if (isFullyDeleted(readersAndUpdates)) {
          toDrop.add(info);
        }
      }
    }
    for (SegmentCommitInfo info : toDrop) {
      dropDeletedSegment(info);
    }
    if (toDrop.isEmpty() == false) {
      checkpoint();
    }
  }
  
  /**
   * Sets the iterator to provide the commit user data map at commit time.  Calling this method
   * is considered a committable change and will be {@link #commit() committed} even if
   * there are no other changes this writer. Note that you must call this method
   * before {@link #prepareCommit()}.  Otherwise it won't be included in the
   * follow-on {@link #commit()}.
   * <p>
   * <b>NOTE:</b> the iterator is late-binding: it is only visited once all documents for the
   * commit have been written to their segments, before the next segments_N file is written
   */
  public final synchronized void setLiveCommitData(Iterable<Map.Entry<String,String>> commitUserData) {
    setLiveCommitData(commitUserData, true);
  }

  /**
   * Sets the commit user data iterator, controlling whether to advance the {@link SegmentInfos#getVersion}.
   *
   * @see #setLiveCommitData(Iterable)
   *
   * @lucene.internal */
  public final synchronized void setLiveCommitData(Iterable<Map.Entry<String,String>> commitUserData, boolean doIncrementVersion) {
    this.commitUserData = commitUserData;
    if (doIncrementVersion) {
      segmentInfos.changed();
    }
    changeCount.incrementAndGet();
  }
  
  /**
   * Returns the commit user data iterable previously set with {@link #setLiveCommitData(Iterable)}, or null if nothing has been set yet.
   */
  public final synchronized Iterable<Map.Entry<String,String>> getLiveCommitData() {
    return commitUserData;
  }
  
  // Used only by commit and prepareCommit, below; lock
  // order is commitLock -> IW
  private final Object commitLock = new Object();

  /**
   * <p>Commits all pending changes (added and deleted
   * documents, segment merges, added
   * indexes, etc.) to the index, and syncs all referenced
   * index files, such that a reader will see the changes
   * and the index updates will survive an OS or machine
   * crash or power loss.  Note that this does not wait for
   * any running background merges to finish.  This may be a
   * costly operation, so you should test the cost in your
   * application and do it only when really necessary.</p>
   *
   * <p> Note that this operation calls Directory.sync on
   * the index files.  That call should not return until the
   * file contents and metadata are on stable storage.  For
   * FSDirectory, this calls the OS's fsync.  But, beware:
   * some hardware devices may in fact cache writes even
   * during fsync, and return before the bits are actually
   * on stable storage, to give the appearance of faster
   * performance.  If you have such a device, and it does
   * not have a battery backup (for example) then on power
   * loss it may still lose data.  Lucene cannot guarantee
   * consistency on such devices.  </p>
   *
   * <p> If nothing was committed, because there were no
   * pending changes, this returns -1.  Otherwise, it returns
   * the sequence number such that all indexing operations
   * prior to this sequence will be included in the commit
   * point, and all other operations will not. </p>
   *
   * @see #prepareCommit
   *
   * @return The <a href="#sequence_number">sequence number</a>
   * of the last operation in the commit.  All sequence numbers &lt;= this value
   * will be reflected in the commit, and all others will not.
   */
  @Override
  public final long commit() throws IOException {
    ensureOpen();
    return commitInternal(config.getMergePolicy());
  }

  /** Returns true if there may be changes that have not been
   *  committed.  There are cases where this may return true
   *  when there are no actual "real" changes to the index,
   *  for example if you've deleted by Term or Query but
   *  that Term or Query does not match any documents.
   *  Also, if a merge kicked off as a result of flushing a
   *  new segment during {@link #commit}, or a concurrent
   *  merged finished, this method may return true right
   *  after you had just called {@link #commit}. */
  public final boolean hasUncommittedChanges() {
    return changeCount.get() != lastCommitChangeCount || hasChangesInRam();
  }

  /**
   * Returns true if there are any changes or deletes that are not flushed or applied.
   */
  boolean hasChangesInRam() {
    return docWriter.anyChanges() || bufferedUpdatesStream.any();
  }

  private long commitInternal(MergePolicy mergePolicy) throws IOException {

    if (infoStream.isEnabled("IW")) {
      infoStream.message("IW", "commit: start");
    }

    long seqNo;

    synchronized(commitLock) {
      ensureOpen(false);

      if (infoStream.isEnabled("IW")) {
        infoStream.message("IW", "commit: enter lock");
      }

      if (pendingCommit == null) {
        if (infoStream.isEnabled("IW")) {
          infoStream.message("IW", "commit: now prepare");
        }
        seqNo = prepareCommitInternal();
      } else {
        if (infoStream.isEnabled("IW")) {
          infoStream.message("IW", "commit: already prepared");
        }
        seqNo = pendingSeqNo;
      }

      finishCommit();
    }

    // we must do this outside of the commitLock else we can deadlock:
    if (maybeMerge.getAndSet(false)) {
      maybeMerge(mergePolicy, MergeTrigger.FULL_FLUSH, UNBOUNDED_MAX_MERGE_SEGMENTS);      
    }
    
    return seqNo;
  }

  @SuppressWarnings("try")
  private void finishCommit() throws IOException {

    boolean commitCompleted = false;
    String committedSegmentsFileName = null;

    try {
      synchronized(this) {
        ensureOpen(false);

        if (tragedy.get() != null) {
          throw new IllegalStateException("this writer hit an unrecoverable error; cannot complete commit", tragedy.get());
        }

        if (pendingCommit != null) {
          final Collection<String> commitFiles = this.filesToCommit;
          try (Closeable finalizer = () -> deleter.decRef(commitFiles)) {

            if (infoStream.isEnabled("IW")) {
              infoStream.message("IW", "commit: pendingCommit != null");
            }

            committedSegmentsFileName = pendingCommit.finishCommit(directory);

            // we committed, if anything goes wrong after this, we are screwed and it's a tragedy:
            commitCompleted = true;

            if (infoStream.isEnabled("IW")) {
              infoStream.message("IW", "commit: done writing segments file \"" + committedSegmentsFileName + "\"");
            }

            // NOTE: don't use this.checkpoint() here, because
            // we do not want to increment changeCount:
            deleter.checkpoint(pendingCommit, true);

            // Carry over generation to our master SegmentInfos:
            segmentInfos.updateGeneration(pendingCommit);

            lastCommitChangeCount = pendingCommitChangeCount;
            rollbackSegments = pendingCommit.createBackupSegmentInfos();

          } finally {
            notifyAll();
            pendingCommit = null;
            this.filesToCommit = null;
          }
        } else {
          assert filesToCommit == null;
          if (infoStream.isEnabled("IW")) {
            infoStream.message("IW", "commit: pendingCommit == null; skip");
          }
        }
      }
    } catch (Throwable t) {
      if (infoStream.isEnabled("IW")) {
        infoStream.message("IW", "hit exception during finishCommit: " + t.getMessage());
      }
      if (commitCompleted) {
        tragicEvent(t, "finishCommit");
      }
      throw t;
    }

    if (infoStream.isEnabled("IW")) {
      infoStream.message("IW", String.format(Locale.ROOT, "commit: took %.1f msec", (System.nanoTime()-startCommitTime)/1000000.0));
      infoStream.message("IW", "commit: done");
    }
  }

  // Ensures only one flush() is actually flushing segments
  // at a time:
  private final Object fullFlushLock = new Object();
  
  /** Moves all in-memory segments to the {@link Directory}, but does not commit
   *  (fsync) them (call {@link #commit} for that). */
  public final void flush() throws IOException {
    flush(true, true);
  }

  /**
   * Flush all in-memory buffered updates (adds and deletes)
   * to the Directory.
   * @param triggerMerge if true, we may merge segments (if
   *  deletes or docs were flushed) if necessary
   * @param applyAllDeletes whether pending deletes should also
   */
  final void flush(boolean triggerMerge, boolean applyAllDeletes) throws IOException {

    // NOTE: this method cannot be sync'd because
    // maybeMerge() in turn calls mergeScheduler.merge which
    // in turn can take a long time to run and we don't want
    // to hold the lock for that.  In the case of
    // ConcurrentMergeScheduler this can lead to deadlock
    // when it stalls due to too many running merges.

    // We can be called during close, when closing==true, so we must pass false to ensureOpen:
    ensureOpen(false);
    if (doFlush(applyAllDeletes) && triggerMerge) {
      maybeMerge(config.getMergePolicy(), MergeTrigger.FULL_FLUSH, UNBOUNDED_MAX_MERGE_SEGMENTS);
    }
  }

  /** Returns true a segment was flushed or deletes were applied. */
  private boolean doFlush(boolean applyAllDeletes) throws IOException {
    if (tragedy.get() != null) {
      throw new IllegalStateException("this writer hit an unrecoverable error; cannot flush", tragedy.get());
    }

    doBeforeFlush();
    testPoint("startDoFlush");
    boolean success = false;
    try {

      if (infoStream.isEnabled("IW")) {
        infoStream.message("IW", "  start flush: applyAllDeletes=" + applyAllDeletes);
        infoStream.message("IW", "  index before flush " + segString());
      }
      boolean anyChanges;
      
      synchronized (fullFlushLock) {
        boolean flushSuccess = false;
        try {
          long seqNo = docWriter.flushAllThreads() ;
          if (seqNo < 0) {
            seqNo = -seqNo;
            anyChanges = true;
          } else {
            anyChanges = false;
          }
          if (!anyChanges) {
            // flushCount is incremented in flushAllThreads
            flushCount.incrementAndGet();
          }
          publishFlushedSegments(true);
          flushSuccess = true;
        } finally {
          assert Thread.holdsLock(fullFlushLock);;
          docWriter.finishFullFlush(flushSuccess);
          processEvents(false);
        }
      }

      if (applyAllDeletes) {
        applyAllDeletesAndUpdates();
      }

      anyChanges |= maybeMerge.getAndSet(false);
      
      synchronized(this) {
        writeReaderPool(applyAllDeletes);
        doAfterFlush();
        success = true;
        return anyChanges;
      }
    } catch (VirtualMachineError tragedy) {
      tragicEvent(tragedy, "doFlush");
      throw tragedy;
    } finally {
      if (!success) {
        if (infoStream.isEnabled("IW")) {
          infoStream.message("IW", "hit exception during flush");
        }
        maybeCloseOnTragicEvent();
      }
    }
  }
  
  private void applyAllDeletesAndUpdates() throws IOException {
    assert Thread.holdsLock(this) == false;
    flushDeletesCount.incrementAndGet();
    if (infoStream.isEnabled("IW")) {
      infoStream.message("IW", "now apply all deletes for all segments buffered updates bytesUsed=" + bufferedUpdatesStream.ramBytesUsed() + " reader pool bytesUsed=" + readerPool.ramBytesUsed());
    }
    bufferedUpdatesStream.waitApplyAll(this);
  }

  // for testing only
  DocumentsWriter getDocsWriter() {
    return docWriter;
  }

  /** Expert:  Return the number of documents currently
   *  buffered in RAM. */
  public final synchronized int numRamDocs() {
    ensureOpen();
    return docWriter.getNumDocs();
  }

  private synchronized void ensureValidMerge(MergePolicy.OneMerge merge) {
    for(SegmentCommitInfo info : merge.segments) {
      if (!segmentInfos.contains(info)) {
        throw new MergePolicy.MergeException("MergePolicy selected a segment (" + info.info.name + ") that is not in the current index " + segString());
      }
    }
  }

  /**
   * Carefully merges deletes and updates for the segments we just merged. This
   * is tricky because, although merging will clear all deletes (compacts the
   * documents) and compact all the updates, new deletes and updates may have
   * been flushed to the segments since the merge was started. This method
   * "carries over" such new deletes and updates onto the newly merged segment,
   * and saves the resulting deletes and updates files (incrementing the delete
   * and DV generations for merge.info). If no deletes were flushed, no new
   * deletes file is saved.
   */
  private synchronized ReadersAndUpdates commitMergedDeletesAndUpdates(MergePolicy.OneMerge merge, MergeState mergeState) throws IOException {

    mergeFinishedGen.incrementAndGet();
    
    testPoint("startCommitMergeDeletes");

    final List<SegmentCommitInfo> sourceSegments = merge.segments;

    if (infoStream.isEnabled("IW")) {
      infoStream.message("IW", "commitMergeDeletes " + segString(merge.segments));
    }

    // Carefully merge deletes that occurred after we
    // started merging:
    long minGen = Long.MAX_VALUE;

    // Lazy init (only when we find a delete or update to carry over):
    final ReadersAndUpdates mergedDeletesAndUpdates = getPooledInstance(merge.info, true);
    int numDeletesBefore = mergedDeletesAndUpdates.getDelCount();
    // field -> delGen -> dv field updates
    Map<String,Map<Long,DocValuesFieldUpdates>> mappedDVUpdates = new HashMap<>();

    boolean anyDVUpdates = false;

    assert sourceSegments.size() == mergeState.docMaps.length;
    for (int i = 0; i < sourceSegments.size(); i++) {
      SegmentCommitInfo info = sourceSegments.get(i);
      minGen = Math.min(info.getBufferedDeletesGen(), minGen);
      final int maxDoc = info.info.maxDoc();
      final ReadersAndUpdates rld = getPooledInstance(info, false);
      // We hold a ref, from when we opened the readers during mergeInit, so it better still be in the pool:
      assert rld != null: "seg=" + info.info.name;

      MergeState.DocMap segDocMap = mergeState.docMaps[i];
      MergeState.DocMap segLeafDocMap = mergeState.leafDocMaps[i];

      carryOverHardDeletes(mergedDeletesAndUpdates, maxDoc, mergeState.liveDocs[i],  merge.getMergeReader().get(i).hardLiveDocs, rld.getHardLiveDocs(),
          segDocMap, segLeafDocMap);

      // Now carry over all doc values updates that were resolved while we were merging, remapping the docIDs to the newly merged docIDs.
      // We only carry over packets that finished resolving; if any are still running (concurrently) they will detect that our merge completed
      // and re-resolve against the newly merged segment:
      Map<String,List<DocValuesFieldUpdates>> mergingDVUpdates = rld.getMergingDVUpdates();
      for (Map.Entry<String,List<DocValuesFieldUpdates>> ent : mergingDVUpdates.entrySet()) {

        String field = ent.getKey();

        Map<Long,DocValuesFieldUpdates> mappedField = mappedDVUpdates.get(field);
        if (mappedField == null) {
          mappedField = new HashMap<>();
          mappedDVUpdates.put(field, mappedField);
        }

        for (DocValuesFieldUpdates updates : ent.getValue()) {

          if (bufferedUpdatesStream.stillRunning(updates.delGen)) {
            continue;
          }
              
          // sanity check:
          assert field.equals(updates.field);

          DocValuesFieldUpdates mappedUpdates = mappedField.get(updates.delGen);
          if (mappedUpdates == null) {
            switch (updates.type) {
              case NUMERIC:
                mappedUpdates = new NumericDocValuesFieldUpdates(updates.delGen, updates.field, merge.info.info.maxDoc());
                break;
              case BINARY:
                mappedUpdates = new BinaryDocValuesFieldUpdates(updates.delGen, updates.field, merge.info.info.maxDoc());
                break;
              default:
                throw new AssertionError();
            }
            mappedField.put(updates.delGen, mappedUpdates);
          }

          DocValuesFieldUpdates.Iterator it = updates.iterator();
          int doc;
          while ((doc = it.nextDoc()) != NO_MORE_DOCS) {
            int mappedDoc = segDocMap.get(segLeafDocMap.get(doc));
            if (mappedDoc != -1) {
              if (it.hasValue()) {
                // not deleted
                mappedUpdates.add(mappedDoc, it);
              } else {
                mappedUpdates.reset(mappedDoc);
              }
              anyDVUpdates = true;
            }
          }
        }
      }
    }

    if (anyDVUpdates) {
      // Persist the merged DV updates onto the RAU for the merged segment:
      for(Map<Long,DocValuesFieldUpdates> d : mappedDVUpdates.values()) {
        for (DocValuesFieldUpdates updates : d.values()) {
          updates.finish();
          mergedDeletesAndUpdates.addDVUpdate(updates);
        }
      }
    }

    if (infoStream.isEnabled("IW")) {
      if (mergedDeletesAndUpdates == null) {
        infoStream.message("IW", "no new deletes or field updates since merge started");
      } else {
        String msg = mergedDeletesAndUpdates.getDelCount() - numDeletesBefore + " new deletes";
        if (anyDVUpdates) {
          msg += " and " + mergedDeletesAndUpdates.getNumDVUpdates() + " new field updates";
          msg += " (" + mergedDeletesAndUpdates.ramBytesUsed.get() + ") bytes";
        }
        msg += " since merge started";
        infoStream.message("IW", msg);
      }
    }

    merge.info.setBufferedDeletesGen(minGen);

    return mergedDeletesAndUpdates;
  }

  /**
   * This method carries over hard-deleted documents that are applied to the source segment during a merge.
   */
  private static void carryOverHardDeletes(ReadersAndUpdates mergedReadersAndUpdates, int maxDoc,
                                           Bits mergeLiveDocs, // the liveDocs used to build the segDocMaps
                                           Bits prevHardLiveDocs, // the hard deletes when the merge reader was pulled
                                           Bits currentHardLiveDocs, // the current hard deletes
                                           MergeState.DocMap segDocMap, MergeState.DocMap segLeafDocMap) throws IOException {

    assert mergeLiveDocs == null || mergeLiveDocs.length() == maxDoc;
    // if we mix soft and hard deletes we need to make sure that we only carry over deletes
    // that were not deleted before. Otherwise the segDocMap doesn't contain a mapping.
    // yet this is also required if any MergePolicy modifies the liveDocs since this is
    // what the segDocMap is build on.
    final IntPredicate carryOverDelete = mergeLiveDocs == null || mergeLiveDocs == prevHardLiveDocs
        ? docId -> currentHardLiveDocs.get(docId) == false
        : docId -> mergeLiveDocs.get(docId) && currentHardLiveDocs.get(docId) == false;
    if (prevHardLiveDocs != null) {
      // If we had deletions on starting the merge we must
      // still have deletions now:
      assert currentHardLiveDocs != null;
      assert mergeLiveDocs != null;
      assert prevHardLiveDocs.length() == maxDoc;
      assert currentHardLiveDocs.length() == maxDoc;

      // There were deletes on this segment when the merge
      // started.  The merge has collapsed away those
      // deletes, but, if new deletes were flushed since
      // the merge started, we must now carefully keep any
      // newly flushed deletes but mapping them to the new
      // docIDs.

      // Since we copy-on-write, if any new deletes were
      // applied after merging has started, we can just
      // check if the before/after liveDocs have changed.
      // If so, we must carefully merge the liveDocs one
      // doc at a time:
      if (currentHardLiveDocs != prevHardLiveDocs) {
        // This means this segment received new deletes
        // since we started the merge, so we
        // must merge them:
        for (int j = 0; j < maxDoc; j++) {
          if (prevHardLiveDocs.get(j) == false) {
            // if the document was deleted before, it better still be deleted!
            assert currentHardLiveDocs.get(j) == false;
          } else if (carryOverDelete.test(j)) {
            // the document was deleted while we were merging:
            mergedReadersAndUpdates.delete(segDocMap.get(segLeafDocMap.get(j)));
          }
        }
      }
    } else if (currentHardLiveDocs != null) {
      assert currentHardLiveDocs.length() == maxDoc;
      // This segment had no deletes before but now it
      // does:
      for (int j = 0; j < maxDoc; j++) {
        if (carryOverDelete.test(j)) {
          mergedReadersAndUpdates.delete(segDocMap.get(segLeafDocMap.get(j)));
        }
      }
    }
  }

  @SuppressWarnings("try")
  private synchronized boolean commitMerge(MergePolicy.OneMerge merge, MergeState mergeState) throws IOException {
    merge.onMergeCommit();
    testPoint("startCommitMerge");

    if (tragedy.get() != null) {
      throw new IllegalStateException("this writer hit an unrecoverable error; cannot complete merge", tragedy.get());
    }

    if (infoStream.isEnabled("IW")) {
      infoStream.message("IW", "commitMerge: " + segString(merge.segments) + " index=" + segString());
    }

    assert merge.registerDone;

    // If merge was explicitly aborted, or, if rollback() or
    // rollbackTransaction() had been called since our merge
    // started (which results in an unqualified
    // deleter.refresh() call that will remove any index
    // file that current segments does not reference), we
    // abort this merge
    if (merge.isAborted()) {
      if (infoStream.isEnabled("IW")) {
        infoStream.message("IW", "commitMerge: skip: it was aborted");
      }
      // In case we opened and pooled a reader for this
      // segment, drop it now.  This ensures that we close
      // the reader before trying to delete any of its
      // files.  This is not a very big deal, since this
      // reader will never be used by any NRT reader, and
      // another thread is currently running close(false)
      // so it will be dropped shortly anyway, but not
      // doing this  makes  MockDirWrapper angry in
      // TestNRTThreads (LUCENE-5434):
      readerPool.drop(merge.info);
      // Safe: these files must exist:
      deleteNewFiles(merge.info.files());
      return false;
    }

    final ReadersAndUpdates mergedUpdates = merge.info.info.maxDoc() == 0 ? null : commitMergedDeletesAndUpdates(merge, mergeState);

    // If the doc store we are using has been closed and
    // is in now compound format (but wasn't when we
    // started), then we will switch to the compound
    // format as well:

    assert !segmentInfos.contains(merge.info);

    final boolean allDeleted = merge.segments.size() == 0 ||
      merge.info.info.maxDoc() == 0 ||
      (mergedUpdates != null && isFullyDeleted(mergedUpdates));

    if (infoStream.isEnabled("IW")) {
      if (allDeleted) {
        infoStream.message("IW", "merged segment " + merge.info + " is 100% deleted; skipping insert");
      }
    }

    final boolean dropSegment = allDeleted;

    // If we merged no segments then we better be dropping
    // the new segment:
    assert merge.segments.size() > 0 || dropSegment;

    assert merge.info.info.maxDoc() != 0 || dropSegment;

    if (mergedUpdates != null) {
      boolean success = false;
      try {
        if (dropSegment) {
          mergedUpdates.dropChanges();
        }
        // Pass false for assertInfoLive because the merged
        // segment is not yet live (only below do we commit it
        // to the segmentInfos):
        release(mergedUpdates, false);
        success = true;
      } finally {
        if (!success) {
          mergedUpdates.dropChanges();
          readerPool.drop(merge.info);
        }
      }
    }

    // Must do this after readerPool.release, in case an
    // exception is hit e.g. writing the live docs for the
    // merge segment, in which case we need to abort the
    // merge:
    segmentInfos.applyMergeChanges(merge, dropSegment);

    // Now deduct the deleted docs that we just reclaimed from this
    // merge:
    int delDocCount;
    if (dropSegment) {
      // if we drop the segment we have to reduce the pendingNumDocs by merge.totalMaxDocs since we never drop
      // the docs when we apply deletes if the segment is currently merged.
      delDocCount = merge.totalMaxDoc;
    } else {
      delDocCount = merge.totalMaxDoc - merge.info.info.maxDoc();
    }
    assert delDocCount >= 0;
    adjustPendingNumDocs(-delDocCount);

    if (dropSegment) {
      assert !segmentInfos.contains(merge.info);
      readerPool.drop(merge.info);
      // Safe: these files must exist
      deleteNewFiles(merge.info.files());
    }

    try (Closeable finalizer = this::checkpoint) {
      // Must close before checkpoint, otherwise IFD won't be
      // able to delete the held-open files from the merge
      // readers:
      closeMergeReaders(merge, false, dropSegment);
    }

    if (infoStream.isEnabled("IW")) {
      infoStream.message("IW", "after commitMerge: " + segString());
    }

    if (merge.maxNumSegments != UNBOUNDED_MAX_MERGE_SEGMENTS && !dropSegment) {
      // cascade the forceMerge:
      if (!segmentsToMerge.containsKey(merge.info)) {
        segmentsToMerge.put(merge.info, Boolean.FALSE);
      }
    }

    return true;
  }

  private void handleMergeException(Throwable t, MergePolicy.OneMerge merge) throws IOException {

    if (infoStream.isEnabled("IW")) {
      infoStream.message("IW", "handleMergeException: merge=" + segString(merge.segments) + " exc=" + t);
    }

    // Set the exception on the merge, so if
    // forceMerge is waiting on us it sees the root
    // cause exception:
    merge.setException(t);
    addMergeException(merge);

    if (t instanceof MergePolicy.MergeAbortedException) {
      // We can ignore this exception (it happens when
      // deleteAll or rollback is called), unless the
      // merge involves segments from external directories,
      // in which case we must throw it so, for example, the
      // rollbackTransaction code in addIndexes* is
      // executed.
      if (merge.isExternal) { // TODO can we simplify this and just throw all the time? this would simplify this a lot
        throw (MergePolicy.MergeAbortedException) t;
      }
    } else {
      assert t != null;
      throw IOUtils.rethrowAlways(t);
    }
  }

  /**
   * Merges the indicated segments, replacing them in the stack with a
   * single segment.
   * 
   * @lucene.experimental
   */
  protected void merge(MergePolicy.OneMerge merge) throws IOException {

    boolean success = false;

    final long t0 = System.currentTimeMillis();

    final MergePolicy mergePolicy = config.getMergePolicy();
    try {
      try {
        try {
          mergeInit(merge);

          if (infoStream.isEnabled("IW")) {
            infoStream.message("IW", "now merge\n  merge=" + segString(merge.segments) + "\n  index=" + segString());
          }

          mergeMiddle(merge, mergePolicy);
          mergeSuccess(merge);
          success = true;
        } catch (Throwable t) {
          handleMergeException(t, merge);
        }
      } finally {
        synchronized(this) {

          mergeFinish(merge);

          if (success == false) {
            if (infoStream.isEnabled("IW")) {
              infoStream.message("IW", "hit exception during merge");
            }
          } else if (!merge.isAborted() && (merge.maxNumSegments != UNBOUNDED_MAX_MERGE_SEGMENTS || (!closed && !closing))) {
            // This merge (and, generally, any change to the
            // segments) may now enable new merges, so we call
            // merge policy & update pending merges.
            updatePendingMerges(mergePolicy, MergeTrigger.MERGE_FINISHED, merge.maxNumSegments);
          }
        }
      }
    } catch (Throwable t) {
      // Important that tragicEvent is called after mergeFinish, else we hang
      // waiting for our merge thread to be removed from runningMerges:
      tragicEvent(t, "merge");
      throw t;
    }

    if (merge.info != null && merge.isAborted() == false) {
      if (infoStream.isEnabled("IW")) {
        infoStream.message("IW", "merge time " + (System.currentTimeMillis()-t0) + " msec for " + merge.info.info.maxDoc() + " docs");
      }
    }
  }

  /** Hook that's called when the specified merge is complete. */
  protected void mergeSuccess(MergePolicy.OneMerge merge) {}

  /** Checks whether this merge involves any segments
   *  already participating in a merge.  If not, this merge
   *  is "registered", meaning we record that its segments
   *  are now participating in a merge, and true is
   *  returned.  Else (the merge conflicts) false is
   *  returned. */
  private synchronized boolean registerMerge(MergePolicy.OneMerge merge) throws IOException {

    if (merge.registerDone) {
      return true;
    }
    assert merge.segments.size() > 0;

    if (stopMerges) {
      merge.setAborted();
      throw new MergePolicy.MergeAbortedException("merge is aborted: " + segString(merge.segments));
    }

    boolean isExternal = false;
    for(SegmentCommitInfo info : merge.segments) {
      if (mergingSegments.contains(info)) {
        if (infoStream.isEnabled("IW")) {
          infoStream.message("IW", "reject merge " + segString(merge.segments) + ": segment " + segString(info) + " is already marked for merge");
        }
        return false;
      }
      if (!segmentInfos.contains(info)) {
        if (infoStream.isEnabled("IW")) {
          infoStream.message("IW", "reject merge " + segString(merge.segments) + ": segment " + segString(info) + " does not exist in live infos");
        }
        return false;
      }
      if (info.info.dir != directoryOrig) {
        isExternal = true;
      }
      if (segmentsToMerge.containsKey(info)) {
        merge.maxNumSegments = mergeMaxNumSegments;
      }
    }

    ensureValidMerge(merge);

    pendingMerges.add(merge);

    if (infoStream.isEnabled("IW")) {
      infoStream.message("IW", "add merge to pendingMerges: " + segString(merge.segments) + " [total " + pendingMerges.size() + " pending]");
    }

    merge.mergeGen = mergeGen;
    merge.isExternal = isExternal;

    // OK it does not conflict; now record that this merge
    // is running (while synchronized) to avoid race
    // condition where two conflicting merges from different
    // threads, start
    if (infoStream.isEnabled("IW")) {
      StringBuilder builder = new StringBuilder("registerMerge merging= [");
      for (SegmentCommitInfo info : mergingSegments) {
        builder.append(info.info.name).append(", ");  
      }
      builder.append("]");
      // don't call mergingSegments.toString() could lead to ConcurrentModException
      // since merge updates the segments FieldInfos
      if (infoStream.isEnabled("IW")) {
        infoStream.message("IW", builder.toString());  
      }
    }
    for(SegmentCommitInfo info : merge.segments) {
      if (infoStream.isEnabled("IW")) {
        infoStream.message("IW", "registerMerge info=" + segString(info));
      }
      mergingSegments.add(info);
    }

    assert merge.estimatedMergeBytes == 0;
    assert merge.totalMergeBytes == 0;
    for(SegmentCommitInfo info : merge.segments) {
      if (info.info.maxDoc() > 0) {
        final int delCount = numDeletedDocs(info);
        assert delCount <= info.info.maxDoc();
        final double delRatio = ((double) delCount)/info.info.maxDoc();
        merge.estimatedMergeBytes += info.sizeInBytes() * (1.0 - delRatio);
        merge.totalMergeBytes += info.sizeInBytes();
      }
    }

    // Merge is now registered
    merge.registerDone = true;

    return true;
  }

  /** Does initial setup for a merge, which is fast but holds
   *  the synchronized lock on IndexWriter instance.  */
  final void mergeInit(MergePolicy.OneMerge merge) throws IOException {
    assert Thread.holdsLock(this) == false;
    // Make sure any deletes that must be resolved before we commit the merge are complete:
    bufferedUpdatesStream.waitApplyForMerge(merge.segments, this);

    boolean success = false;
    try {
      _mergeInit(merge);
      success = true;
    } finally {
      if (!success) {
        if (infoStream.isEnabled("IW")) {
          infoStream.message("IW", "hit exception in mergeInit");
        }
        mergeFinish(merge);
      }
    }
  }

  private synchronized void _mergeInit(MergePolicy.OneMerge merge) throws IOException {

    testPoint("startMergeInit");

    assert merge.registerDone;
    assert merge.maxNumSegments == UNBOUNDED_MAX_MERGE_SEGMENTS || merge.maxNumSegments > 0;

    if (tragedy.get() != null) {
      throw new IllegalStateException("this writer hit an unrecoverable error; cannot merge", tragedy.get());
    }

    if (merge.info != null) {
      // mergeInit already done
      return;
    }

    merge.mergeInit();

    if (merge.isAborted()) {
      return;
    }

    // TODO: in the non-pool'd case this is somewhat
    // wasteful, because we open these readers, close them,
    // and then open them again for merging.  Maybe  we
    // could pre-pool them somehow in that case...

    if (infoStream.isEnabled("IW")) {
      infoStream.message("IW", "now apply deletes for " + merge.segments.size() + " merging segments");
    }

    // Must move the pending doc values updates to disk now, else the newly merged segment will not see them:
    // TODO: we could fix merging to pull the merged DV iterator so we don't have to move these updates to disk first, i.e. just carry them
    // in memory:
    if (readerPool.writeDocValuesUpdatesForMerge(merge.segments)) {
      checkpoint();
    }
    
    // Bind a new segment name here so even with
    // ConcurrentMergePolicy we keep deterministic segment
    // names.
    final String mergeSegmentName = newSegmentName();
    // We set the min version to null for now, it will be set later by SegmentMerger
    SegmentInfo si = new SegmentInfo(directoryOrig, Version.LATEST, null, mergeSegmentName, -1, false, config.getCodec(),
        Collections.emptyMap(), StringHelper.randomId(), Collections.emptyMap(), config.getIndexSort());
    Map<String,String> details = new HashMap<>();
    details.put("mergeMaxNumSegments", "" + merge.maxNumSegments);
    details.put("mergeFactor", Integer.toString(merge.segments.size()));
    setDiagnostics(si, SOURCE_MERGE, details);
    merge.setMergeInfo(new SegmentCommitInfo(si, 0, 0, -1L, -1L, -1L, StringHelper.randomId()));

    if (infoStream.isEnabled("IW")) {
      infoStream.message("IW", "merge seg=" + merge.info.info.name + " " + segString(merge.segments));
    }
  }

  static void setDiagnostics(SegmentInfo info, String source) {
    setDiagnostics(info, source, null);
  }

  private static void setDiagnostics(SegmentInfo info, String source, Map<String,String> details) {
    Map<String,String> diagnostics = new HashMap<>();
    diagnostics.put("source", source);
    diagnostics.put("lucene.version", Version.LATEST.toString());
    diagnostics.put("os", Constants.OS_NAME);
    diagnostics.put("os.arch", Constants.OS_ARCH);
    diagnostics.put("os.version", Constants.OS_VERSION);
    diagnostics.put("java.version", Constants.JAVA_VERSION);
    diagnostics.put("java.vendor", Constants.JAVA_VENDOR);
    // On IBM J9 JVM this is better than java.version which is just 1.7.0 (no update level):
    diagnostics.put("java.runtime.version", System.getProperty("java.runtime.version", "undefined"));
    // Hotspot version, e.g. 2.8 for J9:
    diagnostics.put("java.vm.version", System.getProperty("java.vm.version", "undefined"));
    diagnostics.put("timestamp", Long.toString(new Date().getTime()));
    if (details != null) {
      diagnostics.putAll(details);
    }
    info.setDiagnostics(diagnostics);
  }

  /** Does finishing for a merge, which is fast but holds
   *  the synchronized lock on IndexWriter instance. */
  private synchronized void mergeFinish(MergePolicy.OneMerge merge) {

    // forceMerge, addIndexes or waitForMerges may be waiting
    // on merges to finish.
    notifyAll();

    // It's possible we are called twice, eg if there was an
    // exception inside mergeInit
    if (merge.registerDone) {
      final List<SegmentCommitInfo> sourceSegments = merge.segments;
      for (SegmentCommitInfo info : sourceSegments) {
        mergingSegments.remove(info);
      }
      merge.registerDone = false;
    }

    runningMerges.remove(merge);
  }

  @SuppressWarnings("try")
<<<<<<< HEAD
  private synchronized void closeMergeReaders(MergePolicy.OneMerge merge, boolean suppressExceptions, boolean droppedSegment) throws IOException {
    final boolean drop = suppressExceptions == false;
    try {
      // first call mergeFinished before we potentially drop the reader and the last reference.
      merge.mergeFinished(suppressExceptions == false, droppedSegment);
    } finally {
      IOUtils.applyToAll(merge.clearMergeReader(), mr -> {
        final SegmentReader sr = mr.reader;
        final ReadersAndUpdates rld = getPooledInstance(sr.getOriginalSegmentInfo(), false);
        // We still hold a ref so it should not have been removed:
        assert rld != null;
        if (drop) {
          rld.dropChanges();
        } else {
          rld.dropMergingUpdates();
        }
        rld.release(sr);
        release(rld);
        if (drop) {
          readerPool.drop(rld.info);
        }
      });
=======
  private synchronized void closeMergeReaders(MergePolicy.OneMerge merge, boolean suppressExceptions) throws IOException {
    if (merge.hasFinished() == false) {
      final boolean drop = suppressExceptions == false;
      try (Closeable finalizer = () -> merge.mergeFinished(suppressExceptions == false)) {
        IOUtils.applyToAll(merge.readers, sr -> {
          final ReadersAndUpdates rld = getPooledInstance(sr.getOriginalSegmentInfo(), false);
          // We still hold a ref so it should not have been removed:
          assert rld != null;
          if (drop) {
            rld.dropChanges();
          } else {
            rld.dropMergingUpdates();
          }
          rld.release(sr);
          release(rld);
          if (drop) {
            readerPool.drop(rld.info);
          }
        });
      } finally {
        Collections.fill(merge.readers, null);
      }
    } else {
      assert merge.readers.stream().filter(Objects::nonNull).count() == 0 : "we are done but still have readers: " + merge.readers;
      assert suppressExceptions : "can't be done and not suppressing exceptions";
>>>>>>> f47de19c
    }

  }

  private void countSoftDeletes(CodecReader reader, Bits wrappedLiveDocs, Bits hardLiveDocs, Counter softDeleteCounter,
                                Counter hardDeleteCounter) throws IOException {
    int hardDeleteCount = 0;
    int softDeletesCount = 0;
    DocIdSetIterator softDeletedDocs = DocValuesFieldExistsQuery.getDocValuesDocIdSetIterator(config.getSoftDeletesField(), reader);
    if (softDeletedDocs != null) {
      int docId;
      while ((docId = softDeletedDocs.nextDoc()) != DocIdSetIterator.NO_MORE_DOCS) {
        if (wrappedLiveDocs == null || wrappedLiveDocs.get(docId)) {
          if (hardLiveDocs == null || hardLiveDocs.get(docId)) {
            softDeletesCount++;
          } else {
            hardDeleteCount++;
          }
        }
      }
    }
    softDeleteCounter.addAndGet(softDeletesCount);
    hardDeleteCounter.addAndGet(hardDeleteCount);
  }

  private boolean assertSoftDeletesCount(CodecReader reader, int expectedCount) throws IOException {
    Counter count = Counter.newCounter(false);
    Counter hardDeletes = Counter.newCounter(false);
    countSoftDeletes(reader, reader.getLiveDocs(), null, count, hardDeletes);
    assert count.get() == expectedCount : "soft-deletes count mismatch expected: "
        + expectedCount  + " but actual: " + count.get() ;
    return true;
  }

  /** Does the actual (time-consuming) work of the merge,
   *  but without holding synchronized lock on IndexWriter
   *  instance */
  private int mergeMiddle(MergePolicy.OneMerge merge, MergePolicy mergePolicy) throws IOException {
    testPoint("mergeMiddleStart");
    merge.checkAborted();

    Directory mergeDirectory = mergeScheduler.wrapForMerge(merge, directory);
    List<SegmentCommitInfo> sourceSegments = merge.segments;
    
    IOContext context = new IOContext(merge.getStoreMergeInfo());

    final TrackingDirectoryWrapper dirWrapper = new TrackingDirectoryWrapper(mergeDirectory);

    if (infoStream.isEnabled("IW")) {
      infoStream.message("IW", "merging " + segString(merge.segments));
    }

    // This is try/finally to make sure merger's readers are
    // closed:
    boolean success = false;
    try {
      merge.initMergeReaders(context, sci -> getPooledInstance(sci, true));
      // Let the merge wrap readers
      List<CodecReader> mergeReaders = new ArrayList<>();
      Counter softDeleteCount = Counter.newCounter(false);
      for (MergePolicy.MergeReader mergeReader : merge.getMergeReader()) {
        SegmentReader reader = mergeReader.reader;
        CodecReader wrappedReader = merge.wrapForMerge(reader);
        validateMergeReader(wrappedReader);
        if (softDeletesEnabled) {
          if (reader != wrappedReader) { // if we don't have a wrapped reader we won't preserve any soft-deletes
            Bits hardLiveDocs = mergeReader.hardLiveDocs;
            if (hardLiveDocs != null) { // we only need to do this accounting if we have mixed deletes
              Bits wrappedLiveDocs = wrappedReader.getLiveDocs();
              Counter hardDeleteCounter = Counter.newCounter(false);
              countSoftDeletes(wrappedReader, wrappedLiveDocs, hardLiveDocs, softDeleteCount, hardDeleteCounter);
              int hardDeleteCount = Math.toIntExact(hardDeleteCounter.get());
              // Wrap the wrapped reader again if we have excluded some hard-deleted docs
              if (hardDeleteCount > 0) {
                Bits liveDocs = wrappedLiveDocs == null ? hardLiveDocs : new Bits() {
                  @Override
                  public boolean get(int index) {
                    return hardLiveDocs.get(index) && wrappedLiveDocs.get(index);
                  }

                  @Override
                  public int length() {
                    return hardLiveDocs.length();
                  }
                };
                wrappedReader = FilterCodecReader.wrapLiveDocs(wrappedReader, liveDocs, wrappedReader.numDocs() - hardDeleteCount);
              }
            } else {
              final int carryOverSoftDeletes = reader.getSegmentInfo().getSoftDelCount() - wrappedReader.numDeletedDocs();
              assert carryOverSoftDeletes >= 0 : "carry-over soft-deletes must be positive";
              assert assertSoftDeletesCount(wrappedReader, carryOverSoftDeletes);
              softDeleteCount.addAndGet(carryOverSoftDeletes);
            }
          }
        }
        mergeReaders.add(wrappedReader);
      }
      final SegmentMerger merger = new SegmentMerger(mergeReaders,
                                                     merge.info.info, infoStream, dirWrapper,
                                                     globalFieldNumberMap, 
                                                     context);
      merge.info.setSoftDelCount(Math.toIntExact(softDeleteCount.get()));
      merge.checkAborted();

      merge.mergeStartNS = System.nanoTime();

      // This is where all the work happens:
      if (merger.shouldMerge()) {
        merger.merge();
      }

      MergeState mergeState = merger.mergeState;
      assert mergeState.segmentInfo == merge.info.info;
      merge.info.info.setFiles(new HashSet<>(dirWrapper.getCreatedFiles()));
      Codec codec = config.getCodec();
      if (infoStream.isEnabled("IW")) {
        if (merger.shouldMerge()) {
          String pauseInfo = merge.getMergeProgress().getPauseTimes().entrySet()
            .stream()
            .filter((e) -> e.getValue() > 0)
            .map((e) -> String.format(Locale.ROOT, "%.1f sec %s", 
                e.getValue() / 1000000000., 
                e.getKey().name().toLowerCase(Locale.ROOT)))
            .collect(Collectors.joining(", "));
          if (!pauseInfo.isEmpty()) {
            pauseInfo = " (" + pauseInfo + ")";
          }

          long t1 = System.nanoTime();
          double sec = (t1-merge.mergeStartNS)/1000000000.;
          double segmentMB = (merge.info.sizeInBytes()/1024./1024.);
          infoStream.message("IW", "merge codec=" + codec + " maxDoc=" + merge.info.info.maxDoc() + "; merged segment has " +
                             (mergeState.mergeFieldInfos.hasVectors() ? "vectors" : "no vectors") + "; " +
                             (mergeState.mergeFieldInfos.hasNorms() ? "norms" : "no norms") + "; " + 
                             (mergeState.mergeFieldInfos.hasDocValues() ? "docValues" : "no docValues") + "; " + 
                             (mergeState.mergeFieldInfos.hasProx() ? "prox" : "no prox") + "; " + 
                             (mergeState.mergeFieldInfos.hasProx() ? "freqs" : "no freqs") + "; " +
                             (mergeState.mergeFieldInfos.hasPointValues() ? "points" : "no points") + "; " +
                             String.format(Locale.ROOT,
                                           "%.1f sec%s to merge segment [%.2f MB, %.2f MB/sec]",
                                           sec,
                                           pauseInfo,
                                           segmentMB,
                                           segmentMB / sec));
        } else {
          infoStream.message("IW", "skip merging fully deleted segments");
        }
      }

      if (merger.shouldMerge() == false) {
        // Merge would produce a 0-doc segment, so we do nothing except commit the merge to remove all the 0-doc segments that we "merged":
        assert merge.info.info.maxDoc() == 0;
        commitMerge(merge, mergeState);
        success = true;
        return 0;
      }

      assert merge.info.info.maxDoc() > 0;

      // Very important to do this before opening the reader
      // because codec must know if prox was written for
      // this segment:
      boolean useCompoundFile;
      synchronized (this) { // Guard segmentInfos
        useCompoundFile = mergePolicy.useCompoundFile(segmentInfos, merge.info, this);
      }

      if (useCompoundFile) {
        success = false;

        Collection<String> filesToRemove = merge.info.files();
        TrackingDirectoryWrapper trackingCFSDir = new TrackingDirectoryWrapper(mergeDirectory);
        try {
          createCompoundFile(infoStream, trackingCFSDir, merge.info.info, context, this::deleteNewFiles);
          success = true;
        } catch (Throwable t) {
          synchronized(this) {
            if (merge.isAborted()) {
              // This can happen if rollback is called while we were building
              // our CFS -- fall through to logic below to remove the non-CFS
              // merged files:
              if (infoStream.isEnabled("IW")) {
                infoStream.message("IW", "hit merge abort exception creating compound file during merge");
              }
              return 0;
            } else {
              handleMergeException(t, merge);
            }
          }
        } finally {
          if (success == false) {
            if (infoStream.isEnabled("IW")) {
              infoStream.message("IW", "hit exception creating compound file during merge");
            }
            // Safe: these files must exist
            deleteNewFiles(merge.info.files());
          }
        }

        // So that, if we hit exc in deleteNewFiles (next)
        // or in commitMerge (later), we close the
        // per-segment readers in the finally clause below:
        success = false;

        synchronized(this) {

          // delete new non cfs files directly: they were never
          // registered with IFD
          deleteNewFiles(filesToRemove);

          if (merge.isAborted()) {
            if (infoStream.isEnabled("IW")) {
              infoStream.message("IW", "abort merge after building CFS");
            }
            // Safe: these files must exist
            deleteNewFiles(merge.info.files());
            return 0;
          }
        }

        merge.info.info.setUseCompoundFile(true);
      } else {
        // So that, if we hit exc in commitMerge (later),
        // we close the per-segment readers in the finally
        // clause below:
        success = false;
      }

      // Have codec write SegmentInfo.  Must do this after
      // creating CFS so that 1) .si isn't slurped into CFS,
      // and 2) .si reflects useCompoundFile=true change
      // above:
      boolean success2 = false;
      try {
        codec.segmentInfoFormat().write(directory, merge.info.info, context);
        success2 = true;
      } finally {
        if (!success2) {
          // Safe: these files must exist
          deleteNewFiles(merge.info.files());
        }
      }

      // TODO: ideally we would freeze merge.info here!!
      // because any changes after writing the .si will be
      // lost... 

      if (infoStream.isEnabled("IW")) {
        infoStream.message("IW", String.format(Locale.ROOT, "merged segment size=%.3f MB vs estimate=%.3f MB", merge.info.sizeInBytes()/1024./1024., merge.estimatedMergeBytes/1024/1024.));
      }

      final IndexReaderWarmer mergedSegmentWarmer = config.getMergedSegmentWarmer();
      if (readerPool.isReaderPoolingEnabled() && mergedSegmentWarmer != null) {
        final ReadersAndUpdates rld = getPooledInstance(merge.info, true);
        final SegmentReader sr = rld.getReader(IOContext.READ);
        try {
          mergedSegmentWarmer.warm(sr);
        } finally {
          synchronized(this) {
            rld.release(sr);
            release(rld);
          }
        }
      }

      if (!commitMerge(merge, mergeState)) {
        // commitMerge will return false if this merge was
        // aborted
        return 0;
      }

      success = true;

    } finally {
      // Readers are already closed in commitMerge if we didn't hit
      // an exc:
      if (success == false) {
        closeMergeReaders(merge, true, false);
      }
    }

    return merge.info.info.maxDoc();
  }

  private synchronized void addMergeException(MergePolicy.OneMerge merge) {
    assert merge.getException() != null;
    if (!mergeExceptions.contains(merge) && mergeGen == merge.mergeGen) {
      mergeExceptions.add(merge);
    }
  }

  // For test purposes.
  final int getBufferedDeleteTermsSize() {
    return docWriter.getBufferedDeleteTermsSize();
  }

  // For test purposes.
  final int getNumBufferedDeleteTerms() {
    return docWriter.getNumBufferedDeleteTerms();
  }

  // utility routines for tests
  synchronized SegmentCommitInfo newestSegment() {
    return segmentInfos.size() > 0 ? segmentInfos.info(segmentInfos.size()-1) : null;
  }

  /** Returns a string description of all segments, for
   *  debugging.
   *
   * @lucene.internal */
  synchronized String segString() {
    return segString(segmentInfos);
  }

  synchronized String segString(Iterable<SegmentCommitInfo> infos) {
    return StreamSupport.stream(infos.spliterator(), false)
        .map(this::segString).collect(Collectors.joining(" "));
  }

  /** Returns a string description of the specified
   *  segment, for debugging.
   *
   * @lucene.internal */
  private synchronized String segString(SegmentCommitInfo info) {
    return info.toString(numDeletedDocs(info) - info.getDelCount(softDeletesEnabled));
  }

  private synchronized void doWait() {
    // NOTE: the callers of this method should in theory
    // be able to do simply wait(), but, as a defense
    // against thread timing hazards where notifyAll()
    // fails to be called, we wait for at most 1 second
    // and then return so caller can check if wait
    // conditions are satisfied:
    try {
      wait(1000);
    } catch (InterruptedException ie) {
      throw new ThreadInterruptedException(ie);
    }
  }

  // called only from assert
  private boolean filesExist(SegmentInfos toSync) throws IOException {
    
    Collection<String> files = toSync.files(false);
    for(final String fileName: files) {
      // If this trips it means we are missing a call to
      // .checkpoint somewhere, because by the time we
      // are called, deleter should know about every
      // file referenced by the current head
      // segmentInfos:
      assert deleter.exists(fileName): "IndexFileDeleter doesn't know about file " + fileName;
    }
    return true;
  }

  // For infoStream output
  synchronized SegmentInfos toLiveInfos(SegmentInfos sis) {
    final SegmentInfos newSIS = new SegmentInfos(sis.getIndexCreatedVersionMajor());
    final Map<SegmentCommitInfo,SegmentCommitInfo> liveSIS = new HashMap<>();
    for(SegmentCommitInfo info : segmentInfos) {
      liveSIS.put(info, info);
    }
    for(SegmentCommitInfo info : sis) {
      SegmentCommitInfo liveInfo = liveSIS.get(info);
      if (liveInfo != null) {
        info = liveInfo;
      }
      newSIS.add(info);
    }

    return newSIS;
  }

  /** Walk through all files referenced by the current
   *  segmentInfos and ask the Directory to sync each file,
   *  if it wasn't already.  If that succeeds, then we
   *  prepare a new segments_N file but do not fully commit
   *  it. */
  private void startCommit(final SegmentInfos toSync) throws IOException {

    testPoint("startStartCommit");
    assert pendingCommit == null;

    if (tragedy.get() != null) {
      throw new IllegalStateException("this writer hit an unrecoverable error; cannot commit", tragedy.get());
    }

    try {

      if (infoStream.isEnabled("IW")) {
        infoStream.message("IW", "startCommit(): start");
      }

      synchronized(this) {

        if (lastCommitChangeCount > changeCount.get()) {
          throw new IllegalStateException("lastCommitChangeCount=" + lastCommitChangeCount + ",changeCount=" + changeCount);
        }

        if (pendingCommitChangeCount == lastCommitChangeCount) {
          if (infoStream.isEnabled("IW")) {
            infoStream.message("IW", "  skip startCommit(): no changes pending");
          }
          try {
            deleter.decRef(filesToCommit);
          } finally {
            filesToCommit = null;
          }
          return;
        }

        if (infoStream.isEnabled("IW")) {
          infoStream.message("IW", "startCommit index=" + segString(toLiveInfos(toSync)) + " changeCount=" + changeCount);
        }

        assert filesExist(toSync);
      }

      testPoint("midStartCommit");

      boolean pendingCommitSet = false;

      try {

        testPoint("midStartCommit2");

        synchronized (this) {

          assert pendingCommit == null;

          assert segmentInfos.getGeneration() == toSync.getGeneration();

          // Exception here means nothing is prepared
          // (this method unwinds everything it did on
          // an exception)
          toSync.prepareCommit(directory);
          if (infoStream.isEnabled("IW")) {
            infoStream.message("IW", "startCommit: wrote pending segments file \"" + IndexFileNames.fileNameFromGeneration(IndexFileNames.PENDING_SEGMENTS, "", toSync.getGeneration()) + "\"");
          }

          pendingCommitSet = true;
          pendingCommit = toSync;
        }

        // This call can take a long time -- 10s of seconds
        // or more.  We do it without syncing on this:
        boolean success = false;
        final Collection<String> filesToSync;
        try {
          filesToSync = toSync.files(false);
          directory.sync(filesToSync);
          success = true;
        } finally {
          if (!success) {
            pendingCommitSet = false;
            pendingCommit = null;
            toSync.rollbackCommit(directory);
          }
        }

        if (infoStream.isEnabled("IW")) {
          infoStream.message("IW", "done all syncs: " + filesToSync);
        }

        testPoint("midStartCommitSuccess");
      } catch (Throwable t) {
        synchronized(this) {
          if (!pendingCommitSet) {
            if (infoStream.isEnabled("IW")) {
              infoStream.message("IW", "hit exception committing segments file");
            }
            try {
              // Hit exception
              deleter.decRef(filesToCommit);
            } catch (Throwable t1) {
              t.addSuppressed(t1);
            } finally {
              filesToCommit = null;
            }
          }
        }
        throw t;
      } finally {
        synchronized(this) {
          // Have our master segmentInfos record the
          // generations we just prepared.  We do this
          // on error or success so we don't
          // double-write a segments_N file.
          segmentInfos.updateGeneration(toSync);
        }
      }
    } catch (VirtualMachineError tragedy) {
      tragicEvent(tragedy, "startCommit");
      throw tragedy;
    }
    testPoint("finishStartCommit");
  }

  /** If {@link DirectoryReader#open(IndexWriter)} has
   *  been called (ie, this writer is in near real-time
   *  mode), then after a merge completes, this class can be
   *  invoked to warm the reader on the newly merged
   *  segment, before the merge commits.  This is not
   *  required for near real-time search, but will reduce
   *  search latency on opening a new near real-time reader
   *  after a merge completes.
   *
   * @lucene.experimental
   *
   * <p><b>NOTE</b>: {@link #warm(LeafReader)} is called before any
   * deletes have been carried over to the merged segment. */
  @FunctionalInterface
  public interface IndexReaderWarmer {
    /**
     * Invoked on the {@link LeafReader} for the newly
     * merged segment, before that segment is made visible
     * to near-real-time readers.
     */
    void warm(LeafReader reader) throws IOException;
  }

  /**
   * This method should be called on a tragic event ie. if a downstream class of the writer
   * hits an unrecoverable exception. This method does not rethrow the tragic event exception. 
   * Note: This method will not close the writer but can be called from any location without respecting any lock order
   */
  private void onTragicEvent(Throwable tragedy, String location) {
    // This is not supposed to be tragic: IW is supposed to catch this and
    // ignore, because it means we asked the merge to abort:
    assert tragedy instanceof MergePolicy.MergeAbortedException == false;
    // How can it be a tragedy when nothing happened?
    assert tragedy != null;
    if (infoStream.isEnabled("IW")) {
      infoStream.message("IW", "hit tragic " + tragedy.getClass().getSimpleName() + " inside " + location);
    }
    this.tragedy.compareAndSet(null, tragedy); // only set it once
  }

  /**
   * This method set the tragic exception unless it's already set and closes the writer
   * if necessary. Note this method will not rethrow the throwable passed to it.
   */
  private void tragicEvent(Throwable tragedy, String location) throws IOException {
    try {
      onTragicEvent(tragedy, location);
    } finally {
      maybeCloseOnTragicEvent();
    }
  }

  private void maybeCloseOnTragicEvent() throws IOException {
    // We cannot hold IW's lock here else it can lead to deadlock:
    assert Thread.holdsLock(this) == false;
    assert Thread.holdsLock(fullFlushLock) == false;
    // if we are already closed (e.g. called by rollback), this will be a no-op.
    if (this.tragedy.get() != null && shouldClose(false)) {
      rollbackInternal();
    }
  }

  /** If this {@code IndexWriter} was closed as a side-effect of a tragic exception,
   *  e.g. disk full while flushing a new segment, this returns the root cause exception.
   *  Otherwise (no tragic exception has occurred) it returns null. */
  public Throwable getTragicException() {
    return tragedy.get();
  }

  /** Returns {@code true} if this {@code IndexWriter} is still open. */
  public boolean isOpen() {
    return closing == false && closed == false;
  }

  // Used for testing.  Current points:
  //   startDoFlush
  //   startCommitMerge
  //   startStartCommit
  //   midStartCommit
  //   midStartCommit2
  //   midStartCommitSuccess
  //   finishStartCommit
  //   startCommitMergeDeletes
  //   startMergeInit
  //   DocumentsWriterPerThread addDocuments start
  private void testPoint(String message) {
    if (enableTestPoints) {
      assert infoStream.isEnabled("TP"); // don't enable unless you need them.
      infoStream.message("TP", message);
    }
  }

  synchronized boolean nrtIsCurrent(SegmentInfos infos) {
    ensureOpen();
    boolean isCurrent = infos.getVersion() == segmentInfos.getVersion()
      && docWriter.anyChanges() == false
      && bufferedUpdatesStream.any() == false
      && readerPool.anyDocValuesChanges() == false;
    if (infoStream.isEnabled("IW")) {
      if (isCurrent == false) {
        infoStream.message("IW", "nrtIsCurrent: infoVersion matches: " + (infos.getVersion() == segmentInfos.getVersion()) + "; DW changes: " + docWriter.anyChanges() + "; BD changes: "+ bufferedUpdatesStream.any());
      }
    }
    return isCurrent;
  }

  synchronized boolean isClosed() {
    return closed;
  }

  boolean isDeleterClosed() {
    return deleter.isClosed();
  }

  /** Expert: remove any index files that are no longer
   *  used.
   *
   *  <p> IndexWriter normally deletes unused files itself,
   *  during indexing.  However, on Windows, which disallows
   *  deletion of open files, if there is a reader open on
   *  the index then those files cannot be deleted.  This is
   *  fine, because IndexWriter will periodically retry
   *  the deletion.</p>
   *
   *  <p> However, IndexWriter doesn't try that often: only
   *  on open, close, flushing a new segment, and finishing
   *  a merge.  If you don't do any of these actions with your
   *  IndexWriter, you'll see the unused files linger.  If
   *  that's a problem, call this method to delete them
   *  (once you've closed the open readers that were
   *  preventing their deletion). 
   *  
   *  <p> In addition, you can call this method to delete 
   *  unreferenced index commits. This might be useful if you 
   *  are using an {@link IndexDeletionPolicy} which holds
   *  onto index commits until some criteria are met, but those
   *  commits are no longer needed. Otherwise, those commits will
   *  be deleted the next time commit() is called.
   */
  public synchronized void deleteUnusedFiles() throws IOException {
    // TODO: should we remove this method now that it's the Directory's job to retry deletions?  Except, for the super expert IDP use case
    // it's still needed?
    ensureOpen(false);
    deleter.revisitPolicy();
  }

  /**
   * NOTE: this method creates a compound file for all files returned by
   * info.files(). While, generally, this may include separate norms and
   * deletion files, this SegmentInfo must not reference such files when this
   * method is called, because they are not allowed within a compound file.
   */
  static void createCompoundFile(InfoStream infoStream, TrackingDirectoryWrapper directory, final SegmentInfo info, IOContext context, IOUtils.IOConsumer<Collection<String>> deleteFiles) throws IOException {

    // maybe this check is not needed, but why take the risk?
    if (!directory.getCreatedFiles().isEmpty()) {
      throw new IllegalStateException("pass a clean trackingdir for CFS creation");
    }
    
    if (infoStream.isEnabled("IW")) {
      infoStream.message("IW", "create compound file");
    }
    // Now merge all added files    
    boolean success = false;
    try {
      info.getCodec().compoundFormat().write(directory, info, context);
      success = true;
    } finally {
      if (!success) {
        // Safe: these files must exist
        deleteFiles.accept(directory.getCreatedFiles());
      }
    }

    // Replace all previous files with the CFS/CFE files:
    info.setFiles(new HashSet<>(directory.getCreatedFiles()));
  }
  
  /**
   * Tries to delete the given files if unreferenced
   * @param files the files to delete
   * @throws IOException if an {@link IOException} occurs
   * @see IndexFileDeleter#deleteNewFiles(Collection)
   */
  private synchronized void deleteNewFiles(Collection<String> files) throws IOException {
    deleter.deleteNewFiles(files);
  }
  /**
   * Cleans up residuals from a segment that could not be entirely flushed due to an error
   */
  private synchronized void flushFailed(SegmentInfo info) throws IOException {
    // TODO: this really should be a tragic
    Collection<String> files;
    try {
      files = info.files();
    } catch (IllegalStateException ise) {
      // OK
      files = null;
    }
    if (files != null) {
      deleter.deleteNewFiles(files);
    }
  }

  /**
   * Publishes the flushed segment, segment-private deletes (if any) and its
   * associated global delete (if present) to IndexWriter.  The actual
   * publishing operation is synced on {@code IW -> BDS} so that the {@link SegmentInfo}'s
   * delete generation is always GlobalPacket_deleteGeneration + 1
   * @param forced if <code>true</code> this call will block on the ticket queue if the lock is held by another thread.
   *               if <code>false</code> the call will try to acquire the queue lock and exits if it's held by another thread.
   *
   */
  private void publishFlushedSegments(boolean forced) throws IOException {
    docWriter.purgeFlushTickets(forced, ticket -> {
      DocumentsWriterPerThread.FlushedSegment newSegment = ticket.getFlushedSegment();
      FrozenBufferedUpdates bufferedUpdates = ticket.getFrozenUpdates();
      ticket.markPublished();
      if (newSegment == null) { // this is a flushed global deletes package - not a segments
        if (bufferedUpdates != null && bufferedUpdates.any()) { // TODO why can this be null?
          publishFrozenUpdates(bufferedUpdates);
          if (infoStream.isEnabled("IW")) {
            infoStream.message("IW", "flush: push buffered updates: " + bufferedUpdates);
          }
        }
      } else {
        assert newSegment.segmentInfo != null;
        if (infoStream.isEnabled("IW")) {
          infoStream.message("IW", "publishFlushedSegment seg-private updates=" + newSegment.segmentUpdates);
        }
        if (newSegment.segmentUpdates != null && infoStream.isEnabled("DW")) {
          infoStream.message("IW", "flush: push buffered seg private updates: " + newSegment.segmentUpdates);
        }
        // now publish!
        publishFlushedSegment(newSegment.segmentInfo, newSegment.fieldInfos, newSegment.segmentUpdates,
            bufferedUpdates, newSegment.sortMap);
      }
    });
  }

  /** Record that the files referenced by this {@link SegmentInfos} are still in use.
   *
   * @lucene.internal */
  public synchronized void incRefDeleter(SegmentInfos segmentInfos) throws IOException {
    ensureOpen();
    deleter.incRef(segmentInfos, false);
    if (infoStream.isEnabled("IW")) {
      infoStream.message("IW", "incRefDeleter for NRT reader version=" + segmentInfos.getVersion() + " segments=" + segString(segmentInfos));
    }
  }

  /** Record that the files referenced by this {@link SegmentInfos} are no longer in use.  Only call this if you are sure you previously
   *  called {@link #incRefDeleter}.
   *
  * @lucene.internal */
  public synchronized void decRefDeleter(SegmentInfos segmentInfos) throws IOException {
    ensureOpen();
    deleter.decRef(segmentInfos);
    if (infoStream.isEnabled("IW")) {
      infoStream.message("IW", "decRefDeleter for NRT reader version=" + segmentInfos.getVersion() + " segments=" + segString(segmentInfos));
    }
  }

  /**
   * Processes all events and might trigger a merge if the given seqNo is negative
   * @param seqNo if the seqNo is less than 0 this method will process events otherwise it's a no-op.
   * @return the given seqId inverted if negative.
   */
  private long maybeProcessEvents(long seqNo) throws IOException {
    if (seqNo < 0) {
      seqNo = -seqNo;
      processEvents(true);
    }
    return seqNo;
  }
  
  private void processEvents(boolean triggerMerge) throws IOException {
    if (tragedy.get() == null) {
     eventQueue.processEvents();
    }
    if (triggerMerge) {
      maybeMerge(getConfig().getMergePolicy(), MergeTrigger.SEGMENT_FLUSH, UNBOUNDED_MAX_MERGE_SEGMENTS);
    }
  }

  /**
   * Interface for internal atomic events. See {@link DocumentsWriter} for details. Events are executed concurrently and no order is guaranteed.
   * Each event should only rely on the serializeability within its process method. All actions that must happen before or after a certain action must be
   * encoded inside the {@link #process(IndexWriter)} method.
   *
   */
  @FunctionalInterface
  interface Event {
    /**
     * Processes the event. This method is called by the {@link IndexWriter}
     * passed as the first argument.
     * 
     * @param writer
     *          the {@link IndexWriter} that executes the event.
     * @throws IOException
     *           if an {@link IOException} occurs
     */
    void process(IndexWriter writer) throws IOException;
  }

  /** Anything that will add N docs to the index should reserve first to
   *  make sure it's allowed.  This will throw {@code
   *  IllegalArgumentException} if it's not allowed. */ 
  private void reserveDocs(long addedNumDocs) {
    assert addedNumDocs >= 0;
    if (adjustPendingNumDocs(addedNumDocs) > actualMaxDocs) {
      // Reserve failed: put the docs back and throw exc:
      adjustPendingNumDocs(-addedNumDocs);
      tooManyDocs(addedNumDocs);
    }
  }

  /** Does a best-effort check, that the current index would accept this many additional docs, but does not actually reserve them.
   *
   * @throws IllegalArgumentException if there would be too many docs */
  private void testReserveDocs(long addedNumDocs) {
    assert addedNumDocs >= 0;
    if (pendingNumDocs.get() + addedNumDocs > actualMaxDocs) {
      tooManyDocs(addedNumDocs);
    }
  }

  private void tooManyDocs(long addedNumDocs) {
    assert addedNumDocs >= 0;
    throw new IllegalArgumentException("number of documents in the index cannot exceed " + actualMaxDocs + " (current document count is " + pendingNumDocs.get() + "; added numDocs is " + addedNumDocs + ")");
  }

  /** Returns the highest <a href="#sequence_number">sequence number</a> across
   *  all completed operations, or 0 if no operations have finished yet.  Still
   *  in-flight operations (in other threads) are not counted until they finish.
   *
   * @lucene.experimental */
  public long getMaxCompletedSequenceNumber() {
    ensureOpen();
    return docWriter.getMaxCompletedSequenceNumber();
  }

  private long adjustPendingNumDocs(long numDocs) {
    long count = pendingNumDocs.addAndGet(numDocs);
    assert count >= 0 : "pendingNumDocs is negative: " + count;
    return count;
  }

  final boolean isFullyDeleted(ReadersAndUpdates readersAndUpdates) throws IOException {
    if (readersAndUpdates.isFullyDeleted()) {
      assert Thread.holdsLock(this);
      return readersAndUpdates.keepFullyDeletedSegment(config.getMergePolicy()) == false;
    }
    return false;
  }

  /**
   * Returns the number of deletes a merge would claim back if the given segment is merged.
   * @see MergePolicy#numDeletesToMerge(SegmentCommitInfo, int, org.apache.lucene.util.IOSupplier)
   * @param info the segment to get the number of deletes for
   * @lucene.experimental
   */
  @Override
  public final int numDeletesToMerge(SegmentCommitInfo info) throws IOException {
    ensureOpen(false);
    validate(info);
    MergePolicy mergePolicy = config.getMergePolicy();
    final ReadersAndUpdates rld = getPooledInstance(info, false);
    int numDeletesToMerge;
    if (rld != null) {
      numDeletesToMerge = rld.numDeletesToMerge(mergePolicy);
    } else {
      // if we don't have a  pooled instance lets just return the hard deletes, this is safe!
      numDeletesToMerge = info.getDelCount();
    }
    assert numDeletesToMerge <= info.info.maxDoc() :
        "numDeletesToMerge: " + numDeletesToMerge + " > maxDoc: " + info.info.maxDoc();
    return numDeletesToMerge;
  }

  void release(ReadersAndUpdates readersAndUpdates) throws IOException {
    release(readersAndUpdates, true);
  }

  private void release(ReadersAndUpdates readersAndUpdates, boolean assertLiveInfo) throws IOException {
    assert Thread.holdsLock(this);
    if (readerPool.release(readersAndUpdates, assertLiveInfo)) {
      // if we write anything here we have to hold the lock otherwise IDF will delete files underneath us
      assert Thread.holdsLock(this);
      checkpointNoSIS();
    }
  }

  ReadersAndUpdates getPooledInstance(SegmentCommitInfo info, boolean create) {
    ensureOpen(false);
    return readerPool.get(info, create);
  }

// FrozenBufferedUpdates
  /**
   * Translates a frozen packet of delete term/query, or doc values
   * updates, into their actual docIDs in the index, and applies the change.  This is a heavy
   * operation and is done concurrently by incoming indexing threads.
   * This method will return immediately without blocking if another thread is currently
   * applying the package. In order to ensure the packet has been applied,
   * {@link IndexWriter#forceApply(FrozenBufferedUpdates)} must be called.
   */
  @SuppressWarnings("try")
  final boolean tryApply(FrozenBufferedUpdates updates) throws IOException {
    if (updates.tryLock()) {
      try {
        forceApply(updates);
        return true;
      } finally {
        updates.unlock();
      }
    }
    return false;
  }

  /**
   * Translates a frozen packet of delete term/query, or doc values
   * updates, into their actual docIDs in the index, and applies the change.  This is a heavy
   * operation and is done concurrently by incoming indexing threads.
   */
  final void forceApply(FrozenBufferedUpdates updates) throws IOException {
    updates.lock();
    try {
      if (updates.isApplied()) {
        // already done
        return;
      }
      long startNS = System.nanoTime();

      assert updates.any();

      Set<SegmentCommitInfo> seenSegments = new HashSet<>();

      int iter = 0;
      int totalSegmentCount = 0;
      long totalDelCount = 0;

      boolean finished = false;

      // Optimistic concurrency: assume we are free to resolve the deletes against all current segments in the index, despite that
      // concurrent merges are running.  Once we are done, we check to see if a merge completed while we were running.  If so, we must retry
      // resolving against the newly merged segment(s).  Eventually no merge finishes while we were running and we are done.
      while (true) {
        String messagePrefix;
        if (iter == 0) {
          messagePrefix = "";
        } else {
          messagePrefix = "iter " + iter;
        }

        long iterStartNS = System.nanoTime();

        long mergeGenStart = mergeFinishedGen.get();

        Set<String> delFiles = new HashSet<>();
        BufferedUpdatesStream.SegmentState[] segStates;

        synchronized (this) {
          List<SegmentCommitInfo> infos = getInfosToApply(updates);
          if (infos == null) {
            break;
          }

          for (SegmentCommitInfo info : infos) {
            delFiles.addAll(info.files());
          }

          // Must open while holding IW lock so that e.g. segments are not merged
          // away, dropped from 100% deletions, etc., before we can open the readers
          segStates = openSegmentStates(infos, seenSegments, updates.delGen());

          if (segStates.length == 0) {

            if (infoStream.isEnabled("BD")) {
              infoStream.message("BD", "packet matches no segments");
            }
            break;
          }

          if (infoStream.isEnabled("BD")) {
            infoStream.message("BD", String.format(Locale.ROOT,
                messagePrefix + "now apply del packet (%s) to %d segments, mergeGen %d",
                this, segStates.length, mergeGenStart));
          }

          totalSegmentCount += segStates.length;

          // Important, else IFD may try to delete our files while we are still using them,
          // if e.g. a merge finishes on some of the segments we are resolving on:
          deleter.incRef(delFiles);
        }

        AtomicBoolean success = new AtomicBoolean();
        long delCount;
        try (Closeable finalizer = () -> finishApply(segStates, success.get(), delFiles)) {
          assert finalizer != null; // access the finalizer to prevent a warning
          // don't hold IW monitor lock here so threads are free concurrently resolve deletes/updates:
          delCount = updates.apply(segStates);
          success.set(true);
        }

        // Since we just resolved some more deletes/updates, now is a good time to write them:
        writeSomeDocValuesUpdates();

        // It's OK to add this here, even if the while loop retries, because delCount only includes newly
        // deleted documents, on the segments we didn't already do in previous iterations:
        totalDelCount += delCount;

        if (infoStream.isEnabled("BD")) {
          infoStream.message("BD", String.format(Locale.ROOT,
              messagePrefix + "done inner apply del packet (%s) to %d segments; %d new deletes/updates; took %.3f sec",
              this, segStates.length, delCount, (System.nanoTime() - iterStartNS) / 1000000000.));
        }
        if (updates.privateSegment != null) {
          // No need to retry for a segment-private packet: the merge that folds in our private segment already waits for all deletes to
          // be applied before it kicks off, so this private segment must already not be in the set of merging segments

          break;
        }

        // Must sync on writer here so that IW.mergeCommit is not running concurrently, so that if we exit, we know mergeCommit will succeed
        // in pulling all our delGens into a merge:
        synchronized (this) {
          long mergeGenCur = mergeFinishedGen.get();

          if (mergeGenCur == mergeGenStart) {

            // Must do this while still holding IW lock else a merge could finish and skip carrying over our updates:

            // Record that this packet is finished:
            bufferedUpdatesStream.finished(updates);

            finished = true;

            // No merge finished while we were applying, so we are done!
            break;
          }
        }

        if (infoStream.isEnabled("BD")) {
          infoStream.message("BD", messagePrefix + "concurrent merges finished; move to next iter");
        }

        // A merge completed while we were running.  In this case, that merge may have picked up some of the updates we did, but not
        // necessarily all of them, so we cycle again, re-applying all our updates to the newly merged segment.

        iter++;
      }

      if (finished == false) {
        // Record that this packet is finished:
        bufferedUpdatesStream.finished(updates);
      }

      if (infoStream.isEnabled("BD")) {
        String message = String.format(Locale.ROOT,
            "done apply del packet (%s) to %d segments; %d new deletes/updates; took %.3f sec",
            this, totalSegmentCount, totalDelCount, (System.nanoTime() - startNS) / 1000000000.);
        if (iter > 0) {
          message += "; " + (iter + 1) + " iters due to concurrent merges";
        }
        message += "; " + bufferedUpdatesStream.getPendingUpdatesCount() + " packets remain";
        infoStream.message("BD", message);
      }
    } finally {
      updates.unlock();
    }
  }

  /** Returns the {@link SegmentCommitInfo} that this packet is supposed to apply its deletes to, or null
   *  if the private segment was already merged away. */
  private synchronized List<SegmentCommitInfo> getInfosToApply(FrozenBufferedUpdates updates) {
    final List<SegmentCommitInfo> infos;
    if (updates.privateSegment != null) {
      if (segmentInfos.contains(updates.privateSegment)) {
        infos = Collections.singletonList(updates.privateSegment);
      }else {
        if (infoStream.isEnabled("BD")) {
          infoStream.message("BD", "private segment already gone; skip processing updates");
        }
        infos = null;
      }
    } else {
      infos = segmentInfos.asList();
    }
    return infos;
  }

  private void finishApply(BufferedUpdatesStream.SegmentState[] segStates,
                           boolean success, Set<String> delFiles) throws IOException {
    synchronized (this) {

      BufferedUpdatesStream.ApplyDeletesResult result;
      try {
        result = closeSegmentStates(segStates, success);
      } finally {
        // Matches the incRef we did above, but we must do the decRef after closing segment states else
        // IFD can't delete still-open files
        deleter.decRef(delFiles);
      }

      if (result.anyDeletes) {
        maybeMerge.set(true);
        checkpoint();
      }

      if (result.allDeleted != null) {
        if (infoStream.isEnabled("IW")) {
          infoStream.message("IW", "drop 100% deleted segments: " + segString(result.allDeleted));
        }
        for (SegmentCommitInfo info : result.allDeleted) {
          dropDeletedSegment(info);
        }
        checkpoint();
      }
    }
  }

  /** Close segment states previously opened with openSegmentStates. */
  private BufferedUpdatesStream.ApplyDeletesResult closeSegmentStates(BufferedUpdatesStream.SegmentState[] segStates, boolean success) throws IOException {
    List<SegmentCommitInfo> allDeleted = null;
    long totDelCount = 0;
    try {
      for (BufferedUpdatesStream.SegmentState segState : segStates) {
        if (success) {
          totDelCount += segState.rld.getDelCount() - segState.startDelCount;
          int fullDelCount = segState.rld.getDelCount();
          assert fullDelCount <= segState.rld.info.info.maxDoc() : fullDelCount + " > " + segState.rld.info.info.maxDoc();
          if (segState.rld.isFullyDeleted() && getConfig().getMergePolicy().keepFullyDeletedSegment(() -> segState.reader) == false) {
            if (allDeleted == null) {
              allDeleted = new ArrayList<>();
            }
            allDeleted.add(segState.reader.getOriginalSegmentInfo());
          }
        }
      }
    } finally {
      IOUtils.close(segStates);
    }
    if (infoStream.isEnabled("BD")) {
      infoStream.message("BD", "closeSegmentStates: " + totDelCount + " new deleted documents; pool " + bufferedUpdatesStream.getPendingUpdatesCount() +  " packets; bytesUsed=" + readerPool.ramBytesUsed());
    }

    return new BufferedUpdatesStream.ApplyDeletesResult(totDelCount > 0, allDeleted);
  }

  /** Opens SegmentReader and inits SegmentState for each segment. */
  private BufferedUpdatesStream.SegmentState[] openSegmentStates(List<SegmentCommitInfo> infos,
                                                                 Set<SegmentCommitInfo> alreadySeenSegments, long delGen) throws IOException {
    List<BufferedUpdatesStream.SegmentState> segStates = new ArrayList<>();
    try {
      for (SegmentCommitInfo info : infos) {
        if (info.getBufferedDeletesGen() <= delGen && alreadySeenSegments.contains(info) == false) {
          segStates.add(new BufferedUpdatesStream.SegmentState(getPooledInstance(info, true), this::release, info));
          alreadySeenSegments.add(info);
        }
      }
    } catch (Throwable t) {
      try {
        IOUtils.close(segStates);
      } catch (Throwable t1) {
        t.addSuppressed(t1);
      }
      throw t;
    }

    return segStates.toArray(new BufferedUpdatesStream.SegmentState[0]);
  }

  /**
   * Tests should override this to enable test points. Default is <code>false</code>.
   */
  protected boolean isEnableTestPoints() {
    return false;
  }

  private void validate(SegmentCommitInfo info) {
    if (info.info.dir != directoryOrig) {
      throw new IllegalArgumentException("SegmentCommitInfo must be from the same directory");
    }
  }

  /** Tests should use this method to snapshot the current segmentInfos to have a consistent view */
  final synchronized SegmentInfos cloneSegmentInfos() {
    return segmentInfos.clone();
  }

  /**
   * Returns accurate {@link DocStats} form this writer. The numDoc for instance can change after maxDoc is fetched
   * that causes numDocs to be greater than maxDoc which makes it hard to get accurate document stats from IndexWriter.
   */
  public synchronized DocStats getDocStats() {
    ensureOpen();
    int numDocs = docWriter.getNumDocs();
    int maxDoc = numDocs;
    for (final SegmentCommitInfo info : segmentInfos) {
      maxDoc += info.info.maxDoc();
      numDocs += info.info.maxDoc() - numDeletedDocs(info);
    }
    assert maxDoc >= numDocs : "maxDoc is less than numDocs: " + maxDoc + " < " + numDocs;
    return new DocStats(maxDoc, numDocs);
  }

  /**
   * DocStats for this index
   */
  public static final class DocStats {
    /**
     * The total number of docs in this index, including
     * docs not yet flushed (still in the RAM buffer),
     * not counting deletions.
     */
    public final int maxDoc;
    /**
     * The total number of docs in this index, including
     * docs not yet flushed (still in the RAM buffer), and
     * including deletions.  <b>NOTE:</b> buffered deletions
     * are not counted.  If you really need these to be
     * counted you should call {@link IndexWriter#commit()} first.
     */
    public final int numDocs;

    private DocStats(int maxDoc, int numDocs) {
      this.maxDoc = maxDoc;
      this.numDocs = numDocs;
    }
  }

  private static class IndexWriterMergeSource implements MergeScheduler.MergeSource {
    private final IndexWriter writer;

    private IndexWriterMergeSource(IndexWriter writer) {
      this.writer = writer;
    }

    @Override
    public MergePolicy.OneMerge getNextMerge() {
      MergePolicy.OneMerge nextMerge = writer.getNextMerge();
      if (nextMerge != null) {
        if (writer.mergeScheduler.verbose()) {
          writer.mergeScheduler.message("  checked out merge " + writer.segString(nextMerge.segments));
        }
      }
      return nextMerge;
    }

    @Override
    public void onMergeFinished(MergePolicy.OneMerge merge) {
      writer.mergeFinish(merge);
    }

    @Override
    public boolean hasPendingMerges() {
      return writer.hasPendingMerges();
    }

    @Override
    public void merge(MergePolicy.OneMerge merge) throws IOException {
      assert Thread.holdsLock(writer) == false;
      writer.merge(merge);
    }

    public String toString() {
      return writer.segString();
    }
  }
}<|MERGE_RESOLUTION|>--- conflicted
+++ resolved
@@ -4362,35 +4362,15 @@
   }
 
   @SuppressWarnings("try")
-<<<<<<< HEAD
   private synchronized void closeMergeReaders(MergePolicy.OneMerge merge, boolean suppressExceptions, boolean droppedSegment) throws IOException {
-    final boolean drop = suppressExceptions == false;
-    try {
-      // first call mergeFinished before we potentially drop the reader and the last reference.
-      merge.mergeFinished(suppressExceptions == false, droppedSegment);
-    } finally {
-      IOUtils.applyToAll(merge.clearMergeReader(), mr -> {
-        final SegmentReader sr = mr.reader;
-        final ReadersAndUpdates rld = getPooledInstance(sr.getOriginalSegmentInfo(), false);
-        // We still hold a ref so it should not have been removed:
-        assert rld != null;
-        if (drop) {
-          rld.dropChanges();
-        } else {
-          rld.dropMergingUpdates();
-        }
-        rld.release(sr);
-        release(rld);
-        if (drop) {
-          readerPool.drop(rld.info);
-        }
-      });
-=======
-  private synchronized void closeMergeReaders(MergePolicy.OneMerge merge, boolean suppressExceptions) throws IOException {
     if (merge.hasFinished() == false) {
       final boolean drop = suppressExceptions == false;
-      try (Closeable finalizer = () -> merge.mergeFinished(suppressExceptions == false)) {
-        IOUtils.applyToAll(merge.readers, sr -> {
+      try {
+        // first call mergeFinished before we potentially drop the reader and the last reference.
+        merge.mergeFinished(suppressExceptions == false, droppedSegment);
+      } finally {
+        IOUtils.applyToAll(merge.clearMergeReader(), mr -> {
+          final SegmentReader sr = mr.reader;
           final ReadersAndUpdates rld = getPooledInstance(sr.getOriginalSegmentInfo(), false);
           // We still hold a ref so it should not have been removed:
           assert rld != null;
@@ -4405,13 +4385,10 @@
             readerPool.drop(rld.info);
           }
         });
-      } finally {
-        Collections.fill(merge.readers, null);
       }
     } else {
-      assert merge.readers.stream().filter(Objects::nonNull).count() == 0 : "we are done but still have readers: " + merge.readers;
+      assert merge.getMergeReader().isEmpty() : "we are done but still have readers: " + merge.getMergeReader();
       assert suppressExceptions : "can't be done and not suppressing exceptions";
->>>>>>> f47de19c
     }
 
   }
