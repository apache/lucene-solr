--- conflicted
+++ resolved
@@ -67,58 +67,58 @@
 
   @Override
   public boolean intersectsLine(
-      double minX,
-      double maxX,
-      double minY,
-      double maxY,
-      double aX,
-      double aY,
-      double bX,
-      double bY) {
+          double minX,
+          double maxX,
+          double minY,
+          double maxY,
+          double aX,
+          double aY,
+          double bX,
+          double bY) {
     return Component2D.containsPoint(x, y, minX, maxX, minY, maxY)
-        && orient(aX, aY, bX, bY, x, y) == 0;
+            && orient(aX, aY, bX, bY, x, y) == 0;
   }
 
   @Override
   public boolean intersectsTriangle(
-      double minX,
-      double maxX,
-      double minY,
-      double maxY,
-      double aX,
-      double aY,
-      double bX,
-      double bY,
-      double cX,
-      double cY) {
+          double minX,
+          double maxX,
+          double minY,
+          double maxY,
+          double aX,
+          double aY,
+          double bX,
+          double bY,
+          double cX,
+          double cY) {
     return Component2D.pointInTriangle(minX, maxX, minY, maxY, x, y, aX, aY, bX, bY, cX, cY);
   }
 
   @Override
   public boolean containsLine(
-      double minX,
-      double maxX,
-      double minY,
-      double maxY,
-      double aX,
-      double aY,
-      double bX,
-      double bY) {
+          double minX,
+          double maxX,
+          double minY,
+          double maxY,
+          double aX,
+          double aY,
+          double bX,
+          double bY) {
     return false;
   }
 
   @Override
   public boolean containsTriangle(
-      double minX,
-      double maxX,
-      double minY,
-      double maxY,
-      double aX,
-      double aY,
-      double bX,
-      double bY,
-      double cX,
-      double cY) {
+          double minX,
+          double maxX,
+          double minY,
+          double maxY,
+          double aX,
+          double aY,
+          double bX,
+          double bY,
+          double cX,
+          double cY) {
     return false;
   }
 
@@ -129,36 +129,36 @@
 
   @Override
   public WithinRelation withinLine(
-      double minX,
-      double maxX,
-      double minY,
-      double maxY,
-      double aX,
-      double aY,
-      boolean ab,
-      double bX,
-      double bY) {
+          double minX,
+          double maxX,
+          double minY,
+          double maxY,
+          double aX,
+          double aY,
+          boolean ab,
+          double bX,
+          double bY) {
     // can be improved?
     return intersectsLine(minX, maxX, minY, maxY, aX, aY, bX, bY)
-        ? WithinRelation.CANDIDATE
-        : WithinRelation.DISJOINT;
+            ? WithinRelation.CANDIDATE
+            : WithinRelation.DISJOINT;
   }
 
   @Override
   public WithinRelation withinTriangle(
-      double minX,
-      double maxX,
-      double minY,
-      double maxY,
-      double aX,
-      double aY,
-      boolean ab,
-      double bX,
-      double bY,
-      boolean bc,
-      double cX,
-      double cY,
-      boolean ca) {
+          double minX,
+          double maxX,
+          double minY,
+          double maxY,
+          double aX,
+          double aY,
+          boolean ab,
+          double bX,
+          double bY,
+          boolean bc,
+          double cX,
+          double cY,
+          boolean ca) {
     if (Component2D.pointInTriangle(minX, maxX, minY, maxY, x, y, aX, aY, bX, bY, cX, cY)) {
       return WithinRelation.CANDIDATE;
     }
@@ -167,18 +167,12 @@
 
   /** create a Point2D component tree from a LatLon point */
   static Component2D create(Point point) {
-<<<<<<< HEAD
     // Points behave as rectangles
     double qLat = point.getLat() == GeoUtils.MAX_LAT_INCL ? point.getLat() :
             GeoEncodingUtils.decodeLatitude(GeoEncodingUtils.encodeLatitudeCeil(point.getLat()));
     double qLon = point.getLon() == GeoUtils.MAX_LON_INCL ? point.getLon() :
             GeoEncodingUtils.decodeLongitude(GeoEncodingUtils.encodeLongitudeCeil(point.getLon()));
     return new Point2D(qLon, qLat);
-=======
-    return new Point2D(
-        GeoEncodingUtils.decodeLongitude(GeoEncodingUtils.encodeLongitude(point.getLon())),
-        GeoEncodingUtils.decodeLatitude(GeoEncodingUtils.encodeLatitude(point.getLat())));
->>>>>>> 409a0ac1
   }
 
   /** create a Point2D component tree from a XY point */
