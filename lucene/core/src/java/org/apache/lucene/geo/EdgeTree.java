--- conflicted
+++ resolved
@@ -22,7 +22,7 @@
 import org.apache.lucene.index.PointValues.Relation;
 import org.apache.lucene.util.ArrayUtil;
 
-import static org.apache.lucene.geo.GeoUtils.lineRelateLine;
+import static org.apache.lucene.geo.GeoUtils.lineCrossesLine;
 import static org.apache.lucene.geo.GeoUtils.orient;
 
 /**
@@ -235,14 +235,13 @@
     }
 
     /** Returns true if the triangle crosses any edge in this edge subtree */
-    Relation relateTriangle(double ax, double ay, double bx, double by, double cx, double cy) {
+    boolean crossesTriangle(double ax, double ay, double bx, double by, double cx, double cy) {
       // compute bounding box of triangle
       double minLat = StrictMath.min(StrictMath.min(ay, by), cy);
       double minLon = StrictMath.min(StrictMath.min(ax, bx), cx);
       double maxLat = StrictMath.max(StrictMath.max(ay, by), cy);
       double maxLon = StrictMath.max(StrictMath.max(ax, bx), cx);
 
-      Relation r = Relation.CELL_OUTSIDE_QUERY;
       if (minLat <= max) {
         double dy = lat1;
         double ey = lat2;
@@ -256,57 +255,39 @@
             (dx < minLon && ex < minLon) ||
             (dx > maxLon && ex > maxLon);
 
-<<<<<<< HEAD
-        if (outside == false) {
-          int insideEdges = 0;
-=======
         if (dateline == false && outside == false) {
->>>>>>> 6d0386c9
           // does triangle's first edge intersect polyline?
           // ax, ay -> bx, by
-          if ((r = lineRelateLine(ax, ay, bx, by, dx, dy, ex, ey)) == Relation.CELL_CROSSES_QUERY) {
-            return r;
-          } else if (r == Relation.CELL_INSIDE_QUERY) {
-            ++insideEdges;
+          if (lineCrossesLine(ax, ay, bx, by, dx, dy, ex, ey)) {
+            return true;
           }
 
           // does triangle's second edge intersect polyline?
           // bx, by -> cx, cy
-          if ((r = lineRelateLine(bx, by, cx, cy, dx, dy, ex, ey)) == Relation.CELL_CROSSES_QUERY) {
-            return r;
-          } else if (r == Relation.CELL_INSIDE_QUERY) {
-            ++insideEdges;
+          if (lineCrossesLine(bx, by, cx, cy, dx, dy, ex, ey)) {
+            return true;
           }
 
           // does triangle's third edge intersect polyline?
           // cx, cy -> ax, ay
-          if ((r = lineRelateLine(cx, cy, ax, ay, dx, dy, ex, ey)) == Relation.CELL_CROSSES_QUERY) {
-            return r;
-          } else if (r == Relation.CELL_INSIDE_QUERY) {
-            ++insideEdges;
-          }
-          if (insideEdges == 3) {
-            // fully inside, we can return
-            return Relation.CELL_INSIDE_QUERY;
-          } else {
-            //reset relation to not crossing
-            r =  Relation.CELL_OUTSIDE_QUERY;
+          if (lineCrossesLine(cx, cy, ax, ay, dx, dy, ex, ey)) {
+            return true;
           }
         }
 
         if (left != null) {
-          if ((r = left.relateTriangle(ax, ay, bx, by, cx, cy)) != Relation.CELL_OUTSIDE_QUERY) {
-            return r;
+          if (left.crossesTriangle(ax, ay, bx, by, cx, cy)) {
+            return true;
           }
         }
 
         if (right != null && maxLat >= low) {
-          if ((r = right.relateTriangle(ax, ay, bx, by, cx, cy)) != Relation.CELL_OUTSIDE_QUERY) {
-            return r;
-          }
-        }
-      }
-      return r;
+          if (right.crossesTriangle(ax, ay, bx, by, cx, cy)) {
+            return true;
+          }
+        }
+      }
+      return false;
     }
 
     /** Returns true if the box crosses any edge in this edge subtree */
