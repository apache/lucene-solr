--- conflicted
+++ resolved
@@ -14,34 +14,28 @@
  * See the License for the specific language governing permissions and
  * limitations under the License.
  */
-
 package org.apache.lucene.geo;
 
 import java.util.Arrays;
+import java.util.Comparator;
+
+import org.apache.lucene.index.PointValues.Relation;
+import org.apache.lucene.util.ArrayUtil;
 
 import static org.apache.lucene.geo.GeoUtils.lineCrossesLine;
-<<<<<<< HEAD
-=======
 import static org.apache.lucene.geo.GeoUtils.lineCrossesLineWithBoundary;
-import static org.apache.lucene.geo.GeoUtils.orient;
->>>>>>> 55c241d8
 
 /**
- * Internal tree node: represents geometry edge from lat1,lon1 to lat2,lon2.
- * The sort value is {@code low}, which is the minimum latitude of the edge.
- * {@code max} stores the maximum latitude of this edge or any children.
- *
+ * 2D line/polygon geometry implementation represented as a balanced interval tree of edges.
+ * <p>
  * Construction takes {@code O(n log n)} time for sorting and tree construction.
- * {@link #crosses crosses()} are {@code O(n)}, but for most
- * cases are much faster than brute force.
+ * {@link #relate relate()} are {@code O(n)}, but for most
+ * practical lines and polygons are much faster than brute force.
+ * @lucene.internal
  */
-class EdgeTree {
-
-  // lat-lon pair (in original order) of the two vertices
+public abstract class EdgeTree {
   final double lat1, lat2;
   final double lon1, lon2;
-  //edge belongs to the dateline
-  final boolean dateline;
   /** min of this edge */
   final double low;
   /** max latitude of this edge or any children */
@@ -52,123 +46,144 @@
   /** right child edge, or null */
   EdgeTree right;
 
-  EdgeTree(double lat1, double lon1, double lat2, double lon2, double low, double max) {
+  protected EdgeTree(final double lat1, final double lon1, final double lat2, final double lon2, final double low, final double max) {
     this.lat1 = lat1;
     this.lon1 = lon1;
     this.lat2 = lat2;
     this.lon2 = lon2;
     this.low = low;
     this.max = max;
-    dateline = (lon1 == GeoUtils.MIN_LON_INCL && lon2 == GeoUtils.MIN_LON_INCL)
-        || (lon1 == GeoUtils.MAX_LON_INCL && lon2 == GeoUtils.MAX_LON_INCL);
-  }
-
-<<<<<<< HEAD
-  /**
-   * Returns true if the point crosses this edge subtree an odd number of times
-   * <p>
-   * See <a href="https://www.ecse.rpi.edu/~wrf/Research/Short_Notes/pnpoly.html">
-   * https://www.ecse.rpi.edu/~wrf/Research/Short_Notes/pnpoly.html</a> for more information.
-   */
-  // ported to java from https://www.ecse.rpi.edu/~wrf/Research/Short_Notes/pnpoly.html
-  // original code under the BSD license (https://www.ecse.rpi.edu/~wrf/Research/Short_Notes/pnpoly.html#License%20to%20Use)
-  //
-  // Copyright (c) 1970-2003, Wm. Randolph Franklin
-  //
-  // Permission is hereby granted, free of charge, to any person obtaining a copy of this software and associated
-  // documentation files (the "Software"), to deal in the Software without restriction, including without limitation
-  // the rights to use, copy, modify, merge, publish, distribute, sublicense, and/or sell copies of the Software, and
-  // to permit persons to whom the Software is furnished to do so, subject to the following conditions:
-  //
-  // 1. Redistributions of source code must retain the above copyright
-  //    notice, this list of conditions and the following disclaimers.
-  // 2. Redistributions in binary form must reproduce the above copyright
-  //    notice in the documentation and/or other materials provided with
-  //    the distribution.
-  // 3. The name of W. Randolph Franklin may not be used to endorse or
-  //    promote products derived from this Software without specific
-  //    prior written permission.
-  //
-  // THE SOFTWARE IS PROVIDED "AS IS", WITHOUT WARRANTY OF ANY KIND, EXPRESS OR IMPLIED, INCLUDING BUT NOT LIMITED
-  // TO THE WARRANTIES OF MERCHANTABILITY, FITNESS FOR A PARTICULAR PURPOSE AND NONINFRINGEMENT. IN NO EVENT SHALL
-  // THE AUTHORS OR COPYRIGHT HOLDERS BE LIABLE FOR ANY CLAIM, DAMAGES OR OTHER LIABILITY, WHETHER IN AN ACTION OF
-  // CONTRACT, TORT OR OTHERWISE, ARISING FROM, OUT OF OR IN CONNECTION WITH THE SOFTWARE OR THE USE OR OTHER DEALINGS
-  // IN THE SOFTWARE.
-  public boolean contains(double latitude, double longitude) {
-    // crossings algorithm is an odd-even algorithm, so we descend the tree xor'ing results along our path
-    boolean res = false;
-    if (latitude <= max) {
-      if (lat1 > latitude != lat2 > latitude) {
-        if (longitude < (lon1 - lon2) * (latitude - lat2) / (lat1 - lat2) + lon2) {
-          res = true;
-=======
+  }
+
   /** Returns relation to the provided triangle */
   public Relation relateTriangle(double ax, double ay, double bx, double by, double cx, double cy) {
-    // compute bounding box of triangle
-    double triMinLat = StrictMath.min(StrictMath.min(ay, by), cy);
-    double triMinLon = StrictMath.min(StrictMath.min(ax, bx), cx);
-    if (triMinLat <= maxY && triMinLon <= maxX) {
-      Relation relation = internalComponentRelateTriangle(ax, ay, bx, by, cx, cy);
-      if (relation != Relation.CELL_OUTSIDE_QUERY) {
-        return relation;
-      }
-      if (left != null) {
-        relation = left.relateTriangle(ax, ay, bx, by, cx, cy);
-        if (relation != Relation.CELL_OUTSIDE_QUERY) {
-          return relation;
-        }
-      }
-      double triMaxLat = StrictMath.max(StrictMath.max(ay, by), cy);
-      double triMaxLon = StrictMath.max(StrictMath.max(ax, bx), cx);
-      if (right != null && ((splitX == false && triMaxLat >= this.minLat) || (splitX && triMaxLon >= this.minLon))) {
-        relation = right.relateTriangle(ax, ay, bx, by, cx, cy);
-        if (relation != Relation.CELL_OUTSIDE_QUERY) {
-          return relation;
->>>>>>> 55c241d8
-        }
-      }
-      if (left != null) {
-        res ^= left.contains(latitude, longitude);
-      }
-      if (right != null && latitude >= low) {
-        res ^= right.contains(latitude, longitude);
-      }
-    }
-    return res;
-  }
-
-  /** Returns true if the triangle crosses any edge in this edge subtree */
-  boolean crossesTriangle(double ax, double ay, double bx, double by, double cx, double cy) {
     // compute bounding box of triangle
     double minLat = StrictMath.min(StrictMath.min(ay, by), cy);
     double minLon = StrictMath.min(StrictMath.min(ax, bx), cx);
     double maxLat = StrictMath.max(StrictMath.max(ay, by), cy);
     double maxLon = StrictMath.max(StrictMath.max(ax, bx), cx);
-    return crossesTriangle(minLat, maxLat, minLon, maxLon, ax, ay, bx, by, cx, cy);
-  }
-
-<<<<<<< HEAD
-  private boolean crossesTriangle( double minLat, double maxLat, double minLon, double maxLon, double ax, double ay, double bx, double by, double cx, double cy) {
-    if (minLat <= max) {
-      double dy = lat1;
-      double ey = lat2;
-      double dx = lon1;
-      double ex = lon2;
-
-      // optimization: see if the rectangle is outside of the "bounding box" of the polyline at all
-      // if not, don't waste our time trying more complicated stuff
-      boolean outside = (dy < minLat && ey < minLat) ||
-          (dy > maxLat && ey > maxLat) ||
-          (dx < minLon && ex < minLon) ||
-          (dx > maxLon && ex > maxLon);
-
-      if (dateline == false && outside == false) {
-        // does triangle's edges intersect polyline?
-        if (lineCrossesLine(ax, ay, bx, by, dx, dy, ex, ey) ||
-            lineCrossesLine(bx, by, cx, cy, dx, dy, ex, ey) ||
-            lineCrossesLine(cx, cy, ax, ay, dx, dy, ex, ey)) {
-          return true;
-=======
+    if (minLat <= maxY && minLon <= maxX) {
+      Relation relation = internalComponentRelateTriangle(ax, ay, bx, by, cx, cy);
+      if (relation != Relation.CELL_OUTSIDE_QUERY) {
+        return relation;
+      }
+      if (left != null) {
+        relation = left.relateTriangle(ax, ay, bx, by, cx, cy);
+        if (relation != Relation.CELL_OUTSIDE_QUERY) {
+          return relation;
+        }
+      }
+      if (right != null && ((splitX == false && maxLat >= this.minLat) || (splitX && maxLon >= this.minLon))) {
+        relation = right.relateTriangle(ax, ay, bx, by, cx, cy);
+        if (relation != Relation.CELL_OUTSIDE_QUERY) {
+          return relation;
+        }
+      }
+    }
+    return Relation.CELL_OUTSIDE_QUERY;
+  }
+
+  /** Returns relation to the provided rectangle */
+  public Relation relate(double minLat, double maxLat, double minLon, double maxLon) {
+    if (minLat <= maxY && minLon <= maxX) {
+      Relation relation = internalComponentRelate(minLat, maxLat, minLon, maxLon);
+      if (relation != Relation.CELL_OUTSIDE_QUERY) {
+        return relation;
+      }
+      if (left != null) {
+        relation = left.relate(minLat, maxLat, minLon, maxLon);
+        if (relation != Relation.CELL_OUTSIDE_QUERY) {
+          return relation;
+        }
+      }
+      if (right != null && ((splitX == false && maxLat >= this.minLat) || (splitX && maxLon >= this.minLon))) {
+        relation = right.relate(minLat, maxLat, minLon, maxLon);
+        if (relation != Relation.CELL_OUTSIDE_QUERY) {
+          return relation;
+        }
+      }
+    }
+    return Relation.CELL_OUTSIDE_QUERY;
+  }
+
+  /** Returns relation to the provided rectangle for this component */
+  protected abstract Relation componentRelate(double minLat, double maxLat, double minLon, double maxLon);
+
+  /** Returns relation to the provided triangle for this component */
+  protected abstract Relation componentRelateTriangle(double ax, double ay, double bx, double by, double cx, double cy);
+
+
+  private Relation internalComponentRelateTriangle(double ax, double ay, double bx, double by, double cx, double cy) {
+    // compute bounding box of triangle
+    double minLat = StrictMath.min(StrictMath.min(ay, by), cy);
+    double minLon = StrictMath.min(StrictMath.min(ax, bx), cx);
+    double maxLat = StrictMath.max(StrictMath.max(ay, by), cy);
+    double maxLon = StrictMath.max(StrictMath.max(ax, bx), cx);
+    if (maxLon < this.minLon || minLon > this.maxLon || maxLat < this.minLat || minLat > this.maxLat) {
+      return Relation.CELL_OUTSIDE_QUERY;
+    }
+    return componentRelateTriangle(ax, ay, bx, by, cx, cy);
+  }
+
+
+  /** Returns relation to the provided rectangle for this component */
+  protected Relation internalComponentRelate(double minLat, double maxLat, double minLon, double maxLon) {
+    // if the bounding boxes are disjoint then the shape does not cross
+    if (maxLon < this.minLon || minLon > this.maxLon || maxLat < this.minLat || minLat > this.maxLat) {
+      return Relation.CELL_OUTSIDE_QUERY;
+    }
+    // if the rectangle fully encloses us, we cross.
+    if (minLat <= this.minLat && maxLat >= this.maxLat && minLon <= this.minLon && maxLon >= this.maxLon) {
+      return Relation.CELL_CROSSES_QUERY;
+    }
+    return componentRelate(minLat, maxLat, minLon, maxLon);
+  }
+
+  /** Creates tree from sorted components (with range low and high inclusive) */
+  protected static EdgeTree createTree(EdgeTree components[], int low, int high, boolean splitX) {
+    if (low > high) {
+      return null;
+    }
+    final int mid = (low + high) >>> 1;
+    if (low < high) {
+      Comparator<EdgeTree> comparator;
+      if (splitX) {
+        comparator = (left, right) -> {
+          int ret = Double.compare(left.minLon, right.minLon);
+          if (ret == 0) {
+            ret = Double.compare(left.maxX, right.maxX);
+          }
+          return ret;
+        };
+      } else {
+        comparator = (left, right) -> {
+          int ret = Double.compare(left.minLat, right.minLat);
+          if (ret == 0) {
+            ret = Double.compare(left.maxY, right.maxY);
+          }
+          return ret;
+        };
+      }
+      ArrayUtil.select(components, low, high + 1, mid, comparator);
+    }
+    // add midpoint
+    EdgeTree newNode = components[mid];
+    newNode.splitX = splitX;
+    // add children
+    newNode.left = createTree(components, low, mid - 1, !splitX);
+    newNode.right = createTree(components, mid + 1, high, !splitX);
+    // pull up max values to this node
+    if (newNode.left != null) {
+      newNode.maxX = Math.max(newNode.maxX, newNode.left.maxX);
+      newNode.maxY = Math.max(newNode.maxY, newNode.left.maxY);
+    }
+    if (newNode.right != null) {
+      newNode.maxX = Math.max(newNode.maxX, newNode.right.maxX);
+      newNode.maxY = Math.max(newNode.maxY, newNode.right.maxY);
+    }
+    return newNode;
+  }
+
   /**
    * Internal tree node: represents geometry edge from lat1,lon1 to lat2,lon2.
    * The sort value is {@code low}, which is the minimum latitude of the edge.
@@ -201,96 +216,99 @@
           || (lon1 == GeoUtils.MAX_LON_INCL && lon2 == GeoUtils.MAX_LON_INCL);
     }
 
+    /**
+     * Returns true if the point crosses this edge subtree an odd number of times
+     * <p>
+     * See <a href="https://www.ecse.rpi.edu/~wrf/Research/Short_Notes/pnpoly.html">
+     * https://www.ecse.rpi.edu/~wrf/Research/Short_Notes/pnpoly.html</a> for more information.
+     */
+    // ported to java from https://www.ecse.rpi.edu/~wrf/Research/Short_Notes/pnpoly.html
+    // original code under the BSD license (https://www.ecse.rpi.edu/~wrf/Research/Short_Notes/pnpoly.html#License%20to%20Use)
+    //
+    // Copyright (c) 1970-2003, Wm. Randolph Franklin
+    //
+    // Permission is hereby granted, free of charge, to any person obtaining a copy of this software and associated
+    // documentation files (the "Software"), to deal in the Software without restriction, including without limitation
+    // the rights to use, copy, modify, merge, publish, distribute, sublicense, and/or sell copies of the Software, and
+    // to permit persons to whom the Software is furnished to do so, subject to the following conditions:
+    //
+    // 1. Redistributions of source code must retain the above copyright
+    //    notice, this list of conditions and the following disclaimers.
+    // 2. Redistributions in binary form must reproduce the above copyright
+    //    notice in the documentation and/or other materials provided with
+    //    the distribution.
+    // 3. The name of W. Randolph Franklin may not be used to endorse or
+    //    promote products derived from this Software without specific
+    //    prior written permission.
+    //
+    // THE SOFTWARE IS PROVIDED "AS IS", WITHOUT WARRANTY OF ANY KIND, EXPRESS OR IMPLIED, INCLUDING BUT NOT LIMITED
+    // TO THE WARRANTIES OF MERCHANTABILITY, FITNESS FOR A PARTICULAR PURPOSE AND NONINFRINGEMENT. IN NO EVENT SHALL
+    // THE AUTHORS OR COPYRIGHT HOLDERS BE LIABLE FOR ANY CLAIM, DAMAGES OR OTHER LIABILITY, WHETHER IN AN ACTION OF
+    // CONTRACT, TORT OR OTHERWISE, ARISING FROM, OUT OF OR IN CONNECTION WITH THE SOFTWARE OR THE USE OR OTHER DEALINGS
+    // IN THE SOFTWARE.
+    public boolean contains(double latitude, double longitude) {
+      // crossings algorithm is an odd-even algorithm, so we descend the tree xor'ing results along our path
+      boolean res = false;
+      if (latitude <= max) {
+        if (lat1 > latitude != lat2 > latitude) {
+          if (longitude < (lon1 - lon2) * (latitude - lat2) / (lat1 - lat2) + lon2) {
+            res = true;
+          }
+        }
+        if (left != null) {
+          res ^= left.contains(latitude, longitude);
+        }
+        if (right != null && latitude >= low) {
+          res ^= right.contains(latitude, longitude);
+        }
+      }
+      return res;
+    }
+
     /** Returns true if the triangle crosses any edge in this edge subtree */
     boolean crossesTriangle(double ax, double ay, double bx, double by, double cx, double cy) {
-      // compute min lat of triangle bounding box
-      double triMinLat = StrictMath.min(StrictMath.min(ay, by), cy);
-      if (triMinLat <= max) {
+      // compute bounding box of triangle
+      double minLat = StrictMath.min(StrictMath.min(ay, by), cy);
+      double minLon = StrictMath.min(StrictMath.min(ax, bx), cx);
+      double maxLat = StrictMath.max(StrictMath.max(ay, by), cy);
+      double maxLon = StrictMath.max(StrictMath.max(ax, bx), cx);
+      return crossesTriangle(minLat, maxLat, minLon, maxLon, ax, ay, bx, by, cx, cy);
+    }
+
+    private boolean crossesTriangle( double minLat, double maxLat, double minLon, double maxLon, double ax, double ay, double bx, double by, double cx, double cy) {
+      if (minLat <= max) {
         double dy = lat1;
         double ey = lat2;
         double dx = lon1;
         double ex = lon2;
 
-        // compute remaining bounding box of triangle
-        double triMinLon = StrictMath.min(StrictMath.min(ax, bx), cx);
-        double triMaxLat = StrictMath.max(StrictMath.max(ay, by), cy);
-        double triMaxLon = StrictMath.max(StrictMath.max(ax, bx), cx);
-
         // optimization: see if the rectangle is outside of the "bounding box" of the polyline at all
         // if not, don't waste our time trying more complicated stuff
-        boolean outside = (dy < triMinLat && ey < triMinLat) ||
-            (dy > triMaxLat && ey > triMaxLat) ||
-            (dx < triMinLon && ex < triMinLon) ||
-            (dx > triMaxLon && ex > triMaxLon);
+        boolean outside = (dy < minLat && ey < minLat) ||
+            (dy > maxLat && ey > maxLat) ||
+            (dx < minLon && ex < minLon) ||
+            (dx > maxLon && ex > maxLon);
 
         if (outside == false) {
-          if (lineCrossesLine(dx, dy, ex, ey, ax, ay, bx, by) ||
-              lineCrossesLine(dx, dy, ex, ey, bx, by, cx, cy) ||
-              lineCrossesLine(dx, dy, ex, ey, cx, cy, ax, ay)) {
+          // does triangle's edges intersect polyline?
+          if (lineCrossesLine(ax, ay, bx, by, dx, dy, ex, ey) ||
+              lineCrossesLine(bx, by, cx, cy, dx, dy, ex, ey) ||
+              lineCrossesLine(cx, cy, ax, ay, dx, dy, ex, ey)) {
             return true;
           }
->>>>>>> 55c241d8
-        }
-      }
-
-<<<<<<< HEAD
-      if (left != null) {
-        if (left.crossesTriangle(minLat, maxLat, minLon, maxLon, ax, ay, bx, by, cx, cy)) {
-=======
-        if (left != null && left.crossesTriangle(ax, ay, bx, by, cx, cy)) {
->>>>>>> 55c241d8
-          return true;
-        }
-      }
-
-<<<<<<< HEAD
-      if (right != null && maxLat >= low) {
-        if (right.crossesTriangle(minLat, maxLat, minLon, maxLon, ax, ay, bx, by, cx, cy)) {
-=======
-        if (right != null && triMaxLat >= low && right.crossesTriangle(ax, ay, bx, by, cx, cy)) {
->>>>>>> 55c241d8
-          return true;
-        }
-      }
-    }
-    return false;
-  }
-
-<<<<<<< HEAD
-  /** Returns true if the box crosses any edge in this edge subtree */
-  boolean crosses(double minLat, double maxLat, double minLon, double maxLon) {
-    // we just have to cross one edge to answer the question, so we descend the tree and return when we do.
-    if (minLat <= max) {
-      // we compute line intersections of every polygon edge with every box line.
-      // if we find one, return true.
-      // for each box line (AB):
-      //   for each poly line (CD):
-      //     intersects = orient(C,D,A) * orient(C,D,B) <= 0 && orient(A,B,C) * orient(A,B,D) <= 0
-      double cy = lat1;
-      double dy = lat2;
-      double cx = lon1;
-      double dx = lon2;
-
-      // optimization: see if the rectangle is outside of the "bounding box" of the polyline at all
-      // if not, don't waste our time trying more complicated stuff
-      boolean outside = (cy < minLat && dy < minLat) ||
-          (cy > maxLat && dy > maxLat) ||
-          (cx < minLon && dx < minLon) ||
-          (cx > maxLon && dx > maxLon);
-
-      if (outside == false) {
-        // does rectangle's edges intersect polyline?
-        if (lineCrossesLine(minLon, maxLat, maxLon, maxLat, cx, cy, dx, dy) ||
-            lineCrossesLine(maxLon, maxLat, maxLon, minLat, cx, cy, dx, dy) ||
-            lineCrossesLine(maxLon, minLat, minLon, minLat, cx, cy, dx, dy) ||
-            lineCrossesLine(minLon, minLat, minLon, maxLat, cx, cy, dx, dy)) {
-          return true;
-        }
-      }
-
-      if (left != null) {
-        if (left.crosses(minLat, maxLat, minLon, maxLon)) {
-=======
+        }
+
+        if (left != null && left.crossesTriangle(minLat, maxLat, minLon, maxLon, ax, ay, bx, by, cx, cy)) {
+          return true;
+        }
+
+        if (right != null && maxLat >= low && right.crossesTriangle(minLat, maxLat, minLon, maxLon, ax, ay, bx, by, cx, cy)) {
+          return true;
+        }
+      }
+      return false;
+    }
+
     /** Returns true if the box crosses any edge in this edge subtree */
     boolean crossesBox(double minLat, double maxLat, double minLon, double maxLon, boolean includeBoundary) {
       // we just have to cross one edge to answer the question, so we descend the tree and return when we do.
@@ -319,18 +337,21 @@
             (cx > maxLon && dx > maxLon);
 
         if (outside == false) {
-          if (includeBoundary == true &&
-              lineCrossesLineWithBoundary(cx, cy, dx, dy, minLon, minLat, maxLon, minLat) ||
-              lineCrossesLineWithBoundary(cx, cy, dx, dy, maxLon, minLat, maxLon, maxLat) ||
-              lineCrossesLineWithBoundary(cx, cy, dx, dy, maxLon, maxLat, maxLon, minLat) ||
-              lineCrossesLineWithBoundary(cx, cy, dx, dy, minLon, maxLat, minLon, minLat)) {
-            // include boundaries: ensures box edges that terminate on the polygon are included
-            return true;
-          } else if (lineCrossesLine(cx, cy, dx, dy, minLon, minLat, maxLon, minLat) ||
-              lineCrossesLine(cx, cy, dx, dy, maxLon, minLat, maxLon, maxLat) ||
-              lineCrossesLine(cx, cy, dx, dy, maxLon, maxLat, maxLon, minLat) ||
-              lineCrossesLine(cx, cy, dx, dy, minLon, maxLat, minLon, minLat)) {
-            return true;
+          // does rectangle's edges intersect polyline?
+          if (outside == false) {
+            if (includeBoundary == true &&
+                lineCrossesLineWithBoundary(cx, cy, dx, dy, minLon, minLat, maxLon, minLat) ||
+                lineCrossesLineWithBoundary(cx, cy, dx, dy, maxLon, minLat, maxLon, maxLat) ||
+                lineCrossesLineWithBoundary(cx, cy, dx, dy, maxLon, maxLat, maxLon, minLat) ||
+                lineCrossesLineWithBoundary(cx, cy, dx, dy, minLon, maxLat, minLon, minLat)) {
+              // include boundaries: ensures box edges that terminate on the polygon are included
+              return true;
+            } else if (lineCrossesLine(cx, cy, dx, dy, minLon, minLat, maxLon, minLat) ||
+                lineCrossesLine(cx, cy, dx, dy, maxLon, minLat, maxLon, maxLat) ||
+                lineCrossesLine(cx, cy, dx, dy, maxLon, maxLat, maxLon, minLat) ||
+                lineCrossesLine(cx, cy, dx, dy, minLon, maxLat, minLon, minLat)) {
+              return true;
+            }
           }
         }
 
@@ -370,19 +391,13 @@
           return true;
         }
         if (right != null && maxY >= low && right.crossesLine(a2x, a2y, b2x, b2y)) {
->>>>>>> 55c241d8
-          return true;
-        }
-      }
-
-      if (right != null && maxLat >= low) {
-        if (right.crosses(minLat, maxLat, minLon, maxLon)) {
-          return true;
-        }
-      }
-    }
-    return false;
-  }
+          return true;
+        }
+      }
+      return false;
+    }
+  }
+
 
   /**
    * Creates an edge interval tree from a set of geometry vertices.
