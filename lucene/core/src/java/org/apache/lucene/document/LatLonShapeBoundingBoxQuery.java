/*
 * Licensed to the Apache Software Foundation (ASF) under one or more
 * contributor license agreements.  See the NOTICE file distributed with
 * this work for additional information regarding copyright ownership.
 * The ASF licenses this file to You under the Apache License, Version 2.0
 * (the "License"); you may not use this file except in compliance with
 * the License.  You may obtain a copy of the License at
 *
 *     http://www.apache.org/licenses/LICENSE-2.0
 *
 * Unless required by applicable law or agreed to in writing, software
 * distributed under the License is distributed on an "AS IS" BASIS,
 * WITHOUT WARRANTIES OR CONDITIONS OF ANY KIND, either express or implied.
 * See the License for the specific language governing permissions and
 * limitations under the License.
 */
package org.apache.lucene.document;

<<<<<<< HEAD
import java.util.Arrays;
import java.util.function.Function;
import java.util.function.Predicate;

import org.apache.lucene.document.ShapeField.QueryRelation;
import org.apache.lucene.geo.Component2D;
import org.apache.lucene.geo.GeoUtils;
import org.apache.lucene.geo.Rectangle;
import org.apache.lucene.index.PointValues.Relation;
import org.apache.lucene.util.NumericUtils;

=======
>>>>>>> 409a0ac1
import static java.lang.Integer.BYTES;
import static org.apache.lucene.geo.GeoEncodingUtils.MAX_LON_ENCODED;
import static org.apache.lucene.geo.GeoEncodingUtils.MIN_LON_ENCODED;
import static org.apache.lucene.geo.GeoEncodingUtils.encodeLatitude;
import static org.apache.lucene.geo.GeoEncodingUtils.encodeLatitudeCeil;
import static org.apache.lucene.geo.GeoEncodingUtils.encodeLongitude;
import static org.apache.lucene.geo.GeoEncodingUtils.encodeLongitudeCeil;

import java.util.Arrays;
import org.apache.lucene.document.ShapeField.QueryRelation;
import org.apache.lucene.geo.Component2D;
import org.apache.lucene.geo.GeoUtils;
import org.apache.lucene.geo.Rectangle;
import org.apache.lucene.index.PointValues.Relation;
import org.apache.lucene.util.NumericUtils;

/**
 * Finds all previously indexed geo shapes that intersect the specified bounding box.
 *
<<<<<<< HEAD
 * <p>The field must be indexed using
 * {@link org.apache.lucene.document.LatLonShape#createIndexableFields} added per document.
 **/
final class LatLonShapeBoundingBoxQuery extends SpatialQuery {
=======
 * <p>The field must be indexed using {@link
 * org.apache.lucene.document.LatLonShape#createIndexableFields} added per document.
 */
final class LatLonShapeBoundingBoxQuery extends ShapeQuery {
>>>>>>> 409a0ac1
  private final Rectangle rectangle;

  LatLonShapeBoundingBoxQuery(String field, QueryRelation queryRelation, Rectangle rectangle) {
    super(field, queryRelation);
    this.rectangle = rectangle;
<<<<<<< HEAD
  }

  @Override
  protected SpatialVisitor getSpatialVisitor() {
    final EncodedRectangle encodedRectangle = new EncodedRectangle(rectangle.minLat, rectangle.maxLat, rectangle.minLon, rectangle.maxLon);
    return new SpatialVisitor() {
      
      @Override
      protected Relation relate(byte[] minTriangle, byte[] maxTriangle) {
        if (queryRelation == QueryRelation.INTERSECTS || queryRelation == QueryRelation.DISJOINT) {
          return encodedRectangle.intersectRangeBBox(ShapeField.BYTES, 0, minTriangle, 3 * ShapeField.BYTES, 2 * ShapeField.BYTES, maxTriangle);
        }
        return encodedRectangle.relateRangeBBox(ShapeField.BYTES, 0, minTriangle, 3 * ShapeField.BYTES, 2 * ShapeField.BYTES, maxTriangle);
      }

      @Override
      protected Predicate<byte[]> intersects() {
        final ShapeField.DecodedTriangle scratchTriangle = new ShapeField.DecodedTriangle();
        return triangle -> {
          ShapeField.decodeTriangle(triangle, scratchTriangle);

          switch (scratchTriangle.type) {
            case POINT: {
              return encodedRectangle.contains(scratchTriangle.aX, scratchTriangle.aY);
            }
            case LINE: {
              int aY = scratchTriangle.aY;
              int aX = scratchTriangle.aX;
              int bY = scratchTriangle.bY;
              int bX = scratchTriangle.bX;
              return encodedRectangle.intersectsLine(aX, aY, bX, bY);
            }
            case TRIANGLE: {
              int aY = scratchTriangle.aY;
              int aX = scratchTriangle.aX;
              int bY = scratchTriangle.bY;
              int bX = scratchTriangle.bX;
              int cY = scratchTriangle.cY;
              int cX = scratchTriangle.cX;
              return encodedRectangle.intersectsTriangle(aX, aY, bX, bY, cX, cY);
            }
            default: throw new IllegalArgumentException("Unsupported triangle type :[" + scratchTriangle.type + "]");
          }
        };
      }

      @Override
      protected Predicate<byte[]> within() {
        final ShapeField.DecodedTriangle scratchTriangle = new ShapeField.DecodedTriangle();
        return triangle -> {
          ShapeField.decodeTriangle(triangle, scratchTriangle);

          switch (scratchTriangle.type) {
            case POINT: {
              return encodedRectangle.contains(scratchTriangle.aX, scratchTriangle.aY);
            }
            case LINE: {
              int aY = scratchTriangle.aY;
              int aX = scratchTriangle.aX;
              int bY = scratchTriangle.bY;
              int bX = scratchTriangle.bX;
              return encodedRectangle.containsLine(aX, aY, bX, bY);
            }
            case TRIANGLE: {
              int aY = scratchTriangle.aY;
              int aX = scratchTriangle.aX;
              int bY = scratchTriangle.bY;
              int bX = scratchTriangle.bX;
              int cY = scratchTriangle.cY;
              int cX = scratchTriangle.cX;
              return encodedRectangle.containsTriangle(aX, aY, bX, bY, cX, cY);
            }
            default: throw new IllegalArgumentException("Unsupported triangle type :[" + scratchTriangle.type + "]");
          }
        };
      }
      
      @Override
      protected Function<byte[], Component2D.WithinRelation> contains() {
        if (encodedRectangle.crossesDateline()) {
          throw new IllegalArgumentException("withinTriangle is not supported for rectangles crossing the date line");
        }
        final ShapeField.DecodedTriangle scratchTriangle = new ShapeField.DecodedTriangle();
        return triangle -> {

          // decode indexed triangle
          ShapeField.decodeTriangle(triangle, scratchTriangle);

          switch (scratchTriangle.type) {
            case POINT: {
              return  encodedRectangle.contains(scratchTriangle.aX, scratchTriangle.aY)
                      ? Component2D.WithinRelation.NOTWITHIN : Component2D.WithinRelation.DISJOINT;
            }
            case LINE: {
              return encodedRectangle.withinLine(scratchTriangle.aX, scratchTriangle.aY, scratchTriangle.ab,
                      scratchTriangle.bX, scratchTriangle.bY);
            }
            case TRIANGLE: {
              return encodedRectangle.withinTriangle(scratchTriangle.aX, scratchTriangle.aY, scratchTriangle.ab,
                      scratchTriangle.bX, scratchTriangle.bY, scratchTriangle.bc,
                      scratchTriangle.cX, scratchTriangle.cY, scratchTriangle.ca);
            }
            default: throw new IllegalArgumentException("Unsupported triangle type :[" + scratchTriangle.type + "]");
          }
        };
      }
    };
=======
    this.encodedRectangle =
        new EncodedRectangle(
            rectangle.minLat, rectangle.maxLat, rectangle.minLon, rectangle.maxLon);
  }

  @Override
  protected Relation relateRangeBBoxToQuery(
      int minXOffset,
      int minYOffset,
      byte[] minTriangle,
      int maxXOffset,
      int maxYOffset,
      byte[] maxTriangle) {
    if (queryRelation == QueryRelation.INTERSECTS || queryRelation == QueryRelation.DISJOINT) {
      return encodedRectangle.intersectRangeBBox(
          minXOffset, minYOffset, minTriangle, maxXOffset, maxYOffset, maxTriangle);
    }
    return encodedRectangle.relateRangeBBox(
        minXOffset, minYOffset, minTriangle, maxXOffset, maxYOffset, maxTriangle);
  }

  @Override
  protected boolean queryIntersects(byte[] t, ShapeField.DecodedTriangle scratchTriangle) {
    ShapeField.decodeTriangle(t, scratchTriangle);

    switch (scratchTriangle.type) {
      case POINT:
        {
          return encodedRectangle.contains(scratchTriangle.aX, scratchTriangle.aY);
        }
      case LINE:
        {
          int aY = scratchTriangle.aY;
          int aX = scratchTriangle.aX;
          int bY = scratchTriangle.bY;
          int bX = scratchTriangle.bX;
          return encodedRectangle.intersectsLine(aX, aY, bX, bY);
        }
      case TRIANGLE:
        {
          int aY = scratchTriangle.aY;
          int aX = scratchTriangle.aX;
          int bY = scratchTriangle.bY;
          int bX = scratchTriangle.bX;
          int cY = scratchTriangle.cY;
          int cX = scratchTriangle.cX;
          return encodedRectangle.intersectsTriangle(aX, aY, bX, bY, cX, cY);
        }
      default:
        throw new IllegalArgumentException(
            "Unsupported triangle type :[" + scratchTriangle.type + "]");
    }
  }

  @Override
  protected boolean queryContains(byte[] t, ShapeField.DecodedTriangle scratchTriangle) {
    ShapeField.decodeTriangle(t, scratchTriangle);

    switch (scratchTriangle.type) {
      case POINT:
        {
          return encodedRectangle.contains(scratchTriangle.aX, scratchTriangle.aY);
        }
      case LINE:
        {
          int aY = scratchTriangle.aY;
          int aX = scratchTriangle.aX;
          int bY = scratchTriangle.bY;
          int bX = scratchTriangle.bX;
          return encodedRectangle.containsLine(aX, aY, bX, bY);
        }
      case TRIANGLE:
        {
          int aY = scratchTriangle.aY;
          int aX = scratchTriangle.aX;
          int bY = scratchTriangle.bY;
          int bX = scratchTriangle.bX;
          int cY = scratchTriangle.cY;
          int cX = scratchTriangle.cX;
          return encodedRectangle.containsTriangle(aX, aY, bX, bY, cX, cY);
        }
      default:
        throw new IllegalArgumentException(
            "Unsupported triangle type :[" + scratchTriangle.type + "]");
    }
  }

  @Override
  protected Component2D.WithinRelation queryWithin(
      byte[] t, ShapeField.DecodedTriangle scratchTriangle) {
    if (encodedRectangle.crossesDateline()) {
      throw new IllegalArgumentException(
          "withinTriangle is not supported for rectangles crossing the date line");
    }
    // decode indexed triangle
    ShapeField.decodeTriangle(t, scratchTriangle);

    switch (scratchTriangle.type) {
      case POINT:
        {
          return encodedRectangle.contains(scratchTriangle.aX, scratchTriangle.aY)
              ? Component2D.WithinRelation.NOTWITHIN
              : Component2D.WithinRelation.DISJOINT;
        }
      case LINE:
        {
          return encodedRectangle.withinLine(
              scratchTriangle.aX,
              scratchTriangle.aY,
              scratchTriangle.ab,
              scratchTriangle.bX,
              scratchTriangle.bY);
        }
      case TRIANGLE:
        {
          return encodedRectangle.withinTriangle(
              scratchTriangle.aX,
              scratchTriangle.aY,
              scratchTriangle.ab,
              scratchTriangle.bX,
              scratchTriangle.bY,
              scratchTriangle.bc,
              scratchTriangle.cX,
              scratchTriangle.cY,
              scratchTriangle.ca);
        }
      default:
        throw new IllegalArgumentException(
            "Unsupported triangle type :[" + scratchTriangle.type + "]");
    }
>>>>>>> 409a0ac1
  }

  @Override
  protected boolean equalsTo(Object o) {
    return super.equalsTo(o) && rectangle.equals(((LatLonShapeBoundingBoxQuery) o).rectangle);
  }

  @Override
  public int hashCode() {
    int hash = super.hashCode();
    hash = 31 * hash + rectangle.hashCode();
    return hash;
  }

  @Override
  public String toString(String field) {
    final StringBuilder sb = new StringBuilder();
    sb.append(getClass().getSimpleName());
    sb.append(':');
    if (this.field.equals(field) == false) {
      sb.append(" field=");
      sb.append(this.field);
      sb.append(':');
    }
    sb.append(rectangle.toString());
    return sb.toString();
  }

  /** Holds spatial logic for a bounding box that works in the encoded space */
  private static class EncodedRectangle {
    protected final byte[] bbox;
    private final byte[] west;
    protected final int minX;
    protected final int maxX;
    protected final int minY;
    protected final int maxY;
    private final boolean crossesDateline;

    EncodedRectangle(double minLat, double maxLat, double minLon, double maxLon) {
      this.bbox = new byte[4 * BYTES];
      if (minLon == 180.0 && minLon > maxLon) {
        minLon = -180;
      }
      this.minX = encodeLongitudeCeil(minLon);
      this.maxX = encodeLongitude(maxLon);
      this.minY = encodeLatitudeCeil(minLat);
      this.maxY = encodeLatitude(maxLat);
      this.crossesDateline = minLon > maxLon;
      if (this.crossesDateline) {
        // crossing dateline is split into east/west boxes
        this.west = new byte[4 * BYTES];
        encode(MIN_LON_ENCODED, this.maxX, this.minY, this.maxY, this.west);
        encode(this.minX, MAX_LON_ENCODED, this.minY, this.maxY, this.bbox);
      } else {
        this.west = null;
        encode(this.minX, this.maxX, this.minY, this.maxY, bbox);
      }
    }

    /** encodes a bounding box into the provided byte array */
    private static void encode(
        final int minX, final int maxX, final int minY, final int maxY, byte[] b) {
      if (b == null) {
        b = new byte[4 * BYTES];
      }
      NumericUtils.intToSortableBytes(minY, b, 0);
      NumericUtils.intToSortableBytes(minX, b, BYTES);
      NumericUtils.intToSortableBytes(maxY, b, 2 * BYTES);
      NumericUtils.intToSortableBytes(maxX, b, 3 * BYTES);
    }

    private boolean crossesDateline() {
      return crossesDateline;
    }

    /** compare this to a provided range bounding box */
    Relation relateRangeBBox(
        int minXOffset,
        int minYOffset,
        byte[] minTriangle,
        int maxXOffset,
        int maxYOffset,
        byte[] maxTriangle) {
      Relation eastRelation =
          compareBBoxToRangeBBox(
              this.bbox, minXOffset, minYOffset, minTriangle, maxXOffset, maxYOffset, maxTriangle);
      if (this.crossesDateline() && eastRelation == Relation.CELL_OUTSIDE_QUERY) {
        return compareBBoxToRangeBBox(
            this.west, minXOffset, minYOffset, minTriangle, maxXOffset, maxYOffset, maxTriangle);
      }
      return eastRelation;
    }

    /** intersects this to a provided range bounding box */
    Relation intersectRangeBBox(
        int minXOffset,
        int minYOffset,
        byte[] minTriangle,
        int maxXOffset,
        int maxYOffset,
        byte[] maxTriangle) {
      Relation eastRelation =
          intersectBBoxWithRangeBBox(
              this.bbox, minXOffset, minYOffset, minTriangle, maxXOffset, maxYOffset, maxTriangle);
      if (this.crossesDateline() && eastRelation == Relation.CELL_OUTSIDE_QUERY) {
        return intersectBBoxWithRangeBBox(
            this.west, minXOffset, minYOffset, minTriangle, maxXOffset, maxYOffset, maxTriangle);
      }
      return eastRelation;
    }

    /**
     * static utility method to compare a bbox with a range of triangles (just the bbox of the
     * triangle collection)
     */
    private static Relation compareBBoxToRangeBBox(
        final byte[] bbox,
        int minXOffset,
        int minYOffset,
        byte[] minTriangle,
        int maxXOffset,
        int maxYOffset,
        byte[] maxTriangle) {
      // check bounding box (DISJOINT)
      if (disjoint(
          bbox, minXOffset, minYOffset, minTriangle, maxXOffset, maxYOffset, maxTriangle)) {
        return Relation.CELL_OUTSIDE_QUERY;
      }

      if (Arrays.compareUnsigned(
                  minTriangle, minXOffset, minXOffset + BYTES, bbox, BYTES, 2 * BYTES)
              >= 0
          && Arrays.compareUnsigned(
                  maxTriangle, maxXOffset, maxXOffset + BYTES, bbox, 3 * BYTES, 4 * BYTES)
              <= 0
          && Arrays.compareUnsigned(minTriangle, minYOffset, minYOffset + BYTES, bbox, 0, BYTES)
              >= 0
          && Arrays.compareUnsigned(
                  maxTriangle, maxYOffset, maxYOffset + BYTES, bbox, 2 * BYTES, 3 * BYTES)
              <= 0) {
        return Relation.CELL_INSIDE_QUERY;
      }

      return Relation.CELL_CROSSES_QUERY;
    }

    /**
     * static utility method to compare a bbox with a range of triangles (just the bbox of the
     * triangle collection) for intersection
     */
    private static Relation intersectBBoxWithRangeBBox(
        final byte[] bbox,
        int minXOffset,
        int minYOffset,
        byte[] minTriangle,
        int maxXOffset,
        int maxYOffset,
        byte[] maxTriangle) {
      // check bounding box (DISJOINT)
      if (disjoint(
          bbox, minXOffset, minYOffset, minTriangle, maxXOffset, maxYOffset, maxTriangle)) {
        return Relation.CELL_OUTSIDE_QUERY;
      }

      if (Arrays.compareUnsigned(
                  minTriangle, minXOffset, minXOffset + BYTES, bbox, BYTES, 2 * BYTES)
              >= 0
          && Arrays.compareUnsigned(minTriangle, minYOffset, minYOffset + BYTES, bbox, 0, BYTES)
              >= 0) {
        if (Arrays.compareUnsigned(
                    maxTriangle, minXOffset, minXOffset + BYTES, bbox, 3 * BYTES, 4 * BYTES)
                <= 0
            && Arrays.compareUnsigned(
                    maxTriangle, maxYOffset, maxYOffset + BYTES, bbox, 2 * BYTES, 3 * BYTES)
                <= 0) {
          return Relation.CELL_INSIDE_QUERY;
        }
        if (Arrays.compareUnsigned(
                    maxTriangle, maxXOffset, maxXOffset + BYTES, bbox, 3 * BYTES, 4 * BYTES)
                <= 0
            && Arrays.compareUnsigned(
                    maxTriangle, minYOffset, minYOffset + BYTES, bbox, 2 * BYTES, 3 * BYTES)
                <= 0) {
          return Relation.CELL_INSIDE_QUERY;
        }
      }

      if (Arrays.compareUnsigned(
                  maxTriangle, maxXOffset, maxXOffset + BYTES, bbox, 3 * BYTES, 4 * BYTES)
              <= 0
          && Arrays.compareUnsigned(
                  maxTriangle, maxYOffset, maxYOffset + BYTES, bbox, 2 * BYTES, 3 * BYTES)
              <= 0) {
        if (Arrays.compareUnsigned(
                    minTriangle, minXOffset, minXOffset + BYTES, bbox, BYTES, 2 * BYTES)
                >= 0
            && Arrays.compareUnsigned(minTriangle, maxYOffset, maxYOffset + BYTES, bbox, 0, BYTES)
                >= 0) {
          return Relation.CELL_INSIDE_QUERY;
        }
        if (Arrays.compareUnsigned(
                    minTriangle, maxXOffset, maxXOffset + BYTES, bbox, BYTES, 2 * BYTES)
                >= 0
            && Arrays.compareUnsigned(minTriangle, minYOffset, minYOffset + BYTES, bbox, 0, BYTES)
                >= 0) {
          return Relation.CELL_INSIDE_QUERY;
        }
      }

      return Relation.CELL_CROSSES_QUERY;
    }

    /** static utility method to check a bbox is disjoint with a range of triangles */
    private static boolean disjoint(
        final byte[] bbox,
        int minXOffset,
        int minYOffset,
        byte[] minTriangle,
        int maxXOffset,
        int maxYOffset,
        byte[] maxTriangle) {
      return Arrays.compareUnsigned(
                  minTriangle, minXOffset, minXOffset + BYTES, bbox, 3 * BYTES, 4 * BYTES)
              > 0
          || Arrays.compareUnsigned(
                  maxTriangle, maxXOffset, maxXOffset + BYTES, bbox, BYTES, 2 * BYTES)
              < 0
          || Arrays.compareUnsigned(
                  minTriangle, minYOffset, minYOffset + BYTES, bbox, 2 * BYTES, 3 * BYTES)
              > 0
          || Arrays.compareUnsigned(maxTriangle, maxYOffset, maxYOffset + BYTES, bbox, 0, BYTES)
              < 0;
    }

    /** Checks if the rectangle contains the provided point */
    boolean contains(int x, int y) {
      if (y < minY || y > maxY) {
        return false;
      }
      if (crossesDateline()) {
        return (x > maxX && x < minX) == false;
      } else {
        return (x > maxX || x < minX) == false;
      }
    }

    /** Checks if the rectangle intersects the provided LINE */
    boolean intersectsLine(int aX, int aY, int bX, int bY) {
      if (contains(aX, aY) || contains(bX, bY)) {
        return true;
      }
      // check bounding boxes are disjoint
      if (StrictMath.max(aY, bY) < minY || StrictMath.min(aY, bY) > maxY) {
        return false;
      }
      if (crossesDateline) { // crosses dateline
        if (StrictMath.min(aX, bX) > maxX && StrictMath.max(aX, bX) < minX) {
          return false;
        }
      } else {
        if (StrictMath.min(aX, bX) > maxX || StrictMath.max(aX, bX) < minX) {
          return false;
        }
      }
      // expensive part
      return edgeIntersectsQuery(aX, aY, bX, bY);
    }

    /** Checks if the rectangle intersects the provided triangle */
    boolean intersectsTriangle(int aX, int aY, int bX, int bY, int cX, int cY) {
      // query contains any triangle points
      if (contains(aX, aY) || contains(bX, bY) || contains(cX, cY)) {
        return true;
      }
      // check bounding box of triangle
      int tMinY = StrictMath.min(StrictMath.min(aY, bY), cY);
      int tMaxY = StrictMath.max(StrictMath.max(aY, bY), cY);
      // check bounding boxes are disjoint
      if (tMaxY < minY || tMinY > maxY) {
        return false;
      }
      int tMinX = StrictMath.min(StrictMath.min(aX, bX), cX);
      int tMaxX = StrictMath.max(StrictMath.max(aX, bX), cX);
      if (crossesDateline) { // crosses dateline
        if (tMinX > maxX && tMaxX < minX) {
          return false;
        }
      } else {
        if (tMinX > maxX || tMaxX < minX) {
          return false;
        }
      }
      // expensive part
      return Component2D.pointInTriangle(
              tMinX, tMaxX, tMinY, tMaxY, minX, minY, aX, aY, bX, bY, cX, cY)
          || edgeIntersectsQuery(aX, aY, bX, bY)
          || edgeIntersectsQuery(bX, bY, cX, cY)
          || edgeIntersectsQuery(cX, cY, aX, aY);
    }

    /** Checks if the rectangle contains the provided LINE */
    boolean containsLine(int aX, int aY, int bX, int bY) {
      if (aY < minY || bY < minY || aY > maxY || bY > maxY) {
        return false;
      }
      if (crossesDateline) { // crosses dateline
        return (aX >= minX && bX >= minX) || (aX <= maxX && bX <= maxX);
      } else {
        return aX >= minX && bX >= minX && aX <= maxX && bX <= maxX;
      }
    }

    /** Checks if the rectangle contains the provided triangle */
    boolean containsTriangle(int aX, int aY, int bX, int bY, int cX, int cY) {
      if (aY < minY || bY < minY || cY < minY || aY > maxY || bY > maxY || cY > maxY) {
        return false;
      }
      if (crossesDateline) { // crosses dateline
        return (aX >= minX && bX >= minX && cX >= minX) || (aX <= maxX && bX <= maxX && cX <= maxX);
      } else {
        return aX >= minX && bX >= minX && cX >= minX && aX <= maxX && bX <= maxX && cX <= maxX;
      }
    }

    /** Returns the Within relation to the provided triangle */
    Component2D.WithinRelation withinLine(int ax, int ay, boolean ab, int bx, int by) {
      if (ab == true && edgeIntersectsBox(ax, ay, bx, by, minX, maxX, minY, maxY) == true) {
        return Component2D.WithinRelation.NOTWITHIN;
      }
      return Component2D.WithinRelation.DISJOINT;
    }

    /** Returns the Within relation to the provided triangle */
    Component2D.WithinRelation withinTriangle(
        int aX, int aY, boolean ab, int bX, int bY, boolean bc, int cX, int cY, boolean ca) {
      // Points belong to the shape so if points are inside the rectangle then it cannot be within.
      if (contains(aX, aY) || contains(bX, bY) || contains(cX, cY)) {
        return Component2D.WithinRelation.NOTWITHIN;
      }

      // Bounding boxes disjoint?
      int tMinY = StrictMath.min(StrictMath.min(aY, bY), cY);
      int tMaxY = StrictMath.max(StrictMath.max(aY, bY), cY);
      // check bounding boxes are disjoint
      if (tMaxY < minY || tMinY > maxY) {
        return Component2D.WithinRelation.DISJOINT;
      }
      int tMinX = StrictMath.min(StrictMath.min(aX, bX), cX);
      int tMaxX = StrictMath.max(StrictMath.max(aX, bX), cX);
      if (crossesDateline) { // crosses dateline
        if (tMinX > maxX && tMaxX < minX) {
          return Component2D.WithinRelation.DISJOINT;
        }
      } else {
        if (tMinX > maxX || tMaxX < minX) {
          return Component2D.WithinRelation.DISJOINT;
        }
      }
      // If any of the edges intersects an edge belonging to the shape then it cannot be within.
      Component2D.WithinRelation relation = Component2D.WithinRelation.DISJOINT;
      if (edgeIntersectsBox(aX, aY, bX, bY, minX, maxX, minY, maxY) == true) {
        if (ab == true) {
          return Component2D.WithinRelation.NOTWITHIN;
        } else {
          relation = Component2D.WithinRelation.CANDIDATE;
        }
      }
      if (edgeIntersectsBox(bX, bY, cX, cY, minX, maxX, minY, maxY) == true) {
        if (bc == true) {
          return Component2D.WithinRelation.NOTWITHIN;
        } else {
          relation = Component2D.WithinRelation.CANDIDATE;
        }
      }

      if (edgeIntersectsBox(cX, cY, aX, aY, minX, maxX, minY, maxY) == true) {
        if (ca == true) {
          return Component2D.WithinRelation.NOTWITHIN;
        } else {
          relation = Component2D.WithinRelation.CANDIDATE;
        }
      }
      // Check if shape is within the triangle
      if (relation == Component2D.WithinRelation.CANDIDATE
          || Component2D.pointInTriangle(
              tMinX, tMaxX, tMinY, tMaxY, minX, minY, aX, aY, bX, bY, cX, cY)) {
        return Component2D.WithinRelation.CANDIDATE;
      }
      return relation;
    }

    /** returns true if the edge (defined by (aX, aY) (bX, bY)) intersects the query */
    private boolean edgeIntersectsQuery(int aX, int aY, int bX, int bY) {
      if (crossesDateline) {
        return edgeIntersectsBox(aX, aY, bX, bY, MIN_LON_ENCODED, this.maxX, this.minY, this.maxY)
            || edgeIntersectsBox(aX, aY, bX, bY, this.minX, MAX_LON_ENCODED, this.minY, this.maxY);
      }
      return edgeIntersectsBox(aX, aY, bX, bY, this.minX, this.maxX, this.minY, this.maxY);
    }

    /** returns true if the edge (defined by (aX, aY) (bX, bY)) intersects the box */
    private static boolean edgeIntersectsBox(
        int aX, int aY, int bX, int bY, int minX, int maxX, int minY, int maxY) {
      if (Math.max(aX, bX) < minX
          || Math.min(aX, bX) > maxX
          || Math.min(aY, bY) > maxY
          || Math.max(aY, bY) < minY) {
        return false;
      }
      return GeoUtils.lineCrossesLineWithBoundary(aX, aY, bX, bY, minX, maxY, maxX, maxY)
          || // top
          GeoUtils.lineCrossesLineWithBoundary(aX, aY, bX, bY, maxX, maxY, maxX, minY)
          || // bottom
          GeoUtils.lineCrossesLineWithBoundary(aX, aY, bX, bY, maxX, minY, minX, minY)
          || // left
          GeoUtils.lineCrossesLineWithBoundary(aX, aY, bX, bY, minX, minY, minX, maxY); // right
    }
  }
}<|MERGE_RESOLUTION|>--- conflicted
+++ resolved
@@ -16,7 +16,6 @@
  */
 package org.apache.lucene.document;
 
-<<<<<<< HEAD
 import java.util.Arrays;
 import java.util.function.Function;
 import java.util.function.Predicate;
@@ -28,8 +27,6 @@
 import org.apache.lucene.index.PointValues.Relation;
 import org.apache.lucene.util.NumericUtils;
 
-=======
->>>>>>> 409a0ac1
 import static java.lang.Integer.BYTES;
 import static org.apache.lucene.geo.GeoEncodingUtils.MAX_LON_ENCODED;
 import static org.apache.lucene.geo.GeoEncodingUtils.MIN_LON_ENCODED;
@@ -38,41 +35,25 @@
 import static org.apache.lucene.geo.GeoEncodingUtils.encodeLongitude;
 import static org.apache.lucene.geo.GeoEncodingUtils.encodeLongitudeCeil;
 
-import java.util.Arrays;
-import org.apache.lucene.document.ShapeField.QueryRelation;
-import org.apache.lucene.geo.Component2D;
-import org.apache.lucene.geo.GeoUtils;
-import org.apache.lucene.geo.Rectangle;
-import org.apache.lucene.index.PointValues.Relation;
-import org.apache.lucene.util.NumericUtils;
-
 /**
  * Finds all previously indexed geo shapes that intersect the specified bounding box.
  *
-<<<<<<< HEAD
  * <p>The field must be indexed using
  * {@link org.apache.lucene.document.LatLonShape#createIndexableFields} added per document.
  **/
 final class LatLonShapeBoundingBoxQuery extends SpatialQuery {
-=======
- * <p>The field must be indexed using {@link
- * org.apache.lucene.document.LatLonShape#createIndexableFields} added per document.
- */
-final class LatLonShapeBoundingBoxQuery extends ShapeQuery {
->>>>>>> 409a0ac1
   private final Rectangle rectangle;
 
   LatLonShapeBoundingBoxQuery(String field, QueryRelation queryRelation, Rectangle rectangle) {
     super(field, queryRelation);
     this.rectangle = rectangle;
-<<<<<<< HEAD
   }
 
   @Override
   protected SpatialVisitor getSpatialVisitor() {
     final EncodedRectangle encodedRectangle = new EncodedRectangle(rectangle.minLat, rectangle.maxLat, rectangle.minLon, rectangle.maxLon);
     return new SpatialVisitor() {
-      
+
       @Override
       protected Relation relate(byte[] minTriangle, byte[] maxTriangle) {
         if (queryRelation == QueryRelation.INTERSECTS || queryRelation == QueryRelation.DISJOINT) {
@@ -142,7 +123,7 @@
           }
         };
       }
-      
+
       @Override
       protected Function<byte[], Component2D.WithinRelation> contains() {
         if (encodedRectangle.crossesDateline()) {
@@ -173,143 +154,11 @@
         };
       }
     };
-=======
-    this.encodedRectangle =
-        new EncodedRectangle(
-            rectangle.minLat, rectangle.maxLat, rectangle.minLon, rectangle.maxLon);
-  }
-
-  @Override
-  protected Relation relateRangeBBoxToQuery(
-      int minXOffset,
-      int minYOffset,
-      byte[] minTriangle,
-      int maxXOffset,
-      int maxYOffset,
-      byte[] maxTriangle) {
-    if (queryRelation == QueryRelation.INTERSECTS || queryRelation == QueryRelation.DISJOINT) {
-      return encodedRectangle.intersectRangeBBox(
-          minXOffset, minYOffset, minTriangle, maxXOffset, maxYOffset, maxTriangle);
-    }
-    return encodedRectangle.relateRangeBBox(
-        minXOffset, minYOffset, minTriangle, maxXOffset, maxYOffset, maxTriangle);
-  }
-
-  @Override
-  protected boolean queryIntersects(byte[] t, ShapeField.DecodedTriangle scratchTriangle) {
-    ShapeField.decodeTriangle(t, scratchTriangle);
-
-    switch (scratchTriangle.type) {
-      case POINT:
-        {
-          return encodedRectangle.contains(scratchTriangle.aX, scratchTriangle.aY);
-        }
-      case LINE:
-        {
-          int aY = scratchTriangle.aY;
-          int aX = scratchTriangle.aX;
-          int bY = scratchTriangle.bY;
-          int bX = scratchTriangle.bX;
-          return encodedRectangle.intersectsLine(aX, aY, bX, bY);
-        }
-      case TRIANGLE:
-        {
-          int aY = scratchTriangle.aY;
-          int aX = scratchTriangle.aX;
-          int bY = scratchTriangle.bY;
-          int bX = scratchTriangle.bX;
-          int cY = scratchTriangle.cY;
-          int cX = scratchTriangle.cX;
-          return encodedRectangle.intersectsTriangle(aX, aY, bX, bY, cX, cY);
-        }
-      default:
-        throw new IllegalArgumentException(
-            "Unsupported triangle type :[" + scratchTriangle.type + "]");
-    }
-  }
-
-  @Override
-  protected boolean queryContains(byte[] t, ShapeField.DecodedTriangle scratchTriangle) {
-    ShapeField.decodeTriangle(t, scratchTriangle);
-
-    switch (scratchTriangle.type) {
-      case POINT:
-        {
-          return encodedRectangle.contains(scratchTriangle.aX, scratchTriangle.aY);
-        }
-      case LINE:
-        {
-          int aY = scratchTriangle.aY;
-          int aX = scratchTriangle.aX;
-          int bY = scratchTriangle.bY;
-          int bX = scratchTriangle.bX;
-          return encodedRectangle.containsLine(aX, aY, bX, bY);
-        }
-      case TRIANGLE:
-        {
-          int aY = scratchTriangle.aY;
-          int aX = scratchTriangle.aX;
-          int bY = scratchTriangle.bY;
-          int bX = scratchTriangle.bX;
-          int cY = scratchTriangle.cY;
-          int cX = scratchTriangle.cX;
-          return encodedRectangle.containsTriangle(aX, aY, bX, bY, cX, cY);
-        }
-      default:
-        throw new IllegalArgumentException(
-            "Unsupported triangle type :[" + scratchTriangle.type + "]");
-    }
-  }
-
-  @Override
-  protected Component2D.WithinRelation queryWithin(
-      byte[] t, ShapeField.DecodedTriangle scratchTriangle) {
-    if (encodedRectangle.crossesDateline()) {
-      throw new IllegalArgumentException(
-          "withinTriangle is not supported for rectangles crossing the date line");
-    }
-    // decode indexed triangle
-    ShapeField.decodeTriangle(t, scratchTriangle);
-
-    switch (scratchTriangle.type) {
-      case POINT:
-        {
-          return encodedRectangle.contains(scratchTriangle.aX, scratchTriangle.aY)
-              ? Component2D.WithinRelation.NOTWITHIN
-              : Component2D.WithinRelation.DISJOINT;
-        }
-      case LINE:
-        {
-          return encodedRectangle.withinLine(
-              scratchTriangle.aX,
-              scratchTriangle.aY,
-              scratchTriangle.ab,
-              scratchTriangle.bX,
-              scratchTriangle.bY);
-        }
-      case TRIANGLE:
-        {
-          return encodedRectangle.withinTriangle(
-              scratchTriangle.aX,
-              scratchTriangle.aY,
-              scratchTriangle.ab,
-              scratchTriangle.bX,
-              scratchTriangle.bY,
-              scratchTriangle.bc,
-              scratchTriangle.cX,
-              scratchTriangle.cY,
-              scratchTriangle.ca);
-        }
-      default:
-        throw new IllegalArgumentException(
-            "Unsupported triangle type :[" + scratchTriangle.type + "]");
-    }
->>>>>>> 409a0ac1
   }
 
   @Override
   protected boolean equalsTo(Object o) {
-    return super.equalsTo(o) && rectangle.equals(((LatLonShapeBoundingBoxQuery) o).rectangle);
+    return super.equalsTo(o) && rectangle.equals(((LatLonShapeBoundingBoxQuery)o).rectangle);
   }
 
   @Override
@@ -350,7 +199,7 @@
       }
       this.minX = encodeLongitudeCeil(minLon);
       this.maxX = encodeLongitude(maxLon);
-      this.minY = encodeLatitudeCeil(minLat);
+      this.minY  = encodeLatitudeCeil(minLat);
       this.maxY = encodeLatitude(maxLat);
       this.crossesDateline = minLon > maxLon;
       if (this.crossesDateline) {
@@ -364,9 +213,10 @@
       }
     }
 
-    /** encodes a bounding box into the provided byte array */
-    private static void encode(
-        final int minX, final int maxX, final int minY, final int maxY, byte[] b) {
+    /**
+     * encodes a bounding box into the provided byte array
+     */
+    private static void encode(final int minX, final int maxX, final int minY, final int maxY, byte[] b) {
       if (b == null) {
         b = new byte[4 * BYTES];
       }
@@ -380,71 +230,47 @@
       return crossesDateline;
     }
 
-    /** compare this to a provided range bounding box */
-    Relation relateRangeBBox(
-        int minXOffset,
-        int minYOffset,
-        byte[] minTriangle,
-        int maxXOffset,
-        int maxYOffset,
-        byte[] maxTriangle) {
-      Relation eastRelation =
-          compareBBoxToRangeBBox(
-              this.bbox, minXOffset, minYOffset, minTriangle, maxXOffset, maxYOffset, maxTriangle);
+    /**
+     * compare this to a provided range bounding box
+     **/
+    Relation relateRangeBBox(int minXOffset, int minYOffset, byte[] minTriangle,
+                             int maxXOffset, int maxYOffset, byte[] maxTriangle) {
+      Relation eastRelation = compareBBoxToRangeBBox(this.bbox,
+              minXOffset, minYOffset, minTriangle, maxXOffset, maxYOffset, maxTriangle);
       if (this.crossesDateline() && eastRelation == Relation.CELL_OUTSIDE_QUERY) {
-        return compareBBoxToRangeBBox(
-            this.west, minXOffset, minYOffset, minTriangle, maxXOffset, maxYOffset, maxTriangle);
+        return compareBBoxToRangeBBox(this.west, minXOffset, minYOffset, minTriangle, maxXOffset, maxYOffset, maxTriangle);
       }
       return eastRelation;
     }
 
-    /** intersects this to a provided range bounding box */
-    Relation intersectRangeBBox(
-        int minXOffset,
-        int minYOffset,
-        byte[] minTriangle,
-        int maxXOffset,
-        int maxYOffset,
-        byte[] maxTriangle) {
-      Relation eastRelation =
-          intersectBBoxWithRangeBBox(
-              this.bbox, minXOffset, minYOffset, minTriangle, maxXOffset, maxYOffset, maxTriangle);
+    /**
+     * intersects this to a provided range bounding box
+     **/
+    Relation intersectRangeBBox(int minXOffset, int minYOffset, byte[] minTriangle,
+                                int maxXOffset, int maxYOffset, byte[] maxTriangle) {
+      Relation eastRelation = intersectBBoxWithRangeBBox(this.bbox,
+              minXOffset, minYOffset, minTriangle, maxXOffset, maxYOffset, maxTriangle);
       if (this.crossesDateline() && eastRelation == Relation.CELL_OUTSIDE_QUERY) {
-        return intersectBBoxWithRangeBBox(
-            this.west, minXOffset, minYOffset, minTriangle, maxXOffset, maxYOffset, maxTriangle);
+        return intersectBBoxWithRangeBBox(this.west, minXOffset, minYOffset, minTriangle, maxXOffset, maxYOffset, maxTriangle);
       }
       return eastRelation;
     }
 
     /**
-     * static utility method to compare a bbox with a range of triangles (just the bbox of the
-     * triangle collection)
-     */
-    private static Relation compareBBoxToRangeBBox(
-        final byte[] bbox,
-        int minXOffset,
-        int minYOffset,
-        byte[] minTriangle,
-        int maxXOffset,
-        int maxYOffset,
-        byte[] maxTriangle) {
+     * static utility method to compare a bbox with a range of triangles (just the bbox of the triangle collection)
+     **/
+    private static Relation compareBBoxToRangeBBox(final byte[] bbox,
+                                                   int minXOffset, int minYOffset, byte[] minTriangle,
+                                                   int maxXOffset, int maxYOffset, byte[] maxTriangle) {
       // check bounding box (DISJOINT)
-      if (disjoint(
-          bbox, minXOffset, minYOffset, minTriangle, maxXOffset, maxYOffset, maxTriangle)) {
+      if (disjoint(bbox, minXOffset, minYOffset, minTriangle, maxXOffset, maxYOffset, maxTriangle)) {
         return Relation.CELL_OUTSIDE_QUERY;
       }
 
-      if (Arrays.compareUnsigned(
-                  minTriangle, minXOffset, minXOffset + BYTES, bbox, BYTES, 2 * BYTES)
-              >= 0
-          && Arrays.compareUnsigned(
-                  maxTriangle, maxXOffset, maxXOffset + BYTES, bbox, 3 * BYTES, 4 * BYTES)
-              <= 0
-          && Arrays.compareUnsigned(minTriangle, minYOffset, minYOffset + BYTES, bbox, 0, BYTES)
-              >= 0
-          && Arrays.compareUnsigned(
-                  maxTriangle, maxYOffset, maxYOffset + BYTES, bbox, 2 * BYTES, 3 * BYTES)
-              <= 0) {
+      if (Arrays.compareUnsigned(minTriangle, minXOffset, minXOffset + BYTES, bbox, BYTES, 2 * BYTES) >= 0 &&
+              Arrays.compareUnsigned(maxTriangle, maxXOffset, maxXOffset + BYTES, bbox, 3 * BYTES, 4 * BYTES) <= 0 &&
+              Arrays.compareUnsigned(minTriangle, minYOffset, minYOffset + BYTES, bbox, 0, BYTES) >= 0 &&
+              Arrays.compareUnsigned(maxTriangle, maxYOffset, maxYOffset + BYTES, bbox, 2 * BYTES, 3 * BYTES) <= 0) {
         return Relation.CELL_INSIDE_QUERY;
       }
 
@@ -452,64 +278,37 @@
     }
 
     /**
-     * static utility method to compare a bbox with a range of triangles (just the bbox of the
-     * triangle collection) for intersection
-     */
-    private static Relation intersectBBoxWithRangeBBox(
-        final byte[] bbox,
-        int minXOffset,
-        int minYOffset,
-        byte[] minTriangle,
-        int maxXOffset,
-        int maxYOffset,
-        byte[] maxTriangle) {
+     * static utility method to compare a bbox with a range of triangles (just the bbox of the triangle collection)
+     * for intersection
+     **/
+    private static Relation intersectBBoxWithRangeBBox(final byte[] bbox,
+                                                       int minXOffset, int minYOffset, byte[] minTriangle,
+                                                       int maxXOffset, int maxYOffset, byte[] maxTriangle) {
       // check bounding box (DISJOINT)
-      if (disjoint(
-          bbox, minXOffset, minYOffset, minTriangle, maxXOffset, maxYOffset, maxTriangle)) {
+      if (disjoint(bbox, minXOffset, minYOffset, minTriangle, maxXOffset, maxYOffset, maxTriangle)) {
         return Relation.CELL_OUTSIDE_QUERY;
       }
 
-      if (Arrays.compareUnsigned(
-                  minTriangle, minXOffset, minXOffset + BYTES, bbox, BYTES, 2 * BYTES)
-              >= 0
-          && Arrays.compareUnsigned(minTriangle, minYOffset, minYOffset + BYTES, bbox, 0, BYTES)
-              >= 0) {
-        if (Arrays.compareUnsigned(
-                    maxTriangle, minXOffset, minXOffset + BYTES, bbox, 3 * BYTES, 4 * BYTES)
-                <= 0
-            && Arrays.compareUnsigned(
-                    maxTriangle, maxYOffset, maxYOffset + BYTES, bbox, 2 * BYTES, 3 * BYTES)
-                <= 0) {
+      if (Arrays.compareUnsigned(minTriangle, minXOffset, minXOffset + BYTES, bbox, BYTES, 2 * BYTES) >= 0 &&
+              Arrays.compareUnsigned(minTriangle, minYOffset, minYOffset + BYTES, bbox, 0, BYTES) >= 0) {
+        if (Arrays.compareUnsigned(maxTriangle, minXOffset, minXOffset + BYTES, bbox, 3 * BYTES, 4 * BYTES) <= 0 &&
+                Arrays.compareUnsigned(maxTriangle, maxYOffset, maxYOffset + BYTES, bbox, 2 * BYTES, 3 * BYTES) <= 0) {
           return Relation.CELL_INSIDE_QUERY;
         }
-        if (Arrays.compareUnsigned(
-                    maxTriangle, maxXOffset, maxXOffset + BYTES, bbox, 3 * BYTES, 4 * BYTES)
-                <= 0
-            && Arrays.compareUnsigned(
-                    maxTriangle, minYOffset, minYOffset + BYTES, bbox, 2 * BYTES, 3 * BYTES)
-                <= 0) {
+        if (Arrays.compareUnsigned(maxTriangle, maxXOffset, maxXOffset + BYTES, bbox, 3 * BYTES, 4 * BYTES) <= 0 &&
+                Arrays.compareUnsigned(maxTriangle, minYOffset, minYOffset + BYTES, bbox, 2 * BYTES, 3 * BYTES) <= 0) {
           return Relation.CELL_INSIDE_QUERY;
         }
       }
 
-      if (Arrays.compareUnsigned(
-                  maxTriangle, maxXOffset, maxXOffset + BYTES, bbox, 3 * BYTES, 4 * BYTES)
-              <= 0
-          && Arrays.compareUnsigned(
-                  maxTriangle, maxYOffset, maxYOffset + BYTES, bbox, 2 * BYTES, 3 * BYTES)
-              <= 0) {
-        if (Arrays.compareUnsigned(
-                    minTriangle, minXOffset, minXOffset + BYTES, bbox, BYTES, 2 * BYTES)
-                >= 0
-            && Arrays.compareUnsigned(minTriangle, maxYOffset, maxYOffset + BYTES, bbox, 0, BYTES)
-                >= 0) {
+      if (Arrays.compareUnsigned(maxTriangle, maxXOffset, maxXOffset + BYTES, bbox, 3 * BYTES, 4 * BYTES) <= 0 &&
+              Arrays.compareUnsigned(maxTriangle, maxYOffset, maxYOffset + BYTES, bbox, 2 * BYTES, 3 * BYTES) <= 0) {
+        if (Arrays.compareUnsigned(minTriangle, minXOffset, minXOffset + BYTES, bbox, BYTES, 2 * BYTES) >= 0 &&
+                Arrays.compareUnsigned(minTriangle, maxYOffset, maxYOffset + BYTES, bbox, 0, BYTES) >= 0) {
           return Relation.CELL_INSIDE_QUERY;
         }
-        if (Arrays.compareUnsigned(
-                    minTriangle, maxXOffset, maxXOffset + BYTES, bbox, BYTES, 2 * BYTES)
-                >= 0
-            && Arrays.compareUnsigned(minTriangle, minYOffset, minYOffset + BYTES, bbox, 0, BYTES)
-                >= 0) {
+        if (Arrays.compareUnsigned(minTriangle, maxXOffset, maxXOffset + BYTES, bbox, BYTES, 2 * BYTES) >= 0 &&
+                Arrays.compareUnsigned(minTriangle, minYOffset, minYOffset + BYTES, bbox, 0, BYTES) >= 0) {
           return Relation.CELL_INSIDE_QUERY;
         }
       }
@@ -517,29 +316,21 @@
       return Relation.CELL_CROSSES_QUERY;
     }
 
-    /** static utility method to check a bbox is disjoint with a range of triangles */
-    private static boolean disjoint(
-        final byte[] bbox,
-        int minXOffset,
-        int minYOffset,
-        byte[] minTriangle,
-        int maxXOffset,
-        int maxYOffset,
-        byte[] maxTriangle) {
-      return Arrays.compareUnsigned(
-                  minTriangle, minXOffset, minXOffset + BYTES, bbox, 3 * BYTES, 4 * BYTES)
-              > 0
-          || Arrays.compareUnsigned(
-                  maxTriangle, maxXOffset, maxXOffset + BYTES, bbox, BYTES, 2 * BYTES)
-              < 0
-          || Arrays.compareUnsigned(
-                  minTriangle, minYOffset, minYOffset + BYTES, bbox, 2 * BYTES, 3 * BYTES)
-              > 0
-          || Arrays.compareUnsigned(maxTriangle, maxYOffset, maxYOffset + BYTES, bbox, 0, BYTES)
-              < 0;
-    }
-
-    /** Checks if the rectangle contains the provided point */
+    /**
+     * static utility method to check a bbox is disjoint with a range of triangles
+     **/
+    private static boolean disjoint(final byte[] bbox,
+                                    int minXOffset, int minYOffset, byte[] minTriangle,
+                                    int maxXOffset, int maxYOffset, byte[] maxTriangle) {
+      return Arrays.compareUnsigned(minTriangle, minXOffset, minXOffset + BYTES, bbox, 3 * BYTES, 4 * BYTES) > 0 ||
+              Arrays.compareUnsigned(maxTriangle, maxXOffset, maxXOffset + BYTES, bbox, BYTES, 2 * BYTES) < 0 ||
+              Arrays.compareUnsigned(minTriangle, minYOffset, minYOffset + BYTES, bbox, 2 * BYTES, 3 * BYTES) > 0 ||
+              Arrays.compareUnsigned(maxTriangle, maxYOffset, maxYOffset + BYTES, bbox, 0, BYTES) < 0;
+    }
+
+    /**
+     * Checks if the rectangle contains the provided point
+     **/
     boolean contains(int x, int y) {
       if (y < minY || y > maxY) {
         return false;
@@ -551,7 +342,9 @@
       }
     }
 
-    /** Checks if the rectangle intersects the provided LINE */
+    /**
+     * Checks if the rectangle intersects the provided LINE
+     **/
     boolean intersectsLine(int aX, int aY, int bX, int bY) {
       if (contains(aX, aY) || contains(bX, bY)) {
         return true;
@@ -573,7 +366,9 @@
       return edgeIntersectsQuery(aX, aY, bX, bY);
     }
 
-    /** Checks if the rectangle intersects the provided triangle */
+    /**
+     * Checks if the rectangle intersects the provided triangle
+     **/
     boolean intersectsTriangle(int aX, int aY, int bX, int bY, int cX, int cY) {
       // query contains any triangle points
       if (contains(aX, aY) || contains(bX, bY) || contains(cX, cY)) {
@@ -598,38 +393,49 @@
         }
       }
       // expensive part
-      return Component2D.pointInTriangle(
-              tMinX, tMaxX, tMinY, tMaxY, minX, minY, aX, aY, bX, bY, cX, cY)
-          || edgeIntersectsQuery(aX, aY, bX, bY)
-          || edgeIntersectsQuery(bX, bY, cX, cY)
-          || edgeIntersectsQuery(cX, cY, aX, aY);
-    }
-
-    /** Checks if the rectangle contains the provided LINE */
+      return Component2D.pointInTriangle(tMinX, tMaxX, tMinY, tMaxY, minX, minY, aX, aY, bX, bY, cX, cY) ||
+              edgeIntersectsQuery(aX, aY, bX, bY) ||
+              edgeIntersectsQuery(bX, bY, cX, cY) ||
+              edgeIntersectsQuery(cX, cY, aX, aY);
+    }
+
+    /**
+     * Checks if the rectangle contains the provided LINE
+     **/
     boolean containsLine(int aX, int aY, int bX, int bY) {
-      if (aY < minY || bY < minY || aY > maxY || bY > maxY) {
+      if (aY < minY || bY < minY ||
+              aY > maxY || bY > maxY ) {
         return false;
       }
       if (crossesDateline) { // crosses dateline
-        return (aX >= minX && bX >= minX) || (aX <= maxX && bX <= maxX);
-      } else {
-        return aX >= minX && bX >= minX && aX <= maxX && bX <= maxX;
-      }
-    }
-
-    /** Checks if the rectangle contains the provided triangle */
+        return (aX >= minX && bX >= minX) ||
+                (aX <= maxX && bX <= maxX);
+      } else {
+        return aX >= minX && bX >= minX &&
+                aX <= maxX && bX <= maxX;
+      }
+    }
+
+    /**
+     * Checks if the rectangle contains the provided triangle
+     **/
     boolean containsTriangle(int aX, int aY, int bX, int bY, int cX, int cY) {
-      if (aY < minY || bY < minY || cY < minY || aY > maxY || bY > maxY || cY > maxY) {
+      if (aY < minY || bY < minY || cY < minY ||
+              aY > maxY || bY > maxY || cY > maxY) {
         return false;
       }
       if (crossesDateline) { // crosses dateline
-        return (aX >= minX && bX >= minX && cX >= minX) || (aX <= maxX && bX <= maxX && cX <= maxX);
-      } else {
-        return aX >= minX && bX >= minX && cX >= minX && aX <= maxX && bX <= maxX && cX <= maxX;
-      }
-    }
-
-    /** Returns the Within relation to the provided triangle */
+        return (aX >= minX && bX >= minX && cX >= minX) ||
+                (aX <= maxX && bX <= maxX && cX <= maxX);
+      } else {
+        return aX >= minX && bX >= minX && cX >= minX &&
+                aX <= maxX && bX <= maxX && cX <= maxX;
+      }
+    }
+
+    /**
+     * Returns the Within relation to the provided triangle
+     */
     Component2D.WithinRelation withinLine(int ax, int ay, boolean ab, int bx, int by) {
       if (ab == true && edgeIntersectsBox(ax, ay, bx, by, minX, maxX, minY, maxY) == true) {
         return Component2D.WithinRelation.NOTWITHIN;
@@ -637,9 +443,10 @@
       return Component2D.WithinRelation.DISJOINT;
     }
 
-    /** Returns the Within relation to the provided triangle */
-    Component2D.WithinRelation withinTriangle(
-        int aX, int aY, boolean ab, int bX, int bY, boolean bc, int cX, int cY, boolean ca) {
+    /**
+     * Returns the Within relation to the provided triangle
+     */
+    Component2D.WithinRelation withinTriangle(int aX, int aY, boolean ab, int bX, int bY, boolean bc, int cX, int cY, boolean ca) {
       // Points belong to the shape so if points are inside the rectangle then it cannot be within.
       if (contains(aX, aY) || contains(bX, bY) || contains(cX, cY)) {
         return Component2D.WithinRelation.NOTWITHIN;
@@ -688,39 +495,36 @@
         }
       }
       // Check if shape is within the triangle
-      if (relation == Component2D.WithinRelation.CANDIDATE
-          || Component2D.pointInTriangle(
-              tMinX, tMaxX, tMinY, tMaxY, minX, minY, aX, aY, bX, bY, cX, cY)) {
+      if (relation == Component2D.WithinRelation.CANDIDATE ||
+              Component2D.pointInTriangle(tMinX, tMaxX, tMinY, tMaxY, minX, minY, aX, aY, bX, bY, cX, cY)) {
         return Component2D.WithinRelation.CANDIDATE;
       }
       return relation;
     }
 
-    /** returns true if the edge (defined by (aX, aY) (bX, bY)) intersects the query */
+    /**
+     * returns true if the edge (defined by (aX, aY) (bX, bY)) intersects the query
+     */
     private boolean edgeIntersectsQuery(int aX, int aY, int bX, int bY) {
       if (crossesDateline) {
         return edgeIntersectsBox(aX, aY, bX, bY, MIN_LON_ENCODED, this.maxX, this.minY, this.maxY)
-            || edgeIntersectsBox(aX, aY, bX, bY, this.minX, MAX_LON_ENCODED, this.minY, this.maxY);
+                || edgeIntersectsBox(aX, aY, bX, bY, this.minX, MAX_LON_ENCODED, this.minY, this.maxY);
       }
       return edgeIntersectsBox(aX, aY, bX, bY, this.minX, this.maxX, this.minY, this.maxY);
     }
 
-    /** returns true if the edge (defined by (aX, aY) (bX, bY)) intersects the box */
-    private static boolean edgeIntersectsBox(
-        int aX, int aY, int bX, int bY, int minX, int maxX, int minY, int maxY) {
-      if (Math.max(aX, bX) < minX
-          || Math.min(aX, bX) > maxX
-          || Math.min(aY, bY) > maxY
-          || Math.max(aY, bY) < minY) {
+    /**
+     * returns true if the edge (defined by (aX, aY) (bX, bY)) intersects the box
+     */
+    private static boolean edgeIntersectsBox(int aX, int aY, int bX, int bY,
+                                             int minX, int maxX, int minY, int maxY) {
+      if (Math.max(aX, bX) < minX || Math.min(aX, bX) > maxX || Math.min(aY, bY) > maxY || Math.max(aY, bY) < minY) {
         return false;
       }
-      return GeoUtils.lineCrossesLineWithBoundary(aX, aY, bX, bY, minX, maxY, maxX, maxY)
-          || // top
-          GeoUtils.lineCrossesLineWithBoundary(aX, aY, bX, bY, maxX, maxY, maxX, minY)
-          || // bottom
-          GeoUtils.lineCrossesLineWithBoundary(aX, aY, bX, bY, maxX, minY, minX, minY)
-          || // left
-          GeoUtils.lineCrossesLineWithBoundary(aX, aY, bX, bY, minX, minY, minX, maxY); // right
+      return GeoUtils.lineCrossesLineWithBoundary(aX, aY, bX, bY, minX, maxY,  maxX, maxY) || // top
+              GeoUtils.lineCrossesLineWithBoundary(aX, aY, bX, bY, maxX, maxY,  maxX, minY) || // bottom
+              GeoUtils.lineCrossesLineWithBoundary(aX, aY, bX, bY, maxX, minY,  minX, minY) || // left
+              GeoUtils.lineCrossesLineWithBoundary(aX, aY, bX, bY, minX, minY,  minX, maxY);   // right
     }
   }
 }