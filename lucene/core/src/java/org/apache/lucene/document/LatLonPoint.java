--- conflicted
+++ resolved
@@ -16,13 +16,6 @@
  */
 package org.apache.lucene.document;
 
-import static org.apache.lucene.geo.GeoEncodingUtils.decodeLatitude;
-import static org.apache.lucene.geo.GeoEncodingUtils.decodeLongitude;
-import static org.apache.lucene.geo.GeoEncodingUtils.encodeLatitude;
-import static org.apache.lucene.geo.GeoEncodingUtils.encodeLatitudeCeil;
-import static org.apache.lucene.geo.GeoEncodingUtils.encodeLongitude;
-import static org.apache.lucene.geo.GeoEncodingUtils.encodeLongitudeCeil;
-
 import org.apache.lucene.geo.Circle;
 import org.apache.lucene.geo.LatLonGeometry;
 import org.apache.lucene.geo.Point;
@@ -31,8 +24,8 @@
 import org.apache.lucene.index.FieldInfo;
 import org.apache.lucene.index.PointValues;
 import org.apache.lucene.search.BooleanClause;
+import org.apache.lucene.search.BooleanQuery;
 import org.apache.lucene.search.BooleanClause.Occur;
-import org.apache.lucene.search.BooleanQuery;
 import org.apache.lucene.search.BoostQuery;
 import org.apache.lucene.search.ConstantScoreQuery;
 import org.apache.lucene.search.MatchNoDocsQuery;
@@ -41,50 +34,49 @@
 import org.apache.lucene.util.BytesRef;
 import org.apache.lucene.util.NumericUtils;
 
+import static org.apache.lucene.geo.GeoEncodingUtils.decodeLatitude;
+import static org.apache.lucene.geo.GeoEncodingUtils.decodeLongitude;
+import static org.apache.lucene.geo.GeoEncodingUtils.encodeLatitude;
+import static org.apache.lucene.geo.GeoEncodingUtils.encodeLatitudeCeil;
+import static org.apache.lucene.geo.GeoEncodingUtils.encodeLongitude;
+import static org.apache.lucene.geo.GeoEncodingUtils.encodeLongitudeCeil;
+
 /**
  * An indexed location field.
- *
- * <p>Finding all documents within a range at search time is efficient. Multiple values for the same
- * field in one document is allowed.
- *
- * <p>This field defines static factory methods for common operations:
- *
+ * <p>
+ * Finding all documents within a range at search time is
+ * efficient.  Multiple values for the same field in one document
+ * is allowed. 
+ * <p>
+ * This field defines static factory methods for common operations:
  * <ul>
  *   <li>{@link #newBoxQuery newBoxQuery()} for matching points within a bounding box.
- *   <li>{@link #newDistanceQuery newDistanceQuery()} for matching points within a specified
- *       distance.
+ *   <li>{@link #newDistanceQuery newDistanceQuery()} for matching points within a specified distance.
  *   <li>{@link #newPolygonQuery newPolygonQuery()} for matching points within an arbitrary polygon.
- *   <li>{@link #newGeometryQuery newGeometryQuery()} for matching points within an arbitrary
- *       geometry collection.
+ *   <li>{@link #newGeometryQuery newGeometryQuery()} for matching points within an arbitrary geometry collection.
  * </ul>
- *
- * <p>If you also need per-document operations such as sort by distance, add a separate {@link
- * LatLonDocValuesField} instance. If you also need to store the value, you should add a separate
- * {@link StoredField} instance.
- *
- * <p><b>WARNING</b>: Values are indexed with some loss of precision from the original {@code
- * double} values (4.190951585769653E-8 for the latitude component and 8.381903171539307E-8 for
- * longitude).
- *
+ * <p>
+ * If you also need per-document operations such as sort by distance, add a separate {@link LatLonDocValuesField} instance.
+ * If you also need to store the value, you should add a separate {@link StoredField} instance.
+ * <p>
+ * <b>WARNING</b>: Values are indexed with some loss of precision from the
+ * original {@code double} values (4.190951585769653E-8 for the latitude component
+ * and 8.381903171539307E-8 for longitude).
  * @see PointValues
  * @see LatLonDocValuesField
  */
-// TODO ^^^ that is very sandy and hurts the API, usage, and tests tremendously, because what the
-// user passes
-// to the field is not actually what gets indexed. Float would be 1E-5 error vs 1E-7, but it might
-// be
-// a better tradeoff? then it would be completely transparent to the user and lucene would be
-// "lossless".
+// TODO ^^^ that is very sandy and hurts the API, usage, and tests tremendously, because what the user passes
+// to the field is not actually what gets indexed. Float would be 1E-5 error vs 1E-7, but it might be
+// a better tradeoff? then it would be completely transparent to the user and lucene would be "lossless".
 public class LatLonPoint extends Field {
   /** LatLonPoint is encoded as integer values so number of bytes is 4 */
   public static final int BYTES = Integer.BYTES;
   /**
    * Type for an indexed LatLonPoint
-   *
-   * <p>Each point stores two dimensions with 4 bytes per dimension.
+   * <p>
+   * Each point stores two dimensions with 4 bytes per dimension.
    */
   public static final FieldType TYPE = new FieldType();
-
   static {
     TYPE.setDimensions(2, Integer.BYTES);
     TYPE.freeze();
@@ -92,7 +84,6 @@
 
   /**
    * Change the values of this field
-   *
    * @param latitude latitude value: must be within standard +/-90 coordinate bounds.
    * @param longitude longitude value: must be within standard +/-180 coordinate bounds.
    * @throws IllegalArgumentException if latitude or longitude are out of bounds
@@ -115,12 +106,10 @@
 
   /**
    * Creates a new LatLonPoint with the specified latitude and longitude
-   *
    * @param name field name
    * @param latitude latitude value: must be within standard +/-90 coordinate bounds.
    * @param longitude longitude value: must be within standard +/-180 coordinate bounds.
-   * @throws IllegalArgumentException if the field name is null or latitude or longitude are out of
-   *     bounds
+   * @throws IllegalArgumentException if the field name is null or latitude or longitude are out of bounds
    */
   public LatLonPoint(String name, double latitude, double longitude) {
     super(name, TYPE);
@@ -162,28 +151,16 @@
 
   /** helper: checks a fieldinfo and throws exception if its definitely not a LatLonPoint */
   static void checkCompatible(FieldInfo fieldInfo) {
-    // point/dv properties could be "unset", if you e.g. used only StoredField with this same name
-    // in the segment.
-    if (fieldInfo.getPointDimensionCount() != 0
-        && fieldInfo.getPointDimensionCount() != TYPE.pointDimensionCount()) {
-      throw new IllegalArgumentException(
-          "field=\""
-              + fieldInfo.name
-              + "\" was indexed with numDims="
-              + fieldInfo.getPointDimensionCount()
-              + " but this point type has numDims="
-              + TYPE.pointDimensionCount()
-              + ", is the field really a LatLonPoint?");
+    // point/dv properties could be "unset", if you e.g. used only StoredField with this same name in the segment.
+    if (fieldInfo.getPointDimensionCount() != 0 && fieldInfo.getPointDimensionCount() != TYPE.pointDimensionCount()) {
+      throw new IllegalArgumentException("field=\"" + fieldInfo.name + "\" was indexed with numDims=" + fieldInfo.getPointDimensionCount() +
+              " but this point type has numDims=" + TYPE.pointDimensionCount() +
+              ", is the field really a LatLonPoint?");
     }
     if (fieldInfo.getPointNumBytes() != 0 && fieldInfo.getPointNumBytes() != TYPE.pointNumBytes()) {
-      throw new IllegalArgumentException(
-          "field=\""
-              + fieldInfo.name
-              + "\" was indexed with bytesPerDim="
-              + fieldInfo.getPointNumBytes()
-              + " but this point type has bytesPerDim="
-              + TYPE.pointNumBytes()
-              + ", is the field really a LatLonPoint?");
+      throw new IllegalArgumentException("field=\"" + fieldInfo.name + "\" was indexed with bytesPerDim=" + fieldInfo.getPointNumBytes() +
+              " but this point type has bytesPerDim=" + TYPE.pointNumBytes() +
+              ", is the field really a LatLonPoint?");
     }
   }
 
@@ -191,9 +168,8 @@
 
   /**
    * Create a query for matching a bounding box.
-   *
-   * <p>The box may cross over the dateline.
-   *
+   * <p>
+   * The box may cross over the dateline.
    * @param field field name. must not be null.
    * @param minLatitude latitude lower bound: must be within standard +/-90 coordinate bounds.
    * @param maxLatitude latitude upper bound: must be within standard +/-90 coordinate bounds.
@@ -202,16 +178,9 @@
    * @return query matching points within this box
    * @throws IllegalArgumentException if {@code field} is null, or the box has invalid coordinates.
    */
-  public static Query newBoxQuery(
-      String field,
-      double minLatitude,
-      double maxLatitude,
-      double minLongitude,
-      double maxLongitude) {
-    // exact double values of lat=90.0D and lon=180.0D must be treated special as they are not
-    // represented in the encoding
-    // and should not drag in extra bogus junk! TODO: should encodeCeil just throw
-    // ArithmeticException to be less trappy here?
+  public static Query newBoxQuery(String field, double minLatitude, double maxLatitude, double minLongitude, double maxLongitude) {
+    // exact double values of lat=90.0D and lon=180.0D must be treated special as they are not represented in the encoding
+    // and should not drag in extra bogus junk! TODO: should encodeCeil just throw ArithmeticException to be less trappy here?
     if (minLatitude == 90.0) {
       // range cannot match as 90.0 can never exist
       return new MatchNoDocsQuery("LatLonPoint.newBoxQuery with minLatitude=90.0");
@@ -229,8 +198,7 @@
     byte[] upper = encode(maxLatitude, maxLongitude);
     // Crosses date line: we just rewrite into OR of two bboxes, with longitude as an open range:
     if (maxLongitude < minLongitude) {
-      // Disable coord here because a multi-valued doc could match both rects and get unfairly
-      // boosted:
+      // Disable coord here because a multi-valued doc could match both rects and get unfairly boosted:
       BooleanQuery.Builder q = new BooleanQuery.Builder();
 
       // E.g.: maxLon = -179, minLon = 179
@@ -268,24 +236,19 @@
 
   /**
    * Create a query for matching points within the specified distance of the supplied location.
-   *
    * @param field field name. must not be null.
    * @param latitude latitude at the center: must be within standard +/-90 coordinate bounds.
    * @param longitude longitude at the center: must be within standard +/-180 coordinate bounds.
-   * @param radiusMeters maximum distance from the center in meters: must be non-negative and
-   *     finite.
+   * @param radiusMeters maximum distance from the center in meters: must be non-negative and finite.
    * @return query matching points within this distance
-   * @throws IllegalArgumentException if {@code field} is null, location has invalid coordinates, or
-   *     radius is invalid.
-   */
-  public static Query newDistanceQuery(
-      String field, double latitude, double longitude, double radiusMeters) {
+   * @throws IllegalArgumentException if {@code field} is null, location has invalid coordinates, or radius is invalid.
+   */
+  public static Query newDistanceQuery(String field, double latitude, double longitude, double radiusMeters) {
     return new LatLonPointDistanceQuery(field, latitude, longitude, radiusMeters);
   }
 
   /**
    * Create a query for matching one or more polygons.
-   *
    * @param field field name. must not be null.
    * @param polygons array of polygons. must not be null or empty
    * @return query matching points within this polygon
@@ -297,24 +260,14 @@
   }
 
   /**
-<<<<<<< HEAD
    * Create a query for matching one or more geometries against the provided {@link ShapeField.QueryRelation}. 
    * Line geometries are not supported for WITHIN relationship.
-=======
-   * Create a query for matching one or more geometries. Line geometries are not supported.
-   *
->>>>>>> 409a0ac1
    * @param field field name. must not be null.
    * @param queryRelation The relation the points needs to satisfy with the provided geometries, must not be null.             
    * @param latLonGeometries array of LatLonGeometries. must not be null or empty.
    * @return query matching points within at least one geometry.
-<<<<<<< HEAD
    * @throws IllegalArgumentException  if {@code field} is null, {@code queryRelation} is null, {@code latLonGeometries} is null, 
    * empty or contain a null.
-=======
-   * @throws IllegalArgumentException if {@code field} is null, {@code latLonGeometries} is null,
-   *     empty or contain a null or line geometry.
->>>>>>> 409a0ac1
    * @see LatLonGeometry
    */
   public static Query newGeometryQuery(String field, ShapeField.QueryRelation queryRelation, LatLonGeometry... latLonGeometries) {
@@ -346,24 +299,25 @@
   }
 
   /**
-   * Given a field that indexes point values into a {@link LatLonPoint} and doc values into {@link
-   * LatLonDocValuesField}, this returns a query that scores documents based on their haversine
-   * distance in meters to {@code (originLat, originLon)}: {@code score = weight *
-   * pivotDistanceMeters / (pivotDistanceMeters + distance)}, ie. score is in the {@code [0,
-   * weight]} range, is equal to {@code weight} when the document's value is equal to {@code
-   * (originLat, originLon)} and is equal to {@code weight/2} when the document's value is distant
-   * of {@code pivotDistanceMeters} from {@code (originLat, originLon)}. In case of multi-valued
-   * fields, only the closest point to {@code (originLat, originLon)} will be considered. This query
-   * is typically useful to boost results based on distance by adding this query to a {@link
-   * Occur#SHOULD} clause of a {@link BooleanQuery}.
-   */
-  public static Query newDistanceFeatureQuery(
-      String field, float weight, double originLat, double originLon, double pivotDistanceMeters) {
-    Query query =
-        new LatLonPointDistanceFeatureQuery(field, originLat, originLon, pivotDistanceMeters);
+   * Given a field that indexes point values into a {@link LatLonPoint}
+   * and doc values into {@link LatLonDocValuesField}, this returns a query that scores
+   * documents based on their haversine distance in meters to {@code (originLat, originLon)}:
+   * {@code score = weight * pivotDistanceMeters / (pivotDistanceMeters + distance)}, ie.
+   * score is in the {@code [0, weight]} range, is equal to {@code weight} when
+   * the document's value is equal to {@code (originLat, originLon)} and is equal to
+   * {@code weight/2}  when the document's value is distant of
+   * {@code pivotDistanceMeters} from {@code (originLat, originLon)}.
+   * In case of multi-valued fields, only the closest point to {@code (originLat, originLon)}
+   * will be considered.
+   * This query is typically useful to boost results based on distance by adding
+   * this query to a {@link Occur#SHOULD} clause of a {@link BooleanQuery}.
+   */
+  public static Query newDistanceFeatureQuery(String field, float weight, double originLat, double originLon, double pivotDistanceMeters) {
+    Query query = new LatLonPointDistanceFeatureQuery(field, originLat, originLon, pivotDistanceMeters);
     if (weight != 1f) {
       query = new BoostQuery(query, weight);
     }
     return query;
   }
+
 }