/*
 * Licensed to the Apache Software Foundation (ASF) under one or more
 * contributor license agreements.  See the NOTICE file distributed with
 * this work for additional information regarding copyright ownership.
 * The ASF licenses this file to You under the Apache License, Version 2.0
 * (the "License"); you may not use this file except in compliance with
 * the License.  You may obtain a copy of the License at
 *
 *     http://www.apache.org/licenses/LICENSE-2.0
 *
 * Unless required by applicable law or agreed to in writing, software
 * distributed under the License is distributed on an "AS IS" BASIS,
 * WITHOUT WARRANTIES OR CONDITIONS OF ANY KIND, either express or implied.
 * See the License for the specific language governing permissions and
 * limitations under the License.
 */
package org.apache.lucene.document;

import java.util.Objects;
import org.apache.lucene.geo.GeoUtils;
import org.apache.lucene.geo.Line;
import org.apache.lucene.geo.Polygon;
import org.apache.lucene.geo.Tessellator;
import org.apache.lucene.util.BytesRef;
import org.apache.lucene.util.NumericUtils;

/**
 * A base shape utility class used for both LatLon (spherical) and XY (cartesian) shape fields.
 *
 * <p>{@link Polygon}'s and {@link Line}'s are decomposed into a triangular mesh using the {@link
 * Tessellator} utility class. Each {@link Triangle} is encoded by this base class and indexed as a
 * seven dimension multi-value field.
 *
 * <p>Finding all shapes that intersect a range (e.g., bounding box), or target shape, at search
 * time is efficient.
 *
 * <p>This class defines the static methods for encoding the three vertices of a tessellated
 * triangles as a seven dimension point. The coordinates are converted from double precision values
 * into 32 bit integers so they are sortable at index time.
 */
public final class ShapeField {
  /** vertex coordinates are encoded as 4 byte integers */
  static final int BYTES = Integer.BYTES;

  /**
   * tessellated triangles are seven dimensions; the first four are the bounding box index
   * dimensions
   */
  protected static final FieldType TYPE = new FieldType();

  static {
    TYPE.setDimensions(7, 4, BYTES);
    TYPE.freeze();
  }

  // no instance:
  private ShapeField() {}

  /**
   * polygons are decomposed into tessellated triangles using {@link
   * org.apache.lucene.geo.Tessellator} these triangles are encoded and inserted as separate indexed
   * POINT fields
   */
  public static class Triangle extends Field {

    /** constructor for points and lines */
    Triangle(
        String name,
        int aXencoded,
        int aYencoded,
        int bXencoded,
        int bYencoded,
        int cXencoded,
        int cYencoded) {
      super(name, TYPE);
      setTriangleValue(
          aXencoded, aYencoded, true, bXencoded, bYencoded, true, cXencoded, cYencoded, true);
    }

    /** xtor from a given Tessellated Triangle object */
    Triangle(String name, Tessellator.Triangle t) {
      super(name, TYPE);
      setTriangleValue(
          t.getEncodedX(0),
          t.getEncodedY(0),
          t.isEdgefromPolygon(0),
          t.getEncodedX(1),
          t.getEncodedY(1),
          t.isEdgefromPolygon(1),
          t.getEncodedX(2),
          t.getEncodedY(2),
          t.isEdgefromPolygon(2));
    }

    /** sets the vertices of the triangle as integer encoded values */
    protected void setTriangleValue(
        int aX,
        int aY,
        boolean abFromShape,
        int bX,
        int bY,
        boolean bcFromShape,
        int cX,
        int cY,
        boolean caFromShape) {
      final byte[] bytes;

      if (fieldsData == null) {
        bytes = new byte[7 * BYTES];
        fieldsData = new BytesRef(bytes);
      } else {
        bytes = ((BytesRef) fieldsData).bytes;
      }
      encodeTriangle(bytes, aY, aX, abFromShape, bY, bX, bcFromShape, cY, cX, caFromShape);
    }
  }

  /** Query Relation Types * */
  public enum QueryRelation {
    /** used for INTERSECT Queries */
    INTERSECTS,
    /** used for WITHIN Queries */
    WITHIN,
    /** used for DISJOINT Queries */
    DISJOINT,
    /** used for CONTAINS Queries */
    CONTAINS
  }

  private static final int MINY_MINX_MAXY_MAXX_Y_X = 0;
  private static final int MINY_MINX_Y_X_MAXY_MAXX = 1;
  private static final int MAXY_MINX_Y_X_MINY_MAXX = 2;
  private static final int MAXY_MINX_MINY_MAXX_Y_X = 3;
  private static final int Y_MINX_MINY_X_MAXY_MAXX = 4;
  private static final int Y_MINX_MINY_MAXX_MAXY_X = 5;
  private static final int MAXY_MINX_MINY_X_Y_MAXX = 6;
  private static final int MINY_MINX_Y_MAXX_MAXY_X = 7;

  /**
   * A triangle is encoded using 6 points and an extra point with encoded information in three bits
   * of how to reconstruct it. Triangles are encoded with CCW orientation and might be rotated to
   * limit the number of possible reconstructions to 2^3. Reconstruction always happens from west to
   * east.
   */
<<<<<<< HEAD
  public static void encodeTriangle(byte[] bytes, int aY, int aX, boolean ab, int bY, int bX, boolean bc, int cY, int cX, boolean ca) {
    assert bytes.length == 7 * BYTES;
=======
  public static void encodeTriangle(
      byte[] bytes,
      int aLat,
      int aLon,
      boolean abFromShape,
      int bLat,
      int bLon,
      boolean bcFromShape,
      int cLat,
      int cLon,
      boolean caFromShape) {
    assert bytes.length == 7 * BYTES;
    int aX;
    int bX;
    int cX;
    int aY;
    int bY;
    int cY;
    boolean ab, bc, ca;
    // change orientation if CW
    if (GeoUtils.orient(aLon, aLat, bLon, bLat, cLon, cLat) == -1) {
      aX = cLon;
      bX = bLon;
      cX = aLon;
      aY = cLat;
      bY = bLat;
      cY = aLat;
      ab = bcFromShape;
      bc = abFromShape;
      ca = caFromShape;
    } else {
      aX = aLon;
      bX = bLon;
      cX = cLon;
      aY = aLat;
      bY = bLat;
      cY = cLat;
      ab = abFromShape;
      bc = bcFromShape;
      ca = caFromShape;
    }
>>>>>>> 3e852b00
    // rotate edges and place minX at the beginning
    if (bX < aX || cX < aX) {
      if (bX < cX) {
        int tempX = aX;
        int tempY = aY;
        boolean tempBool = ab;
        aX = bX;
        aY = bY;
        ab = bc;
        bX = cX;
        bY = cY;
        bc = ca;
        cX = tempX;
        cY = tempY;
        ca = tempBool;
      } else {
        int tempX = aX;
        int tempY = aY;
        boolean tempBool = ab;
        aX = cX;
        aY = cY;
        ab = ca;
        cX = bX;
        cY = bY;
        ca = bc;
        bX = tempX;
        bY = tempY;
        bc = tempBool;
      }
    } else if (aX == bX && aX == cX) {
      // degenerated case, all points with same longitude
      // we need to prevent that aX is in the middle (not part of the MBS)
      if (bY < aY || cY < aY) {
        if (bY < cY) {
          int tempX = aX;
          int tempY = aY;
          boolean tempBool = ab;
          aX = bX;
          aY = bY;
          ab = bc;
          bX = cX;
          bY = cY;
          bc = ca;
          cX = tempX;
          cY = tempY;
          ca = tempBool;
        } else {
          int tempX = aX;
          int tempY = aY;
          boolean tempBool = ab;
          aX = cX;
          aY = cY;
          ab = ca;
          cX = bX;
          cY = bY;
          ca = bc;
          bX = tempX;
          bY = tempY;
          bc = tempBool;
        }
      }
    }

    // change orientation if CW
    if (GeoUtils.orient(aX, aY, bX, bY, cX, cY) == -1) {
      // swap b with c
      int tempX = bX;
      int tempY = bY;
      boolean tempBool = ab;
      // aX and aY do not change, ab becomes bc
      ab = bc;
      bX = cX;
      bY = cY;
      // bc does not change, ca becomes ab
      cX = tempX;
      cY = tempY;
      ca = tempBool;
    }

    int minX = aX;
    int minY = StrictMath.min(aY, StrictMath.min(bY, cY));
    int maxX = StrictMath.max(aX, StrictMath.max(bX, cX));
    int maxY = StrictMath.max(aY, StrictMath.max(bY, cY));

    int bits, x, y;
    if (minY == aY) {
      if (maxY == bY && maxX == bX) {
        y = cY;
        x = cX;
        bits = MINY_MINX_MAXY_MAXX_Y_X;
      } else if (maxY == cY && maxX == cX) {
        y = bY;
        x = bX;
        bits = MINY_MINX_Y_X_MAXY_MAXX;
      } else {
        y = bY;
        x = cX;
        bits = MINY_MINX_Y_MAXX_MAXY_X;
      }
    } else if (maxY == aY) {
      if (minY == bY && maxX == bX) {
        y = cY;
        x = cX;
        bits = MAXY_MINX_MINY_MAXX_Y_X;
      } else if (minY == cY && maxX == cX) {
        y = bY;
        x = bX;
        bits = MAXY_MINX_Y_X_MINY_MAXX;
      } else {
        y = cY;
        x = bX;
        bits = MAXY_MINX_MINY_X_Y_MAXX;
      }
    } else if (maxX == bX && minY == bY) {
      y = aY;
      x = cX;
      bits = Y_MINX_MINY_MAXX_MAXY_X;
    } else if (maxX == cX && maxY == cY) {
      y = aY;
      x = bX;
      bits = Y_MINX_MINY_X_MAXY_MAXX;
    } else {
      throw new IllegalArgumentException("Could not encode the provided triangle");
    }
    bits |= (ab) ? (1 << 3) : 0;
    bits |= (bc) ? (1 << 4) : 0;
    bits |= (ca) ? (1 << 5) : 0;
    NumericUtils.intToSortableBytes(minY, bytes, 0);
    NumericUtils.intToSortableBytes(minX, bytes, BYTES);
    NumericUtils.intToSortableBytes(maxY, bytes, 2 * BYTES);
    NumericUtils.intToSortableBytes(maxX, bytes, 3 * BYTES);
    NumericUtils.intToSortableBytes(y, bytes, 4 * BYTES);
    NumericUtils.intToSortableBytes(x, bytes, 5 * BYTES);
    NumericUtils.intToSortableBytes(bits, bytes, 6 * BYTES);
  }

  /**
   * Decode a triangle encoded by {@link ShapeField#encodeTriangle(byte[], int, int, boolean, int,
   * int, boolean, int, int, boolean)}.
   */
  public static void decodeTriangle(byte[] t, DecodedTriangle triangle) {
    final int aX, aY, bX, bY, cX, cY;
    final boolean ab, bc, ca;
    int bits = NumericUtils.sortableBytesToInt(t, 6 * BYTES);
    // extract the first three bits
    int tCode = (((1 << 3) - 1) & (bits >> 0));
    switch (tCode) {
      case MINY_MINX_MAXY_MAXX_Y_X:
        aY = NumericUtils.sortableBytesToInt(t, 0 * BYTES);
        aX = NumericUtils.sortableBytesToInt(t, 1 * BYTES);
        bY = NumericUtils.sortableBytesToInt(t, 2 * BYTES);
        bX = NumericUtils.sortableBytesToInt(t, 3 * BYTES);
        cY = NumericUtils.sortableBytesToInt(t, 4 * BYTES);
        cX = NumericUtils.sortableBytesToInt(t, 5 * BYTES);
        break;
      case MINY_MINX_Y_X_MAXY_MAXX:
        aY = NumericUtils.sortableBytesToInt(t, 0 * BYTES);
        aX = NumericUtils.sortableBytesToInt(t, 1 * BYTES);
        bY = NumericUtils.sortableBytesToInt(t, 4 * BYTES);
        bX = NumericUtils.sortableBytesToInt(t, 5 * BYTES);
        cY = NumericUtils.sortableBytesToInt(t, 2 * BYTES);
        cX = NumericUtils.sortableBytesToInt(t, 3 * BYTES);
        break;
      case MAXY_MINX_Y_X_MINY_MAXX:
        aY = NumericUtils.sortableBytesToInt(t, 2 * BYTES);
        aX = NumericUtils.sortableBytesToInt(t, 1 * BYTES);
        bY = NumericUtils.sortableBytesToInt(t, 4 * BYTES);
        bX = NumericUtils.sortableBytesToInt(t, 5 * BYTES);
        cY = NumericUtils.sortableBytesToInt(t, 0 * BYTES);
        cX = NumericUtils.sortableBytesToInt(t, 3 * BYTES);
        break;
      case MAXY_MINX_MINY_MAXX_Y_X:
        aY = NumericUtils.sortableBytesToInt(t, 2 * BYTES);
        aX = NumericUtils.sortableBytesToInt(t, 1 * BYTES);
        bY = NumericUtils.sortableBytesToInt(t, 0 * BYTES);
        bX = NumericUtils.sortableBytesToInt(t, 3 * BYTES);
        cY = NumericUtils.sortableBytesToInt(t, 4 * BYTES);
        cX = NumericUtils.sortableBytesToInt(t, 5 * BYTES);
        break;
      case Y_MINX_MINY_X_MAXY_MAXX:
        aY = NumericUtils.sortableBytesToInt(t, 4 * BYTES);
        aX = NumericUtils.sortableBytesToInt(t, 1 * BYTES);
        bY = NumericUtils.sortableBytesToInt(t, 0 * BYTES);
        bX = NumericUtils.sortableBytesToInt(t, 5 * BYTES);
        cY = NumericUtils.sortableBytesToInt(t, 2 * BYTES);
        cX = NumericUtils.sortableBytesToInt(t, 3 * BYTES);
        break;
      case Y_MINX_MINY_MAXX_MAXY_X:
        aY = NumericUtils.sortableBytesToInt(t, 4 * BYTES);
        aX = NumericUtils.sortableBytesToInt(t, 1 * BYTES);
        bY = NumericUtils.sortableBytesToInt(t, 0 * BYTES);
        bX = NumericUtils.sortableBytesToInt(t, 3 * BYTES);
        cY = NumericUtils.sortableBytesToInt(t, 2 * BYTES);
        cX = NumericUtils.sortableBytesToInt(t, 5 * BYTES);
        break;
      case MAXY_MINX_MINY_X_Y_MAXX:
        aY = NumericUtils.sortableBytesToInt(t, 2 * BYTES);
        aX = NumericUtils.sortableBytesToInt(t, 1 * BYTES);
        bY = NumericUtils.sortableBytesToInt(t, 0 * BYTES);
        bX = NumericUtils.sortableBytesToInt(t, 5 * BYTES);
        cY = NumericUtils.sortableBytesToInt(t, 4 * BYTES);
        cX = NumericUtils.sortableBytesToInt(t, 3 * BYTES);
        break;
      case MINY_MINX_Y_MAXX_MAXY_X:
        aY = NumericUtils.sortableBytesToInt(t, 0 * BYTES);
        aX = NumericUtils.sortableBytesToInt(t, 1 * BYTES);
        bY = NumericUtils.sortableBytesToInt(t, 4 * BYTES);
        bX = NumericUtils.sortableBytesToInt(t, 3 * BYTES);
        cY = NumericUtils.sortableBytesToInt(t, 2 * BYTES);
        cX = NumericUtils.sortableBytesToInt(t, 5 * BYTES);
        break;
      default:
        throw new IllegalArgumentException("Could not decode the provided triangle");
    }
    // Points of the decoded triangle must be co-planar or CCW oriented
    assert GeoUtils.orient(aX, aY, bX, bY, cX, cY) >= 0;
    ab = (bits & 1 << 3) == 1 << 3;
    bc = (bits & 1 << 4) == 1 << 4;
    ca = (bits & 1 << 5) == 1 << 5;
    triangle.setValues(aX, aY, ab, bX, bY, bc, cX, cY, ca);
    resolveTriangleType(triangle);
  }

  private static void resolveTriangleType(DecodedTriangle triangle) {
    if (triangle.aX == triangle.bX && triangle.aY == triangle.bY) {
      if (triangle.aX == triangle.cX && triangle.aY == triangle.cY) {
        triangle.type = DecodedTriangle.TYPE.POINT;
      } else {
        triangle.bX = triangle.cX;
        triangle.bY = triangle.cY;
        triangle.cX = triangle.aX;
        triangle.cY = triangle.aY;
        triangle.type = DecodedTriangle.TYPE.LINE;
      }
    } else if (triangle.aX == triangle.cX && triangle.aY == triangle.cY) {
      triangle.type = DecodedTriangle.TYPE.LINE;
    } else if (triangle.bX == triangle.cX && triangle.bY == triangle.cY) {
      triangle.cX = triangle.aX;
      triangle.cY = triangle.aY;
      triangle.type = DecodedTriangle.TYPE.LINE;
    } else {
      triangle.type = DecodedTriangle.TYPE.TRIANGLE;
    }
  }

  /**
   * Represents a encoded triangle using {@link ShapeField#decodeTriangle(byte[], DecodedTriangle)}.
   */
  public static class DecodedTriangle {
    /** type of triangle */
    public enum TYPE {
      /** all coordinates are equal */
      POINT,
      /** first and third coordinates are equal */
      LINE,
      /** all coordinates are different */
      TRIANGLE
    }
    /** x coordinate, vertex one */
    public int aX;
    /** y coordinate, vertex one */
    public int aY;
    /** x coordinate, vertex two */
    public int bX;
    /** y coordinate, vertex two */
    public int bY;
    /** x coordinate, vertex three */
    public int cX;
    /** y coordinate, vertex three */
    public int cY;
    /** represent if edge ab belongs to original shape */
    public boolean ab;
    /** represent if edge bc belongs to original shape */
    public boolean bc;
    /** represent if edge ca belongs to original shape */
    public boolean ca;
    /** triangle type */
    public TYPE type;

    /** default xtor */
    public DecodedTriangle() {}

    private void setValues(
        int aX, int aY, boolean ab, int bX, int bY, boolean bc, int cX, int cY, boolean ca) {
      this.aX = aX;
      this.aY = aY;
      this.ab = ab;
      this.bX = bX;
      this.bY = bY;
      this.bc = bc;
      this.cX = cX;
      this.cY = cY;
      this.ca = ca;
    }

    @Override
    public int hashCode() {
      return Objects.hash(aX, aY, bX, bY, cX, cY, ab, bc, ca);
    }

    @Override
    public boolean equals(Object o) {
      DecodedTriangle other = (DecodedTriangle) o;
      return (aX == other.aX && bX == other.bX && cX == other.cX)
          && (aY == other.aY && bY == other.bY && cY == other.cY)
          && (ab == other.ab && bc == other.bc && ca == other.ca);
    }

    /** pretty print the triangle vertices */
    public String toString() {
      String result =
          (aX + ", " + aY)
              + " "
              + (bX + ", " + bY)
              + " "
              + (cX + ", " + cY)
              + " "
              + ("[" + ab + "," + bc + "," + ca + "]");
      return result;
    }
  }
}<|MERGE_RESOLUTION|>--- conflicted
+++ resolved
@@ -65,44 +65,44 @@
 
     /** constructor for points and lines */
     Triangle(
-        String name,
-        int aXencoded,
-        int aYencoded,
-        int bXencoded,
-        int bYencoded,
-        int cXencoded,
-        int cYencoded) {
+            String name,
+            int aXencoded,
+            int aYencoded,
+            int bXencoded,
+            int bYencoded,
+            int cXencoded,
+            int cYencoded) {
       super(name, TYPE);
       setTriangleValue(
-          aXencoded, aYencoded, true, bXencoded, bYencoded, true, cXencoded, cYencoded, true);
+              aXencoded, aYencoded, true, bXencoded, bYencoded, true, cXencoded, cYencoded, true);
     }
 
     /** xtor from a given Tessellated Triangle object */
     Triangle(String name, Tessellator.Triangle t) {
       super(name, TYPE);
       setTriangleValue(
-          t.getEncodedX(0),
-          t.getEncodedY(0),
-          t.isEdgefromPolygon(0),
-          t.getEncodedX(1),
-          t.getEncodedY(1),
-          t.isEdgefromPolygon(1),
-          t.getEncodedX(2),
-          t.getEncodedY(2),
-          t.isEdgefromPolygon(2));
+              t.getEncodedX(0),
+              t.getEncodedY(0),
+              t.isEdgefromPolygon(0),
+              t.getEncodedX(1),
+              t.getEncodedY(1),
+              t.isEdgefromPolygon(1),
+              t.getEncodedX(2),
+              t.getEncodedY(2),
+              t.isEdgefromPolygon(2));
     }
 
     /** sets the vertices of the triangle as integer encoded values */
     protected void setTriangleValue(
-        int aX,
-        int aY,
-        boolean abFromShape,
-        int bX,
-        int bY,
-        boolean bcFromShape,
-        int cX,
-        int cY,
-        boolean caFromShape) {
+            int aX,
+            int aY,
+            boolean abFromShape,
+            int bX,
+            int bY,
+            boolean bcFromShape,
+            int cX,
+            int cY,
+            boolean caFromShape) {
       final byte[] bytes;
 
       if (fieldsData == null) {
@@ -142,58 +142,24 @@
    * limit the number of possible reconstructions to 2^3. Reconstruction always happens from west to
    * east.
    */
-<<<<<<< HEAD
-  public static void encodeTriangle(byte[] bytes, int aY, int aX, boolean ab, int bY, int bX, boolean bc, int cY, int cX, boolean ca) {
+  public static void encodeTriangle(
+          byte[] bytes,
+          int aY,
+          int aX,
+          boolean ab,
+          int bY,
+          int bX,
+          boolean bc,
+          int cY,
+          int cX,
+          boolean ca) {
     assert bytes.length == 7 * BYTES;
-=======
-  public static void encodeTriangle(
-      byte[] bytes,
-      int aLat,
-      int aLon,
-      boolean abFromShape,
-      int bLat,
-      int bLon,
-      boolean bcFromShape,
-      int cLat,
-      int cLon,
-      boolean caFromShape) {
-    assert bytes.length == 7 * BYTES;
-    int aX;
-    int bX;
-    int cX;
-    int aY;
-    int bY;
-    int cY;
-    boolean ab, bc, ca;
-    // change orientation if CW
-    if (GeoUtils.orient(aLon, aLat, bLon, bLat, cLon, cLat) == -1) {
-      aX = cLon;
-      bX = bLon;
-      cX = aLon;
-      aY = cLat;
-      bY = bLat;
-      cY = aLat;
-      ab = bcFromShape;
-      bc = abFromShape;
-      ca = caFromShape;
-    } else {
-      aX = aLon;
-      bX = bLon;
-      cX = cLon;
-      aY = aLat;
-      bY = bLat;
-      cY = cLat;
-      ab = abFromShape;
-      bc = bcFromShape;
-      ca = caFromShape;
-    }
->>>>>>> 3e852b00
     // rotate edges and place minX at the beginning
     if (bX < aX || cX < aX) {
+      final int tempX = aX;
+      final int tempY = aY;
+      final boolean tempBool = ab;
       if (bX < cX) {
-        int tempX = aX;
-        int tempY = aY;
-        boolean tempBool = ab;
         aX = bX;
         aY = bY;
         ab = bc;
@@ -204,9 +170,6 @@
         cY = tempY;
         ca = tempBool;
       } else {
-        int tempX = aX;
-        int tempY = aY;
-        boolean tempBool = ab;
         aX = cX;
         aY = cY;
         ab = ca;
@@ -221,10 +184,10 @@
       // degenerated case, all points with same longitude
       // we need to prevent that aX is in the middle (not part of the MBS)
       if (bY < aY || cY < aY) {
+        final int tempX = aX;
+        final int tempY = aY;
+        final boolean tempBool = ab;
         if (bY < cY) {
-          int tempX = aX;
-          int tempY = aY;
-          boolean tempBool = ab;
           aX = bX;
           aY = bY;
           ab = bc;
@@ -235,9 +198,6 @@
           cY = tempY;
           ca = tempBool;
         } else {
-          int tempX = aX;
-          int tempY = aY;
-          boolean tempBool = ab;
           aX = cX;
           aY = cY;
           ab = ca;
@@ -254,9 +214,9 @@
     // change orientation if CW
     if (GeoUtils.orient(aX, aY, bX, bY, cX, cY) == -1) {
       // swap b with c
-      int tempX = bX;
-      int tempY = bY;
-      boolean tempBool = ab;
+      final int tempX = bX;
+      final int tempY = bY;
+      final boolean tempBool = ab;
       // aX and aY do not change, ab becomes bc
       ab = bc;
       bX = cX;
@@ -267,10 +227,10 @@
       ca = tempBool;
     }
 
-    int minX = aX;
-    int minY = StrictMath.min(aY, StrictMath.min(bY, cY));
-    int maxX = StrictMath.max(aX, StrictMath.max(bX, cX));
-    int maxY = StrictMath.max(aY, StrictMath.max(bY, cY));
+    final int minX = aX;
+    final int minY = StrictMath.min(aY, StrictMath.min(bY, cY));
+    final int maxX = StrictMath.max(aX, StrictMath.max(bX, cX));
+    final int maxY = StrictMath.max(aY, StrictMath.max(bY, cY));
 
     int bits, x, y;
     if (minY == aY) {
@@ -471,7 +431,7 @@
     public DecodedTriangle() {}
 
     private void setValues(
-        int aX, int aY, boolean ab, int bX, int bY, boolean bc, int cX, int cY, boolean ca) {
+            int aX, int aY, boolean ab, int bX, int bY, boolean bc, int cX, int cY, boolean ca) {
       this.aX = aX;
       this.aY = aY;
       this.ab = ab;
@@ -492,20 +452,20 @@
     public boolean equals(Object o) {
       DecodedTriangle other = (DecodedTriangle) o;
       return (aX == other.aX && bX == other.bX && cX == other.cX)
-          && (aY == other.aY && bY == other.bY && cY == other.cY)
-          && (ab == other.ab && bc == other.bc && ca == other.ca);
+              && (aY == other.aY && bY == other.bY && cY == other.cY)
+              && (ab == other.ab && bc == other.bc && ca == other.ca);
     }
 
     /** pretty print the triangle vertices */
     public String toString() {
       String result =
-          (aX + ", " + aY)
-              + " "
-              + (bX + ", " + bY)
-              + " "
-              + (cX + ", " + cY)
-              + " "
-              + ("[" + ab + "," + bc + "," + ca + "]");
+              (aX + ", " + aY)
+                      + " "
+                      + (bX + ", " + bY)
+                      + " "
+                      + (cX + ", " + cY)
+                      + " "
+                      + ("[" + ab + "," + bc + "," + ca + "]");
       return result;
     }
   }
