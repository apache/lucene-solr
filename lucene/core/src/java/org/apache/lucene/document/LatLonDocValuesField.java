--- conflicted
+++ resolved
@@ -36,39 +36,34 @@
 
 /**
  * An per-document location field.
- *
- * <p>Sorting by distance is efficient. Multiple values for the same field in one document is
- * allowed.
- *
- * <p>This field defines static factory methods for common operations:
- *
+ * <p>
+ * Sorting by distance is efficient. Multiple values for the same field in one document
+ * is allowed. 
+ * <p>
+ * This field defines static factory methods for common operations:
  * <ul>
- *   <li>{@link #newDistanceSort newDistanceSort()} for ordering documents by distance from a
- *       specified location.
+ *   <li>{@link #newDistanceSort newDistanceSort()} for ordering documents by distance from a specified location. 
  * </ul>
- *
- * <p>If you also need query operations, you should add a separate {@link LatLonPoint} instance. If
- * you also need to store the value, you should add a separate {@link StoredField} instance.
- *
- * <p><b>WARNING</b>: Values are indexed with some loss of precision from the original {@code
- * double} values (4.190951585769653E-8 for the latitude component and 8.381903171539307E-8 for
- * longitude).
- *
+ * <p>
+ * If you also need query operations, you should add a separate {@link LatLonPoint} instance.
+ * If you also need to store the value, you should add a separate {@link StoredField} instance.
+ * <p>
+ * <b>WARNING</b>: Values are indexed with some loss of precision from the
+ * original {@code double} values (4.190951585769653E-8 for the latitude component
+ * and 8.381903171539307E-8 for longitude).
  * @see LatLonPoint
  */
 public class LatLonDocValuesField extends Field {
 
   /**
    * Type for a LatLonDocValuesField
-   *
-   * <p>Each value stores a 64-bit long where the upper 32 bits are the encoded latitude, and the
-   * lower 32 bits are the encoded longitude.
-   *
+   * <p>
+   * Each value stores a 64-bit long where the upper 32 bits are the encoded latitude,
+   * and the lower 32 bits are the encoded longitude.
    * @see org.apache.lucene.geo.GeoEncodingUtils#decodeLatitude(int)
    * @see org.apache.lucene.geo.GeoEncodingUtils#decodeLongitude(int)
    */
   public static final FieldType TYPE = new FieldType();
-
   static {
     TYPE.setDocValuesType(DocValuesType.SORTED_NUMERIC);
     TYPE.freeze();
@@ -76,12 +71,10 @@
 
   /**
    * Creates a new LatLonDocValuesField with the specified latitude and longitude
-   *
    * @param name field name
    * @param latitude latitude value: must be within standard +/-90 coordinate bounds.
    * @param longitude longitude value: must be within standard +/-180 coordinate bounds.
-   * @throws IllegalArgumentException if the field name is null or latitude or longitude are out of
-   *     bounds
+   * @throws IllegalArgumentException if the field name is null or latitude or longitude are out of bounds
    */
   public LatLonDocValuesField(String name, double latitude, double longitude) {
     super(name, TYPE);
@@ -90,7 +83,6 @@
 
   /**
    * Change the values of this field
-   *
    * @param latitude latitude value: must be within standard +/-90 coordinate bounds.
    * @param longitude longitude value: must be within standard +/-180 coordinate bounds.
    * @throws IllegalArgumentException if latitude or longitude are out of bounds
@@ -98,25 +90,16 @@
   public void setLocationValue(double latitude, double longitude) {
     int latitudeEncoded = encodeLatitude(latitude);
     int longitudeEncoded = encodeLongitude(longitude);
-    fieldsData = Long.valueOf((((long) latitudeEncoded) << 32) | (longitudeEncoded & 0xFFFFFFFFL));
-  }
-
-  /**
-   * helper: checks a fieldinfo and throws exception if its definitely not a LatLonDocValuesField
-   */
+    fieldsData = Long.valueOf((((long)latitudeEncoded) << 32) | (longitudeEncoded & 0xFFFFFFFFL));
+  }
+
+  /** helper: checks a fieldinfo and throws exception if its definitely not a LatLonDocValuesField */
   static void checkCompatible(FieldInfo fieldInfo) {
-    // dv properties could be "unset", if you e.g. used only StoredField with this same name in the
-    // segment.
-    if (fieldInfo.getDocValuesType() != DocValuesType.NONE
-        && fieldInfo.getDocValuesType() != TYPE.docValuesType()) {
-      throw new IllegalArgumentException(
-          "field=\""
-              + fieldInfo.name
-              + "\" was indexed with docValuesType="
-              + fieldInfo.getDocValuesType()
-              + " but this type has docValuesType="
-              + TYPE.docValuesType()
-              + ", is the field really a LatLonDocValuesField?");
+    // dv properties could be "unset", if you e.g. used only StoredField with this same name in the segment.
+    if (fieldInfo.getDocValuesType() != DocValuesType.NONE && fieldInfo.getDocValuesType() != TYPE.docValuesType()) {
+      throw new IllegalArgumentException("field=\"" + fieldInfo.name + "\" was indexed with docValuesType=" + fieldInfo.getDocValuesType() +
+              " but this type has docValuesType=" + TYPE.docValuesType() +
+              ", is the field really a LatLonDocValuesField?");
     }
   }
 
@@ -128,10 +111,10 @@
     result.append(name);
     result.append(':');
 
-    long currentValue = (Long) fieldsData;
-    result.append(decodeLatitude((int) (currentValue >> 32)));
+    long currentValue = (Long)fieldsData;
+    result.append(decodeLatitude((int)(currentValue >> 32)));
     result.append(',');
-    result.append(decodeLongitude((int) (currentValue & 0xFFFFFFFF)));
+    result.append(decodeLongitude((int)(currentValue & 0xFFFFFFFF)));
 
     result.append('>');
     return result.toString();
@@ -139,15 +122,14 @@
 
   /**
    * Creates a SortField for sorting by distance from a location.
-   *
-   * <p>This sort orders documents by ascending distance from the location. The value returned in
-   * {@link FieldDoc} for the hits contains a Double instance with the distance in meters.
-   *
-   * <p>If a document is missing the field, then by default it is treated as having {@link
-   * Double#POSITIVE_INFINITY} distance (missing values sort last).
-   *
-   * <p>If a document contains multiple values for the field, the <i>closest</i> distance to the
-   * location is used.
+   * <p>
+   * This sort orders documents by ascending distance from the location. The value returned in {@link FieldDoc} for
+   * the hits contains a Double instance with the distance in meters.
+   * <p>
+   * If a document is missing the field, then by default it is treated as having {@link Double#POSITIVE_INFINITY} distance
+   * (missing values sort last).
+   * <p>
+   * If a document contains multiple values for the field, the <i>closest</i> distance to the location is used.
    *
    * @param field field name. must not be null.
    * @param latitude latitude at the center: must be within standard +/-90 coordinate bounds.
@@ -160,21 +142,15 @@
   }
 
   /**
-   * Create a query for matching a bounding box using doc values. This query is usually slow as it
-   * does not use an index structure and needs to verify documents one-by-one in order to know
-   * whether they match. It is best used wrapped in an {@link IndexOrDocValuesQuery} alongside a
+   * Create a query for matching a bounding box using doc values.
+   * This query is usually slow as it does not use an index structure and needs
+   * to verify documents one-by-one in order to know whether they match. It is
+   * best used wrapped in an {@link IndexOrDocValuesQuery} alongside a
    * {@link LatLonPoint#newBoxQuery}.
    */
-  public static Query newSlowBoxQuery(
-      String field,
-      double minLatitude,
-      double maxLatitude,
-      double minLongitude,
-      double maxLongitude) {
-    // exact double values of lat=90.0D and lon=180.0D must be treated special as they are not
-    // represented in the encoding
-    // and should not drag in extra bogus junk! TODO: should encodeCeil just throw
-    // ArithmeticException to be less trappy here?
+  public static Query newSlowBoxQuery(String field, double minLatitude, double maxLatitude, double minLongitude, double maxLongitude) {
+    // exact double values of lat=90.0D and lon=180.0D must be treated special as they are not represented in the encoding
+    // and should not drag in extra bogus junk! TODO: should encodeCeil just throw ArithmeticException to be less trappy here?
     if (minLatitude == 90.0) {
       // range cannot match as 90.0 can never exist
       return new MatchNoDocsQuery("LatLonDocValuesField.newBoxQuery with minLatitude=90.0");
@@ -182,8 +158,7 @@
     if (minLongitude == 180.0) {
       if (maxLongitude == 180.0) {
         // range cannot match as 180.0 can never exist
-        return new MatchNoDocsQuery(
-            "LatLonDocValuesField.newBoxQuery with minLongitude=maxLongitude=180.0");
+        return new MatchNoDocsQuery("LatLonDocValuesField.newBoxQuery with minLongitude=maxLongitude=180.0");
       } else if (maxLongitude < minLongitude) {
         // encodeCeil() with dateline wrapping!
         minLongitude = -180.0;
@@ -193,69 +168,51 @@
   }
 
   /**
-   * Create a query for matching points within the specified distance of the supplied location. This
-   * query is usually slow as it does not use an index structure and needs to verify documents
-   * one-by-one in order to know whether they match. It is best used wrapped in an {@link
-   * IndexOrDocValuesQuery} alongside a {@link LatLonPoint#newDistanceQuery}.
-   *
+   * Create a query for matching points within the specified distance of the supplied location.
+   * This query is usually slow as it does not use an index structure and needs
+   * to verify documents one-by-one in order to know whether they match. It is
+   * best used wrapped in an {@link IndexOrDocValuesQuery} alongside a
+   * {@link LatLonPoint#newDistanceQuery}.
    * @param field field name. must not be null.
    * @param latitude latitude at the center: must be within standard +/-90 coordinate bounds.
    * @param longitude longitude at the center: must be within standard +/-180 coordinate bounds.
-   * @param radiusMeters maximum distance from the center in meters: must be non-negative and
-   *     finite.
+   * @param radiusMeters maximum distance from the center in meters: must be non-negative and finite.
    * @return query matching points within this distance
-   * @throws IllegalArgumentException if {@code field} is null, location has invalid coordinates, or
-   *     radius is invalid.
-   */
-  public static Query newSlowDistanceQuery(
-      String field, double latitude, double longitude, double radiusMeters) {
+   * @throws IllegalArgumentException if {@code field} is null, location has invalid coordinates, or radius is invalid.
+   */
+  public static Query newSlowDistanceQuery(String field, double latitude, double longitude, double radiusMeters) {
     Circle circle = new Circle(latitude, longitude, radiusMeters);
     return newSlowGeometryQuery(field, ShapeField.QueryRelation.INTERSECTS, circle);
   }
 
   /**
-   * Create a query for matching points within the supplied polygons. This query is usually slow as
-   * it does not use an index structure and needs to verify documents one-by-one in order to know
-   * whether they match. It is best used wrapped in an {@link IndexOrDocValuesQuery} alongside a
+   * Create a query for matching points within the supplied polygons.
+   * This query is usually slow as it does not use an index structure and needs
+   * to verify documents one-by-one in order to know whether they match. It is
+   * best used wrapped in an {@link IndexOrDocValuesQuery} alongside a
    * {@link LatLonPoint#newPolygonQuery(String, Polygon...)}.
-   *
    * @param field field name. must not be null.
    * @param polygons array of polygons. must not be null or empty.
    * @return query matching points within the given polygons.
-   * @throws IllegalArgumentException if {@code field} is null or polygons is empty or contain a
-   *     null polygon.
+   * @throws IllegalArgumentException if {@code field} is null or polygons is empty or contain a null polygon.
    */
   public static Query newSlowPolygonQuery(String field, Polygon... polygons) {
     return newSlowGeometryQuery(field, ShapeField.QueryRelation.INTERSECTS, polygons);
   }
 
   /**
-<<<<<<< HEAD
    * Create a query for matching one or more geometries against the provided {@link ShapeField.QueryRelation}. 
    * Line geometries are not supported for WITHIN relationship.
    * This query is usually slow as it does not use an index structure and needs
    * to verify documents one-by-one in order to know whether they match. It is
    * best used wrapped in an {@link IndexOrDocValuesQuery} alongside a
    * {@link LatLonPoint#newGeometryQuery(String, ShapeField.QueryRelation, LatLonGeometry...)}.
-=======
-   * Create a query for matching points within the supplied geometries. Line geometries are not
-   * supported. This query is usually slow as it does not use an index structure and needs to verify
-   * documents one-by-one in order to know whether they match. It is best used wrapped in an {@link
-   * IndexOrDocValuesQuery} alongside a {@link LatLonPoint#newGeometryQuery(String,
-   * LatLonGeometry...)}.
-   *
->>>>>>> 409a0ac1
    * @param field field name. must not be null.
    * @param queryRelation The relation the points needs to satisfy with the provided geometries, must not be null.       
    * @param latLonGeometries array of LatLonGeometries. must not be null or empty.
    * @return query matching points within the given polygons.
-<<<<<<< HEAD
    * @throws IllegalArgumentException if {@code field} is null, {@code queryRelation} is null, {@code latLonGeometries} is null,
    * empty or contain a null or line geometry.
-=======
-   * @throws IllegalArgumentException if {@code field} is null, {@code latLonGeometries} is null,
-   *     empty or contain a null or line geometry.
->>>>>>> 409a0ac1
    */
   public static Query newSlowGeometryQuery(String field, ShapeField.QueryRelation queryRelation, LatLonGeometry... latLonGeometries) {
     if (queryRelation == ShapeField.QueryRelation.INTERSECTS && latLonGeometries.length == 1 && latLonGeometries[0] instanceof Rectangle) {
