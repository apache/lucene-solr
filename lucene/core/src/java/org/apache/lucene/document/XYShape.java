/*
 * Licensed to the Apache Software Foundation (ASF) under one or more
 * contributor license agreements.  See the NOTICE file distributed with
 * this work for additional information regarding copyright ownership.
 * The ASF licenses this file to You under the Apache License, Version 2.0
 * (the "License"); you may not use this file except in compliance with
 * the License.  You may obtain a copy of the License at
 *
 *     http://www.apache.org/licenses/LICENSE-2.0
 *
 * Unless required by applicable law or agreed to in writing, software
 * distributed under the License is distributed on an "AS IS" BASIS,
 * WITHOUT WARRANTIES OR CONDITIONS OF ANY KIND, either express or implied.
 * See the License for the specific language governing permissions and
 * limitations under the License.
 */
package org.apache.lucene.document;

import java.util.ArrayList;
import java.util.List;

import org.apache.lucene.document.ShapeField.QueryRelation; // javadoc
import org.apache.lucene.document.ShapeField.Triangle;
import org.apache.lucene.geo.Tessellator;
<<<<<<< HEAD
import org.apache.lucene.geo.XYCircle;
=======
import org.apache.lucene.geo.XYGeometry;
import org.apache.lucene.geo.XYPoint;
import org.apache.lucene.geo.XYRectangle;
>>>>>>> 73dbf6d0
import org.apache.lucene.index.PointValues; // javadoc
import org.apache.lucene.geo.XYLine;
import org.apache.lucene.geo.XYPolygon;
import org.apache.lucene.search.BooleanClause;
import org.apache.lucene.search.BooleanQuery;
import org.apache.lucene.search.Query;

import static org.apache.lucene.geo.XYEncodingUtils.encode;

/**
 * A cartesian shape utility class for indexing and searching geometries whose vertices are unitless x, y values.
 * <p>
 * This class defines seven static factory methods for common indexing and search operations:
 * <ul>
 *   <li>{@link #createIndexableFields(String, XYPolygon)} for indexing a cartesian polygon.
 *   <li>{@link #createIndexableFields(String, XYLine)} for indexing a cartesian linestring.
 *   <li>{@link #createIndexableFields(String, float, float)} for indexing a x, y cartesian point.
 *   <li>{@link #newBoxQuery newBoxQuery()} for matching cartesian shapes that have some {@link QueryRelation} with a bounding box.
 *   <li>{@link #newBoxQuery newLineQuery()} for matching cartesian shapes that have some {@link QueryRelation} with a linestring.
 *   <li>{@link #newBoxQuery newPolygonQuery()} for matching cartesian shapes that have some {@link QueryRelation} with a polygon.
 *   <li>{@link #newGeometryQuery newGeometryQuery()} for matching cartesian shapes that have some {@link QueryRelation}
 *   with one or more {@link XYGeometry}.
 * </ul>

 * <b>WARNING</b>: Like {@link LatLonPoint}, vertex values are indexed with some loss of precision from the
 * original {@code double} values.
 * @see PointValues
 * @see LatLonDocValuesField
 */
public class XYShape {

  // no instance:
  private XYShape() {
  }

  /** create indexable fields for cartesian polygon geometry */
  public static Field[] createIndexableFields(String fieldName, XYPolygon polygon) {

    List<Tessellator.Triangle> tessellation = Tessellator.tessellate(polygon);
    List<Triangle> fields = new ArrayList<>(tessellation.size());
    for (Tessellator.Triangle t : tessellation) {
      fields.add(new Triangle(fieldName, t));
    }
    return fields.toArray(new Field[fields.size()]);
  }

  /** create indexable fields for cartesian line geometry */
  public static Field[] createIndexableFields(String fieldName, XYLine line) {
    int numPoints = line.numPoints();
    Field[] fields = new Field[numPoints - 1];
    // create "flat" triangles
    for (int i = 0, j = 1; j < numPoints; ++i, ++j) {
      fields[i] = new Triangle(fieldName,
          encode(line.getX(i)), encode(line.getY(i)),
          encode(line.getX(j)), encode(line.getY(j)),
          encode(line.getX(i)), encode(line.getY(i)));
    }
    return fields;
  }

  /** create indexable fields for cartesian point geometry */
  public static Field[] createIndexableFields(String fieldName, float x, float y) {
    return new Field[] {new Triangle(fieldName,
        encode(x), encode(y), encode(x), encode(y), encode(x), encode(y))};
  }

  /** create a query to find all cartesian shapes that intersect a defined bounding box **/
  public static Query newBoxQuery(String field, QueryRelation queryRelation, float minX, float maxX, float minY, float maxY) {
    XYRectangle rectangle = new XYRectangle(minX, maxX, minY, maxY);
    return newGeometryQuery(field, queryRelation, rectangle);
  }

  /** create a query to find all cartesian shapes that intersect a provided linestring (or array of linestrings) **/
  public static Query newLineQuery(String field, QueryRelation queryRelation, XYLine... lines) {
    return newGeometryQuery(field, queryRelation, lines);
  }

  /** create a query to find all cartesian shapes that intersect a provided polygon (or array of polygons) **/
  public static Query newPolygonQuery(String field, QueryRelation queryRelation, XYPolygon... polygons) {
    return newGeometryQuery(field, queryRelation, polygons);
  }

  /** create a query to find all indexed shapes that comply the {@link QueryRelation} with the provided point
   **/
  public static Query newPointQuery(String field, QueryRelation queryRelation, float[]... points) {
    XYPoint[] pointArray = new XYPoint[points.length];
    for (int i =0; i < points.length; i++) {
      pointArray[i] = new XYPoint(points[i][0], points[i][1]);
    }
    return newGeometryQuery(field, queryRelation, pointArray);
  }

  /** create a query to find all indexed geo shapes that intersect a provided geometry collection
   *  note: Components do not support dateline crossing
   **/
  public static Query newGeometryQuery(String field, QueryRelation queryRelation, XYGeometry... xyGeometries) {
    if (queryRelation == QueryRelation.CONTAINS && xyGeometries.length > 1) {
      BooleanQuery.Builder builder = new BooleanQuery.Builder();
      for (int i = 0; i < xyGeometries.length; i++) {
        builder.add(newGeometryQuery(field, queryRelation, xyGeometries[i]), BooleanClause.Occur.MUST);
      }
      return builder.build();
    }
    return new XYShapeQuery(field, queryRelation, xyGeometries);
  }

  /** create a query to find all polygons that intersect a provided circle */
  public static Query newDistanceQuery(String field, QueryRelation queryRelation, XYCircle circle) {
    return new XYShapeDistanceQuery(field, queryRelation, circle);
  }
}<|MERGE_RESOLUTION|>--- conflicted
+++ resolved
@@ -22,13 +22,10 @@
 import org.apache.lucene.document.ShapeField.QueryRelation; // javadoc
 import org.apache.lucene.document.ShapeField.Triangle;
 import org.apache.lucene.geo.Tessellator;
-<<<<<<< HEAD
 import org.apache.lucene.geo.XYCircle;
-=======
 import org.apache.lucene.geo.XYGeometry;
 import org.apache.lucene.geo.XYPoint;
 import org.apache.lucene.geo.XYRectangle;
->>>>>>> 73dbf6d0
 import org.apache.lucene.index.PointValues; // javadoc
 import org.apache.lucene.geo.XYLine;
 import org.apache.lucene.geo.XYPolygon;
@@ -121,6 +118,11 @@
     return newGeometryQuery(field, queryRelation, pointArray);
   }
 
+  /** create a query to find all cartesian shapes that intersect a provided circle (or arrays of circles) **/
+  public static Query newDistanceQuery(String field, QueryRelation queryRelation, XYCircle... circle) {
+    return newGeometryQuery(field, queryRelation, circle);
+  }
+
   /** create a query to find all indexed geo shapes that intersect a provided geometry collection
    *  note: Components do not support dateline crossing
    **/
@@ -134,9 +136,4 @@
     }
     return new XYShapeQuery(field, queryRelation, xyGeometries);
   }
-
-  /** create a query to find all polygons that intersect a provided circle */
-  public static Query newDistanceQuery(String field, QueryRelation queryRelation, XYCircle circle) {
-    return new XYShapeDistanceQuery(field, queryRelation, circle);
-  }
 }