/*
 * Licensed to the Apache Software Foundation (ASF) under one or more
 * contributor license agreements.  See the NOTICE file distributed with
 * this work for additional information regarding copyright ownership.
 * The ASF licenses this file to You under the Apache License, Version 2.0
 * (the "License"); you may not use this file except in compliance with
 * the License.  You may obtain a copy of the License at
 *
 *     http://www.apache.org/licenses/LICENSE-2.0
 *
 * Unless required by applicable law or agreed to in writing, software
 * distributed under the License is distributed on an "AS IS" BASIS,
 * WITHOUT WARRANTIES OR CONDITIONS OF ANY KIND, either express or implied.
 * See the License for the specific language governing permissions and
 * limitations under the License.
 */
package org.apache.lucene.document;

import java.util.Arrays;
<<<<<<< HEAD
import java.util.function.Function;
import java.util.function.Predicate;

=======
>>>>>>> 409a0ac1
import org.apache.lucene.document.ShapeField.QueryRelation;
import org.apache.lucene.geo.Component2D;
import org.apache.lucene.geo.GeoEncodingUtils;
import org.apache.lucene.geo.LatLonGeometry;
import org.apache.lucene.geo.Line;
import org.apache.lucene.index.PointValues.Relation;
import org.apache.lucene.util.NumericUtils;

/**
 * Finds all previously indexed geo shapes that comply the given {@link QueryRelation} with
 * the specified array of {@link LatLonGeometry}.
 *
 * <p>The field must be indexed using {@link LatLonShape#createIndexableFields} added per document.
<<<<<<< HEAD
 *
 **/
final class LatLonShapeQuery extends SpatialQuery {
  final private LatLonGeometry[] geometries;
  final private Component2D component2D;
=======
 */
final class LatLonShapeQuery extends ShapeQuery {
  private final LatLonGeometry[] geometries;
  private final Component2D component2D;
>>>>>>> 409a0ac1

  /**
   * Creates a query that matches all indexed shapes to the provided array of {@link LatLonGeometry}
   */
  LatLonShapeQuery(String field, QueryRelation queryRelation, LatLonGeometry... geometries) {
    super(field, queryRelation);
    if (queryRelation == QueryRelation.WITHIN) {
      for (LatLonGeometry geometry : geometries) {
        if (geometry instanceof Line) {
          // TODO: line queries do not support within relations
          throw new IllegalArgumentException(
              "LatLonShapeQuery does not support "
                  + QueryRelation.WITHIN
                  + " queries with line geometries");
        }
      }
    }
    this.component2D = LatLonGeometry.create(geometries);
    this.geometries = geometries.clone();
  }
<<<<<<< HEAD
  
  @Override
  protected SpatialVisitor getSpatialVisitor() {
    
    return new SpatialVisitor() {
      @Override
      protected Relation relate(byte[] minTriangle, byte[] maxTriangle) {
        double minLat = GeoEncodingUtils.decodeLatitude(NumericUtils.sortableBytesToInt(minTriangle, 0));
        double minLon = GeoEncodingUtils.decodeLongitude(NumericUtils.sortableBytesToInt(minTriangle, ShapeField.BYTES));
        double maxLat = GeoEncodingUtils.decodeLatitude(NumericUtils.sortableBytesToInt(maxTriangle, 2 * ShapeField.BYTES));
        double maxLon = GeoEncodingUtils.decodeLongitude(NumericUtils.sortableBytesToInt(maxTriangle, 3 * ShapeField.BYTES));

        // check internal node against query
        return component2D.relate(minLon, maxLon, minLat, maxLat);
      }

      @Override
      protected Predicate<byte[]> intersects() {
        final ShapeField.DecodedTriangle scratchTriangle = new ShapeField.DecodedTriangle();
        return triangle -> {
          ShapeField.decodeTriangle(triangle, scratchTriangle);

          switch (scratchTriangle.type) {
            case POINT: {
              double alat = GeoEncodingUtils.decodeLatitude(scratchTriangle.aY);
              double alon = GeoEncodingUtils.decodeLongitude(scratchTriangle.aX);
              return component2D.contains(alon, alat);
            }
            case LINE: {
              double alat = GeoEncodingUtils.decodeLatitude(scratchTriangle.aY);
              double alon = GeoEncodingUtils.decodeLongitude(scratchTriangle.aX);
              double blat = GeoEncodingUtils.decodeLatitude(scratchTriangle.bY);
              double blon = GeoEncodingUtils.decodeLongitude(scratchTriangle.bX);
              return component2D.intersectsLine(alon, alat, blon, blat);
            }
            case TRIANGLE: {
              double alat = GeoEncodingUtils.decodeLatitude(scratchTriangle.aY);
              double alon = GeoEncodingUtils.decodeLongitude(scratchTriangle.aX);
              double blat = GeoEncodingUtils.decodeLatitude(scratchTriangle.bY);
              double blon = GeoEncodingUtils.decodeLongitude(scratchTriangle.bX);
              double clat = GeoEncodingUtils.decodeLatitude(scratchTriangle.cY);
              double clon = GeoEncodingUtils.decodeLongitude(scratchTriangle.cX);
              return component2D.intersectsTriangle(alon, alat, blon, blat, clon, clat);
            }
            default:
              throw new IllegalArgumentException("Unsupported triangle type :[" + scratchTriangle.type + "]");
          }
        };
      }

      @Override
      protected Predicate<byte[]> within() {
        final ShapeField.DecodedTriangle scratchTriangle = new ShapeField.DecodedTriangle();
        return triangle -> {
          ShapeField.decodeTriangle(triangle, scratchTriangle);

          switch (scratchTriangle.type) {
            case POINT: {
              double alat = GeoEncodingUtils.decodeLatitude(scratchTriangle.aY);
              double alon = GeoEncodingUtils.decodeLongitude(scratchTriangle.aX);
              return component2D.contains(alon, alat);
            }
            case LINE: {
              double alat = GeoEncodingUtils.decodeLatitude(scratchTriangle.aY);
              double alon = GeoEncodingUtils.decodeLongitude(scratchTriangle.aX);
              double blat = GeoEncodingUtils.decodeLatitude(scratchTriangle.bY);
              double blon = GeoEncodingUtils.decodeLongitude(scratchTriangle.bX);
              return component2D.containsLine(alon, alat, blon, blat);
            }
            case TRIANGLE: {
              double alat = GeoEncodingUtils.decodeLatitude(scratchTriangle.aY);
              double alon = GeoEncodingUtils.decodeLongitude(scratchTriangle.aX);
              double blat = GeoEncodingUtils.decodeLatitude(scratchTriangle.bY);
              double blon = GeoEncodingUtils.decodeLongitude(scratchTriangle.bX);
              double clat = GeoEncodingUtils.decodeLatitude(scratchTriangle.cY);
              double clon = GeoEncodingUtils.decodeLongitude(scratchTriangle.cX);
              return component2D.containsTriangle(alon, alat, blon, blat, clon, clat);
            }
            default:
              throw new IllegalArgumentException("Unsupported triangle type :[" + scratchTriangle.type + "]");
          }
        };
      }

      @Override
      protected Function<byte[], Component2D.WithinRelation> contains() {
        final ShapeField.DecodedTriangle scratchTriangle = new ShapeField.DecodedTriangle();
        return triangle -> {
          ShapeField.decodeTriangle(triangle, scratchTriangle);

          switch (scratchTriangle.type) {
            case POINT: {
              double alat = GeoEncodingUtils.decodeLatitude(scratchTriangle.aY);
              double alon = GeoEncodingUtils.decodeLongitude(scratchTriangle.aX);
              return component2D.withinPoint(alon, alat);
            }
            case LINE: {
              double alat = GeoEncodingUtils.decodeLatitude(scratchTriangle.aY);
              double alon = GeoEncodingUtils.decodeLongitude(scratchTriangle.aX);
              double blat = GeoEncodingUtils.decodeLatitude(scratchTriangle.bY);
              double blon = GeoEncodingUtils.decodeLongitude(scratchTriangle.bX);
              return component2D.withinLine(alon, alat, scratchTriangle.ab, blon, blat);
            }
            case TRIANGLE: {
              double alat = GeoEncodingUtils.decodeLatitude(scratchTriangle.aY);
              double alon = GeoEncodingUtils.decodeLongitude(scratchTriangle.aX);
              double blat = GeoEncodingUtils.decodeLatitude(scratchTriangle.bY);
              double blon = GeoEncodingUtils.decodeLongitude(scratchTriangle.bX);
              double clat = GeoEncodingUtils.decodeLatitude(scratchTriangle.cY);
              double clon = GeoEncodingUtils.decodeLongitude(scratchTriangle.cX);
              return component2D.withinTriangle(alon, alat, scratchTriangle.ab, blon, blat, scratchTriangle.bc, clon, clat, scratchTriangle.ca);
            }
            default:
              throw new IllegalArgumentException("Unsupported triangle type :[" + scratchTriangle.type + "]");
          }
        };
      }
    };
=======

  @Override
  protected Relation relateRangeBBoxToQuery(
      int minXOffset,
      int minYOffset,
      byte[] minTriangle,
      int maxXOffset,
      int maxYOffset,
      byte[] maxTriangle) {

    double minLat =
        GeoEncodingUtils.decodeLatitude(NumericUtils.sortableBytesToInt(minTriangle, minYOffset));
    double minLon =
        GeoEncodingUtils.decodeLongitude(NumericUtils.sortableBytesToInt(minTriangle, minXOffset));
    double maxLat =
        GeoEncodingUtils.decodeLatitude(NumericUtils.sortableBytesToInt(maxTriangle, maxYOffset));
    double maxLon =
        GeoEncodingUtils.decodeLongitude(NumericUtils.sortableBytesToInt(maxTriangle, maxXOffset));

    // check internal node against query
    return component2D.relate(minLon, maxLon, minLat, maxLat);
  }

  @Override
  protected boolean queryIntersects(byte[] t, ShapeField.DecodedTriangle scratchTriangle) {
    ShapeField.decodeTriangle(t, scratchTriangle);

    switch (scratchTriangle.type) {
      case POINT:
        {
          double alat = GeoEncodingUtils.decodeLatitude(scratchTriangle.aY);
          double alon = GeoEncodingUtils.decodeLongitude(scratchTriangle.aX);
          return component2D.contains(alon, alat);
        }
      case LINE:
        {
          double alat = GeoEncodingUtils.decodeLatitude(scratchTriangle.aY);
          double alon = GeoEncodingUtils.decodeLongitude(scratchTriangle.aX);
          double blat = GeoEncodingUtils.decodeLatitude(scratchTriangle.bY);
          double blon = GeoEncodingUtils.decodeLongitude(scratchTriangle.bX);
          return component2D.intersectsLine(alon, alat, blon, blat);
        }
      case TRIANGLE:
        {
          double alat = GeoEncodingUtils.decodeLatitude(scratchTriangle.aY);
          double alon = GeoEncodingUtils.decodeLongitude(scratchTriangle.aX);
          double blat = GeoEncodingUtils.decodeLatitude(scratchTriangle.bY);
          double blon = GeoEncodingUtils.decodeLongitude(scratchTriangle.bX);
          double clat = GeoEncodingUtils.decodeLatitude(scratchTriangle.cY);
          double clon = GeoEncodingUtils.decodeLongitude(scratchTriangle.cX);
          return component2D.intersectsTriangle(alon, alat, blon, blat, clon, clat);
        }
      default:
        throw new IllegalArgumentException(
            "Unsupported triangle type :[" + scratchTriangle.type + "]");
    }
  }

  @Override
  protected boolean queryContains(byte[] t, ShapeField.DecodedTriangle scratchTriangle) {
    ShapeField.decodeTriangle(t, scratchTriangle);

    switch (scratchTriangle.type) {
      case POINT:
        {
          double alat = GeoEncodingUtils.decodeLatitude(scratchTriangle.aY);
          double alon = GeoEncodingUtils.decodeLongitude(scratchTriangle.aX);
          return component2D.contains(alon, alat);
        }
      case LINE:
        {
          double alat = GeoEncodingUtils.decodeLatitude(scratchTriangle.aY);
          double alon = GeoEncodingUtils.decodeLongitude(scratchTriangle.aX);
          double blat = GeoEncodingUtils.decodeLatitude(scratchTriangle.bY);
          double blon = GeoEncodingUtils.decodeLongitude(scratchTriangle.bX);
          return component2D.containsLine(alon, alat, blon, blat);
        }
      case TRIANGLE:
        {
          double alat = GeoEncodingUtils.decodeLatitude(scratchTriangle.aY);
          double alon = GeoEncodingUtils.decodeLongitude(scratchTriangle.aX);
          double blat = GeoEncodingUtils.decodeLatitude(scratchTriangle.bY);
          double blon = GeoEncodingUtils.decodeLongitude(scratchTriangle.bX);
          double clat = GeoEncodingUtils.decodeLatitude(scratchTriangle.cY);
          double clon = GeoEncodingUtils.decodeLongitude(scratchTriangle.cX);
          return component2D.containsTriangle(alon, alat, blon, blat, clon, clat);
        }
      default:
        throw new IllegalArgumentException(
            "Unsupported triangle type :[" + scratchTriangle.type + "]");
    }
  }

  @Override
  protected Component2D.WithinRelation queryWithin(
      byte[] t, ShapeField.DecodedTriangle scratchTriangle) {
    ShapeField.decodeTriangle(t, scratchTriangle);

    switch (scratchTriangle.type) {
      case POINT:
        {
          double alat = GeoEncodingUtils.decodeLatitude(scratchTriangle.aY);
          double alon = GeoEncodingUtils.decodeLongitude(scratchTriangle.aX);
          return component2D.withinPoint(alon, alat);
        }
      case LINE:
        {
          double alat = GeoEncodingUtils.decodeLatitude(scratchTriangle.aY);
          double alon = GeoEncodingUtils.decodeLongitude(scratchTriangle.aX);
          double blat = GeoEncodingUtils.decodeLatitude(scratchTriangle.bY);
          double blon = GeoEncodingUtils.decodeLongitude(scratchTriangle.bX);
          return component2D.withinLine(alon, alat, scratchTriangle.ab, blon, blat);
        }
      case TRIANGLE:
        {
          double alat = GeoEncodingUtils.decodeLatitude(scratchTriangle.aY);
          double alon = GeoEncodingUtils.decodeLongitude(scratchTriangle.aX);
          double blat = GeoEncodingUtils.decodeLatitude(scratchTriangle.bY);
          double blon = GeoEncodingUtils.decodeLongitude(scratchTriangle.bX);
          double clat = GeoEncodingUtils.decodeLatitude(scratchTriangle.cY);
          double clon = GeoEncodingUtils.decodeLongitude(scratchTriangle.cX);
          return component2D.withinTriangle(
              alon,
              alat,
              scratchTriangle.ab,
              blon,
              blat,
              scratchTriangle.bc,
              clon,
              clat,
              scratchTriangle.ca);
        }
      default:
        throw new IllegalArgumentException(
            "Unsupported triangle type :[" + scratchTriangle.type + "]");
    }
>>>>>>> 409a0ac1
  }

  @Override
  public String toString(String field) {
    final StringBuilder sb = new StringBuilder();
    sb.append(getClass().getSimpleName());
    sb.append(':');
    if (this.field.equals(field) == false) {
      sb.append(" field=");
      sb.append(this.field);
      sb.append(':');
    }
    sb.append("[");
    for (int i = 0; i < geometries.length; i++) {
      sb.append(geometries[i].toString());
      sb.append(',');
    }
    sb.append(']');
    return sb.toString();
  }

  @Override
  protected boolean equalsTo(Object o) {
    return super.equalsTo(o) && Arrays.equals(geometries, ((LatLonShapeQuery) o).geometries);
  }

  @Override
  public int hashCode() {
    int hash = super.hashCode();
    hash = 31 * hash + Arrays.hashCode(geometries);
    return hash;
  }
}<|MERGE_RESOLUTION|>--- conflicted
+++ resolved
@@ -17,12 +17,9 @@
 package org.apache.lucene.document;
 
 import java.util.Arrays;
-<<<<<<< HEAD
 import java.util.function.Function;
 import java.util.function.Predicate;
 
-=======
->>>>>>> 409a0ac1
 import org.apache.lucene.document.ShapeField.QueryRelation;
 import org.apache.lucene.geo.Component2D;
 import org.apache.lucene.geo.GeoEncodingUtils;
@@ -36,18 +33,11 @@
  * the specified array of {@link LatLonGeometry}.
  *
  * <p>The field must be indexed using {@link LatLonShape#createIndexableFields} added per document.
-<<<<<<< HEAD
  *
  **/
 final class LatLonShapeQuery extends SpatialQuery {
   final private LatLonGeometry[] geometries;
   final private Component2D component2D;
-=======
- */
-final class LatLonShapeQuery extends ShapeQuery {
-  private final LatLonGeometry[] geometries;
-  private final Component2D component2D;
->>>>>>> 409a0ac1
 
   /**
    * Creates a query that matches all indexed shapes to the provided array of {@link LatLonGeometry}
@@ -58,21 +48,18 @@
       for (LatLonGeometry geometry : geometries) {
         if (geometry instanceof Line) {
           // TODO: line queries do not support within relations
-          throw new IllegalArgumentException(
-              "LatLonShapeQuery does not support "
-                  + QueryRelation.WITHIN
-                  + " queries with line geometries");
+          throw new IllegalArgumentException("LatLonShapeQuery does not support " + QueryRelation.WITHIN + " queries with line geometries");
         }
       }
+
     }
     this.component2D = LatLonGeometry.create(geometries);
     this.geometries = geometries.clone();
   }
-<<<<<<< HEAD
-  
+
   @Override
   protected SpatialVisitor getSpatialVisitor() {
-    
+
     return new SpatialVisitor() {
       @Override
       protected Relation relate(byte[] minTriangle, byte[] maxTriangle) {
@@ -187,144 +174,6 @@
         };
       }
     };
-=======
-
-  @Override
-  protected Relation relateRangeBBoxToQuery(
-      int minXOffset,
-      int minYOffset,
-      byte[] minTriangle,
-      int maxXOffset,
-      int maxYOffset,
-      byte[] maxTriangle) {
-
-    double minLat =
-        GeoEncodingUtils.decodeLatitude(NumericUtils.sortableBytesToInt(minTriangle, minYOffset));
-    double minLon =
-        GeoEncodingUtils.decodeLongitude(NumericUtils.sortableBytesToInt(minTriangle, minXOffset));
-    double maxLat =
-        GeoEncodingUtils.decodeLatitude(NumericUtils.sortableBytesToInt(maxTriangle, maxYOffset));
-    double maxLon =
-        GeoEncodingUtils.decodeLongitude(NumericUtils.sortableBytesToInt(maxTriangle, maxXOffset));
-
-    // check internal node against query
-    return component2D.relate(minLon, maxLon, minLat, maxLat);
-  }
-
-  @Override
-  protected boolean queryIntersects(byte[] t, ShapeField.DecodedTriangle scratchTriangle) {
-    ShapeField.decodeTriangle(t, scratchTriangle);
-
-    switch (scratchTriangle.type) {
-      case POINT:
-        {
-          double alat = GeoEncodingUtils.decodeLatitude(scratchTriangle.aY);
-          double alon = GeoEncodingUtils.decodeLongitude(scratchTriangle.aX);
-          return component2D.contains(alon, alat);
-        }
-      case LINE:
-        {
-          double alat = GeoEncodingUtils.decodeLatitude(scratchTriangle.aY);
-          double alon = GeoEncodingUtils.decodeLongitude(scratchTriangle.aX);
-          double blat = GeoEncodingUtils.decodeLatitude(scratchTriangle.bY);
-          double blon = GeoEncodingUtils.decodeLongitude(scratchTriangle.bX);
-          return component2D.intersectsLine(alon, alat, blon, blat);
-        }
-      case TRIANGLE:
-        {
-          double alat = GeoEncodingUtils.decodeLatitude(scratchTriangle.aY);
-          double alon = GeoEncodingUtils.decodeLongitude(scratchTriangle.aX);
-          double blat = GeoEncodingUtils.decodeLatitude(scratchTriangle.bY);
-          double blon = GeoEncodingUtils.decodeLongitude(scratchTriangle.bX);
-          double clat = GeoEncodingUtils.decodeLatitude(scratchTriangle.cY);
-          double clon = GeoEncodingUtils.decodeLongitude(scratchTriangle.cX);
-          return component2D.intersectsTriangle(alon, alat, blon, blat, clon, clat);
-        }
-      default:
-        throw new IllegalArgumentException(
-            "Unsupported triangle type :[" + scratchTriangle.type + "]");
-    }
-  }
-
-  @Override
-  protected boolean queryContains(byte[] t, ShapeField.DecodedTriangle scratchTriangle) {
-    ShapeField.decodeTriangle(t, scratchTriangle);
-
-    switch (scratchTriangle.type) {
-      case POINT:
-        {
-          double alat = GeoEncodingUtils.decodeLatitude(scratchTriangle.aY);
-          double alon = GeoEncodingUtils.decodeLongitude(scratchTriangle.aX);
-          return component2D.contains(alon, alat);
-        }
-      case LINE:
-        {
-          double alat = GeoEncodingUtils.decodeLatitude(scratchTriangle.aY);
-          double alon = GeoEncodingUtils.decodeLongitude(scratchTriangle.aX);
-          double blat = GeoEncodingUtils.decodeLatitude(scratchTriangle.bY);
-          double blon = GeoEncodingUtils.decodeLongitude(scratchTriangle.bX);
-          return component2D.containsLine(alon, alat, blon, blat);
-        }
-      case TRIANGLE:
-        {
-          double alat = GeoEncodingUtils.decodeLatitude(scratchTriangle.aY);
-          double alon = GeoEncodingUtils.decodeLongitude(scratchTriangle.aX);
-          double blat = GeoEncodingUtils.decodeLatitude(scratchTriangle.bY);
-          double blon = GeoEncodingUtils.decodeLongitude(scratchTriangle.bX);
-          double clat = GeoEncodingUtils.decodeLatitude(scratchTriangle.cY);
-          double clon = GeoEncodingUtils.decodeLongitude(scratchTriangle.cX);
-          return component2D.containsTriangle(alon, alat, blon, blat, clon, clat);
-        }
-      default:
-        throw new IllegalArgumentException(
-            "Unsupported triangle type :[" + scratchTriangle.type + "]");
-    }
-  }
-
-  @Override
-  protected Component2D.WithinRelation queryWithin(
-      byte[] t, ShapeField.DecodedTriangle scratchTriangle) {
-    ShapeField.decodeTriangle(t, scratchTriangle);
-
-    switch (scratchTriangle.type) {
-      case POINT:
-        {
-          double alat = GeoEncodingUtils.decodeLatitude(scratchTriangle.aY);
-          double alon = GeoEncodingUtils.decodeLongitude(scratchTriangle.aX);
-          return component2D.withinPoint(alon, alat);
-        }
-      case LINE:
-        {
-          double alat = GeoEncodingUtils.decodeLatitude(scratchTriangle.aY);
-          double alon = GeoEncodingUtils.decodeLongitude(scratchTriangle.aX);
-          double blat = GeoEncodingUtils.decodeLatitude(scratchTriangle.bY);
-          double blon = GeoEncodingUtils.decodeLongitude(scratchTriangle.bX);
-          return component2D.withinLine(alon, alat, scratchTriangle.ab, blon, blat);
-        }
-      case TRIANGLE:
-        {
-          double alat = GeoEncodingUtils.decodeLatitude(scratchTriangle.aY);
-          double alon = GeoEncodingUtils.decodeLongitude(scratchTriangle.aX);
-          double blat = GeoEncodingUtils.decodeLatitude(scratchTriangle.bY);
-          double blon = GeoEncodingUtils.decodeLongitude(scratchTriangle.bX);
-          double clat = GeoEncodingUtils.decodeLatitude(scratchTriangle.cY);
-          double clon = GeoEncodingUtils.decodeLongitude(scratchTriangle.cX);
-          return component2D.withinTriangle(
-              alon,
-              alat,
-              scratchTriangle.ab,
-              blon,
-              blat,
-              scratchTriangle.bc,
-              clon,
-              clat,
-              scratchTriangle.ca);
-        }
-      default:
-        throw new IllegalArgumentException(
-            "Unsupported triangle type :[" + scratchTriangle.type + "]");
-    }
->>>>>>> 409a0ac1
   }
 
   @Override
@@ -348,7 +197,7 @@
 
   @Override
   protected boolean equalsTo(Object o) {
-    return super.equalsTo(o) && Arrays.equals(geometries, ((LatLonShapeQuery) o).geometries);
+    return super.equalsTo(o) && Arrays.equals(geometries, ((LatLonShapeQuery)o).geometries);
   }
 
   @Override
