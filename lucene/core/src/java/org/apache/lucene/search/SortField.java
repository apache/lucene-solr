/*
 * Licensed to the Apache Software Foundation (ASF) under one or more
 * contributor license agreements.  See the NOTICE file distributed with
 * this work for additional information regarding copyright ownership.
 * The ASF licenses this file to You under the Apache License, Version 2.0
 * (the "License"); you may not use this file except in compliance with
 * the License.  You may obtain a copy of the License at
 *
 *     http://www.apache.org/licenses/LICENSE-2.0
 *
 * Unless required by applicable law or agreed to in writing, software
 * distributed under the License is distributed on an "AS IS" BASIS,
 * WITHOUT WARRANTIES OR CONDITIONS OF ANY KIND, either express or implied.
 * See the License for the specific language governing permissions and
 * limitations under the License.
 */
package org.apache.lucene.search;


import java.io.IOException;
import java.util.Comparator;
import java.util.Objects;

import org.apache.lucene.index.DocValues;
import org.apache.lucene.index.IndexSorter;
import org.apache.lucene.index.SortFieldProvider;
import org.apache.lucene.store.DataInput;
import org.apache.lucene.store.DataOutput;
import org.apache.lucene.util.BytesRef;
import org.apache.lucene.util.NumericUtils;

/**
 * Stores information about how to sort documents by terms in an individual
 * field.  Fields must be indexed in order to sort by them.
 *
 * <p>Created: Feb 11, 2004 1:25:29 PM
 *
 * @since   lucene 1.4
 * @see Sort
 */
public class SortField implements SortOrder {

  /**
   * Specifies the type of the terms to be sorted, or special types such as CUSTOM
   */
  public static enum Type {

    /** Sort by document score (relevance).  Sort values are Float and higher
     * values are at the front. */
    SCORE,

    /** Sort by document number (index order).  Sort values are Integer and lower
     * values are at the front. */
    DOC,

    /** Sort using term values as Strings.  Sort values are String and lower
     * values are at the front. */
    STRING,

    /** Sort using term values as encoded Integers.  Sort values are Integer and
     * lower values are at the front. */
    INT,

    /** Sort using term values as encoded Floats.  Sort values are Float and
     * lower values are at the front. */
    FLOAT,

    /** Sort using term values as encoded Longs.  Sort values are Long and
     * lower values are at the front. */
    LONG,

    /** Sort using term values as encoded Doubles.  Sort values are Double and
     * lower values are at the front. */
    DOUBLE,

    /** Sort using a custom Comparator.  Sort values are any Comparable and
     * sorting is done according to natural order. */
    CUSTOM,

    /** Sort using term values as Strings, but comparing by
     * value (using String.compareTo) for all comparisons.
     * This is typically slower than {@link #STRING}, which
     * uses ordinals to do the sorting. */
    STRING_VAL,

    /** Force rewriting of SortField using {@link SortField#rewrite(IndexSearcher)}
     * before it can be used for sorting */
    REWRITEABLE
  }

  /** Represents sorting by document score (relevance). */
  public static final SortField FIELD_SCORE = new SortField(null, Type.SCORE);

  /** Represents sorting by document number (index order). */
  public static final SortField FIELD_DOC = new SortField(null, Type.DOC);

  public static boolean isScore(SortOrder so) {
    return so == SortOrder.SCORE || (so instanceof SortField && ((SortField)so).getType() == Type.SCORE);
  }

  public static boolean isDoc(SortOrder so) {
    return so == SortOrder.DOC_ID || (so instanceof SortField && ((SortField)so).getType() == Type.DOC);
  }

  protected String field;
  private Type type;  // defaults to determining type dynamically
  boolean reverse = false;  // defaults to natural order

  // Used for CUSTOM sort
  private FieldComparatorSource comparatorSource;

  // Used for 'sortMissingFirst/Last'
  protected Object missingValue = null;

  /** Creates a sort by terms in the given field with the type of term
   * values explicitly given.
   * @param field  Name of field to sort by.  Can be <code>null</code> if
   *               <code>type</code> is SCORE or DOC.
   * @param type   Type of values in the terms.
   */
  public SortField(String field, Type type) {
    initFieldType(field, type);
  }

  /** Creates a sort, possibly in reverse, by terms in the given field with the
   * type of term values explicitly given.
   * @param field  Name of field to sort by.  Can be <code>null</code> if
   *               <code>type</code> is SCORE or DOC.
   * @param type   Type of values in the terms.
   * @param reverse True if natural order should be reversed.
   */
  public SortField(String field, Type type, boolean reverse) {
    initFieldType(field, type);
    this.reverse = reverse;
  }

  /** A SortFieldProvider for field sorts */
  public static final class Provider extends SortFieldProvider {

    /** The name this Provider is registered under */
    public static final String NAME = "SortField";

    /** Creates a new Provider */
    public Provider() {
      super(NAME);
    }

    @Override
<<<<<<< HEAD
    public SortOrder readSortField(DataInput in) throws IOException {
=======
    public SortField readSortField(DataInput in) throws IOException {
>>>>>>> de2bad90
      SortField sf = new SortField(in.readString(), readType(in), in.readInt() == 1);
      if (in.readInt() == 1) {
        // missing object
        switch (sf.type) {
          case STRING:
            int missingString = in.readInt();
            if (missingString == 1) {
              sf.setMissingValue(STRING_FIRST);
            }
            else {
              sf.setMissingValue(STRING_LAST);
            }
            break;
          case INT:
            sf.setMissingValue(in.readInt());
            break;
          case LONG:
            sf.setMissingValue(in.readLong());
            break;
          case FLOAT:
            sf.setMissingValue(NumericUtils.sortableIntToFloat(in.readInt()));
            break;
          case DOUBLE:
            sf.setMissingValue(NumericUtils.sortableLongToDouble(in.readLong()));
            break;
          default:
            throw new IllegalArgumentException("Cannot deserialize sort of type " + sf.type);
        }
      }
      return sf;
    }

    @Override
<<<<<<< HEAD
    public void writeSortField(SortOrder sf, DataOutput out) throws IOException {
      assert sf instanceof SortField;
      ((SortField)sf).serialize(out);
=======
    public void writeSortField(SortField sf, DataOutput out) throws IOException {
      sf.serialize(out);
>>>>>>> de2bad90
    }
  }

  protected static Type readType(DataInput in) throws IOException {
<<<<<<< HEAD
    int type = in.readInt();
    if (type >= Type.values().length) {
      throw new IllegalArgumentException("Can't deserialize SortField - unknown type " + type);
    }
    return Type.values()[type];
=======
    String type = in.readString();
    try {
      return Type.valueOf(type);
    }
    catch (IllegalArgumentException e) {
      throw new IllegalArgumentException("Can't deserialize SortField - unknown type " + type);
    }
>>>>>>> de2bad90
  }

  private void serialize(DataOutput out) throws IOException {
    out.writeString(field);
<<<<<<< HEAD
    out.writeInt(type.ordinal());
=======
    out.writeString(type.toString());
>>>>>>> de2bad90
    out.writeInt(reverse ? 1 : 0);
    if (missingValue == null) {
      out.writeInt(0);
    }
    else {
      out.writeInt(1);
      switch (type) {
        case STRING:
          if (missingValue == STRING_LAST) {
            out.writeInt(0);
          }
          else if (missingValue == STRING_FIRST) {
            out.writeInt(1);
          }
          else {
            throw new IllegalArgumentException("Cannot serialize missing value of " + missingValue + " for type STRING");
          }
          break;
        case INT:
          out.writeInt((int)missingValue);
          break;
        case LONG:
          out.writeLong((long)missingValue);
          break;
        case FLOAT:
          out.writeInt(NumericUtils.floatToSortableInt((float)missingValue));
          break;
        case DOUBLE:
          out.writeLong(NumericUtils.doubleToSortableLong((double)missingValue));
          break;
        default:
          throw new IllegalArgumentException("Cannot serialize SortField of type " + type);
      }
    }
  }

  /** Pass this to {@link #setMissingValue} to have missing
   *  string values sort first. */
  public final static Object STRING_FIRST = new Object() {
      @Override
      public String toString() {
        return "SortField.STRING_FIRST";
      }
    };
  
  /** Pass this to {@link #setMissingValue} to have missing
   *  string values sort last. */
  public final static Object STRING_LAST = new Object() {
      @Override
      public String toString() {
        return "SortField.STRING_LAST";
      }
    };

  /** Return the value to use for documents that don't have a value.
   *  A value of {@code null} indicates that default should be used. */
  public Object getMissingValue() {
    return missingValue;
  }

  /** Set the value to use for documents that don't have a value. */
  public void setMissingValue(Object missingValue) {
    if (type == Type.STRING || type == Type.STRING_VAL) {
      if (missingValue != STRING_FIRST && missingValue != STRING_LAST) {
        throw new IllegalArgumentException("For STRING type, missing value must be either STRING_FIRST or STRING_LAST");
      }
    } else if (type == Type.INT) {
      if (missingValue != null && missingValue.getClass() != Integer.class)
        throw new IllegalArgumentException("Missing values for Type.INT can only be of type java.lang.Integer, but got " + missingValue.getClass());
    } else if (type == Type.LONG) {
      if (missingValue != null && missingValue.getClass() != Long.class)
        throw new IllegalArgumentException("Missing values for Type.LONG can only be of type java.lang.Long, but got " + missingValue.getClass());
    } else if (type == Type.FLOAT) {
      if (missingValue != null && missingValue.getClass() != Float.class)
        throw new IllegalArgumentException("Missing values for Type.FLOAT can only be of type java.lang.Float, but got " + missingValue.getClass());
    } else if (type == Type.DOUBLE) {
      if (missingValue != null && missingValue.getClass() != Double.class)
        throw new IllegalArgumentException("Missing values for Type.DOUBLE can only be of type java.lang.Double, but got " + missingValue.getClass());
    } else {
      throw new IllegalArgumentException("Missing value only works for numeric or STRING types");
    }
    this.missingValue = missingValue;
  }

  /** Creates a sort with a custom comparison function.
   * @param field Name of field to sort by; cannot be <code>null</code>.
   * @param comparator Returns a comparator for sorting hits.
   */
  public SortField(String field, FieldComparatorSource comparator) {
    initFieldType(field, Type.CUSTOM);
    this.comparatorSource = comparator;
  }

  /** Creates a sort, possibly in reverse, with a custom comparison function.
   * @param field Name of field to sort by; cannot be <code>null</code>.
   * @param comparator Returns a comparator for sorting hits.
   * @param reverse True if natural order should be reversed.
   */
  public SortField(String field, FieldComparatorSource comparator, boolean reverse) {
    initFieldType(field, Type.CUSTOM);
    this.reverse = reverse;
    this.comparatorSource = comparator;
  }

  // Sets field & type, and ensures field is not NULL unless
  // type is SCORE or DOC
  private void initFieldType(String field, Type type) {
    this.type = type;
    if (field == null) {
      if (type != Type.SCORE && type != Type.DOC) {
        throw new IllegalArgumentException("field can only be null when type is SCORE or DOC");
      }
    } else {
      this.field = field;
    }
  }

  @Override
  public String name() {
    return field;
  }

  /** Returns the type of contents in the field.
   * @return One of the constants SCORE, DOC, STRING, INT or FLOAT.
   */
  public Type getType() {
    return type;
  }

  @Override
  public boolean getReverse() {
    return reverse;
  }

  /** Returns the {@link FieldComparatorSource} used for
   * custom sorting
   */
  public FieldComparatorSource getComparatorSource() {
    return comparatorSource;
  }

  @Override
  public String toString() {
    StringBuilder buffer = new StringBuilder();
    switch (type) {
      case SCORE:
        buffer.append("<score>");
        break;

      case DOC:
        buffer.append("<doc>");
        break;

      case STRING:
        buffer.append("<string" + ": \"").append(field).append("\">");
        break;

      case STRING_VAL:
        buffer.append("<string_val" + ": \"").append(field).append("\">");
        break;

      case INT:
        buffer.append("<int" + ": \"").append(field).append("\">");
        break;

      case LONG:
        buffer.append("<long: \"").append(field).append("\">");
        break;

      case FLOAT:
        buffer.append("<float" + ": \"").append(field).append("\">");
        break;

      case DOUBLE:
        buffer.append("<double" + ": \"").append(field).append("\">");
        break;

      case CUSTOM:
        buffer.append("<custom:\"").append(field).append("\": ").append(comparatorSource).append('>');
        break;
      
      case REWRITEABLE:
        buffer.append("<rewriteable: \"").append(field).append("\">");
        break;

      default:
        buffer.append("<???: \"").append(field).append("\">");
        break;
    }

    if (reverse) buffer.append('!');
    if (missingValue != null) {
      buffer.append(" missingValue=");
      buffer.append(missingValue);
    }

    return buffer.toString();
  }

  /** Returns true if <code>o</code> is equal to this.  If a
   *  {@link FieldComparatorSource} was provided, it must properly
   *  implement equals (unless a singleton is always used). */
  @Override
  public boolean equals(Object o) {
    if (this == o) return true;
    if (!(o instanceof SortField)) return false;
    final SortField other = (SortField)o;
    return (
      Objects.equals(other.field, this.field)
      && other.type == this.type
      && other.reverse == this.reverse
      && Objects.equals(this.comparatorSource, other.comparatorSource)
      && Objects.equals(this.missingValue, other.missingValue)
    );
  }

  /** Returns a hash code for this {@link SortField} instance.  If a
   *  {@link FieldComparatorSource} was provided, it must properly
   *  implement hashCode (unless a singleton is always used). */
  @Override
  public int hashCode() {
    return Objects.hash(field, type, reverse, comparatorSource, missingValue);
  }

  private Comparator<BytesRef> bytesComparator = Comparator.naturalOrder();

  public void setBytesComparator(Comparator<BytesRef> b) {
    bytesComparator = b;
  }

  public Comparator<BytesRef> getBytesComparator() {
    return bytesComparator;
  }

  /** Returns the {@link FieldComparator} to use for
   * sorting.
   *
   * @lucene.experimental
   *
   * @param numHits number of top hits the queue will store
   * @param sortPos position of this SortField within {@link
   *   Sort}.  The comparator is primary if sortPos==0,
   *   secondary if sortPos==1, etc.  Some comparators can
   *   optimize themselves when they are the primary sort.
   * @return {@link FieldComparator} to use when sorting
   */
  public FieldComparator<?> getComparator(final int numHits, final int sortPos) {

    switch (type) {
    case SCORE:
      return new FieldComparator.RelevanceComparator(numHits);

    case DOC:
      return new FieldComparator.DocComparator(numHits);

    case INT:
      return new FieldComparator.IntComparator(numHits, field, (Integer) missingValue);

    case FLOAT:
      return new FieldComparator.FloatComparator(numHits, field, (Float) missingValue);

    case LONG:
      return new FieldComparator.LongComparator(numHits, field, (Long) missingValue);

    case DOUBLE:
      return new FieldComparator.DoubleComparator(numHits, field, (Double) missingValue);

    case CUSTOM:
      assert comparatorSource != null;
      return comparatorSource.newComparator(field, numHits, sortPos, reverse);

    case STRING:
      return new FieldComparator.TermOrdValComparator(numHits, field, missingValue == STRING_LAST);

    case STRING_VAL:
      return new FieldComparator.TermValComparator(numHits, field, missingValue == STRING_LAST);

    case REWRITEABLE:
      throw new IllegalStateException("SortField needs to be rewritten through Sort.rewrite(..) and SortField.rewrite(..)");
        
    default:
      throw new IllegalStateException("Illegal sort type: " + type);
    }
  }

  @Override
  public SortField rewrite(IndexSearcher searcher) throws IOException {
    return this;
  }
  
  @Override
  public boolean needsScores() {
    return type == Type.SCORE;
  }

<<<<<<< HEAD
  @Override
=======
  /**
   * Returns an {@link IndexSorter} used for sorting index segments by this SortField.
   *
   * If the SortField cannot be used for index sorting (for example, if it uses scores or
   * other query-dependent values) then this method should return {@code null}
   *
   * SortFields that implement this method should also implement a companion
   * {@link SortFieldProvider} to serialize and deserialize the sort in index segment
   * headers
   *
   * @lucene.experimental
   */
>>>>>>> de2bad90
  public IndexSorter getIndexSorter() {
    switch (type) {
      case STRING:
        return new IndexSorter.StringSorter(Provider.NAME, missingValue, reverse, reader -> DocValues.getSorted(reader, field));
      case INT:
        return new IndexSorter.IntSorter(Provider.NAME, (Integer)missingValue, reverse, reader -> DocValues.getNumeric(reader, field));
      case LONG:
        return new IndexSorter.LongSorter(Provider.NAME, (Long)missingValue, reverse, reader -> DocValues.getNumeric(reader, field));
      case DOUBLE:
        return new IndexSorter.DoubleSorter(Provider.NAME, (Double)missingValue, reverse, reader -> DocValues.getNumeric(reader, field));
      case FLOAT:
        return new IndexSorter.FloatSorter(Provider.NAME, (Float)missingValue, reverse, reader -> DocValues.getNumeric(reader, field));
      default: return null;
    }
  }

}<|MERGE_RESOLUTION|>--- conflicted
+++ resolved
@@ -146,11 +146,7 @@
     }
 
     @Override
-<<<<<<< HEAD
     public SortOrder readSortField(DataInput in) throws IOException {
-=======
-    public SortField readSortField(DataInput in) throws IOException {
->>>>>>> de2bad90
       SortField sf = new SortField(in.readString(), readType(in), in.readInt() == 1);
       if (in.readInt() == 1) {
         // missing object
@@ -184,25 +180,13 @@
     }
 
     @Override
-<<<<<<< HEAD
     public void writeSortField(SortOrder sf, DataOutput out) throws IOException {
       assert sf instanceof SortField;
       ((SortField)sf).serialize(out);
-=======
-    public void writeSortField(SortField sf, DataOutput out) throws IOException {
-      sf.serialize(out);
->>>>>>> de2bad90
     }
   }
 
   protected static Type readType(DataInput in) throws IOException {
-<<<<<<< HEAD
-    int type = in.readInt();
-    if (type >= Type.values().length) {
-      throw new IllegalArgumentException("Can't deserialize SortField - unknown type " + type);
-    }
-    return Type.values()[type];
-=======
     String type = in.readString();
     try {
       return Type.valueOf(type);
@@ -210,16 +194,11 @@
     catch (IllegalArgumentException e) {
       throw new IllegalArgumentException("Can't deserialize SortField - unknown type " + type);
     }
->>>>>>> de2bad90
   }
 
   private void serialize(DataOutput out) throws IOException {
     out.writeString(field);
-<<<<<<< HEAD
-    out.writeInt(type.ordinal());
-=======
     out.writeString(type.toString());
->>>>>>> de2bad90
     out.writeInt(reverse ? 1 : 0);
     if (missingValue == null) {
       out.writeInt(0);
@@ -515,9 +494,7 @@
     return type == Type.SCORE;
   }
 
-<<<<<<< HEAD
-  @Override
-=======
+  @Override
   /**
    * Returns an {@link IndexSorter} used for sorting index segments by this SortField.
    *
@@ -530,7 +507,6 @@
    *
    * @lucene.experimental
    */
->>>>>>> de2bad90
   public IndexSorter getIndexSorter() {
     switch (type) {
       case STRING:
