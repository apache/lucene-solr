/*
 * Licensed to the Apache Software Foundation (ASF) under one or more
 * contributor license agreements.  See the NOTICE file distributed with
 * this work for additional information regarding copyright ownership.
 * The ASF licenses this file to You under the Apache License, Version 2.0
 * (the "License"); you may not use this file except in compliance with
 * the License.  You may obtain a copy of the License at
 *
 *     http://www.apache.org/licenses/LICENSE-2.0
 *
 * Unless required by applicable law or agreed to in writing, software
 * distributed under the License is distributed on an "AS IS" BASIS,
 * WITHOUT WARRANTIES OR CONDITIONS OF ANY KIND, either express or implied.
 * See the License for the specific language governing permissions and
 * limitations under the License.
 */
package org.apache.lucene.search;


import java.io.IOException;
import java.util.Objects;

import org.apache.lucene.index.IndexReader;
import org.apache.lucene.index.LeafReaderContext;
import org.apache.lucene.util.Bits;

/**
 * A query that wraps another query and simply returns a constant score equal to
 * 1 for every document that matches the query.
 * It therefore simply strips of all scores and always returns 1.
 */
public final class ConstantScoreQuery extends Query {
  private final Query query;
  private final boolean explainable;

  /** Strips off scores from the passed in Query. The hits will get a constant score
   * of 1. */
  public ConstantScoreQuery(Query query) {
    this(query, false);
  }

  public ConstantScoreQuery(Query query, boolean explainable) {
    this.query = Objects.requireNonNull(query, "Query must not be null");
    this.explainable = explainable;
  }

  /** Returns the encapsulated query. */
  public Query getQuery() {
    return query;
  }

  public boolean isExplainable() {
    return explainable;
  }

  @Override
  public Query rewrite(IndexReader reader) throws IOException {
    Query rewritten = query.rewrite(reader);

    if (rewritten != query) {
      return new ConstantScoreQuery(rewritten, explainable);
    }

    if (rewritten.getClass() == ConstantScoreQuery.class) {
      return rewritten;
    }

    if (rewritten.getClass() == BoostQuery.class) {
      return new ConstantScoreQuery(((BoostQuery) rewritten).getQuery(), explainable);
    }

    return super.rewrite(reader);
  }

  @Override
  public void visit(QueryVisitor visitor) {
    query.visit(visitor.getSubVisitor(BooleanClause.Occur.FILTER, this));
  }

  /** We return this as our {@link BulkScorer} so that if the CSQ
   *  wraps a query with its own optimized top-level
   *  scorer (e.g. BooleanScorer) we can use that
   *  top-level scorer. */
  protected static class ConstantBulkScorer extends BulkScorer {
    final BulkScorer bulkScorer;
    final Weight weight;
    final float theScore;

    public ConstantBulkScorer(BulkScorer bulkScorer, Weight weight, float theScore) {
      this.bulkScorer = bulkScorer;
      this.weight = weight;
      this.theScore = theScore;
    }

    @Override
    public int score(LeafCollector collector, Bits acceptDocs, int min, int max) throws IOException {
      return bulkScorer.score(wrapCollector(collector), acceptDocs, min, max);
    }

    private LeafCollector wrapCollector(LeafCollector collector) {
      return new FilterLeafCollector(collector) {
        @Override
        public void setScorer(Scorable scorer) throws IOException {
          // we must wrap again here, but using the scorer passed in as parameter:
          in.setScorer(new FilterScorable(scorer) {
            @Override
            public float score() {
              return theScore;
            }
          });
        }
      };
    }

    @Override
    public long cost() {
      return bulkScorer.cost();
    }
  }

  @Override
  public Weight createWeight(IndexSearcher searcher, ScoreMode scoreMode, float boost) throws IOException {
    final Weight innerWeight = searcher.createWeight(query, ScoreMode.COMPLETE_NO_SCORES, 1f);
    if (scoreMode.needsScores()) {
      return new ConstantScoreWeight(this, boost) {
        @Override
        public BulkScorer bulkScorer(LeafReaderContext context) throws IOException {
          if (scoreMode.isExhaustive() == false) {
            return super.bulkScorer(context);
          }
          final BulkScorer innerScorer = innerWeight.bulkScorer(context);
          if (innerScorer == null) {
            return null;
          }
          return new ConstantBulkScorer(innerScorer, this, score());
        }

        @Override
        public ScorerSupplier scorerSupplier(LeafReaderContext context) throws IOException {
          ScorerSupplier innerScorerSupplier = innerWeight.scorerSupplier(context);
          if (innerScorerSupplier == null) {
            return null;
          }
          return new ScorerSupplier() {
            @Override
            public Scorer get(long leadCost) throws IOException {
              final Scorer innerScorer = innerScorerSupplier.get(leadCost);
              final TwoPhaseIterator twoPhaseIterator = innerScorer.twoPhaseIterator();
              if (twoPhaseIterator == null) {
                return new ConstantScoreScorer(innerWeight, score(), scoreMode, innerScorer.iterator());
              } else {
                return new ConstantScoreScorer(innerWeight, score(), scoreMode, twoPhaseIterator);
              }
            }

            @Override
            public long cost() {
              return innerScorerSupplier.cost();
            }
          };
        }

        @Override
        public Matches matches(LeafReaderContext context, int doc) throws IOException {
          return innerWeight.matches(context, doc);
        }

        @Override
        public Scorer scorer(LeafReaderContext context) throws IOException {
          ScorerSupplier scorerSupplier = scorerSupplier(context);
          if (scorerSupplier == null) {
            return null;
          }
          return scorerSupplier.get(Long.MAX_VALUE);
        }

        @Override
        public boolean isCacheable(LeafReaderContext ctx) {
          return innerWeight.isCacheable(ctx);
        }

        @Override
        public Explanation explain(LeafReaderContext context, int doc) throws IOException {
<<<<<<< HEAD
          if (explainable) {
            String description = getQuery().toString() + (score() == 1f ? "" : "^" + score());
            Explanation explanation = getQuery().createWeight(searcher, scoreMode, boost).explain(context, doc);
            return Explanation.match(score(), description, explanation);
          }
          return super.explain(context, doc);
=======
          final Scorer s = scorer(context);
          final boolean exists;
          if (s == null) {
            exists = false;
          } else {
            final TwoPhaseIterator twoPhase = s.twoPhaseIterator();
            if (twoPhase == null) {
              exists = s.iterator().advance(doc) == doc;
            } else {
              exists = twoPhase.approximation().advance(doc) == doc && twoPhase.matches();
            }
          }
          if (explainable) {
            return Explanation.match(score(), getQuery().toString() + (score() == 1f ? "" : "^" + score()), getQuery().createWeight(searcher, scoreMode, boost).explain(context, doc));
          }

          if (exists) {
            return Explanation.match(
                    score(), getQuery().toString() + (score() == 1f ? "" : "^" + score()));
          } else {
            return Explanation.noMatch(getQuery().toString() + " doesn't match id " + doc);
          }
>>>>>>> f26d746f
        }
      };
    } else {
      return innerWeight;
    }
  }

  @Override
  public String toString(String field) {
    return new StringBuilder("ConstantScore(")
      .append(query.toString(field))
      .append(')')
      .toString();
  }

  @Override
  public boolean equals(Object other) {
    return sameClassAs(other) &&
           query.equals(((ConstantScoreQuery) other).query);
  }

  @Override
  public int hashCode() {
    return 31 * classHash() + query.hashCode();
  }
}<|MERGE_RESOLUTION|>--- conflicted
+++ resolved
@@ -181,37 +181,12 @@
 
         @Override
         public Explanation explain(LeafReaderContext context, int doc) throws IOException {
-<<<<<<< HEAD
           if (explainable) {
-            String description = getQuery().toString() + (score() == 1f ? "" : "^" + score());
-            Explanation explanation = getQuery().createWeight(searcher, scoreMode, boost).explain(context, doc);
+            String description = "ConstantScore(" + query.toString() + ")";
+            Explanation explanation = query.createWeight(searcher, scoreMode, boost).explain(context, doc);
             return Explanation.match(score(), description, explanation);
           }
           return super.explain(context, doc);
-=======
-          final Scorer s = scorer(context);
-          final boolean exists;
-          if (s == null) {
-            exists = false;
-          } else {
-            final TwoPhaseIterator twoPhase = s.twoPhaseIterator();
-            if (twoPhase == null) {
-              exists = s.iterator().advance(doc) == doc;
-            } else {
-              exists = twoPhase.approximation().advance(doc) == doc && twoPhase.matches();
-            }
-          }
-          if (explainable) {
-            return Explanation.match(score(), getQuery().toString() + (score() == 1f ? "" : "^" + score()), getQuery().createWeight(searcher, scoreMode, boost).explain(context, doc));
-          }
-
-          if (exists) {
-            return Explanation.match(
-                    score(), getQuery().toString() + (score() == 1f ? "" : "^" + score()));
-          } else {
-            return Explanation.noMatch(getQuery().toString() + " doesn't match id " + doc);
-          }
->>>>>>> f26d746f
         }
       };
     } else {
