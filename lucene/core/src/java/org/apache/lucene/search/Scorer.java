--- conflicted
+++ resolved
@@ -22,22 +22,6 @@
 /**
  * Expert: Common scoring functionality for different types of queries.
  *
-<<<<<<< HEAD
- * <p>
- * A <code>Scorer</code> exposes an {@link #iterator()} over documents matching
- * a query in increasing order of doc Id.
- * </p>
- * <p>
- * Document scores are computed using a given <code>Similarity</code>
- * implementation.
- * </p>
- *
- * <p>
- * <b>NOTE</b>: The values Float.Nan, Float.NEGATIVE_INFINITY and
- * Float.POSITIVE_INFINITY are not valid scores. Certain collectors (eg
- * {@link TopScoreDocCollector}) will not properly collect hits with these
- * scores.
-=======
  * <p>A <code>Scorer</code> exposes an {@link #iterator()} over documents matching a query in
  * increasing order of doc Id.
  *
@@ -46,7 +30,6 @@
  * <p><b>NOTE</b>: The values Float.Nan, Float.NEGATIVE_INFINITY and Float.POSITIVE_INFINITY are not
  * valid scores. Certain collectors (eg {@link TopScoreDocCollector}) will not properly collect hits
  * with these scores.
->>>>>>> 7a301c73
  */
 public abstract class Scorer extends Scorable {
   
@@ -55,29 +38,16 @@
   
   /**
    * Constructs a Scorer
-<<<<<<< HEAD
-   * 
-   * @param weight
-   *          The scorers <code>Weight</code>.
-=======
    *
    * @param weight The scorers <code>Weight</code>.
->>>>>>> 7a301c73
    */
   protected Scorer(Weight weight) {
     this.weight = Objects.requireNonNull(weight);
   }
-<<<<<<< HEAD
-  
-  /**
-   * returns parent Weight
-   * 
-=======
 
   /**
    * returns parent Weight
    *
->>>>>>> 7a301c73
    * @lucene.experimental
    */
   public Weight getWeight() {
@@ -87,16 +57,9 @@
   /**
    * Return a {@link DocIdSetIterator} over matching documents.
    *
-<<<<<<< HEAD
-   * The returned iterator will either be positioned on {@code -1} if no
-   * documents have been scored yet, {@link DocIdSetIterator#NO_MORE_DOCS} if
-   * all documents have been scored already, or the last document id that has
-   * been scored otherwise.
-=======
    * <p>The returned iterator will either be positioned on {@code -1} if no documents have been
    * scored yet, {@link DocIdSetIterator#NO_MORE_DOCS} if all documents have been scored already, or
    * the last document id that has been scored otherwise.
->>>>>>> 7a301c73
    *
    * <p>The returned iterator is a view: calling this method several times will return iterators
    * that have the same state.
@@ -104,19 +67,6 @@
   public abstract DocIdSetIterator iterator();
   
   /**
-<<<<<<< HEAD
-   * Optional method: Return a {@link TwoPhaseIterator} view of this
-   * {@link Scorer}. A return value of {@code null} indicates that two-phase
-   * iteration is not supported.
-   *
-   * Note that the returned {@link TwoPhaseIterator}'s
-   * {@link TwoPhaseIterator#approximation() approximation} must advance
-   * synchronously with the {@link #iterator()}: advancing the approximation
-   * must advance the iterator and vice-versa.
-   *
-   * Implementing this method is typically useful on {@link Scorer}s that have a
-   * high per-document overhead in order to confirm matches.
-=======
    * Optional method: Return a {@link TwoPhaseIterator} view of this {@link Scorer}. A return value
    * of {@code null} indicates that two-phase iteration is not supported.
    *
@@ -126,7 +76,6 @@
    *
    * <p>Implementing this method is typically useful on {@link Scorer}s that have a high
    * per-document overhead in order to confirm matches.
->>>>>>> 7a301c73
    *
    * <p>The default implementation returns {@code null}.
    */
@@ -135,17 +84,6 @@
   }
   
   /**
-<<<<<<< HEAD
-   * Advance to the block of documents that contains {@code target} in order to
-   * get scoring information about this block. This method is implicitly called
-   * by {@link DocIdSetIterator#advance(int)} and
-   * {@link DocIdSetIterator#nextDoc()} on the returned doc ID. Calling this
-   * method doesn't modify the current {@link DocIdSetIterator#docID()}. It
-   * returns a number that is greater than or equal to all documents contained
-   * in the current block, but less than any doc IDS of the next block.
-   * {@code target} must be &gt;= {@link #docID()} as well as all targets that
-   * have been passed to {@link #advanceShallow(int)} so far.
-=======
    * Advance to the block of documents that contains {@code target} in order to get scoring
    * information about this block. This method is implicitly called by {@link
    * DocIdSetIterator#advance(int)} and {@link DocIdSetIterator#nextDoc()} on the returned doc ID.
@@ -153,7 +91,6 @@
    * number that is greater than or equal to all documents contained in the current block, but less
    * than any doc IDS of the next block. {@code target} must be &gt;= {@link #docID()} as well as
    * all targets that have been passed to {@link #advanceShallow(int)} so far.
->>>>>>> 7a301c73
    */
   public int advanceShallow(int target) throws IOException {
     return DocIdSetIterator.NO_MORE_DOCS;
