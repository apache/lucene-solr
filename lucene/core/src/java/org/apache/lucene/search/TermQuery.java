/*
 * Licensed to the Apache Software Foundation (ASF) under one or more
 * contributor license agreements.  See the NOTICE file distributed with
 * this work for additional information regarding copyright ownership.
 * The ASF licenses this file to You under the Apache License, Version 2.0
 * (the "License"); you may not use this file except in compliance with
 * the License.  You may obtain a copy of the License at
 *
 *     http://www.apache.org/licenses/LICENSE-2.0
 *
 * Unless required by applicable law or agreed to in writing, software
 * distributed under the License is distributed on an "AS IS" BASIS,
 * WITHOUT WARRANTIES OR CONDITIONS OF ANY KIND, either express or implied.
 * See the License for the specific language governing permissions and
 * limitations under the License.
 */
package org.apache.lucene.search;


import java.io.IOException;
import java.util.Objects;
import java.util.Set;

import org.apache.lucene.index.IndexOptions;
import org.apache.lucene.index.IndexReaderContext;
import org.apache.lucene.index.LeafReader;
import org.apache.lucene.index.LeafReaderContext;
import org.apache.lucene.index.PostingsEnum;
import org.apache.lucene.index.ReaderUtil;
import org.apache.lucene.index.Term;
import org.apache.lucene.index.TermStates;
import org.apache.lucene.index.TermState;
import org.apache.lucene.index.TermsEnum;
import org.apache.lucene.search.similarities.Similarity;

/**
 * A Query that matches documents containing a term. This may be combined with
 * other terms with a {@link BooleanQuery}.
 */
public class TermQuery extends Query {

  private final Term term;
  private final TermStates perReaderTermState;

  final class TermWeight extends Weight {
    private final Similarity similarity;
    private final Similarity.SimScorer simScorer;
    private final TermStates termStates;
    private final ScoreMode scoreMode;

    public TermWeight(IndexSearcher searcher, ScoreMode scoreMode,
        float boost, TermStates termStates) throws IOException {
      super(TermQuery.this);
      if (scoreMode.needsScores() && termStates == null) {
        throw new IllegalStateException("termStates are required when scores are needed");
      }
      this.scoreMode = scoreMode;
      this.termStates = termStates;
      this.similarity = searcher.getSimilarity();

      final CollectionStatistics collectionStats;
      final TermStatistics termStats;
      if (scoreMode.needsScores()) {
        collectionStats = searcher.collectionStatistics(term.field());
        termStats = searcher.termStatistics(term, termStates);
      } else {
        // we do not need the actual stats, use fake stats with docFreq=maxDoc=ttf=1
        collectionStats = new CollectionStatistics(term.field(), 1, 1, 1, 1);
        termStats = new TermStatistics(term.bytes(), 1, 1);
      }
     
      if (termStats == null) {
        this.simScorer = null; // term doesn't exist in any segment, we won't use similarity at all
      } else {
        this.simScorer = similarity.scorer(boost, collectionStats, termStats);
      }
    }

    @Override
    public void extractTerms(Set<Term> terms) {
      terms.add(getTerm());
    }

    @Override
    public Matches matches(LeafReaderContext context, int doc) throws IOException {
      TermsEnum te = getTermsEnum(context);
      if (te == null) {
        return null;
      }
      PostingsEnum pe = te.postings(null, PostingsEnum.OFFSETS);
      if (pe.advance(doc) != doc) {
        return null;
      }
<<<<<<< HEAD
      return Matches.fromField(term.field(), new TermMatchesIterator(pe));
=======
      return Matches.fromField(term.field(), new TermMatchesIterator(term.bytes(), pe));
>>>>>>> d2e102a3
    }

    @Override
    public String toString() {
      return "weight(" + TermQuery.this + ")";
    }

    @Override
    public Scorer scorer(LeafReaderContext context) throws IOException {
      assert termStates == null || termStates.wasBuiltFor(ReaderUtil.getTopLevelContext(context)) : "The top-reader used to create Weight is not the same as the current reader's top-reader (" + ReaderUtil.getTopLevelContext(context);;
      final TermsEnum termsEnum = getTermsEnum(context);
      if (termsEnum == null) {
        return null;
      }
      IndexOptions indexOptions = context.reader()
          .getFieldInfos()
          .fieldInfo(getTerm().field())
          .getIndexOptions();
      float maxFreq = getMaxFreq(indexOptions, termsEnum.totalTermFreq(), termsEnum.docFreq());
      LeafSimScorer scorer = new LeafSimScorer(simScorer, context.reader(), scoreMode.needsScores(), maxFreq);
      return new TermScorer(this, termsEnum, scoreMode, scorer);
    }

    private long getMaxFreq(IndexOptions indexOptions, long ttf, long df) {
      // TODO: store the max term freq?
      if (indexOptions.compareTo(IndexOptions.DOCS) <= 0) {
        // omitTFAP field, tf values are implicitly 1.
        return 1;
      } else {
        assert ttf >= 0;
        return Math.min(Integer.MAX_VALUE, ttf - df + 1);
      }
    }

    @Override
    public boolean isCacheable(LeafReaderContext ctx) {
      return true;
    }

    /**
     * Returns a {@link TermsEnum} positioned at this weights Term or null if
     * the term does not exist in the given context
     */
    private TermsEnum getTermsEnum(LeafReaderContext context) throws IOException {
      assert termStates != null;
      assert termStates.wasBuiltFor(ReaderUtil.getTopLevelContext(context)) :
          "The top-reader used to create Weight is not the same as the current reader's top-reader (" + ReaderUtil.getTopLevelContext(context);
      final TermState state = termStates.get(context);
      if (state == null) { // term is not present in that reader
        assert termNotInReader(context.reader(), term) : "no termstate found but term exists in reader term=" + term;
        return null;
      }
      final TermsEnum termsEnum = context.reader().terms(term.field()).iterator();
      termsEnum.seekExact(term.bytes(), state);
      return termsEnum;
    }

    private boolean termNotInReader(LeafReader reader, Term term) throws IOException {
      // only called from assert
      // System.out.println("TQ.termNotInReader reader=" + reader + " term=" +
      // field + ":" + bytes.utf8ToString());
      return reader.docFreq(term) == 0;
    }

    @Override
    public Explanation explain(LeafReaderContext context, int doc) throws IOException {
      TermScorer scorer = (TermScorer) scorer(context);
      if (scorer != null) {
        int newDoc = scorer.iterator().advance(doc);
        if (newDoc == doc) {
          float freq = scorer.freq();
          LeafSimScorer docScorer = new LeafSimScorer(simScorer, context.reader(), true, Integer.MAX_VALUE);
          Explanation freqExplanation = Explanation.match(freq, "freq, occurrences of term within document");
          Explanation scoreExplanation = docScorer.explain(doc, freqExplanation);
          return Explanation.match(
              scoreExplanation.getValue(),
              "weight(" + getQuery() + " in " + doc + ") ["
                  + similarity.getClass().getSimpleName() + "], result of:",
              scoreExplanation);
        }
      }
      return Explanation.noMatch("no matching term");
    }
  }

  /** Constructs a query for the term <code>t</code>. */
  public TermQuery(Term t) {
    term = Objects.requireNonNull(t);
    perReaderTermState = null;
  }

  /**
   * Expert: constructs a TermQuery that will use the provided docFreq instead
   * of looking up the docFreq against the searcher.
   */
  public TermQuery(Term t, TermStates states) {
    assert states != null;
    term = Objects.requireNonNull(t);
    perReaderTermState = Objects.requireNonNull(states);
  }

  /** Returns the term of this query. */
  public Term getTerm() {
    return term;
  }

  @Override
  public Weight createWeight(IndexSearcher searcher, ScoreMode scoreMode, float boost) throws IOException {
    final IndexReaderContext context = searcher.getTopReaderContext();
    final TermStates termState;
    if (perReaderTermState == null
        || perReaderTermState.wasBuiltFor(context) == false) {
      termState = TermStates.build(context, term, scoreMode.needsScores());
    } else {
      // PRTS was pre-build for this IS
      termState = this.perReaderTermState;
    }

    return new TermWeight(searcher, scoreMode, boost, termState);
  }

  /** Prints a user-readable version of this query. */
  @Override
  public String toString(String field) {
    StringBuilder buffer = new StringBuilder();
    if (!term.field().equals(field)) {
      buffer.append(term.field());
      buffer.append(":");
    }
    buffer.append(term.text());
    return buffer.toString();
  }

  /** Returns true iff <code>o</code> is equal to this. */
  @Override
  public boolean equals(Object other) {
    return sameClassAs(other) &&
           term.equals(((TermQuery) other).term);
  }

  @Override
  public int hashCode() {
    return classHash() ^ term.hashCode();
  }
}<|MERGE_RESOLUTION|>--- conflicted
+++ resolved
@@ -91,11 +91,7 @@
       if (pe.advance(doc) != doc) {
         return null;
       }
-<<<<<<< HEAD
-      return Matches.fromField(term.field(), new TermMatchesIterator(pe));
-=======
       return Matches.fromField(term.field(), new TermMatchesIterator(term.bytes(), pe));
->>>>>>> d2e102a3
     }
 
     @Override
