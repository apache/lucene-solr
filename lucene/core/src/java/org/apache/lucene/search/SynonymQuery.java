/*
 * Licensed to the Apache Software Foundation (ASF) under one or more
 * contributor license agreements.  See the NOTICE file distributed with
 * this work for additional information regarding copyright ownership.
 * The ASF licenses this file to You under the Apache License, Version 2.0
 * (the "License"); you may not use this file except in compliance with
 * the License.  You may obtain a copy of the License at
 *
 *     http://www.apache.org/licenses/LICENSE-2.0
 *
 * Unless required by applicable law or agreed to in writing, software
 * distributed under the License is distributed on an "AS IS" BASIS,
 * WITHOUT WARRANTIES OR CONDITIONS OF ANY KIND, either express or implied.
 * See the License for the specific language governing permissions and
 * limitations under the License.
 */
package org.apache.lucene.search;


import java.io.IOException;
import java.util.ArrayList;
import java.util.Arrays;
import java.util.Collections;
import java.util.Comparator;
import java.util.Iterator;
import java.util.List;
import java.util.Objects;
<<<<<<< HEAD
import java.util.function.Predicate;
=======
import java.util.Set;
import java.util.stream.Collectors;
>>>>>>> d8f2a02f

import org.apache.lucene.index.Impact;
import org.apache.lucene.index.Impacts;
import org.apache.lucene.index.ImpactsEnum;
import org.apache.lucene.index.ImpactsSource;
import org.apache.lucene.index.IndexReader;
import org.apache.lucene.index.LeafReaderContext;
import org.apache.lucene.index.PostingsEnum;
import org.apache.lucene.index.SlowImpactsEnum;
import org.apache.lucene.index.Term;
import org.apache.lucene.index.TermState;
import org.apache.lucene.index.TermStates;
import org.apache.lucene.index.Terms;
import org.apache.lucene.index.TermsEnum;
import org.apache.lucene.search.similarities.Similarity;
import org.apache.lucene.util.BytesRef;
import org.apache.lucene.util.PriorityQueue;

/**
 * A query that treats multiple terms as synonyms.
 * <p>
 * For scoring purposes, this query tries to score the terms as if you
 * had indexed them as one term: it will match any of the terms but
 * only invoke the similarity a single time, scoring the sum of all
 * term frequencies for the document.
 */
public final class SynonymQuery extends Query {
<<<<<<< HEAD
  private final Term terms[];
  private final String field;
  
=======
  private final TermAndBoost terms[];

>>>>>>> d8f2a02f
  /**
   * A builder for {@link SynonymQuery}.
   */
  public static class Builder {
    private final String field;
    private final List<TermAndBoost> terms = new ArrayList<>();

    /**
     * Sole constructor
     *
     * @param field The target field name
     */
    public Builder(String field) {
      this.field = field;
    }

    /**
     * Adds the provided {@code term} as a synonym.
     */
    public Builder addTerm(Term term) {
      return addTerm(term, 1f);
    }

    /**
     * Adds the provided {@code term} as a synonym, document frequencies of this term
     * will be boosted by {@code boost}.
     */
    public Builder addTerm(Term term, float boost) {
      if (field.equals(term.field()) == false) {
        throw new IllegalArgumentException("Synonyms must be across the same field");
      }
      if (Float.isNaN(boost) || Float.compare(boost, 0f) <= 0 || Float.compare(boost, 1f) > 0) {
        throw new IllegalArgumentException("boost must be a positive float between 0 (exclusive) and 1 (inclusive)");
      }
      terms.add(new TermAndBoost(term, boost));
      if (terms.size() > BooleanQuery.getMaxClauseCount()) {
        throw new BooleanQuery.TooManyClauses();
      }
      return this;
    }

    /**
     * Builds the {@link SynonymQuery}.
     */
    public SynonymQuery build() {
      Collections.sort(terms, Comparator.comparing(a -> a.term));
      return new SynonymQuery(terms.toArray(new TermAndBoost[0]));
    }
<<<<<<< HEAD
    this.field = field;
    Arrays.sort(this.terms);
=======
  }
  
  /**
   * Creates a new SynonymQuery, matching any of the supplied terms.
   * <p>
   * The terms must all have the same field.
   */
  private SynonymQuery(TermAndBoost[] terms) {
    this.terms = Objects.requireNonNull(terms);
>>>>>>> d8f2a02f
  }

  public List<Term> getTerms() {
    return Collections.unmodifiableList(
        Arrays.stream(terms)
            .map(TermAndBoost::getTerm)
            .collect(Collectors.toList())
    );
  }
  
  @Override
  public String toString(String field) {
    StringBuilder builder = new StringBuilder("Synonym(");
    for (int i = 0; i < terms.length; i++) {
      if (i != 0) {
        builder.append(" ");
      }
      Query termQuery = new TermQuery(terms[i].term);
      builder.append(termQuery.toString(field));
      if (terms[i].boost != 1f) {
        builder.append("^");
        builder.append(terms[i].boost);
      }
    }
    builder.append(")");
    return builder.toString();
  }

  @Override
  public int hashCode() {
    return 31 * classHash() + Arrays.hashCode(terms);
  }

  @Override
  public boolean equals(Object other) {
    return sameClassAs(other)
        && Arrays.equals(terms, ((SynonymQuery) other).terms);
  }

  @Override
  public Query rewrite(IndexReader reader) throws IOException {
    // optimize zero and single term cases
    if (terms.length == 0) {
      return new BooleanQuery.Builder().build();
    }
    if (terms.length == 1) {
      return terms[0].boost == 1f ? new TermQuery(terms[0].term) : new BoostQuery(new TermQuery(terms[0].term), terms[0].boost);
    }
    return this;
  }

  @Override
  public void visit(QueryVisitor visitor, Predicate<String> fieldSelector) {
    if (fieldSelector.test(field) == false) {
      return;
    }
    QueryVisitor v = visitor.getSubVisitor(BooleanClause.Occur.SHOULD, this);
    v.consumeTerms(this, terms);
  }

  @Override
  public Weight createWeight(IndexSearcher searcher, ScoreMode scoreMode, float boost) throws IOException {
    if (scoreMode.needsScores()) {
      return new SynonymWeight(this, searcher, scoreMode, boost);
    } else {
      // if scores are not needed, let BooleanWeight deal with optimizing that case.
      BooleanQuery.Builder bq = new BooleanQuery.Builder();
      for (TermAndBoost term : terms) {
        bq.add(new TermQuery(term.term), BooleanClause.Occur.SHOULD);
      }
      return searcher.rewrite(bq.build()).createWeight(searcher, ScoreMode.COMPLETE_NO_SCORES, boost);
    }
  }
  
  class SynonymWeight extends Weight {
    private final TermStates termStates[];
    private final Similarity similarity;
    private final Similarity.SimScorer simWeight;
    private final ScoreMode scoreMode;

    SynonymWeight(Query query, IndexSearcher searcher, ScoreMode scoreMode, float boost) throws IOException {
      super(query);
      assert scoreMode.needsScores();
      this.scoreMode = scoreMode;
      CollectionStatistics collectionStats = searcher.collectionStatistics(terms[0].term.field());
      long docFreq = 0;
      long totalTermFreq = 0;
      termStates = new TermStates[terms.length];
      for (int i = 0; i < termStates.length; i++) {
        termStates[i] = TermStates.build(searcher.getTopReaderContext(), terms[i].term, true);
        TermStatistics termStats = searcher.termStatistics(terms[i].term, termStates[i]);
        if (termStats != null) {
          docFreq = Math.max(termStats.docFreq(), docFreq);
          totalTermFreq += termStats.totalTermFreq();
        }
      }
      this.similarity = searcher.getSimilarity();
      if (docFreq > 0) {
        TermStatistics pseudoStats = new TermStatistics(new BytesRef("synonym pseudo-term"), docFreq, totalTermFreq);
        this.simWeight = similarity.scorer(boost, collectionStats, pseudoStats);
      } else {
        this.simWeight = null; // no terms exist at all, we won't use similarity
      }
    }

    @Override
<<<<<<< HEAD
=======
    public void extractTerms(Set<Term> terms) {
      for (TermAndBoost term : SynonymQuery.this.terms) {
        terms.add(term.term);
      }
    }

    @Override
>>>>>>> d8f2a02f
    public Matches matches(LeafReaderContext context, int doc) throws IOException {
      String field = terms[0].term.field();
      Terms indexTerms = context.reader().terms(field);
      if (indexTerms == null || indexTerms.hasPositions() == false) {
        return super.matches(context, doc);
      }
      List<Term> termList = Arrays.stream(terms)
          .map(TermAndBoost::getTerm)
          .collect(Collectors.toList());
      return MatchesUtils.forField(field, () -> DisjunctionMatchesIterator.fromTerms(context, doc, getQuery(), field, termList));
    }

    @Override
    public Explanation explain(LeafReaderContext context, int doc) throws IOException {
      Scorer scorer = scorer(context);
      if (scorer != null) {
        int newDoc = scorer.iterator().advance(doc);
        if (newDoc == doc) {
          final float freq;
          if (scorer instanceof SynonymScorer) {
            freq = ((SynonymScorer) scorer).freq();
          } else if (scorer instanceof FreqBoostTermScorer) {
            freq = ((FreqBoostTermScorer) scorer).freq();
          } else {
            assert scorer instanceof TermScorer;
            freq = ((TermScorer) scorer).freq();
          }
          LeafSimScorer docScorer = new LeafSimScorer(simWeight, context.reader(), terms[0].term.field(), true);
          Explanation freqExplanation = Explanation.match(freq, "termFreq=" + freq);
          Explanation scoreExplanation = docScorer.explain(doc, freqExplanation);
          return Explanation.match(
              scoreExplanation.getValue(),
              "weight(" + getQuery() + " in " + doc + ") ["
                  + similarity.getClass().getSimpleName() + "], result of:",
              scoreExplanation);
        }
      }
      return Explanation.noMatch("no matching term");
    }

    @Override
    public Scorer scorer(LeafReaderContext context) throws IOException {
      List<PostingsEnum> iterators = new ArrayList<>();
      List<ImpactsEnum> impacts = new ArrayList<>();
      List<Float> termBoosts = new ArrayList<> ();
      for (int i = 0; i < terms.length; i++) {
        TermState state = termStates[i].get(context);
        if (state != null) {
          TermsEnum termsEnum = context.reader().terms(terms[i].term.field()).iterator();
          termsEnum.seekExact(terms[i].term.bytes(), state);
          if (scoreMode == ScoreMode.TOP_SCORES) {
            ImpactsEnum impactsEnum = termsEnum.impacts(PostingsEnum.FREQS);
            iterators.add(impactsEnum);
            impacts.add(impactsEnum);
          } else {
            PostingsEnum postingsEnum = termsEnum.postings(null, PostingsEnum.FREQS);
            iterators.add(postingsEnum);
            impacts.add(new SlowImpactsEnum(postingsEnum));
          }
          termBoosts.add(terms[i].boost);
        }
      }

      if (iterators.isEmpty()) {
        return null;
      }

      LeafSimScorer simScorer = new LeafSimScorer(simWeight, context.reader(), terms[0].term.field(), true);

      // we must optimize this case (term not in segment), disjunctions require >= 2 subs
      if (iterators.size() == 1) {
        final TermScorer scorer;
        if (scoreMode == ScoreMode.TOP_SCORES) {
          scorer = new TermScorer(this, impacts.get(0), simScorer);
        } else {
          scorer = new TermScorer(this, iterators.get(0), simScorer);
        }
        float boost = termBoosts.get(0);
        return scoreMode == ScoreMode.COMPLETE_NO_SCORES || boost == 1f ? scorer : new FreqBoostTermScorer(boost, scorer, simScorer);
      }

      // we use termscorers + disjunction as an impl detail
      DisiPriorityQueue queue = new DisiPriorityQueue(iterators.size());
      for (int i = 0; i < iterators.size(); i++) {
        PostingsEnum postings = iterators.get(i);
        final TermScorer termScorer = new TermScorer(this, postings, simScorer);
        float boost = termBoosts.get(i);
        final DisiWrapperFreq wrapper = new DisiWrapperFreq(termScorer, boost);
        queue.add(wrapper);
      }
      // Even though it is called approximation, it is accurate since none of
      // the sub iterators are two-phase iterators.
      DocIdSetIterator iterator = new DisjunctionDISIApproximation(queue);

      float[] boosts = new float[impacts.size()];
      for (int i = 0; i < boosts.length; i++) {
        boosts[i] = termBoosts.get(i);
      }
      ImpactsSource impactsSource = mergeImpacts(impacts.toArray(new ImpactsEnum[0]), boosts);
      ImpactsDISI impactsDisi = new ImpactsDISI(iterator, impactsSource, simScorer.getSimScorer());

      if (scoreMode == ScoreMode.TOP_SCORES) {
        iterator = impactsDisi;
      }

      return new SynonymScorer(this, queue, iterator, impactsDisi, simScorer);
    }

    @Override
    public boolean isCacheable(LeafReaderContext ctx) {
      return true;
    }
  }

  /**
   * Merge impacts for multiple synonyms.
   */
  static ImpactsSource mergeImpacts(ImpactsEnum[] impactsEnums, float[] boosts) {
    assert impactsEnums.length == boosts.length;
    return new ImpactsSource() {

      class SubIterator {
        final Iterator<Impact> iterator;
        int previousFreq;
        Impact current;

        SubIterator(Iterator<Impact> iterator) {
          this.iterator = iterator;
          this.current = iterator.next();
        }

        void next() {
          previousFreq = current.freq;
          if (iterator.hasNext() == false) {
            current = null;
          } else {
            current = iterator.next();
          }
        }

      }

      @Override
      public Impacts getImpacts() throws IOException {
        final Impacts[] impacts = new Impacts[impactsEnums.length];
        // Use the impacts that have the lower next boundary as a lead.
        // It will decide on the number of levels and the block boundaries.
        Impacts tmpLead = null;
        for (int i = 0; i < impactsEnums.length; ++i) {
          impacts[i] = impactsEnums[i].getImpacts();
          if (tmpLead == null || impacts[i].getDocIdUpTo(0) < tmpLead.getDocIdUpTo(0)) {
            tmpLead = impacts[i];
          }
        }
        final Impacts lead = tmpLead;
        return new Impacts() {

          @Override
          public int numLevels() {
            // Delegate to the lead
            return lead.numLevels();
          }

          @Override
          public int getDocIdUpTo(int level) {
            // Delegate to the lead
            return lead.getDocIdUpTo(level);
          }

          /**
           * Return the minimum level whose impacts are valid up to {@code docIdUpTo},
           * or {@code -1} if there is no such level.
           */
          private int getLevel(Impacts impacts, int docIdUpTo) {
            for (int level = 0, numLevels = impacts.numLevels(); level < numLevels; ++level) {
              if (impacts.getDocIdUpTo(level) >= docIdUpTo) {
                return level;
              }
            }
            return -1;
          }

          @Override
          public List<Impact> getImpacts(int level) {
            final int docIdUpTo = getDocIdUpTo(level);

            List<List<Impact>> toMerge = new ArrayList<>();

            for (int i = 0; i < impactsEnums.length; ++i) {
              if (impactsEnums[i].docID() <= docIdUpTo) {
                int impactsLevel = getLevel(impacts[i], docIdUpTo);
                if (impactsLevel == -1) {
                  // One instance doesn't have impacts that cover up to docIdUpTo
                  // Return impacts that trigger the maximum score
                  return Collections.singletonList(new Impact(Integer.MAX_VALUE, 1L));
                }
                final List<Impact> impactList;
                if (boosts[i] != 1f) {
                  float boost = boosts[i];
                  impactList = impacts[i].getImpacts(impactsLevel)
                      .stream()
                      .map(impact -> new Impact((int) Math.ceil(impact.freq * boost), impact.norm))
                      .collect(Collectors.toList());
                } else {
                  impactList = impacts[i].getImpacts(impactsLevel);
                }
                toMerge.add(impactList);
              }
            }
            assert toMerge.size() > 0; // otherwise it would mean the docID is > docIdUpTo, which is wrong

            if (toMerge.size() == 1) {
              // common if one synonym is common and the other one is rare
              return toMerge.get(0);
            }

            PriorityQueue<SubIterator> pq = new PriorityQueue<SubIterator>(impacts.length) {
              @Override
              protected boolean lessThan(SubIterator a, SubIterator b) {
                if (a.current == null) { // means iteration is finished
                  return false;
                }
                if (b.current == null) {
                  return true;
                }
                return Long.compareUnsigned(a.current.norm, b.current.norm) < 0;
              }
            };
            for (List<Impact> impacts : toMerge) {
              pq.add(new SubIterator(impacts.iterator()));
            }

            List<Impact> mergedImpacts = new ArrayList<>();

            // Idea: merge impacts by norm. The tricky thing is that we need to
            // consider norm values that are not in the impacts too. For
            // instance if the list of impacts is [{freq=2,norm=10}, {freq=4,norm=12}],
            // there might well be a document that has a freq of 2 and a length of 11,
            // which was just not added to the list of impacts because {freq=2,norm=10}
            // is more competitive. So the way it works is that we track the sum of
            // the term freqs that we have seen so far in order to account for these
            // implicit impacts.

            long sumTf = 0;
            SubIterator top = pq.top();
            do {
              final long norm = top.current.norm;
              do {
                sumTf += top.current.freq - top.previousFreq;
                top.next();
                top = pq.updateTop();
              } while (top.current != null && top.current.norm == norm);

              final int freqUpperBound = (int) Math.min(Integer.MAX_VALUE, sumTf);
              if (mergedImpacts.isEmpty()) {
                mergedImpacts.add(new Impact(freqUpperBound, norm));
              } else {
                Impact prevImpact = mergedImpacts.get(mergedImpacts.size() - 1);
                assert Long.compareUnsigned(prevImpact.norm, norm) < 0;
                if (freqUpperBound > prevImpact.freq) {
                  mergedImpacts.add(new Impact(freqUpperBound, norm));
                } // otherwise the previous impact is already more competitive
              }
            } while (top.current != null);

            return mergedImpacts;
          }
        };
      }

      @Override
      public void advanceShallow(int target) throws IOException {
        for (ImpactsEnum impactsEnum : impactsEnums) {
          if (impactsEnum.docID() < target) {
            impactsEnum.advanceShallow(target);
          }
        }
      }
    };
  }

  private static class SynonymScorer extends Scorer {

    private final DisiPriorityQueue queue;
    private final DocIdSetIterator iterator;
    private final ImpactsDISI impactsDisi;
    private final LeafSimScorer simScorer;

    SynonymScorer(Weight weight, DisiPriorityQueue queue, DocIdSetIterator iterator,
        ImpactsDISI impactsDisi, LeafSimScorer simScorer) {
      super(weight);
      this.queue = queue;
      this.iterator = iterator;
      this.impactsDisi = impactsDisi;
      this.simScorer = simScorer;
    }

    @Override
    public int docID() {
      return iterator.docID();
    }

    float freq() throws IOException {
      DisiWrapperFreq w = (DisiWrapperFreq) queue.topList();
      float freq = w.freq();
      for (w = (DisiWrapperFreq) w.next; w != null; w = (DisiWrapperFreq) w.next) {
        freq += w.freq();
      }
      return freq;
    }

    @Override
    public float score() throws IOException {
      return simScorer.score(iterator.docID(), freq());
    }

    @Override
    public DocIdSetIterator iterator() {
      return iterator;
    }

    @Override
    public float getMaxScore(int upTo) throws IOException {
      return impactsDisi.getMaxScore(upTo);
    }

    @Override
    public int advanceShallow(int target) throws IOException {
      return impactsDisi.advanceShallow(target);
    }

    @Override
    public void setMinCompetitiveScore(float minScore) {
      impactsDisi.setMinCompetitiveScore(minScore);
    }
  }

  private static class DisiWrapperFreq extends DisiWrapper {
    final PostingsEnum pe;
    final float boost;

    DisiWrapperFreq(Scorer scorer, float boost) {
      super(scorer);
      this.pe = (PostingsEnum) scorer.iterator();
      this.boost = boost;
    }

    float freq() throws IOException {
      return boost * pe.freq();
    }
  }

  private static class FreqBoostTermScorer extends FilterScorer {
    final float boost;
    final TermScorer in;
    final LeafSimScorer docScorer;

    public FreqBoostTermScorer(float boost, TermScorer in, LeafSimScorer docScorer) {
      super(in);
      if (Float.isNaN(boost) || Float.compare(boost, 0f) < 0 || Float.compare(boost, 1f) > 0) {
        throw new IllegalArgumentException("boost must be a positive float between 0 (exclusive) and 1 (inclusive)");
      }
      this.boost = boost;
      this.in = in;
      this.docScorer = docScorer;
    }

    float freq() throws IOException {
      return boost * in.freq();
    }

    @Override
    public float score() throws IOException {
      assert docID() != DocIdSetIterator.NO_MORE_DOCS;
      return docScorer.score(in.docID(), freq());
    }

    @Override
    public float getMaxScore(int upTo) throws IOException {
      return in.getMaxScore(upTo);
    }

    @Override
    public int advanceShallow(int target) throws IOException {
      return in.advanceShallow(target);
    }

    @Override
    public void setMinCompetitiveScore(float minScore) throws IOException {
      in.setMinCompetitiveScore(minScore);
    }
  }

  private static class TermAndBoost {
    final Term term;
    final float boost;

    TermAndBoost(Term term, float boost) {
      this.term = term;
      this.boost = boost;
    }

    Term getTerm() {
      return term;
    }

    @Override
    public boolean equals(Object o) {
      if (this == o) return true;
      if (o == null || getClass() != o.getClass()) return false;
      TermAndBoost that = (TermAndBoost) o;
      return Float.compare(that.boost, boost) == 0 &&
          Objects.equals(term, that.term);
    }

    @Override
    public int hashCode() {
      return Objects.hash(term, boost);
    }
  }
}<|MERGE_RESOLUTION|>--- conflicted
+++ resolved
@@ -25,12 +25,9 @@
 import java.util.Iterator;
 import java.util.List;
 import java.util.Objects;
-<<<<<<< HEAD
 import java.util.function.Predicate;
-=======
 import java.util.Set;
 import java.util.stream.Collectors;
->>>>>>> d8f2a02f
 
 import org.apache.lucene.index.Impact;
 import org.apache.lucene.index.Impacts;
@@ -58,14 +55,10 @@
  * term frequencies for the document.
  */
 public final class SynonymQuery extends Query {
-<<<<<<< HEAD
-  private final Term terms[];
+
+  private final TermAndBoost terms[];
   private final String field;
-  
-=======
-  private final TermAndBoost terms[];
-
->>>>>>> d8f2a02f
+
   /**
    * A builder for {@link SynonymQuery}.
    */
@@ -112,12 +105,8 @@
      */
     public SynonymQuery build() {
       Collections.sort(terms, Comparator.comparing(a -> a.term));
-      return new SynonymQuery(terms.toArray(new TermAndBoost[0]));
-    }
-<<<<<<< HEAD
-    this.field = field;
-    Arrays.sort(this.terms);
-=======
+      return new SynonymQuery(terms.toArray(new TermAndBoost[0]), field);
+    }
   }
   
   /**
@@ -125,9 +114,9 @@
    * <p>
    * The terms must all have the same field.
    */
-  private SynonymQuery(TermAndBoost[] terms) {
+  private SynonymQuery(TermAndBoost[] terms, String field) {
     this.terms = Objects.requireNonNull(terms);
->>>>>>> d8f2a02f
+    this.field = field;
   }
 
   public List<Term> getTerms() {
@@ -185,7 +174,8 @@
       return;
     }
     QueryVisitor v = visitor.getSubVisitor(BooleanClause.Occur.SHOULD, this);
-    v.consumeTerms(this, terms);
+    Term[] ts = Arrays.stream(terms).map(t -> t.term).toArray(Term[]::new);
+    v.consumeTerms(this, ts);
   }
 
   @Override
@@ -234,16 +224,6 @@
     }
 
     @Override
-<<<<<<< HEAD
-=======
-    public void extractTerms(Set<Term> terms) {
-      for (TermAndBoost term : SynonymQuery.this.terms) {
-        terms.add(term.term);
-      }
-    }
-
-    @Override
->>>>>>> d8f2a02f
     public Matches matches(LeafReaderContext context, int doc) throws IOException {
       String field = terms[0].term.field();
       Terms indexTerms = context.reader().terms(field);
