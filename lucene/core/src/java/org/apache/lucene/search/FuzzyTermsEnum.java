--- conflicted
+++ resolved
@@ -18,18 +18,13 @@
 
 
 import java.io.IOException;
-import java.util.Arrays;
-
-import org.apache.lucene.index.BaseTermsEnum;
+
 import org.apache.lucene.index.ImpactsEnum;
 import org.apache.lucene.index.PostingsEnum;
 import org.apache.lucene.index.Term;
 import org.apache.lucene.index.TermState;
 import org.apache.lucene.index.Terms;
 import org.apache.lucene.index.TermsEnum;
-import org.apache.lucene.util.Attribute;
-import org.apache.lucene.util.AttributeImpl;
-import org.apache.lucene.util.AttributeReflector;
 import org.apache.lucene.util.AttributeSource;
 import org.apache.lucene.util.BytesRef;
 import org.apache.lucene.util.BytesRefBuilder;
@@ -89,12 +84,12 @@
    * @param term Pattern term.
    * @param maxEdits Maximum edit distance.
    * @param prefixLength the length of the required common prefix
-   * @param transitions whether transitions should count as a single edit
+   * @param transpositions whether transpositions should count as a single edit
    * @throws IOException if there is a low-level IO error
    */
-  public FuzzyTermsEnum(Terms terms, Term term, int maxEdits, int prefixLength, boolean transitions) throws IOException {
+  public FuzzyTermsEnum(Terms terms, Term term, int maxEdits, int prefixLength, boolean transpositions) throws IOException {
     this(terms, new AttributeSource(), term, maxEdits,
-        buildAutomata(term.text(), prefixLength, transitions, maxEdits));
+        buildAutomata(term.text(), prefixLength, transpositions, maxEdits));
   }
 
   /**
@@ -128,35 +123,8 @@
     this.maxBoostAtt = atts.addAttribute(MaxNonCompetitiveBoostAttribute.class);
     this.boostAtt = atts.addAttribute(BoostAttribute.class);
 
-<<<<<<< HEAD
     this.automata = automata;
-=======
-    // NOTE: boostAtt must pulled from attributes() not from atts!  This is because TopTermsRewrite looks for boostAtt from this TermsEnum's
-    // private attributes() and not the global atts passed to us from MultiTermQuery:
-    this.boostAtt = attributes().addAttribute(BoostAttribute.class);
-
-    //The prefix could be longer than the word.
-    //It's kind of silly though.  It means we must match the entire word.
-    this.realPrefixLength = prefixLength > termLength ? termLength : prefixLength;
-    this.transpositions = transpositions;
-
-    CompiledAutomaton[] prevAutomata = dfaAtt.automata();
-    if (prevAutomata == null) {
-      prevAutomata = new CompiledAutomaton[maxEdits+1];
-      Automaton[] automata = buildAutomata(termText, prefixLength, transpositions, maxEdits);
-      for (int i = 0; i <= maxEdits; i++) {
-        try {
-          prevAutomata[i] = new CompiledAutomaton(automata[i], true, false);
-        } catch (TooComplexToDeterminizeException e) {
-          throw new FuzzyTermsException(term.text(), e);
-        }
-      }
-      // first segment computes the automata, and we share with subsequent segments via this Attribute:
-      dfaAtt.setAutomata(prevAutomata);
-    }
-
-    this.automata = prevAutomata;
->>>>>>> 7d0cf0df
+
     bottom = maxBoostAtt.getMaxNonCompetitiveBoost();
     bottomTerm = maxBoostAtt.getCompetitiveTerm();
     bottomChanged(null);
@@ -194,7 +162,12 @@
     CompiledAutomaton[] compiled = new CompiledAutomaton[maxEdits + 1];
     Automaton[] automata = buildAutomata(stringToUTF32(text), prefixLength, transpositions, maxEdits);
     for (int i = 0; i <= maxEdits; i++) {
-      compiled[i] = new CompiledAutomaton(automata[i], true, false);
+      try {
+        compiled[i] = new CompiledAutomaton(automata[i], true, false);
+      }
+      catch (TooComplexToDeterminizeException e) {
+        throw new FuzzyTermsException(text, e);
+      }
     }
     return compiled;
   }
@@ -392,72 +365,6 @@
     return actualEnum.term();
   }
 
-<<<<<<< HEAD
-=======
-  /**
-   * reuses compiled automata across different segments,
-   * because they are independent of the index
-   * @lucene.internal */
-  public static interface LevenshteinAutomataAttribute extends Attribute {
-    public CompiledAutomaton[] automata();
-    public void setAutomata(CompiledAutomaton[] automata);
-  }
-    
-  /** 
-   * Stores compiled automata as a list (indexed by edit distance)
-   * @lucene.internal */
-  public static final class LevenshteinAutomataAttributeImpl extends AttributeImpl implements LevenshteinAutomataAttribute {
-    private CompiledAutomaton[] automata;
-      
-    @Override
-    public CompiledAutomaton[] automata() {
-      return automata;
-    }
-
-    @Override
-    public void setAutomata(CompiledAutomaton[] automata) {
-      this.automata = automata;
-    }
-
-    @Override
-    public void clear() {
-      automata = null;
-    }
-
-    @Override
-    public int hashCode() {
-      if (automata == null) {
-        return 0;
-      } else {
-        return automata.hashCode();
-      }
-    }
-
-    @Override
-    public boolean equals(Object other) {
-      if (this == other)
-        return true;
-      if (!(other instanceof LevenshteinAutomataAttributeImpl))
-        return false;
-      return Arrays.equals(automata, ((LevenshteinAutomataAttributeImpl) other).automata);
-    }
-
-    @Override
-    public void copyTo(AttributeImpl _target) {
-      LevenshteinAutomataAttribute target = (LevenshteinAutomataAttribute) _target;
-      if (automata == null) {
-        target.setAutomata(null);
-      } else {
-        target.setAutomata(automata);
-      }
-    }
-
-    @Override
-    public void reflectWith(AttributeReflector reflector) {
-      reflector.reflect(LevenshteinAutomataAttribute.class, "automata", automata);
-    }
-  }
-
   /**
    * Thrown to indicate that there was an issue creating a fuzzy query for a given term.
    * Typically occurs with terms longer than 220 UTF-8 characters,
@@ -468,5 +375,5 @@
       super("Term too complex: " + term, cause);
     }
   }
->>>>>>> 7d0cf0df
+
 }