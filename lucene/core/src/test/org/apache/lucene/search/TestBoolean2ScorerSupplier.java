--- conflicted
+++ resolved
@@ -187,14 +187,9 @@
 
     subs.get(Occur.SHOULD).add(new FakeScorerSupplier(42));
     subs.get(Occur.SHOULD).add(new FakeScorerSupplier(12));
-<<<<<<< HEAD
-
-    ScorerSupplier s = new Boolean2ScorerSupplier(new FakeWeight(), subs, RandomPicks.randomFrom(random(), ScoreMode.values()), 1);
-=======
     ScorerSupplier s =
         new Boolean2ScorerSupplier(
             new FakeWeight(), subs, RandomPicks.randomFrom(random(), ScoreMode.values()), 1);
->>>>>>> 38c9d2ab
     assertEquals(42 + 12, s.cost());
     assertEquals(42 + 12, s.get(random().nextInt(100)).iterator().cost());
 
@@ -204,7 +199,6 @@
             new FakeWeight(), subs, RandomPicks.randomFrom(random(), ScoreMode.values()), 1);
     assertEquals(42 + 12 + 20, s.cost());
     assertEquals(42 + 12 + 20, s.get(random().nextInt(100)).iterator().cost());
-<<<<<<< HEAD
 
     ScoreMode scoreMode = RandomPicks.randomFrom(random(), ScoreMode.values());
     int minShouldMatchSumScorerCost = 12 + 20;
@@ -238,30 +232,6 @@
     s = new Boolean2ScorerSupplier(new FakeWeight(), subs, scoreMode, 3);
     assertEquals(cost, s.cost());
     assertEquals(cost, s.get(random().nextInt(100)).iterator().cost());
-=======
-    s =
-        new Boolean2ScorerSupplier(
-            new FakeWeight(), subs, RandomPicks.randomFrom(random(), ScoreMode.values()), 2);
-    assertEquals(12 + 20, s.cost());
-    assertEquals(12 + 20, s.get(random().nextInt(100)).iterator().cost());
-
-    subs.get(Occur.SHOULD).add(new FakeScorerSupplier(30));
-    s =
-        new Boolean2ScorerSupplier(
-            new FakeWeight(), subs, RandomPicks.randomFrom(random(), ScoreMode.values()), 1);
-    assertEquals(42 + 12 + 20 + 30, s.cost());
-    assertEquals(42 + 12 + 20 + 30, s.get(random().nextInt(100)).iterator().cost());
-    s =
-        new Boolean2ScorerSupplier(
-            new FakeWeight(), subs, RandomPicks.randomFrom(random(), ScoreMode.values()), 2);
-    assertEquals(12 + 20 + 30, s.cost());
-    assertEquals(12 + 20 + 30, s.get(random().nextInt(100)).iterator().cost());
-    s =
-        new Boolean2ScorerSupplier(
-            new FakeWeight(), subs, RandomPicks.randomFrom(random(), ScoreMode.values()), 3);
-    assertEquals(12 + 20, s.cost());
-    assertEquals(12 + 20, s.get(random().nextInt(100)).iterator().cost());
->>>>>>> 38c9d2ab
   }
 
   public void testDuelCost() throws Exception {
@@ -368,7 +338,6 @@
     ScoreMode scoreMode = RandomPicks.randomFrom(random(), ScoreMode.values());
     // minShouldMatch is 2 so the 2 least costly clauses will lead iteration
     // and their cost will be 30+12=42
-<<<<<<< HEAD
     int minShouldMatchSumScorerCost = 30 + 12;
     // the cost calculation here copies that in WANDScorer's constructor
     int wandScorerCost = 50 + 12 + 30;
@@ -378,14 +347,6 @@
     subs.get(Occur.SHOULD).add(new FakeScorerSupplier(12, adjustedLeadCost));
     subs.get(Occur.SHOULD).add(new FakeScorerSupplier(30, adjustedLeadCost));
     new Boolean2ScorerSupplier(new FakeWeight(), subs, scoreMode, 2).get(100); // triggers assertions as a side-effect
-=======
-    subs.get(Occur.SHOULD).add(new FakeScorerSupplier(50, 42));
-    subs.get(Occur.SHOULD).add(new FakeScorerSupplier(12, 42));
-    subs.get(Occur.SHOULD).add(new FakeScorerSupplier(30, 42));
-    new Boolean2ScorerSupplier(
-            new FakeWeight(), subs, RandomPicks.randomFrom(random(), ScoreMode.values()), 2)
-        .get(100); // triggers assertions as a side-effect
->>>>>>> 38c9d2ab
 
     subs = new EnumMap<>(Occur.class);
     for (Occur occur : Occur.values()) {
@@ -397,20 +358,13 @@
     subs.get(Occur.SHOULD).add(new FakeScorerSupplier(42, 20));
     subs.get(Occur.SHOULD).add(new FakeScorerSupplier(12, 20));
     subs.get(Occur.SHOULD).add(new FakeScorerSupplier(30, 20));
-<<<<<<< HEAD
     new Boolean2ScorerSupplier(new FakeWeight(), subs, scoreMode, 2).get(20); // triggers assertions as a side-effect
-=======
-    new Boolean2ScorerSupplier(
-            new FakeWeight(), subs, RandomPicks.randomFrom(random(), ScoreMode.values()), 2)
-        .get(20); // triggers assertions as a side-effect
->>>>>>> 38c9d2ab
 
     subs = new EnumMap<>(Occur.class);
     for (Occur occur : Occur.values()) {
       subs.put(occur, new ArrayList<>());
     }
 
-<<<<<<< HEAD
     scoreMode = RandomPicks.randomFrom(random(), ScoreMode.values());
     minShouldMatchSumScorerCost = 12 + 30 + 20; // 62
     // the cost calculation here copies that in WANDScorer's constructor
@@ -422,22 +376,12 @@
     subs.get(Occur.SHOULD).add(new FakeScorerSupplier(30, adjustedLeadCost));
     subs.get(Occur.SHOULD).add(new FakeScorerSupplier(20, adjustedLeadCost));
     new Boolean2ScorerSupplier(new FakeWeight(), subs, scoreMode, 2).get(100); // triggers assertions as a side-effect
-=======
-    subs.get(Occur.SHOULD).add(new FakeScorerSupplier(42, 62));
-    subs.get(Occur.SHOULD).add(new FakeScorerSupplier(12, 62));
-    subs.get(Occur.SHOULD).add(new FakeScorerSupplier(30, 62));
-    subs.get(Occur.SHOULD).add(new FakeScorerSupplier(20, 62));
-    new Boolean2ScorerSupplier(
-            new FakeWeight(), subs, RandomPicks.randomFrom(random(), ScoreMode.values()), 2)
-        .get(100); // triggers assertions as a side-effect
->>>>>>> 38c9d2ab
 
     subs = new EnumMap<>(Occur.class);
     for (Occur occur : Occur.values()) {
       subs.put(occur, new ArrayList<>());
     }
 
-<<<<<<< HEAD
     scoreMode = RandomPicks.randomFrom(random(), ScoreMode.values());
     minShouldMatchSumScorerCost = 12 + 20; // 32
     // the cost calculation here copies that in WANDScorer's constructor
@@ -449,15 +393,6 @@
     subs.get(Occur.SHOULD).add(new FakeScorerSupplier(30, adjustedLeadCost));
     subs.get(Occur.SHOULD).add(new FakeScorerSupplier(20, adjustedLeadCost));
     new Boolean2ScorerSupplier(new FakeWeight(), subs, scoreMode, 3).get(100); // triggers assertions as a side-effect
-=======
-    subs.get(Occur.SHOULD).add(new FakeScorerSupplier(42, 32));
-    subs.get(Occur.SHOULD).add(new FakeScorerSupplier(12, 32));
-    subs.get(Occur.SHOULD).add(new FakeScorerSupplier(30, 32));
-    subs.get(Occur.SHOULD).add(new FakeScorerSupplier(20, 32));
-    new Boolean2ScorerSupplier(
-            new FakeWeight(), subs, RandomPicks.randomFrom(random(), ScoreMode.values()), 3)
-        .get(100); // triggers assertions as a side-effect
->>>>>>> 38c9d2ab
   }
 
   public void testProhibitedLeadCost() throws IOException {
