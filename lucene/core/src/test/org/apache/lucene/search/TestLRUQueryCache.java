/*
 * Licensed to the Apache Software Foundation (ASF) under one or more
 * contributor license agreements.  See the NOTICE file distributed with
 * this work for additional information regarding copyright ownership.
 * The ASF licenses this file to You under the Apache License, Version 2.0
 * (the "License"); you may not use this file except in compliance with
 * the License.  You may obtain a copy of the License at
 *
 *     http://www.apache.org/licenses/LICENSE-2.0
 *
 * Unless required by applicable law or agreed to in writing, software
 * distributed under the License is distributed on an "AS IS" BASIS,
 * WITHOUT WARRANTIES OR CONDITIONS OF ANY KIND, either express or implied.
 * See the License for the specific language governing permissions and
 * limitations under the License.
 */
package org.apache.lucene.search;


import java.io.IOException;
import java.lang.reflect.Field;
import java.util.ArrayList;
import java.util.Arrays;
import java.util.Collection;
import java.util.Collections;
import java.util.ConcurrentModificationException;
import java.util.HashMap;
import java.util.HashSet;
import java.util.LinkedHashMap;
import java.util.List;
import java.util.Map;
<<<<<<< HEAD
import java.util.concurrent.Callable;
import java.util.concurrent.CountDownLatch;
=======
import java.util.Set;
>>>>>>> 2d1e67c8
import java.util.concurrent.ExecutionException;
import java.util.concurrent.ExecutorService;
import java.util.concurrent.Future;
import java.util.concurrent.FutureTask;
import java.util.concurrent.LinkedBlockingQueue;
import java.util.concurrent.ThreadPoolExecutor;
import java.util.concurrent.TimeUnit;
import java.util.concurrent.TimeoutException;
import java.util.concurrent.atomic.AtomicBoolean;
import java.util.concurrent.atomic.AtomicInteger;
import java.util.concurrent.atomic.AtomicLong;
import java.util.concurrent.atomic.AtomicReference;

import com.carrotsearch.randomizedtesting.generators.RandomPicks;
import org.apache.lucene.document.Document;
import org.apache.lucene.document.Field.Store;
import org.apache.lucene.document.LongPoint;
import org.apache.lucene.document.NumericDocValuesField;
import org.apache.lucene.document.SortedNumericDocValuesField;
import org.apache.lucene.document.StringField;
import org.apache.lucene.document.TextField;
import org.apache.lucene.index.DirectoryReader;
import org.apache.lucene.index.DocValues;
import org.apache.lucene.index.FilterDirectoryReader;
import org.apache.lucene.index.FilterLeafReader;
import org.apache.lucene.index.IndexReader;
import org.apache.lucene.index.IndexWriter;
import org.apache.lucene.index.IndexWriterConfig;
import org.apache.lucene.index.LeafReader;
import org.apache.lucene.index.LeafReaderContext;
import org.apache.lucene.index.NoMergePolicy;
import org.apache.lucene.index.RandomIndexWriter;
import org.apache.lucene.index.SerialMergeScheduler;
import org.apache.lucene.index.Term;
import org.apache.lucene.search.BooleanClause.Occur;
import org.apache.lucene.store.AlreadyClosedException;
import org.apache.lucene.store.Directory;
import org.apache.lucene.util.Constants;
import org.apache.lucene.util.IOUtils;
import org.apache.lucene.util.LuceneTestCase;
import org.apache.lucene.util.NamedThreadFactory;
import org.apache.lucene.util.RamUsageTester;
import org.apache.lucene.util.TestUtil;

import static org.apache.lucene.util.RamUsageEstimator.HASHTABLE_RAM_BYTES_PER_ENTRY;
import static org.apache.lucene.util.RamUsageEstimator.LINKED_HASHTABLE_RAM_BYTES_PER_ENTRY;
import static org.apache.lucene.util.RamUsageEstimator.QUERY_DEFAULT_RAM_BYTES_USED;

public class TestLRUQueryCache extends LuceneTestCase {

  private static final QueryCachingPolicy ALWAYS_CACHE = new QueryCachingPolicy() {

    @Override
    public void onUse(Query query) {}

    @Override
    public boolean shouldCache(Query query) throws IOException {
      return true;
    }

  };

  private static final QueryCachingPolicy NEVER_CACHE = new QueryCachingPolicy() {

    @Override
    public void onUse(Query query) {}

    @Override
    public boolean shouldCache(Query query) throws IOException {
      return false;
    }

  };

  public void testConcurrency() throws Throwable {
    final LRUQueryCache queryCache = new LRUQueryCache(1 + random().nextInt(20), 1 + random().nextInt(10000), context -> random().nextBoolean(), Float.POSITIVE_INFINITY);
    Directory dir = newDirectory();
    final RandomIndexWriter w = new RandomIndexWriter(random(), dir);
    ExecutorService service = new ThreadPoolExecutor(4, 4, 0L, TimeUnit.MILLISECONDS,
        new LinkedBlockingQueue<Runnable>(),
        new NamedThreadFactory("TestLRUQueryCache"));
    final SearcherFactory searcherFactory = new SearcherFactory() {
      @Override
      public IndexSearcher newSearcher(IndexReader reader, IndexReader previous) throws IOException {
        IndexSearcher searcher = new IndexSearcher(reader);
        searcher.setQueryCachingPolicy(MAYBE_CACHE_POLICY);
        searcher.setQueryCache(queryCache);
        return searcher;
      }
    };
    final SearcherFactory concurrentSearcherFactory = new SearcherFactory() {
      @Override
      public IndexSearcher newSearcher(IndexReader reader, IndexReader previous) throws IOException {
        IndexSearcher searcher = new IndexSearcher(reader, service);
        searcher.setQueryCachingPolicy(MAYBE_CACHE_POLICY);
        searcher.setQueryCache(queryCache);
        return searcher;
      }
    };

    final SearcherFactory[] searcherFactories = {searcherFactory, concurrentSearcherFactory};

    for (SearcherFactory currentSearcherFactory : searcherFactories) {
      final boolean applyDeletes = random().nextBoolean();
      final SearcherManager mgr = new SearcherManager(w.w, applyDeletes, false, currentSearcherFactory);
      final AtomicBoolean indexing = new AtomicBoolean(true);
      final AtomicReference<Throwable> error = new AtomicReference<>();
      final int numDocs = atLeast(10000);
      Thread[] threads = new Thread[3];
      threads[0] = new Thread() {
        public void run() {
          Document doc = new Document();
          StringField f = new StringField("color", "", Store.NO);
          doc.add(f);
          for (int i = 0; indexing.get() && i < numDocs; ++i) {
            f.setStringValue(RandomPicks.randomFrom(random(), new String[]{"blue", "red", "yellow"}));
            try {
              w.addDocument(doc);
              if ((i & 63) == 0) {
                mgr.maybeRefresh();
                if (rarely()) {
                  queryCache.clear();
                }
                if (rarely()) {
                  final String color = RandomPicks.randomFrom(random(), new String[]{"blue", "red", "yellow"});
                  w.deleteDocuments(new Term("color", color));
                }
              }
            } catch (Throwable t) {
              error.compareAndSet(null, t);
              break;
            }
          }
          indexing.set(false);
        }
      };
      for (int i = 1; i < threads.length; ++i) {
        threads[i] = new Thread() {
          @Override
          public void run() {
            while (indexing.get()) {
              try {
                final IndexSearcher searcher = mgr.acquire();
                try {
                  final String value = RandomPicks.randomFrom(random(), new String[]{"blue", "red", "yellow", "green"});
                  final Query q = new TermQuery(new Term("color", value));
                  TotalHitCountCollector collector = new TotalHitCountCollector();
                  searcher.search(q, collector); // will use the cache
                  final int totalHits1 = collector.getTotalHits();
                  TotalHitCountCollector collector2 = new TotalHitCountCollector();
                  searcher.search(q, new FilterCollector(collector2) {
                    public ScoreMode scoreMode() {
                      return ScoreMode.COMPLETE; // will not use the cache because of scores
                    }
                  });
                  final long totalHits2 = collector2.getTotalHits();
                  assertEquals(totalHits2, totalHits1);
                } finally {
                  mgr.release(searcher);
                }
              } catch (Throwable t) {
                error.compareAndSet(null, t);
              }
            }
          }
        };
      }

      for (Thread thread : threads) {
        thread.start();
      }

      for (Thread thread : threads) {
        thread.join();
      }

      if (error.get() != null) {
        throw error.get();
      }
      queryCache.assertConsistent();
      mgr.close();
    }

    w.close();
    dir.close();
    queryCache.assertConsistent();
    service.shutdown();
  }

  public void testLRUEviction() throws Exception {
    Directory dir = newDirectory();
    final RandomIndexWriter w = new RandomIndexWriter(random(), dir);

    Document doc = new Document();
    StringField f = new StringField("color", "blue", Store.NO);
    doc.add(f);
    w.addDocument(doc);
    f.setStringValue("red");
    w.addDocument(doc);
    f.setStringValue("green");
    w.addDocument(doc);
    final DirectoryReader reader = w.getReader();
<<<<<<< HEAD

    IndexSearcher searcher = newSearcher(reader);

    final LRUQueryCache queryCache = new LRUQueryCache(2, 100000, context -> true);
=======
    final IndexSearcher searcher = newSearcher(reader);
    final LRUQueryCache queryCache = new LRUQueryCache(2, 100000, context -> true, Float.POSITIVE_INFINITY);
>>>>>>> 2d1e67c8

    final Query blue = new TermQuery(new Term("color", "blue"));
    final Query red = new TermQuery(new Term("color", "red"));
    final Query green = new TermQuery(new Term("color", "green"));

    assertEquals(Collections.emptyList(), queryCache.cachedQueries());

    searcher.setQueryCache(queryCache);
    // the filter is not cached on any segment: no changes
    searcher.setQueryCachingPolicy(NEVER_CACHE);
    searcher.search(new ConstantScoreQuery(green), 1);
    assertEquals(Collections.emptyList(), queryCache.cachedQueries());

    searcher.setQueryCachingPolicy(ALWAYS_CACHE);
    searcher.search(new ConstantScoreQuery(red), 1);

    if (!(queryCache.cachedQueries().equals(Collections.emptyList()))) {
      assertEquals(Arrays.asList(red), queryCache.cachedQueries());
    } else {
      // Let the cache load be completed
      Thread.sleep(200);
      assertEquals(Arrays.asList(red), queryCache.cachedQueries());
    }

    searcher.search(new ConstantScoreQuery(green), 1);

    if (!(queryCache.cachedQueries().equals(Arrays.asList(red)))) {
      assertEquals(Arrays.asList(red, green), queryCache.cachedQueries());
    } else {
      // Let the cache load be completed
      Thread.sleep(200);
      assertEquals(Arrays.asList(red, green), queryCache.cachedQueries());
    }

    searcher.search(new ConstantScoreQuery(red), 1);
    assertEquals(Arrays.asList(green, red), queryCache.cachedQueries());

    searcher.search(new ConstantScoreQuery(blue), 1);

    if (!(queryCache.cachedQueries().equals(Arrays.asList(green, red)))) {
      assertEquals(Arrays.asList(red, blue), queryCache.cachedQueries());
    } else {
      // Let the cache load be completed
      Thread.sleep(200);
      assertEquals(Arrays.asList(red, blue), queryCache.cachedQueries());
    }

    searcher.search(new ConstantScoreQuery(blue), 1);
    assertEquals(Arrays.asList(red, blue), queryCache.cachedQueries());

    searcher.search(new ConstantScoreQuery(green), 1);

    if (!(queryCache.cachedQueries().equals(Arrays.asList(red, blue)))) {
      assertEquals(Arrays.asList(blue, green), queryCache.cachedQueries());
    } else {
      // Let the cache load be completed
      Thread.sleep(200);
      assertEquals(Arrays.asList(blue, green), queryCache.cachedQueries());
    }

    searcher.setQueryCachingPolicy(NEVER_CACHE);
    searcher.search(new ConstantScoreQuery(red), 1);
    assertEquals(Arrays.asList(blue, green), queryCache.cachedQueries());

    reader.close();
    w.close();
    dir.close();
  }

  public void testLRUConcurrentLoadAndEviction() throws Exception {
    Directory dir = newDirectory();
    final RandomIndexWriter w = new RandomIndexWriter(random(), dir);

    Document doc = new Document();
    StringField f = new StringField("color", "blue", Store.NO);
    doc.add(f);
    w.addDocument(doc);
    f.setStringValue("red");
    w.addDocument(doc);
    f.setStringValue("green");
    w.addDocument(doc);
    final DirectoryReader reader = w.getReader();
    ExecutorService service = new ThreadPoolExecutor(4, 4, 0L, TimeUnit.MILLISECONDS,
        new LinkedBlockingQueue<Runnable>(),
        new NamedThreadFactory("TestLRUQueryCache"));

    IndexSearcher searcher = new IndexSearcher(reader, service);

    final CountDownLatch[] latch = {new CountDownLatch(1)};

    final LRUQueryCache queryCache = new LRUQueryCache(2, 100000, context -> true) {
      @Override
      protected void onDocIdSetCache(Object readerCoreKey, long ramBytesUsed) {
        super.onDocIdSetCache(readerCoreKey, ramBytesUsed);
        latch[0].countDown();
      }
    };

    final Query blue = new TermQuery(new Term("color", "blue"));
    final Query red = new TermQuery(new Term("color", "red"));
    final Query green = new TermQuery(new Term("color", "green"));

    assertEquals(Collections.emptyList(), queryCache.cachedQueries());

    searcher.setQueryCache(queryCache);
    // the filter is not cached on any segment: no changes
    searcher.setQueryCachingPolicy(NEVER_CACHE);
    searcher.search(new ConstantScoreQuery(green), 1);
    assertEquals(Collections.emptyList(), queryCache.cachedQueries());

    searcher.setQueryCachingPolicy(ALWAYS_CACHE);

    // First read should miss
    searcher.search(new ConstantScoreQuery(red), 1);

    // Let the cache load be completed
    latch[0].await();
    assertEquals(Collections.singletonList(red), queryCache.cachedQueries());

    // Second read should hit
    searcher.search(new ConstantScoreQuery(red), 1);
    assertEquals(Collections.singletonList(red), queryCache.cachedQueries());
    assertEquals(queryCache.getHitCount(), 1);

    latch[0] = new CountDownLatch(1);
    searcher.search(new ConstantScoreQuery(green), 1);

    // Let the cache load be completed
    latch[0].await();
    assertEquals(Arrays.asList(red, green), queryCache.cachedQueries());

    searcher.search(new ConstantScoreQuery(red), 1);
    assertEquals(Arrays.asList(green, red), queryCache.cachedQueries());
    assertEquals(2, queryCache.getCacheCount());

    latch[0] = new CountDownLatch(1);

    searcher.search(new ConstantScoreQuery(blue), 1);

    // Let the cache load be completed
    latch[0].await();
    assertEquals(Arrays.asList(red, blue), queryCache.cachedQueries());

    searcher.search(new ConstantScoreQuery(blue), 1);
    assertEquals(Arrays.asList(red, blue), queryCache.cachedQueries());
    assertEquals(3, queryCache.getCacheCount());

    latch[0] = new CountDownLatch(1);

    searcher.search(new ConstantScoreQuery(green), 1);

    // Let the cache load be completed
    latch[0].await();
    assertEquals(Arrays.asList(blue, green), queryCache.cachedQueries());

    service.shutdown();
    service.awaitTermination(300, TimeUnit.MILLISECONDS);

    searcher.setQueryCachingPolicy(NEVER_CACHE);
    searcher.search(new ConstantScoreQuery(red), 1);
    assertEquals(Arrays.asList(blue, green), queryCache.cachedQueries());

    reader.close();
    w.close();
    dir.close();
  }

  public void testLRUConcurrentLoadsOfSameQuery() throws Exception {
    Directory dir = newDirectory();
    final RandomIndexWriter w = new RandomIndexWriter(random(), dir);

    Document doc = new Document();
    StringField f = new StringField("color", "blue", Store.NO);
    doc.add(f);
    w.addDocument(doc);
    f.setStringValue("red");
    w.addDocument(doc);
    f.setStringValue("green");
    w.addDocument(doc);
    final DirectoryReader reader = w.getReader();
    ExecutorService service = new ThreadPoolExecutor(4, 4, 0L, TimeUnit.MILLISECONDS,
        new LinkedBlockingQueue<Runnable>(),
        new NamedThreadFactory("TestLRUQueryCache"));

    ExecutorService stressService = new ThreadPoolExecutor(15, 15, 0L, TimeUnit.MILLISECONDS,
        new LinkedBlockingQueue<Runnable>(),
        new NamedThreadFactory("TestLRUQueryCache2"));

    IndexSearcher searcher = new IndexSearcher(reader, service);

    final CountDownLatch latch = new CountDownLatch(1);

    final LRUQueryCache queryCache = new LRUQueryCache(2, 100000, context -> true) {
      @Override
      protected void onDocIdSetCache(Object readerCoreKey, long ramBytesUsed) {
        super.onDocIdSetCache(readerCoreKey, ramBytesUsed);
        latch.countDown();
      }
    };

    final Query green = new TermQuery(new Term("color", "green"));

    assertEquals(Collections.emptyList(), queryCache.cachedQueries());

    searcher.setQueryCache(queryCache);
    searcher.setQueryCachingPolicy(ALWAYS_CACHE);

    CountDownLatch startLatch = new CountDownLatch(1);

    FutureTask<Void> task = new FutureTask<>(() -> {
      startLatch.await();
      searcher.search(new ConstantScoreQuery(green), 1);
      return null;
    });

    for (int i = 0; i < 5; i++) {
      stressService.submit(task);
    }

    startLatch.countDown();

    latch.await();
    assertEquals(Arrays.asList(green), queryCache.cachedQueries());

    reader.close();
    w.close();
    dir.close();
    service.shutdown();
    stressService.shutdown();
  }

  public void testLRUConcurrentCachingAcrossSegments() throws Exception {
    Directory dir = newDirectory();
    final RandomIndexWriter w = new RandomIndexWriter(random(), dir);

    int numDocs = atLeast(150);
    int numIterations = atLeast(3);

    for (int i = 0; i < numIterations; i++) {
      for (int j = 0; j < numDocs; j++) {
        Document doc = new Document();
        StringField f = new StringField("color", "blue", Store.NO);
        doc.add(f);
        w.addDocument(doc);
        w.addDocument(doc);
        w.addDocument(doc);
      }
      w.commit();
    }

    final DirectoryReader reader = w.getReader();

    ExecutorService service = new ThreadPoolExecutor(4, 4, 0L, TimeUnit.MILLISECONDS,
        new LinkedBlockingQueue<Runnable>(),
        new NamedThreadFactory("TestLRUQueryCache"));

    IndexSearcher searcher = new IndexSearcher(reader, service) {
      @Override
      protected LeafSlice[] slices(List<LeafReaderContext> leaves) {
        ArrayList<LeafSlice> slices = new ArrayList<>();
        for (LeafReaderContext ctx : leaves) {
          slices.add(new LeafSlice(Arrays.asList(ctx)));
        }
        return slices.toArray(new LeafSlice[0]);
      }
    };

    final LRUQueryCache queryCache = new LRUQueryCache(2, 100000, context -> true);

    final Query blue = new TermQuery(new Term("color", "blue"));

    assertEquals(Collections.emptyList(), queryCache.cachedQueries());

    searcher.setQueryCache(queryCache);
    searcher.setQueryCachingPolicy(ALWAYS_CACHE);
    assert searcher.getSlices().length > 1;

    searcher.search(new ConstantScoreQuery(blue), 1);

    reader.close();
    w.close();
    dir.close();
    service.shutdown();
  }

  public void testClearFilter() throws IOException {
    Directory dir = newDirectory();
    final RandomIndexWriter w = new RandomIndexWriter(random(), dir);

    Document doc = new Document();
    StringField f = new StringField("color", "", Store.NO);
    doc.add(f);
    final int numDocs = atLeast(10);
    for (int i = 0; i < numDocs; ++i) {
      f.setStringValue(random().nextBoolean() ? "red" : "blue");
      w.addDocument(doc);
    }
    final DirectoryReader reader = w.getReader();
    final IndexSearcher searcher = newSearcher(reader);

    final Query query1 = new TermQuery(new Term("color", "blue"));
    // different instance yet equal
    final Query query2 = new TermQuery(new Term("color", "blue"));

    final LRUQueryCache queryCache = new LRUQueryCache(Integer.MAX_VALUE, Long.MAX_VALUE, context -> true, 1);
    searcher.setQueryCache(queryCache);
    searcher.setQueryCachingPolicy(ALWAYS_CACHE);

    searcher.search(new BoostQuery(new ConstantScoreQuery(query1), random().nextFloat()), 1);
    assertEquals(1, queryCache.cachedQueries().size());

    queryCache.clearQuery(query2);

    assertTrue(queryCache.cachedQueries().isEmpty());
    queryCache.assertConsistent();

    reader.close();
    w.close();
    dir.close();
  }

  // This test makes sure that by making the same assumptions as LRUQueryCache, RAMUsageTester
  // computes the same memory usage.
  public void testRamBytesUsedAgreesWithRamUsageTester() throws IOException {
    assumeFalse("LUCENE-7595: RamUsageTester does not work exact in Java 9 (estimations for maps and lists)", Constants.JRE_IS_MINIMUM_JAVA9);
    
    final LRUQueryCache queryCache = new LRUQueryCache(1 + random().nextInt(5), 1 + random().nextInt(10000), context -> random().nextBoolean(), Float.POSITIVE_INFINITY);
    // an accumulator that only sums up memory usage of referenced filters and doc id sets
    final RamUsageTester.Accumulator acc = new RamUsageTester.Accumulator() {
      @Override
      public long accumulateObject(Object o, long shallowSize, Map<Field,Object> fieldValues, Collection<Object> queue) {
        if (o instanceof DocIdSet) {
          return ((DocIdSet) o).ramBytesUsed();
        }
        if (o instanceof Query) {
          return QUERY_DEFAULT_RAM_BYTES_USED;
        }
        if (o instanceof IndexReader || o.getClass().getSimpleName().equals("SegmentCoreReaders")) {
          // do not take readers or core cache keys into account
          return 0;
        }
        if (o instanceof Map) {
          Map<?,?> map = (Map<?,?>) o;
          queue.addAll(map.keySet());
          queue.addAll(map.values());
          final long sizePerEntry = o instanceof LinkedHashMap
              ? LINKED_HASHTABLE_RAM_BYTES_PER_ENTRY
              : HASHTABLE_RAM_BYTES_PER_ENTRY;
          return sizePerEntry * map.size();
        }
        // follow links to other objects, but ignore their memory usage
        super.accumulateObject(o, shallowSize, fieldValues, queue);
        return  0;
      }
      @Override
      public long accumulateArray(Object array, long shallowSize, List<Object> values, Collection<Object> queue) {
        // follow links to other objects, but ignore their memory usage
        super.accumulateArray(array, shallowSize, values, queue);
        return 0;
      }
    };

    Directory dir = newDirectory();
    // serial merges so that segments do not get closed while we are measuring ram usage
    // with RamUsageTester
    IndexWriterConfig iwc = newIndexWriterConfig().setMergeScheduler(new SerialMergeScheduler());
    final RandomIndexWriter w = new RandomIndexWriter(random(), dir, iwc);

    final List<String> colors = Arrays.asList("blue", "red", "green", "yellow");

    Document doc = new Document();
    StringField f = new StringField("color", "", Store.NO);
    doc.add(f);
    final int iters = atLeast(5);
    for (int iter = 0; iter < iters; ++iter) {
      final int numDocs = atLeast(10);
      for (int i = 0; i < numDocs; ++i) {
        f.setStringValue(RandomPicks.randomFrom(random(), colors));
        w.addDocument(doc);
      }
      try (final DirectoryReader reader = w.getReader()) {
        final IndexSearcher searcher = newSearcher(reader);
        searcher.setQueryCache(queryCache);
        searcher.setQueryCachingPolicy(MAYBE_CACHE_POLICY);
        for (int i = 0; i < 3; ++i) {
          final Query query = new TermQuery(new Term("color", RandomPicks.randomFrom(random(), colors)));
          searcher.search(new ConstantScoreQuery(query), 1);
        }
      }
      queryCache.assertConsistent();
      assertEquals(RamUsageTester.sizeOf(queryCache, acc), queryCache.ramBytesUsed());
    }

    w.close();
    dir.close();
  }

  /** A query that doesn't match anything */
  private static class DummyQuery extends Query {

    private static int COUNTER = 0;
    private final int id;

    DummyQuery() {
      id = COUNTER++;
    }

    @Override
    public Weight createWeight(IndexSearcher searcher, ScoreMode scoreMode, float boost) throws IOException {
      return new ConstantScoreWeight(this, boost) {
        @Override
        public Scorer scorer(LeafReaderContext context) throws IOException {
          return null;
        }

        @Override
        public boolean isCacheable(LeafReaderContext ctx) {
          return true;
        }
      };
    }

    @Override
    public void visit(QueryVisitor visitor) {

    }

    @Override
    public boolean equals(Object other) {
      return sameClassAs(other) &&
             id == ((DummyQuery) other).id;
    }

    @Override
    public int hashCode() {
      return id;
    }

    @Override
    public String toString(String field) {
      return "DummyQuery";
    }

  }

  // Test what happens when the cache contains only filters and doc id sets
  // that require very little memory. In that case most of the memory is taken
  // by the cache itself, not cache entries, and we want to make sure that
  // memory usage is not grossly underestimated.
  public void testRamBytesUsedConstantEntryOverhead() throws IOException {
    assumeFalse("LUCENE-7595: RamUsageTester does not work exact in Java 9 (estimations for maps and lists)", Constants.JRE_IS_MINIMUM_JAVA9);
    
    final LRUQueryCache queryCache = new LRUQueryCache(1000000, 10000000, context -> true, Float.POSITIVE_INFINITY);

    final RamUsageTester.Accumulator acc = new RamUsageTester.Accumulator() {
      @Override
      public long accumulateObject(Object o, long shallowSize, Map<Field,Object> fieldValues, Collection<Object> queue) {
        if (o instanceof DocIdSet) {
          return ((DocIdSet) o).ramBytesUsed();
        }
        if (o instanceof Query) {
          return QUERY_DEFAULT_RAM_BYTES_USED;
        }
        if (o.getClass().getSimpleName().equals("SegmentCoreReaders")) {
          // do not follow references to core cache keys
          return 0;
        }
        return super.accumulateObject(o, shallowSize, fieldValues, queue);
      }
    };

    Directory dir = newDirectory();
    final RandomIndexWriter w = new RandomIndexWriter(random(), dir);
    Document doc = new Document();
    final int numDocs = atLeast(100);
    for (int i = 0; i < numDocs; ++i) {
      w.addDocument(doc);
    }
    final DirectoryReader reader = w.getReader();
    final IndexSearcher searcher = new IndexSearcher(reader);
    searcher.setQueryCache(queryCache);
    searcher.setQueryCachingPolicy(ALWAYS_CACHE);

    final int numQueries = atLeast(1000);
    for (int i = 0; i < numQueries; ++i) {
      final Query query = new DummyQuery();
      searcher.search(new ConstantScoreQuery(query), 1);
    }
    assertTrue(queryCache.getCacheCount() > 0);

    final long actualRamBytesUsed = RamUsageTester.sizeOf(queryCache, acc);
    final long expectedRamBytesUsed = queryCache.ramBytesUsed();
    // error < 30%
    assertEquals(actualRamBytesUsed, expectedRamBytesUsed, 30 * actualRamBytesUsed / 100);

    reader.close();
    w.close();
    dir.close();
  }

  public void testOnUse() throws IOException {
    final LRUQueryCache queryCache = new LRUQueryCache(1 + random().nextInt(5), 1 + random().nextInt(1000), context -> random().nextBoolean(), Float.POSITIVE_INFINITY);

    Directory dir = newDirectory();
    final RandomIndexWriter w = new RandomIndexWriter(random(), dir);

    Document doc = new Document();
    StringField f = new StringField("color", "", Store.NO);
    doc.add(f);
    final int numDocs = atLeast(10);
    for (int i = 0; i < numDocs; ++i) {
      f.setStringValue(RandomPicks.randomFrom(random(), Arrays.asList("red", "blue", "green", "yellow")));
      w.addDocument(doc);
      if (random().nextBoolean()) {
        w.getReader().close();
      }
    }
    final DirectoryReader reader = w.getReader();
    final IndexSearcher searcher = new IndexSearcher(reader);

    final Map<Query, Integer> actualCounts = new HashMap<>();
    final Map<Query, Integer> expectedCounts = new HashMap<>();

    final QueryCachingPolicy countingPolicy = new QueryCachingPolicy() {

      @Override
      public boolean shouldCache(Query query) throws IOException {
        return random().nextBoolean();
      }

      @Override
      public void onUse(Query query) {
        expectedCounts.put(query, 1 + expectedCounts.getOrDefault(query, 0));
      }
    };

    Query[] queries = new Query[10 + random().nextInt(10)];
    for (int i = 0; i < queries.length; ++i) {
      queries[i] = new BoostQuery(new TermQuery(new Term("color", RandomPicks.randomFrom(random(), Arrays.asList("red", "blue", "green", "yellow")))), random().nextFloat());
    }

    searcher.setQueryCache(queryCache);
    searcher.setQueryCachingPolicy(countingPolicy);
    for (int i = 0; i < 20; ++i) {
      final int idx = random().nextInt(queries.length);
      searcher.search(new ConstantScoreQuery(queries[idx]), 1);
      Query cacheKey = queries[idx];
      while (cacheKey instanceof BoostQuery) {
        cacheKey = ((BoostQuery) cacheKey).getQuery();
      }
      actualCounts.put(cacheKey, 1 + actualCounts.getOrDefault(cacheKey, 0));
    }

    assertEquals(actualCounts, expectedCounts);

    reader.close();
    w.close();
    dir.close();
  }

  public void testStats() throws IOException {
    final LRUQueryCache queryCache = new LRUQueryCache(1, 10000000, context -> true, 1);

    Directory dir = newDirectory();
    final RandomIndexWriter w = new RandomIndexWriter(random(), dir);

    final List<String> colors = Arrays.asList("blue", "red", "green", "yellow");

    Document doc = new Document();
    StringField f = new StringField("color", "", Store.NO);
    doc.add(f);
    for (int i = 0; i < 10; ++i) {
      f.setStringValue(RandomPicks.randomFrom(random(), colors));
      w.addDocument(doc);
      if (random().nextBoolean()) {
        w.getReader().close();
      }
    }

    final DirectoryReader reader = w.getReader();
    final int segmentCount = reader.leaves().size();
    final IndexSearcher searcher = new IndexSearcher(reader);
    final Query query = new TermQuery(new Term("color", "red"));
    final Query query2 = new TermQuery(new Term("color", "blue"));

    searcher.setQueryCache(queryCache);
    // first pass, lookups without caching that all miss
    searcher.setQueryCachingPolicy(NEVER_CACHE);
    for (int i = 0; i < 10; ++i) {
      searcher.search(new ConstantScoreQuery(query), 1);
    }
    assertEquals(10 * segmentCount, queryCache.getTotalCount());
    assertEquals(0, queryCache.getHitCount());
    assertEquals(10 * segmentCount, queryCache.getMissCount());
    assertEquals(0, queryCache.getCacheCount());
    assertEquals(0, queryCache.getEvictionCount());
    assertEquals(0, queryCache.getCacheSize());

    // second pass, lookups + caching, only the first one is a miss
    searcher.setQueryCachingPolicy(ALWAYS_CACHE);
    for (int i = 0; i < 10; ++i) {
      searcher.search(new ConstantScoreQuery(query), 1);
    }
    assertEquals(20 * segmentCount, queryCache.getTotalCount());
    assertEquals(9 * segmentCount, queryCache.getHitCount());
    assertEquals(11 * segmentCount, queryCache.getMissCount());
    assertEquals(1 * segmentCount, queryCache.getCacheCount());
    assertEquals(0, queryCache.getEvictionCount());
    assertEquals(1 * segmentCount, queryCache.getCacheSize());

    // third pass lookups without caching, we only have hits
    searcher.setQueryCachingPolicy(NEVER_CACHE);
    for (int i = 0; i < 10; ++i) {
      searcher.search(new ConstantScoreQuery(query), 1);
    }
    assertEquals(30 * segmentCount, queryCache.getTotalCount());
    assertEquals(19 * segmentCount, queryCache.getHitCount());
    assertEquals(11 * segmentCount, queryCache.getMissCount());
    assertEquals(1 * segmentCount, queryCache.getCacheCount());
    assertEquals(0, queryCache.getEvictionCount());
    assertEquals(1 * segmentCount, queryCache.getCacheSize());

    // fourth pass with a different filter which will trigger evictions since the size is 1
    searcher.setQueryCachingPolicy(ALWAYS_CACHE);
    for (int i = 0; i < 10; ++i) {
      searcher.search(new ConstantScoreQuery(query2), 1);
    }
    assertEquals(40 * segmentCount, queryCache.getTotalCount());
    assertEquals(28 * segmentCount, queryCache.getHitCount());
    assertEquals(12 * segmentCount, queryCache.getMissCount());
    assertEquals(2 * segmentCount, queryCache.getCacheCount());
    assertEquals(1 * segmentCount, queryCache.getEvictionCount());
    assertEquals(1 * segmentCount, queryCache.getCacheSize());

    // now close, causing evictions due to the closing of segment cores
    reader.close();
    w.close();
    assertEquals(40 * segmentCount, queryCache.getTotalCount());
    assertEquals(28 * segmentCount, queryCache.getHitCount());
    assertEquals(12 * segmentCount, queryCache.getMissCount());
    assertEquals(2 * segmentCount, queryCache.getCacheCount());
    assertEquals(2 * segmentCount, queryCache.getEvictionCount());
    assertEquals(0, queryCache.getCacheSize());

    dir.close();
  }

  public void testFineGrainedStats() throws IOException {
    Directory dir1 = newDirectory();
    final RandomIndexWriter w1 = new RandomIndexWriter(random(), dir1);
    Directory dir2 = newDirectory();
    final RandomIndexWriter w2 = new RandomIndexWriter(random(), dir2);

    final List<String> colors = Arrays.asList("blue", "red", "green", "yellow");

    Document doc = new Document();
    StringField f = new StringField("color", "", Store.NO);
    doc.add(f);
    for (RandomIndexWriter w : Arrays.asList(w1, w2)) {
      for (int i = 0; i < 10; ++i) {
        f.setStringValue(RandomPicks.randomFrom(random(), colors));
        w.addDocument(doc);
        if (random().nextBoolean()) {
          w.getReader().close();
        }
      }
    }

    final DirectoryReader reader1 = w1.getReader();
    final int segmentCount1 = reader1.leaves().size();
    final IndexSearcher searcher1 = new IndexSearcher(reader1);

    final DirectoryReader reader2 = w2.getReader();
    final int segmentCount2 = reader2.leaves().size();
    final IndexSearcher searcher2 = new IndexSearcher(reader2);

    final Map<IndexReader.CacheKey, Integer> indexId = new HashMap<>();
    for (LeafReaderContext ctx : reader1.leaves()) {
      indexId.put(ctx.reader().getCoreCacheHelper().getKey(), 1);
    }
    for (LeafReaderContext ctx : reader2.leaves()) {
      indexId.put(ctx.reader().getCoreCacheHelper().getKey(), 2);
    }

    final AtomicLong hitCount1 = new AtomicLong();
    final AtomicLong hitCount2 = new AtomicLong();
    final AtomicLong missCount1 = new AtomicLong();
    final AtomicLong missCount2 = new AtomicLong();

    final AtomicLong ramBytesUsage = new AtomicLong();
    final AtomicLong cacheSize = new AtomicLong();

    final LRUQueryCache queryCache = new LRUQueryCache(2, 10000000, context -> true, 1) {
      @Override
      protected void onHit(Object readerCoreKey, Query query) {
        super.onHit(readerCoreKey, query);
        switch(indexId.get(readerCoreKey).intValue()) {
          case 1:
            hitCount1.incrementAndGet();
            break;
          case 2:
            hitCount2.incrementAndGet();
            break;
          default:
            throw new AssertionError();
        }
      }

      @Override
      protected void onMiss(Object readerCoreKey, Query query) {
        super.onMiss(readerCoreKey, query);
        switch(indexId.get(readerCoreKey).intValue()) {
          case 1:
            missCount1.incrementAndGet();
            break;
          case 2:
            missCount2.incrementAndGet();
            break;
          default:
            throw new AssertionError();
        }
      }

      @Override
      protected void onQueryCache(Query query, long ramBytesUsed) {
        super.onQueryCache(query, ramBytesUsed);
        assertNotNull("cached query is null", query);
        ramBytesUsage.addAndGet(ramBytesUsed);
      }

      @Override
      protected void onQueryEviction(Query query, long ramBytesUsed) {
        super.onQueryEviction(query, ramBytesUsed);
        assertNotNull("evicted query is null", query);
        ramBytesUsage.addAndGet(-ramBytesUsed);
      }

      @Override
      protected void onDocIdSetCache(Object readerCoreKey, long ramBytesUsed) {
        super.onDocIdSetCache(readerCoreKey, ramBytesUsed);
        ramBytesUsage.addAndGet(ramBytesUsed);
        cacheSize.incrementAndGet();
      }

      @Override
      protected void onDocIdSetEviction(Object readerCoreKey, int numEntries, long sumRamBytesUsed) {
        super.onDocIdSetEviction(readerCoreKey, numEntries, sumRamBytesUsed);
        ramBytesUsage.addAndGet(-sumRamBytesUsed);
        cacheSize.addAndGet(-numEntries);
      }

      @Override
      protected void onClear() {
        super.onClear();
        ramBytesUsage.set(0);
        cacheSize.set(0);
      }
    };

    final Query query = new TermQuery(new Term("color", "red"));
    final Query query2 = new TermQuery(new Term("color", "blue"));
    final Query query3 = new TermQuery(new Term("color", "green"));

    for (IndexSearcher searcher : Arrays.asList(searcher1, searcher2)) {
      searcher.setQueryCache(queryCache);
      searcher.setQueryCachingPolicy(ALWAYS_CACHE);
    }

    // search on searcher1
    for (int i = 0; i < 10; ++i) {
      searcher1.search(new ConstantScoreQuery(query), 1);
    }
    assertEquals(9 * segmentCount1, hitCount1.longValue());
    assertEquals(0, hitCount2.longValue());
    assertEquals(segmentCount1, missCount1.longValue());
    assertEquals(0, missCount2.longValue());

    // then on searcher2
    for (int i = 0; i < 20; ++i) {
      searcher2.search(new ConstantScoreQuery(query2), 1);
    }
    assertEquals(9 * segmentCount1, hitCount1.longValue());
    assertEquals(19 * segmentCount2, hitCount2.longValue());
    assertEquals(segmentCount1, missCount1.longValue());
    assertEquals(segmentCount2, missCount2.longValue());

    // now on searcher1 again to trigger evictions
    for (int i = 0; i < 30; ++i) {
      searcher1.search(new ConstantScoreQuery(query3), 1);
    }
    assertEquals(segmentCount1, queryCache.getEvictionCount());
    assertEquals(38 * segmentCount1, hitCount1.longValue());
    assertEquals(19 * segmentCount2, hitCount2.longValue());
    assertEquals(2 * segmentCount1, missCount1.longValue());
    assertEquals(segmentCount2, missCount2.longValue());

    // check that the recomputed stats are the same as those reported by the cache
    assertEquals(queryCache.ramBytesUsed(), (segmentCount1 + segmentCount2) * HASHTABLE_RAM_BYTES_PER_ENTRY + ramBytesUsage.longValue());
    assertEquals(queryCache.getCacheSize(), cacheSize.longValue());

    reader1.close();
    reader2.close();
    w1.close();
    w2.close();

    assertEquals(queryCache.ramBytesUsed(), ramBytesUsage.longValue());
    assertEquals(0, cacheSize.longValue());

    queryCache.clear();
    assertEquals(0, ramBytesUsage.longValue());
    assertEquals(0, cacheSize.longValue());

    dir1.close();
    dir2.close();
  }

  public void testUseRewrittenQueryAsCacheKey() throws IOException {
    final Query expectedCacheKey = new TermQuery(new Term("foo", "bar"));
    final BooleanQuery.Builder query = new BooleanQuery.Builder();
    query.add(new BoostQuery(expectedCacheKey, 42f), Occur.MUST);

    final LRUQueryCache queryCache = new LRUQueryCache(1000000, 10000000, context -> random().nextBoolean(), Float.POSITIVE_INFINITY);
    Directory dir = newDirectory();
    final RandomIndexWriter w = new RandomIndexWriter(random(), dir);
    Document doc = new Document();
    doc.add(new StringField("foo", "bar", Store.YES));
    w.addDocument(doc);
    w.commit();
    final IndexReader reader = w.getReader();
    final IndexSearcher searcher = newSearcher(reader);
    w.close();

    final QueryCachingPolicy policy = new QueryCachingPolicy() {

      @Override
      public boolean shouldCache(Query query) throws IOException {
        assertEquals(expectedCacheKey, query);
        return true;
      }

      @Override
      public void onUse(Query query) {
        assertEquals(expectedCacheKey, query);
      }
    };

    searcher.setQueryCache(queryCache);
    searcher.setQueryCachingPolicy(policy);
    searcher.search(query.build(), new TotalHitCountCollector());

    reader.close();
    dir.close();
  }

  public void testBooleanQueryCachesSubClauses() throws IOException {
    Directory dir = newDirectory();
    final RandomIndexWriter w = new RandomIndexWriter(random(), dir);
    Document doc = new Document();
    doc.add(new StringField("foo", "bar", Store.YES));
    doc.add(new StringField("foo", "quux", Store.YES));
    w.addDocument(doc);
    w.commit();
    final IndexReader reader = w.getReader();
    final IndexSearcher searcher = newSearcher(reader);
    w.close();

    final LRUQueryCache queryCache = new LRUQueryCache(1000000, 10000000, context -> true, Float.POSITIVE_INFINITY);
    searcher.setQueryCache(queryCache);
    searcher.setQueryCachingPolicy(ALWAYS_CACHE);

    BooleanQuery.Builder bq = new BooleanQuery.Builder();
    TermQuery must = new TermQuery(new Term("foo", "bar"));
    TermQuery filter = new TermQuery(new Term("foo", "quux"));
    TermQuery mustNot = new TermQuery(new Term("foo", "foo"));
    bq.add(must, Occur.MUST);
    bq.add(filter, Occur.FILTER);
    bq.add(mustNot, Occur.MUST_NOT);

    // same bq but with FILTER instead of MUST
    BooleanQuery.Builder bq2 = new BooleanQuery.Builder();
    bq2.add(must, Occur.FILTER);
    bq2.add(filter, Occur.FILTER);
    bq2.add(mustNot, Occur.MUST_NOT);

    assertEquals(Collections.emptySet(), new HashSet<>(queryCache.cachedQueries()));
    searcher.search(bq.build(), 1);
    assertEquals(new HashSet<>(Arrays.asList(filter, mustNot)), new HashSet<>(queryCache.cachedQueries()));

    queryCache.clear();
    assertEquals(Collections.emptySet(), new HashSet<>(queryCache.cachedQueries()));
    searcher.search(new ConstantScoreQuery(bq.build()), 1);
    assertEquals(new HashSet<>(Arrays.asList(bq2.build(), must, filter, mustNot)), new HashSet<>(queryCache.cachedQueries()));

    reader.close();
    dir.close();
  }

  private static Term randomTerm() {
    final String term = RandomPicks.randomFrom(random(), Arrays.asList("foo", "bar", "baz"));
    return new Term("foo", term);
  }

  private static Query buildRandomQuery(int level) {
    if (level == 10) {
      // at most 10 levels
      return new MatchAllDocsQuery();
    }
    switch (random().nextInt(6)) {
      case 0:
        return new TermQuery(randomTerm());
      case 1:
        BooleanQuery.Builder bq = new BooleanQuery.Builder();
        final int numClauses = TestUtil.nextInt(random(), 1, 3);
        int numShould = 0;
        for (int i = 0; i < numClauses; ++i) {
          final Occur occur = RandomPicks.randomFrom(random(), Occur.values());
          bq.add(buildRandomQuery(level + 1), occur);
          if (occur == Occur.SHOULD) {
            numShould++;
          }
        }
        bq.setMinimumNumberShouldMatch(TestUtil.nextInt(random(), 0, numShould));
        return bq.build();
      case 2:
        Term t1 = randomTerm();
        Term t2 = randomTerm();
        PhraseQuery pq = new PhraseQuery(random().nextInt(2), t1.field(), t1.bytes(), t2.bytes());
        return pq;
      case 3:
        return new MatchAllDocsQuery();
      case 4:
        return new ConstantScoreQuery(buildRandomQuery(level + 1));
      case 5:
        List<Query> disjuncts = new ArrayList<>();
        final int numQueries = TestUtil.nextInt(random(), 1, 3);
        for (int i = 0; i < numQueries; ++i) {
          disjuncts.add(buildRandomQuery(level + 1));
        }
        return new DisjunctionMaxQuery(disjuncts, random().nextFloat());
      default:
        throw new AssertionError();
    }
  }

  public void testRandom() throws IOException {
    Directory dir = newDirectory();
    final RandomIndexWriter w = new RandomIndexWriter(random(), dir);
    Document doc = new Document();
    TextField f = new TextField("foo", "foo", Store.NO);
    doc.add(f);
    w.addDocument(doc);
    IndexReader reader = w.getReader();

    final int maxSize;
    final long maxRamBytesUsed;
    final int iters;

    if (TEST_NIGHTLY) {
      maxSize = TestUtil.nextInt(random(), 1, 10000);
      maxRamBytesUsed = TestUtil.nextLong(random(), 1, 5000000);
      iters = atLeast(20000);
    } else {
      maxSize = TestUtil.nextInt(random(), 1, 1000);
      maxRamBytesUsed = TestUtil.nextLong(random(), 1, 500000);
      iters = atLeast(2000);
    }

    final LRUQueryCache queryCache = new LRUQueryCache(maxSize, maxRamBytesUsed, context -> random().nextBoolean(), Float.POSITIVE_INFINITY);
    IndexSearcher uncachedSearcher = null;
    IndexSearcher cachedSearcher = null;

    for (int i = 0; i < iters; ++i) {
      if (i == 0 || random().nextInt(100) == 1) {
        reader.close();
        f.setStringValue(RandomPicks.randomFrom(random(), Arrays.asList("foo", "bar", "bar baz")));
        w.addDocument(doc);
        if (random().nextBoolean()) {
          w.deleteDocuments(buildRandomQuery(0));
        }
        reader = w.getReader();
        uncachedSearcher = newSearcher(reader);
        uncachedSearcher.setQueryCache(null);
        cachedSearcher = newSearcher(reader);
        cachedSearcher.setQueryCache(queryCache);
        cachedSearcher.setQueryCachingPolicy(ALWAYS_CACHE);
      }
      final Query q = buildRandomQuery(0);
      assertEquals(uncachedSearcher.count(q), cachedSearcher.count(q));
      if (rarely()) {
        queryCache.assertConsistent();
      }
    }
    queryCache.assertConsistent();
    w.close();
    reader.close();
    dir.close();
    queryCache.assertConsistent();
  }

  private static class BadQuery extends Query {

    int[] i = new int[] {42}; // an array so that clone keeps the reference

    @Override
    public Weight createWeight(IndexSearcher searcher, ScoreMode scoreMode, float boost) throws IOException {
      return new ConstantScoreWeight(this, boost) {
        @Override
        public Scorer scorer(LeafReaderContext context) throws IOException {
          return null;
        }

        @Override
        public boolean isCacheable(LeafReaderContext ctx) {
          return true;
        }
      };
    }

    @Override
    public void visit(QueryVisitor visitor) {

    }

    @Override
    public String toString(String field) {
      return "BadQuery";
    }

    @Override
    public int hashCode() {
      return classHash() ^ i[0];
    }

    @Override
    public boolean equals(Object other) {
      return sameClassAs(other) &&
             i[0] == ((BadQuery) other).i[0];
    }
  }

  public void testDetectMutatedQueries() throws IOException {
    LuceneTestCase.assumeFalse("LUCENE-7604: For some unknown reason the non-constant BadQuery#hashCode() does not trigger ConcurrentModificationException on Java 9 b150",
        Constants.JRE_IS_MINIMUM_JAVA9);
    Directory dir = newDirectory();
    final RandomIndexWriter w = new RandomIndexWriter(random(), dir);
    w.addDocument(new Document());
    IndexReader reader = w.getReader();

    // size of 1 so that 2nd query evicts from the cache
    final LRUQueryCache queryCache = new LRUQueryCache(1, 10000, context -> true, Float.POSITIVE_INFINITY);
    final IndexSearcher searcher = newSearcher(reader);
    searcher.setQueryCache(queryCache);
    searcher.setQueryCachingPolicy(ALWAYS_CACHE);

    BadQuery query = new BadQuery();
    searcher.count(query);
    query.i[0] += 1; // change the hashCode!

    try {
      // trigger an eviction
      searcher.search(new MatchAllDocsQuery(), new TotalHitCountCollector());
      fail();
    } catch (ConcurrentModificationException e) {
      // expected
    } catch (RuntimeException e) {
      // expected: wrapped when executor is in use
      Throwable cause = e.getCause();
      assertTrue(cause instanceof ExecutionException);
      assertTrue(cause.getCause() instanceof ConcurrentModificationException);
    }

    IOUtils.close(w, reader, dir);
  }

  public void testRefuseToCacheTooLargeEntries() throws IOException {
    Directory dir = newDirectory();
    final RandomIndexWriter w = new RandomIndexWriter(random(), dir);
    for (int i = 0; i < 100; ++i) {
      w.addDocument(new Document());
    }
    IndexReader reader = w.getReader();

    // size of 1 byte
    final LRUQueryCache queryCache = new LRUQueryCache(1, 1, context -> random().nextBoolean(), Float.POSITIVE_INFINITY);
    final IndexSearcher searcher = newSearcher(reader);
    searcher.setQueryCache(queryCache);
    searcher.setQueryCachingPolicy(ALWAYS_CACHE);

    searcher.count(new MatchAllDocsQuery());
    assertEquals(0, queryCache.getCacheCount());
    assertEquals(0, queryCache.getEvictionCount());

    reader.close();
    w.close();
    dir.close();
  }

  /**
   * Tests CachingWrapperWeight.scorer() propagation of {@link QueryCachingPolicy#onUse(Query)} when the first segment
   * is skipped.
   *
   * #f:foo #f:bar causes all frequencies to increment
   * #f:bar #f:foo does not increment the frequency for f:foo
   */
  public void testOnUseWithRandomFirstSegmentSkipping() throws IOException {
    try (final Directory directory = newDirectory()) {
      try (final RandomIndexWriter indexWriter = new RandomIndexWriter(random(), directory, newIndexWriterConfig().setMergePolicy(NoMergePolicy.INSTANCE))) {
        Document doc = new Document();
        doc.add(new StringField("f", "bar", Store.NO));
        indexWriter.addDocument(doc);
        if (random().nextBoolean()) {
          indexWriter.getReader().close();
        }
        doc = new Document();
        doc.add(new StringField("f", "foo", Store.NO));
        doc.add(new StringField("f", "bar", Store.NO));
        indexWriter.addDocument(doc);
        indexWriter.commit();
      }
      try (final IndexReader indexReader = DirectoryReader.open(directory)) {
        final FrequencyCountingPolicy policy = new FrequencyCountingPolicy();
        final IndexSearcher indexSearcher = new IndexSearcher(indexReader);
        indexSearcher.setQueryCache(new LRUQueryCache(100, 10240, context -> random().nextBoolean(), Float.POSITIVE_INFINITY));
        indexSearcher.setQueryCachingPolicy(policy);
        final Query foo = new TermQuery(new Term("f", "foo"));
        final Query bar = new TermQuery(new Term("f", "bar"));
        final BooleanQuery.Builder query = new BooleanQuery.Builder();
        if (random().nextBoolean()) {
          query.add(foo, Occur.FILTER);
          query.add(bar, Occur.FILTER);
        } else {
          query.add(bar, Occur.FILTER);
          query.add(foo, Occur.FILTER);
        }
        indexSearcher.count(query.build());
        assertEquals(1, policy.frequency(query.build()));
        assertEquals(1, policy.frequency(foo));
        assertEquals(1, policy.frequency(bar));
      }
    }
  }

  private static class FrequencyCountingPolicy implements QueryCachingPolicy {
    private final Map<Query,AtomicInteger> counts = new HashMap<>();

    public int frequency(final Query query) {
      AtomicInteger count;
      synchronized (counts) {
        count = counts.get(query);
      }
      return count != null ? count.get() : 0;
    }

    @Override
    public void onUse(final Query query) {
      AtomicInteger count;
      synchronized (counts) {
        count = counts.get(query);
        if (count == null) {
          count = new AtomicInteger();
          counts.put(query, count);
        }
      }
      count.incrementAndGet();
    }

    @Override
    public boolean shouldCache(Query query) throws IOException {
      return true;
    }
  }

  private static class WeightWrapper extends FilterWeight {

    private final AtomicBoolean scorerCalled;
    private final AtomicBoolean bulkScorerCalled;

    protected WeightWrapper(Weight in, AtomicBoolean scorerCalled, AtomicBoolean bulkScorerCalled) {
      super(in);
      this.scorerCalled = scorerCalled;
      this.bulkScorerCalled = bulkScorerCalled;
    }

    @Override
    public Scorer scorer(LeafReaderContext context) throws IOException {
      scorerCalled.set(true);
      return in.scorer(context);
    }

    @Override
    public BulkScorer bulkScorer(LeafReaderContext context) throws IOException {
      bulkScorerCalled.set(true);
      return in.bulkScorer(context);
    }
  }

  public void testPropagateBulkScorer() throws IOException {
    Directory dir = newDirectory();
    RandomIndexWriter w = new RandomIndexWriter(random(), dir);
    w.addDocument(new Document());
    IndexReader reader = w.getReader();
    w.close();
    IndexSearcher searcher = newSearcher(reader);
    LeafReaderContext leaf = searcher.getIndexReader().leaves().get(0);
    AtomicBoolean scorerCalled = new AtomicBoolean();
    AtomicBoolean bulkScorerCalled = new AtomicBoolean();
    LRUQueryCache cache = new LRUQueryCache(1, Long.MAX_VALUE, context -> true, Float.POSITIVE_INFINITY);

    // test that the bulk scorer is propagated when a scorer should not be cached
    Weight weight = searcher.createWeight(new MatchAllDocsQuery(), ScoreMode.COMPLETE_NO_SCORES, 1);
    weight = new WeightWrapper(weight, scorerCalled, bulkScorerCalled);
    weight = cache.doCache(weight, NEVER_CACHE, null /* executor */);
    weight.bulkScorer(leaf);
    assertEquals(true, bulkScorerCalled.get());
    assertEquals(false, scorerCalled.get());
    assertEquals(0, cache.getCacheCount());

<<<<<<< HEAD
    // test that the doc id set is computed using the bulk scorer
    bulkScorerCalled.set(false);
    weight = searcher.createWeight(new MatchAllDocsQuery(), ScoreMode.COMPLETE_NO_SCORES, 1);
    weight = new WeightWrapper(weight, scorerCalled, bulkScorerCalled);
    weight = cache.doCache(weight, ALWAYS_CACHE, null /* executor */);
    weight.scorer(leaf);
    assertEquals(true, bulkScorerCalled.get());
    assertEquals(false, scorerCalled.get());
    assertEquals(1, cache.getCacheCount());

=======
>>>>>>> 2d1e67c8
    searcher.getIndexReader().close();
    dir.close();
  }

  public void testEvictEmptySegmentCache() throws IOException {
    Directory dir = newDirectory();
    final RandomIndexWriter w = new RandomIndexWriter(random(), dir);
    w.addDocument(new Document());
    final DirectoryReader reader = w.getReader();
    final IndexSearcher searcher = newSearcher(reader);
    final LRUQueryCache queryCache = new LRUQueryCache(2, 100000, context -> true, Float.POSITIVE_INFINITY) {
      @Override
      protected void onDocIdSetEviction(Object readerCoreKey, int numEntries, long sumRamBytesUsed) {
        super.onDocIdSetEviction(readerCoreKey, numEntries, sumRamBytesUsed);
        assertTrue(numEntries > 0);
      }
    };

    searcher.setQueryCache(queryCache);
    searcher.setQueryCachingPolicy(ALWAYS_CACHE);

    Query query = new DummyQuery();
    searcher.count(query);
    assertEquals(Collections.singletonList(query), queryCache.cachedQueries());
    queryCache.clearQuery(query);

    reader.close(); // make sure this does not trigger eviction of segment caches with no entries
    w.close();
    dir.close();
  }

  public void testMinSegmentSizePredicate() throws IOException, InterruptedException {
    Directory dir = newDirectory();
    IndexWriterConfig iwc = newIndexWriterConfig().setMergePolicy(NoMergePolicy.INSTANCE);
    RandomIndexWriter w = new RandomIndexWriter(random(), dir, iwc);
    w.addDocument(new Document());
    DirectoryReader reader = w.getReader();
    IndexSearcher searcher = newSearcher(reader);
    searcher.setQueryCachingPolicy(ALWAYS_CACHE);

    LRUQueryCache cache = new LRUQueryCache(2, 10000, new LRUQueryCache.MinSegmentSizePredicate(2, 0f), Float.POSITIVE_INFINITY);
    searcher.setQueryCache(cache);
    searcher.count(new DummyQuery());

    assertEquals(0, cache.getCacheCount());

<<<<<<< HEAD
    final CountDownLatch[] latch = { new CountDownLatch(1)};
    cache = new LRUQueryCache(2, 10000,
        new LRUQueryCache.MinSegmentSizePredicate(1, 0f)) {
        @Override
        protected void onDocIdSetCache(Object readerCoreKey, long ramBytesUsed) {
          super.onDocIdSetCache(readerCoreKey, ramBytesUsed);
          latch[0].countDown();
        }
      };

=======
    cache = new LRUQueryCache(2, 10000, new LRUQueryCache.MinSegmentSizePredicate(1, 0f), Float.POSITIVE_INFINITY);
>>>>>>> 2d1e67c8
    searcher.setQueryCache(cache);

    searcher.count(new DummyQuery());

    latch[0].await();
    assertEquals(1, cache.getCacheCount());

<<<<<<< HEAD
    latch[0] = new CountDownLatch(1);
    cache = new LRUQueryCache(2, 10000,
        new LRUQueryCache.MinSegmentSizePredicate(0, .6f)) {
      @Override
      protected void onDocIdSetCache(Object readerCoreKey, long ramBytesUsed) {
        super.onDocIdSetCache(readerCoreKey, ramBytesUsed);
        latch[0].countDown();
      }
    };

=======
    cache = new LRUQueryCache(2, 10000, new LRUQueryCache.MinSegmentSizePredicate(0, .6f), Float.POSITIVE_INFINITY);
>>>>>>> 2d1e67c8
    searcher.setQueryCache(cache);

    searcher.count(new DummyQuery());

    latch[0].await();
    assertEquals(1, cache.getCacheCount());

    w.addDocument(new Document());
    reader.close();
    reader = w.getReader();
    searcher = newSearcher(reader);
    searcher.setQueryCachingPolicy(ALWAYS_CACHE);
    cache = new LRUQueryCache(2, 10000, new LRUQueryCache.MinSegmentSizePredicate(0, .6f), Float.POSITIVE_INFINITY);
    searcher.setQueryCache(cache);
    searcher.count(new DummyQuery());
    assertEquals(0, cache.getCacheCount());

    reader.close();
    w.close();
    dir.close();
  }

  // a reader whose sole purpose is to not be cacheable
  private static class DummyDirectoryReader extends FilterDirectoryReader {

    public DummyDirectoryReader(DirectoryReader in) throws IOException {
      super(in, new SubReaderWrapper() {
        @Override
        public LeafReader wrap(LeafReader reader) {
          return new FilterLeafReader(reader) {
            @Override
            public CacheHelper getCoreCacheHelper() {
              return null;
            }
            @Override
            public CacheHelper getReaderCacheHelper() {
              return null;
            }
          };
        }
      });
    }

    @Override
    protected DirectoryReader doWrapDirectoryReader(DirectoryReader in) throws IOException {
      return new DummyDirectoryReader(in);
    }

    @Override
    public CacheHelper getReaderCacheHelper() {
      return null;
    }
  }

  public void testReaderNotSuitedForCaching() throws IOException {
    Directory dir = newDirectory();
    IndexWriterConfig iwc = newIndexWriterConfig().setMergePolicy(NoMergePolicy.INSTANCE);
    RandomIndexWriter w = new RandomIndexWriter(random(), dir, iwc);
    w.addDocument(new Document());
    DirectoryReader reader = new DummyDirectoryReader(w.getReader());
    IndexSearcher searcher = newSearcher(reader);
    searcher.setQueryCachingPolicy(ALWAYS_CACHE);

    // don't cache if the reader does not expose a cache helper
    assertNull(reader.leaves().get(0).reader().getCoreCacheHelper());
    LRUQueryCache cache = new LRUQueryCache(2, 10000, context -> true, Float.POSITIVE_INFINITY);
    searcher.setQueryCache(cache);
    assertEquals(0, searcher.count(new DummyQuery()));
    assertEquals(0, cache.getCacheCount());
    reader.close();
    w.close();
    dir.close();
  }

  // A query that returns null from Weight.getCacheHelper
  private static class NoCacheQuery extends Query {

    @Override
    public Weight createWeight(IndexSearcher searcher, ScoreMode scoreMode, float boost) throws IOException {
      return new Weight(this) {
        @Override
        public Explanation explain(LeafReaderContext context, int doc) throws IOException {
          return null;
        }

        @Override
        public Scorer scorer(LeafReaderContext context) throws IOException {
          return null;
        }

        @Override
        public boolean isCacheable(LeafReaderContext ctx) {
          return false;
        }
      };
    }

    @Override
    public void visit(QueryVisitor visitor) {

    }

    @Override
    public String toString(String field) {
      return "NoCacheQuery";
    }

    @Override
    public boolean equals(Object obj) {
      return sameClassAs(obj);
    }

    @Override
    public int hashCode() {
      return 0;
    }
  }

  public void testQueryNotSuitedForCaching() throws IOException {
    Directory dir = newDirectory();
    IndexWriterConfig iwc = newIndexWriterConfig().setMergePolicy(NoMergePolicy.INSTANCE);
    RandomIndexWriter w = new RandomIndexWriter(random(), dir, iwc);
    w.addDocument(new Document());
    DirectoryReader reader = w.getReader();
    IndexSearcher searcher = newSearcher(reader);
    searcher.setQueryCachingPolicy(ALWAYS_CACHE);

    LRUQueryCache cache = new LRUQueryCache(2, 10000, context -> true, Float.POSITIVE_INFINITY);
    searcher.setQueryCache(cache);

    assertEquals(0, searcher.count(new NoCacheQuery()));
    assertEquals(0, cache.getCacheCount());

    // BooleanQuery wrapping an uncacheable query should also not be cached
    BooleanQuery bq = new BooleanQuery.Builder()
        .add(new NoCacheQuery(), Occur.MUST)
        .add(new TermQuery(new Term("field", "term")), Occur.MUST).build();
    assertEquals(0, searcher.count(bq));
    assertEquals(0, cache.getCacheCount());

    reader.close();
    w.close();
    dir.close();

  }

  private static class DummyQuery2 extends Query {

    private final AtomicBoolean scorerCreated;

    DummyQuery2(AtomicBoolean scorerCreated) {
      this.scorerCreated = scorerCreated;
    }

    @Override
    public Weight createWeight(IndexSearcher searcher, ScoreMode scoreMode, float boost) throws IOException {
      return new ConstantScoreWeight(this, boost) {
        @Override
        public Scorer scorer(LeafReaderContext context) throws IOException {
          return scorerSupplier(context).get(Long.MAX_VALUE);
        }

        @Override
        public boolean isCacheable(LeafReaderContext ctx) {
          return true;
        }

        @Override
        public ScorerSupplier scorerSupplier(LeafReaderContext context) throws IOException {
          final Weight weight = this;
          return new ScorerSupplier() {
            @Override
            public Scorer get(long leadCost) throws IOException {
              scorerCreated.set(true);
              return new ConstantScoreScorer(weight, boost, scoreMode, DocIdSetIterator.all(1));
            }

            @Override
            public long cost() {
              return 1;
            }
          };
        }
      };
    }

    @Override
    public void visit(QueryVisitor visitor) {

    }

    @Override
    public boolean equals(Object other) {
      return sameClassAs(other);
    }

    @Override
    public int hashCode() {
      return 0;
    }

    @Override
    public String toString(String field) {
      return "DummyQuery2";
    }

  }

  public void testPropagatesScorerSupplier() throws IOException {
    Directory dir = newDirectory();
    IndexWriterConfig iwc = newIndexWriterConfig().setMergePolicy(NoMergePolicy.INSTANCE);
    RandomIndexWriter w = new RandomIndexWriter(random(), dir, iwc);
    w.addDocument(new Document());
    DirectoryReader reader = w.getReader();
    IndexSearcher searcher = newSearcher(reader);
    searcher.setQueryCachingPolicy(NEVER_CACHE);

    LRUQueryCache cache = new LRUQueryCache(1, 1000);
    searcher.setQueryCache(cache);

    AtomicBoolean scorerCreated = new AtomicBoolean(false);
    Query query = new DummyQuery2(scorerCreated);
    Weight weight = searcher.createWeight(searcher.rewrite(query), ScoreMode.COMPLETE_NO_SCORES, 1);
    ScorerSupplier supplier = weight.scorerSupplier(searcher.getIndexReader().leaves().get(0));
    assertFalse(scorerCreated.get());
    supplier.get(random().nextLong() & 0x7FFFFFFFFFFFFFFFL);
    assertTrue(scorerCreated.get());

    reader.close();
    w.close();
    dir.close();
  }

  static class DVCacheQuery extends Query {

    final String field;

    AtomicInteger scorerCreatedCount = new AtomicInteger(0);

    DVCacheQuery(String field) {
      this.field = field;
    }

    @Override
    public String toString(String field) {
      return "DVCacheQuery";
    }

    @Override
    public boolean equals(Object obj) {
      return sameClassAs(obj);
    }

    @Override
    public int hashCode() {
      return 0;
    }

    @Override
    public Weight createWeight(IndexSearcher searcher, ScoreMode scoreMode, float boost) throws IOException {
      return new ConstantScoreWeight(this, 1) {

        @Override
        public Scorer scorer(LeafReaderContext context) throws IOException {
          scorerCreatedCount.incrementAndGet();
          return new ConstantScoreScorer(this, 1, scoreMode, DocIdSetIterator.all(context.reader().maxDoc()));
        }

        @Override
        public boolean isCacheable(LeafReaderContext ctx) {
          return DocValues.isCacheable(ctx, field);
        }

      };
    }

    @Override
    public void visit(QueryVisitor visitor) {

    }
  }

  public void testDocValuesUpdatesDontBreakCache() throws IOException {
    Directory dir = newDirectory();
    IndexWriterConfig iwc = newIndexWriterConfig().setMergePolicy(NoMergePolicy.INSTANCE);
    IndexWriter w = new IndexWriter(dir, iwc);
    w.addDocument(new Document());
    w.commit();
    DirectoryReader reader = DirectoryReader.open(w);

    // IMPORTANT:
    // Don't use newSearcher(), because that will sometimes use an ExecutorService, and
    // we need to be single threaded to ensure that LRUQueryCache doesn't skip the cache
    // due to thread contention
    IndexSearcher searcher = new AssertingIndexSearcher(random(), reader);
    searcher.setQueryCachingPolicy(ALWAYS_CACHE);

    LRUQueryCache cache = new LRUQueryCache(1, 10000, context -> true, Float.POSITIVE_INFINITY);
    searcher.setQueryCache(cache);

    DVCacheQuery query = new DVCacheQuery("field");
    assertEquals(1, searcher.count(query));
    assertEquals(1, query.scorerCreatedCount.get());
    assertEquals(1, searcher.count(query));
    assertEquals(1, query.scorerCreatedCount.get());  // should be cached

    Document doc = new Document();
    doc.add(new NumericDocValuesField("field", 1));
    doc.add(newTextField("text", "text", Store.NO));
    w.addDocument(doc);
    reader.close();
    reader = DirectoryReader.open(w);
    searcher = new AssertingIndexSearcher(random(), reader); // no newSearcher(reader) - see comment above
    searcher.setQueryCachingPolicy(ALWAYS_CACHE);
    searcher.setQueryCache(cache);

    assertEquals(2, searcher.count(query));
    assertEquals(2, query.scorerCreatedCount.get());  // first segment cached

    reader.close();
    reader = DirectoryReader.open(w);
    searcher = new AssertingIndexSearcher(random(), reader); // no newSearcher(reader) - see comment above
    searcher.setQueryCachingPolicy(ALWAYS_CACHE);
    searcher.setQueryCache(cache);

    assertEquals(2, searcher.count(query));
    assertEquals(2, query.scorerCreatedCount.get());  // both segments cached


    w.updateNumericDocValue(new Term("text", "text"), "field", 2l);
    reader.close();
    reader = DirectoryReader.open(w);
    searcher = new AssertingIndexSearcher(random(), reader); // no newSearcher(reader) - see comment above
    searcher.setQueryCachingPolicy(ALWAYS_CACHE);
    searcher.setQueryCache(cache);

    assertEquals(2, searcher.count(query));
    assertEquals(3, query.scorerCreatedCount.get());   // second segment no longer cached due to DV update

    assertEquals(2, searcher.count(query));
    assertEquals(4, query.scorerCreatedCount.get());    // still no caching

    reader.close();
    w.close();
    dir.close();
  }


  public void testQueryCacheSoftUpdate() throws IOException {
    Directory dir = newDirectory();
    IndexWriterConfig iwc = newIndexWriterConfig().setSoftDeletesField("soft_delete");
    IndexWriter w = new IndexWriter(dir, iwc);
    LRUQueryCache queryCache = new LRUQueryCache(10, 1000 * 1000, ctx -> true, Float.POSITIVE_INFINITY);
    IndexSearcher.setDefaultQueryCache(queryCache);
    IndexSearcher.setDefaultQueryCachingPolicy(ALWAYS_CACHE);

    SearcherManager sm = new SearcherManager(w, new SearcherFactory());

    Document doc = new Document();
    doc.add(new StringField("id", "1", org.apache.lucene.document.Field.Store.YES));
    w.addDocument(doc);

    doc = new Document();
    doc.add(new StringField("id", "2", org.apache.lucene.document.Field.Store.YES));
    w.addDocument(doc);

    sm.maybeRefreshBlocking();

    IndexSearcher searcher = sm.acquire();
    Query query = new BooleanQuery.Builder().add(new TermQuery(new Term("id", "1")), BooleanClause.Occur.FILTER).build();
    assertEquals(1, searcher.count(query));
    assertEquals(1, queryCache.getCacheSize());
    assertEquals(0, queryCache.getEvictionCount());

    boolean softDelete = true;
    if (softDelete) {
      Document tombstone = new Document();
      tombstone.add(new NumericDocValuesField("soft_delete", 1));
      w.softUpdateDocument(new Term("id", "1"), tombstone, new NumericDocValuesField("soft_delete", 1));
      w.softUpdateDocument(new Term("id", "2"), tombstone, new NumericDocValuesField("soft_delete", 1));
    } else {
      w.deleteDocuments(new Term("id", "1"));
      w.deleteDocuments(new Term("id", "2"));
    }
    sm.maybeRefreshBlocking();
    // All docs in the first segment are deleted - we should drop it with the default merge policy.
    sm.release(searcher);
    assertEquals(0, queryCache.getCacheSize());
    assertEquals(1, queryCache.getEvictionCount());
    sm.close();
    w.close();
    dir.close();
  }

  public void testBulkScorerLocking() throws Exception {

    Directory dir = newDirectory();
    IndexWriterConfig iwc = newIndexWriterConfig()
        .setMergePolicy(NoMergePolicy.INSTANCE)
        // the test framework sometimes sets crazy low values, prevent this since we are indexing many docs
        .setMaxBufferedDocs(-1);
    IndexWriter w = new IndexWriter(dir, iwc);

    final int numDocs = atLeast(10);
    Document emptyDoc = new Document();
    for (int d = 0; d < numDocs; ++d) {
      for (int i = random().nextInt(5000); i >= 0; --i) {
        w.addDocument(emptyDoc);
      }
      Document doc = new Document();
      for (String value : Arrays.asList("foo", "bar", "baz")) {
        if (random().nextBoolean()) {
          doc.add(new StringField("field", value, Store.NO));
        }
      }
    }
    for (int i = TestUtil.nextInt(random(), 3000, 5000); i >= 0; --i) {
      w.addDocument(emptyDoc);
    }
    if (random().nextBoolean()) {
      w.forceMerge(1);
    }

    DirectoryReader reader = DirectoryReader.open(w);
    DirectoryReader noCacheReader = new DummyDirectoryReader(reader);

    LRUQueryCache cache = new LRUQueryCache(1, 100000, context -> true, Float.POSITIVE_INFINITY);
    IndexSearcher searcher = new AssertingIndexSearcher(random(), reader);
    searcher.setQueryCache(cache);
    searcher.setQueryCachingPolicy(ALWAYS_CACHE);

    Query query = new ConstantScoreQuery(new BooleanQuery.Builder()
        .add(new BoostQuery(new TermQuery(new Term("field", "foo")), 3), Occur.SHOULD)
        .add(new BoostQuery(new TermQuery(new Term("field", "bar")), 3), Occur.SHOULD)
        .add(new BoostQuery(new TermQuery(new Term("field", "baz")), 3), Occur.SHOULD)
        .build());

    searcher.search(query, 1);

    IndexSearcher noCacheHelperSearcher = new AssertingIndexSearcher(random(), noCacheReader);
    noCacheHelperSearcher.setQueryCache(cache);
    noCacheHelperSearcher.setQueryCachingPolicy(ALWAYS_CACHE);
    noCacheHelperSearcher.search(query, 1);

    Thread t = new Thread(() -> {
      try {
        noCacheReader.close();
        w.close();
        dir.close();
      }
      catch (Exception e) {
        throw new RuntimeException(e);
      }
    });
    t.start();
    t.join();
  }

<<<<<<< HEAD
  public void testRejectedExecution() throws IOException {
    ExecutorService service = new TestIndexSearcher.RejectingMockExecutor();
    Directory dir = newDirectory();
    final RandomIndexWriter w = new RandomIndexWriter(random(), dir);

    Document doc = new Document();
    StringField f = new StringField("color", "blue", Store.NO);
    doc.add(f);
    w.addDocument(doc);
    f.setStringValue("red");
    w.addDocument(doc);
    f.setStringValue("green");
    w.addDocument(doc);
    final DirectoryReader reader = w.getReader();

    final Query red = new TermQuery(new Term("color", "red"));

    IndexSearcher searcher = new IndexSearcher(reader, service);

    final LRUQueryCache queryCache = new LRUQueryCache(2, 100000, context -> true);

    searcher.setQueryCache(queryCache);
    searcher.setQueryCachingPolicy(ALWAYS_CACHE);

    // To ensure that failing ExecutorService still allows query to run
    // successfully

    searcher.search(new ConstantScoreQuery(red), 1);
    assertEquals(Collections.singletonList(red), queryCache.cachedQueries());

    reader.close();
    w.close();
    dir.close();
    service.shutdown();
  }

  public void testClosedReaderExecution() throws IOException {
    CountDownLatch latch = new CountDownLatch(1);
    ExecutorService service = new BlockedMockExecutor(latch);

    Directory dir = newDirectory();
    final RandomIndexWriter w = new RandomIndexWriter(random(), dir);

    for (int i = 0; i < 100; i++) {
      Document doc = new Document();
      StringField f = new StringField("color", "blue", Store.NO);
      doc.add(f);
      w.addDocument(doc);
      f.setStringValue("red");
      w.addDocument(doc);
      f.setStringValue("green");
      w.addDocument(doc);

      if (i % 10 == 0) {
        w.commit();
      }
    }

    final DirectoryReader reader = w.getReader();

    final Query red = new TermQuery(new Term("color", "red"));

    IndexSearcher searcher = new IndexSearcher(reader, service) {
      @Override
      protected LeafSlice[] slices(List<LeafReaderContext> leaves) {
        ArrayList<LeafSlice> slices = new ArrayList<>();
        for (LeafReaderContext ctx : leaves) {
          slices.add(new LeafSlice(Arrays.asList(ctx)));
        }
        return slices.toArray(LeafSlice[]::new);
      }
    };

    final LRUQueryCache queryCache = new LRUQueryCache(2, 100000, context -> true);

    searcher.setQueryCache(queryCache);
    searcher.setQueryCachingPolicy(ALWAYS_CACHE);

    // To ensure that failing ExecutorService still allows query to run
    // successfully

    ExecutorService tempService = new ThreadPoolExecutor(2, 2, 0L, TimeUnit.MILLISECONDS,
        new LinkedBlockingQueue<Runnable>(),
        new NamedThreadFactory("TestLRUQueryCache"));

    tempService.submit(new Runnable() {
      @Override
      public void run() {
        try {
          List<LeafReaderContext> leaves = searcher.leafContexts;

          for (LeafReaderContext context : leaves) {
            context.reader().close();
          }

          searcher.reader.close();

          reader.close();
        } catch (Exception e) {
          throw new RuntimeException(e.getMessage());
        }

        latch.countDown();

      }
    });

    expectThrows(AlreadyClosedException.class, () -> searcher.search(new ConstantScoreQuery(red), 1));

    assertEquals(Collections.emptyList(), queryCache.cachedQueries());

    dir.close();
    service.shutdown();
    tempService.shutdown();
  }

  public void testFailedAsyncCaching() throws IOException {
    ExecutorService service = new TestIndexSearcher.RejectingMockExecutor();

    Directory dir = newDirectory();
    final RandomIndexWriter w = new RandomIndexWriter(random(), dir);

    for (int i = 0; i < 5; i++) {
      Document doc = new Document();
      StringField f = new StringField("color", "blue", Store.NO);
      doc.add(f);
      w.addDocument(doc);
      f.setStringValue("red");
      w.addDocument(doc);
      f.setStringValue("green");
      w.addDocument(doc);
    }

    w.commit();

    final DirectoryReader reader = w.getReader();

    final Query red = new TermQuery(new Term("color", "red"));

    IndexSearcher searcher = new IndexSearcher(reader, service);

    assertEquals(1, searcher.leafContexts.size());

    final LRUQueryCache queryCache = new LRUQueryCache(2, 100000, context -> true);

    searcher.setQueryCache(queryCache);
    searcher.setQueryCachingPolicy(ALWAYS_CACHE);

    searcher.search(new ConstantScoreQuery(red), 1);

    assertEquals(Collections.singletonList(red), queryCache.cachedQueries());

    w.close();
    reader.close();
    dir.close();
    service.shutdown();
  }

  public static class BlockedMockExecutor implements ExecutorService {

    private final CountDownLatch countDownLatch;

    public BlockedMockExecutor(final CountDownLatch latch) {
      this.countDownLatch = latch;
    }

    public void shutdown() {
    }

    public List<Runnable> shutdownNow() {
      throw new UnsupportedOperationException();
    }

    public boolean isShutdown() {
      throw new UnsupportedOperationException();
    }

    public boolean isTerminated() {
      throw new UnsupportedOperationException();
    }

    public boolean awaitTermination(final long l, final TimeUnit timeUnit) throws InterruptedException {
      throw new UnsupportedOperationException();
    }

    public <T> Future<T> submit(final Callable<T> tCallable) {
      throw new UnsupportedOperationException();
    }

    public <T> Future<T> submit(final Runnable runnable, final T t) {
      throw new UnsupportedOperationException();
    }

    public Future<?> submit(final Runnable runnable) {
      throw  new UnsupportedOperationException();
    }

    public <T> List<Future<T>> invokeAll(final Collection<? extends Callable<T>> callables) throws InterruptedException {
      throw new UnsupportedOperationException();
    }

    public <T> List<Future<T>> invokeAll(final Collection<? extends Callable<T>> callables, final long l, final TimeUnit timeUnit) throws InterruptedException {
      throw new UnsupportedOperationException();
    }

    public <T> T invokeAny(final Collection<? extends Callable<T>> callables) throws InterruptedException, ExecutionException {
      throw new UnsupportedOperationException();
    }

    public <T> T invokeAny(final Collection<? extends Callable<T>> callables, final long l, final TimeUnit timeUnit) throws InterruptedException, ExecutionException, TimeoutException {
      throw new UnsupportedOperationException();
    }

    public void execute(final Runnable runnable) {
      try {
        countDownLatch.await();
        runnable.run();
      } catch (InterruptedException e) {
        throw new RuntimeException(e.getMessage());
      }
    }
=======
  public void testSkipCachingForRangeQuery() throws IOException {
    Directory dir = newDirectory();
    final RandomIndexWriter w = new RandomIndexWriter(random(), dir);
    Document doc1 = new Document();
    doc1.add(new StringField("name", "tom", Store.YES));
    doc1.add(new LongPoint("age", 15));
    doc1.add(new SortedNumericDocValuesField("age", 15));
    Document doc2 = new Document();
    doc2.add(new StringField("name", "alice", Store.YES));
    doc2.add(new LongPoint("age", 20));
    doc2.add(new SortedNumericDocValuesField("age", 20));
    w.addDocuments(Arrays.asList(doc1, doc2));
    final IndexReader reader = w.getReader();
    final IndexSearcher searcher = newSearcher(reader);
    searcher.setQueryCachingPolicy(ALWAYS_CACHE);
    w.close();

    // lead cost is 1, cost of subQuery1 is 1, cost of subQuery2 is 2
    BooleanQuery.Builder bq = new BooleanQuery.Builder();
    TermQuery subQuery1 = new TermQuery(new Term("name", "tom"));
    IndexOrDocValuesQuery subQuery2 = new IndexOrDocValuesQuery(
        LongPoint.newRangeQuery("age", 10, 30),
        SortedNumericDocValuesField.newSlowRangeQuery("age", 10, 30));
    BooleanQuery query = bq.add(subQuery1, Occur.FILTER).add(subQuery2, Occur.FILTER).build();
    Set<Query> cacheSet = new HashSet<>();

    // only term query is cached
    final LRUQueryCache partCache = new LRUQueryCache(1000000, 10000000, context -> true, 1);
    searcher.setQueryCache(partCache);
    searcher.search(query, 1);
    cacheSet.add(subQuery1);
    assertEquals(cacheSet, new HashSet<>(partCache.cachedQueries()));

    // both queries are cached
    final LRUQueryCache allCache = new LRUQueryCache(1000000, 10000000, context -> true, Float.POSITIVE_INFINITY);
    searcher.setQueryCache(allCache);
    searcher.search(query, 1);
    cacheSet.add(subQuery2);
    assertEquals(cacheSet, new HashSet<>(allCache.cachedQueries()));

    reader.close();
    dir.close();
  }

  public void testSkipCachingForTermQuery() throws IOException {
    Directory dir = newDirectory();
    final RandomIndexWriter w = new RandomIndexWriter(random(), dir);
    Document doc1 = new Document();
    doc1.add(new StringField("name", "tom", Store.YES));
    doc1.add(new StringField("hobby", "movie", Store.YES));
    Document doc2 = new Document();
    doc2.add(new StringField("name", "alice", Store.YES));
    doc2.add(new StringField("hobby", "book", Store.YES));
    Document doc3 = new Document();
    doc3.add(new StringField("name", "alice", Store.YES));
    doc3.add(new StringField("hobby", "movie", Store.YES));
    w.addDocuments(Arrays.asList(doc1, doc2, doc3));
    final IndexReader reader = w.getReader();
    final IndexSearcher searcher = newSearcher(reader);
    final UsageTrackingQueryCachingPolicy policy = new UsageTrackingQueryCachingPolicy();
    searcher.setQueryCachingPolicy(policy);
    w.close();

    // lead cost is 2, cost of subQuery1 is 3, cost of subQuery2 is 2
    BooleanQuery.Builder inner = new BooleanQuery.Builder();
    TermQuery innerSubQuery1 = new TermQuery(new Term("hobby", "book"));
    TermQuery innerSubQuery2 = new TermQuery(new Term("hobby", "movie"));
    BooleanQuery subQuery1 = inner.add(innerSubQuery1, Occur.SHOULD).add(innerSubQuery2, Occur.SHOULD).build();

    BooleanQuery.Builder bq = new BooleanQuery.Builder();
    TermQuery subQuery2 = new TermQuery(new Term("name", "alice"));
    BooleanQuery query = bq.add(new ConstantScoreQuery(subQuery1), Occur.FILTER).add(subQuery2, Occur.FILTER).build();
    Set<Query> cacheSet = new HashSet<>();

    // both queries are not cached
    final LRUQueryCache partCache = new LRUQueryCache(1000000, 10000000, context -> true, 1);
    searcher.setQueryCache(partCache);
    searcher.search(query, 1);
    assertEquals(cacheSet, new HashSet<>(partCache.cachedQueries()));

    // only subQuery1 is cached
    final LRUQueryCache allCache = new LRUQueryCache(1000000, 10000000, context -> true, Float.POSITIVE_INFINITY);
    searcher.setQueryCache(allCache);
    searcher.search(query, 1);
    cacheSet.add(subQuery1);
    assertEquals(cacheSet, new HashSet<>(allCache.cachedQueries()));

    reader.close();
    dir.close();
>>>>>>> 2d1e67c8
  }
}<|MERGE_RESOLUTION|>--- conflicted
+++ resolved
@@ -29,12 +29,9 @@
 import java.util.LinkedHashMap;
 import java.util.List;
 import java.util.Map;
-<<<<<<< HEAD
 import java.util.concurrent.Callable;
 import java.util.concurrent.CountDownLatch;
-=======
 import java.util.Set;
->>>>>>> 2d1e67c8
 import java.util.concurrent.ExecutionException;
 import java.util.concurrent.ExecutorService;
 import java.util.concurrent.Future;
@@ -237,15 +234,8 @@
     f.setStringValue("green");
     w.addDocument(doc);
     final DirectoryReader reader = w.getReader();
-<<<<<<< HEAD
-
-    IndexSearcher searcher = newSearcher(reader);
-
-    final LRUQueryCache queryCache = new LRUQueryCache(2, 100000, context -> true);
-=======
     final IndexSearcher searcher = newSearcher(reader);
     final LRUQueryCache queryCache = new LRUQueryCache(2, 100000, context -> true, Float.POSITIVE_INFINITY);
->>>>>>> 2d1e67c8
 
     final Query blue = new TermQuery(new Term("color", "blue"));
     final Query red = new TermQuery(new Term("color", "red"));
@@ -1463,7 +1453,6 @@
     assertEquals(false, scorerCalled.get());
     assertEquals(0, cache.getCacheCount());
 
-<<<<<<< HEAD
     // test that the doc id set is computed using the bulk scorer
     bulkScorerCalled.set(false);
     weight = searcher.createWeight(new MatchAllDocsQuery(), ScoreMode.COMPLETE_NO_SCORES, 1);
@@ -1474,8 +1463,6 @@
     assertEquals(false, scorerCalled.get());
     assertEquals(1, cache.getCacheCount());
 
-=======
->>>>>>> 2d1e67c8
     searcher.getIndexReader().close();
     dir.close();
   }
@@ -1522,10 +1509,9 @@
 
     assertEquals(0, cache.getCacheCount());
 
-<<<<<<< HEAD
     final CountDownLatch[] latch = { new CountDownLatch(1)};
     cache = new LRUQueryCache(2, 10000,
-        new LRUQueryCache.MinSegmentSizePredicate(1, 0f)) {
+        new LRUQueryCache.MinSegmentSizePredicate(1, 0f), Float.POSITIVE_INFINITY) {
         @Override
         protected void onDocIdSetCache(Object readerCoreKey, long ramBytesUsed) {
           super.onDocIdSetCache(readerCoreKey, ramBytesUsed);
@@ -1533,9 +1519,6 @@
         }
       };
 
-=======
-    cache = new LRUQueryCache(2, 10000, new LRUQueryCache.MinSegmentSizePredicate(1, 0f), Float.POSITIVE_INFINITY);
->>>>>>> 2d1e67c8
     searcher.setQueryCache(cache);
 
     searcher.count(new DummyQuery());
@@ -1543,10 +1526,9 @@
     latch[0].await();
     assertEquals(1, cache.getCacheCount());
 
-<<<<<<< HEAD
     latch[0] = new CountDownLatch(1);
     cache = new LRUQueryCache(2, 10000,
-        new LRUQueryCache.MinSegmentSizePredicate(0, .6f)) {
+        new LRUQueryCache.MinSegmentSizePredicate(0, .6f), Float.POSITIVE_INFINITY) {
       @Override
       protected void onDocIdSetCache(Object readerCoreKey, long ramBytesUsed) {
         super.onDocIdSetCache(readerCoreKey, ramBytesUsed);
@@ -1554,9 +1536,6 @@
       }
     };
 
-=======
-    cache = new LRUQueryCache(2, 10000, new LRUQueryCache.MinSegmentSizePredicate(0, .6f), Float.POSITIVE_INFINITY);
->>>>>>> 2d1e67c8
     searcher.setQueryCache(cache);
 
     searcher.count(new DummyQuery());
@@ -2015,7 +1994,6 @@
     t.join();
   }
 
-<<<<<<< HEAD
   public void testRejectedExecution() throws IOException {
     ExecutorService service = new TestIndexSearcher.RejectingMockExecutor();
     Directory dir = newDirectory();
@@ -2237,7 +2215,7 @@
         throw new RuntimeException(e.getMessage());
       }
     }
-=======
+
   public void testSkipCachingForRangeQuery() throws IOException {
     Directory dir = newDirectory();
     final RandomIndexWriter w = new RandomIndexWriter(random(), dir);
@@ -2327,6 +2305,5 @@
 
     reader.close();
     dir.close();
->>>>>>> 2d1e67c8
   }
 }