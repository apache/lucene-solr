--- conflicted
+++ resolved
@@ -192,29 +192,13 @@
     }
   }
 
-<<<<<<< HEAD
-  private void checkSubMatches(Query q, Query[][] expectedLeafQueries) throws IOException {
-    Weight w = searcher.createWeight(searcher.rewrite(q), ScoreMode.COMPLETE_NO_SCORES, 1);
-    for (int i = 0; i < expectedLeafQueries.length; i++) {
-=======
   private void checkSubMatches(Query q, String[][] expectedNames) throws IOException {
     Weight w = searcher.createWeight(searcher.rewrite(q), ScoreMode.COMPLETE_NO_SCORES, 1);
     for (int i = 0; i < expectedNames.length; i++) {
->>>>>>> bed694ec
       LeafReaderContext ctx = searcher.leafContexts.get(ReaderUtil.subIndex(i, searcher.leafContexts));
       int doc = i - ctx.docBase;
       Matches matches = w.matches(ctx, doc);
       if (matches == null) {
-<<<<<<< HEAD
-        assertEquals("Expected to get no matches on document " + i, 0, expectedLeafQueries[i].length);
-      }
-      Set<Query> expectedQueries = new HashSet<>(Arrays.asList(expectedLeafQueries[i]));
-      Set<Query> actualQueries = collectLeafQueries(matches);
-      Set<Query> unexpected = new HashSet<>(actualQueries);
-      unexpected.removeAll(expectedQueries);
-      assertEquals("Unexpected matching leaf queries: " + unexpected, 0, unexpected.size());
-      Set<Query> missing = new HashSet<>(expectedQueries);
-=======
         assertEquals("Expected to get no matches on document " + i, 0, expectedNames[i].length);
         continue;
       }
@@ -226,35 +210,11 @@
       unexpected.removeAll(expectedQueries);
       assertEquals("Unexpected matching leaf queries: " + unexpected, 0, unexpected.size());
       Set<String> missing = new HashSet<>(expectedQueries);
->>>>>>> bed694ec
       missing.removeAll(actualQueries);
       assertEquals("Missing matching leaf queries: " + missing, 0, missing.size());
     }
   }
 
-<<<<<<< HEAD
-  private Set<Query> collectLeafQueries(Matches matches) throws IOException {
-    Set<Query> qs = new HashSet<>();
-    if (matches != null) {
-      if (matches.getSubMatches().size() == 0) {
-        for (String field : matches) {
-          MatchesIterator mi = matches.getMatches(field);
-          if (mi.next()) {
-            qs.add(mi.getQuery());
-          }
-        }
-      }
-      else {
-        for (Matches sub : matches.getSubMatches()) {
-          qs.addAll(collectLeafQueries(sub));
-        }
-      }
-    }
-    return qs;
-  }
-
-=======
->>>>>>> bed694ec
   private void assertIsLeafMatch(Query q, String field) throws IOException {
     Weight w = searcher.createWeight(searcher.rewrite(q), ScoreMode.COMPLETE, 1);
     for (int i = 0; i < searcher.reader.maxDoc(); i++) {
@@ -367,11 +327,7 @@
     });
     checkLabelCount(q, FIELD_WITH_OFFSETS, new int[]{ 1, 1, 1, 1, 0, 0 });
     assertIsLeafMatch(q, FIELD_WITH_OFFSETS);
-<<<<<<< HEAD
-    checkSubMatches(q, new Query[][]{ {q}, {q}, {q}, {q}, {}, {}});
-=======
     checkSubMatches(q, new String[][]{ {"q"}, {"q"}, {"q"}, {"q"}, {}, {}});
->>>>>>> bed694ec
   }
 
   public void testTermQueryNoStoredOffsets() throws IOException {
@@ -408,11 +364,7 @@
     });
     checkLabelCount(q, FIELD_WITH_OFFSETS, new int[]{ 2, 2, 1, 2, 0, 0 });
     assertIsLeafMatch(q, FIELD_WITH_OFFSETS);
-<<<<<<< HEAD
-    checkSubMatches(q, new Query[][]{ {w1, w3}, {w1, w3}, {w1}, {w1, w3}, {}, {}});
-=======
     checkSubMatches(q, new String[][]{ {"w1", "w3"}, {"w1", "w3"}, {"w1"}, {"w1", "w3"}, {}, {}});
->>>>>>> bed694ec
   }
 
   public void testDisjunctionNoPositions() throws IOException {
@@ -473,11 +425,7 @@
     });
     checkLabelCount(q, FIELD_WITH_OFFSETS, new int[]{ 3, 1, 3, 3, 0, 0 });
     assertIsLeafMatch(q, FIELD_WITH_OFFSETS);
-<<<<<<< HEAD
-    checkSubMatches(q, new Query[][]{ {w1, w3, w4}, {w3}, {w1, xx, w4}, {w1, w3, w4}, {}, {}});
-=======
     checkSubMatches(q, new String[][]{ {"w1", "w3"}, {"w3"}, {"w1", "xx"}, {"w1", "w3"}, {}, {}});
->>>>>>> bed694ec
   }
 
   public void testMinShouldMatchNoPositions() throws IOException {
@@ -623,11 +571,7 @@
     assertTrue(fields.contains(FIELD_WITH_OFFSETS));
     assertTrue(fields.contains("id"));
 
-<<<<<<< HEAD
-    assertEquals(2, m.getSubMatches().size());
-=======
     assertEquals(2, AssertingMatches.unWrap(m).getSubMatches().size());
->>>>>>> bed694ec
   }
 
   //  0         1         2         3         4         5         6         7
