--- conflicted
+++ resolved
@@ -4168,48 +4168,12 @@
     }
   }
 
-<<<<<<< HEAD
-  public void testMergeOnCommitKeepFullyDeletedSegments() throws Exception {
-    Directory dir = newDirectory();
-    IndexWriterConfig iwc = newIndexWriterConfig();
-    iwc.mergePolicy = new FilterMergePolicy(newMergePolicy()) {
-=======
   public void testMergeZeroDocsMergeIsClosedOnce() throws IOException {
     LogDocMergePolicy keepAllSegments = new LogDocMergePolicy() {
->>>>>>> 59efe22a
       @Override
       public boolean keepFullyDeletedSegment(IOSupplier<CodecReader> readerIOSupplier) {
         return true;
       }
-<<<<<<< HEAD
-
-      @Override
-      public MergeSpecification findFullFlushMerges(MergeTrigger mergeTrigger,
-                                                    SegmentInfos segmentInfos,
-                                                    MergeContext mergeContext) {
-        List<SegmentCommitInfo> fullyDeletedSegments = segmentInfos.asList().stream()
-                .filter(s -> s.info.maxDoc() - s.getDelCount() == 0)
-                .collect(Collectors.toList());
-        if (fullyDeletedSegments.isEmpty()) {
-          return null;
-        }
-        MergeSpecification spec = new MergeSpecification();
-        spec.add(new OneMerge(fullyDeletedSegments));
-        return spec;
-      }
-    };
-    IndexWriter w = new IndexWriter(dir, iwc);
-    Document d = new Document();
-    d.add(new StringField("id", "1", Field.Store.YES));
-    w.addDocument(d);
-    w.commit();
-    w.updateDocument(new Term("id", "1"), d);
-    w.commit();
-    try (DirectoryReader reader = w.getReader()) {
-      assertEquals(1, reader.numDocs());
-    }
-    IOUtils.close(w, dir);
-=======
     };
     try (Directory dir = newDirectory()) {
       try (IndexWriter writer = new IndexWriter(dir,
@@ -4222,20 +4186,56 @@
               }
             };
           })))) {
-          Document doc = new Document();
-          doc.add(new StringField("id", "1", Field.Store.NO));
-          writer.addDocument(doc);
-          writer.flush();
-          writer.addDocument(doc);
-          writer.flush();
-          writer.deleteDocuments(new Term("id", "1"));
-          writer.flush();
-          assertEquals(2, writer.getSegmentCount());
-          assertEquals(0, writer.getDocStats().numDocs);
-          assertEquals(2, writer.getDocStats().maxDoc);
-          writer.forceMerge(1);
-      }
-    }
->>>>>>> 59efe22a
+        Document doc = new Document();
+        doc.add(new StringField("id", "1", Field.Store.NO));
+        writer.addDocument(doc);
+        writer.flush();
+        writer.addDocument(doc);
+        writer.flush();
+        writer.deleteDocuments(new Term("id", "1"));
+        writer.flush();
+        assertEquals(2, writer.getSegmentCount());
+        assertEquals(0, writer.getDocStats().numDocs);
+        assertEquals(2, writer.getDocStats().maxDoc);
+        writer.forceMerge(1);
+      }
+    }
+  }
+
+  public void testMergeOnCommitKeepFullyDeletedSegments() throws Exception {
+    Directory dir = newDirectory();
+    IndexWriterConfig iwc = newIndexWriterConfig();
+    iwc.mergePolicy = new FilterMergePolicy(newMergePolicy()) {
+      @Override
+      public boolean keepFullyDeletedSegment(IOSupplier<CodecReader> readerIOSupplier) {
+        return true;
+      }
+
+      @Override
+      public MergeSpecification findFullFlushMerges(MergeTrigger mergeTrigger,
+                                                    SegmentInfos segmentInfos,
+                                                    MergeContext mergeContext) {
+        List<SegmentCommitInfo> fullyDeletedSegments = segmentInfos.asList().stream()
+            .filter(s -> s.info.maxDoc() - s.getDelCount() == 0)
+            .collect(Collectors.toList());
+        if (fullyDeletedSegments.isEmpty()) {
+          return null;
+        }
+        MergeSpecification spec = new MergeSpecification();
+        spec.add(new OneMerge(fullyDeletedSegments));
+        return spec;
+      }
+    };
+    IndexWriter w = new IndexWriter(dir, iwc);
+    Document d = new Document();
+    d.add(new StringField("id", "1", Field.Store.YES));
+    w.addDocument(d);
+    w.commit();
+    w.updateDocument(new Term("id", "1"), d);
+    w.commit();
+    try (DirectoryReader reader = w.getReader()) {
+      assertEquals(1, reader.numDocs());
+    }
+    IOUtils.close(w, dir);
   }
 }