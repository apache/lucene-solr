/*
 * Licensed to the Apache Software Foundation (ASF) under one or more
 * contributor license agreements.  See the NOTICE file distributed with
 * this work for additional information regarding copyright ownership.
 * The ASF licenses this file to You under the Apache License, Version 2.0
 * (the "License"); you may not use this file except in compliance with
 * the License.  You may obtain a copy of the License at
 *
 *     http://www.apache.org/licenses/LICENSE-2.0
 *
 * Unless required by applicable law or agreed to in writing, software
 * distributed under the License is distributed on an "AS IS" BASIS,
 * WITHOUT WARRANTIES OR CONDITIONS OF ANY KIND, either express or implied.
 * See the License for the specific language governing permissions and
 * limitations under the License.
 */
package org.apache.lucene.index;


import java.io.ByteArrayOutputStream;
import java.io.Closeable;
import java.io.FileNotFoundException;
import java.io.IOException;
import java.io.PrintStream;
import java.io.StringReader;
import java.net.URI;
import java.nio.file.FileSystem;
import java.nio.file.Files;
import java.nio.file.NoSuchFileException;
import java.nio.file.Path;
import java.util.ArrayList;
import java.util.Arrays;
import java.util.Collections;
import java.util.HashMap;
import java.util.HashSet;
import java.util.Iterator;
import java.util.List;
import java.util.Map;
import java.util.Random;
import java.util.Set;
import java.util.concurrent.CountDownLatch;
import java.util.concurrent.Semaphore;
import java.util.concurrent.atomic.AtomicBoolean;
import java.util.concurrent.atomic.AtomicInteger;
import java.util.function.Predicate;
import java.util.stream.Collectors;

import com.carrotsearch.randomizedtesting.generators.RandomPicks;
import org.apache.lucene.analysis.Analyzer;
import org.apache.lucene.analysis.CannedTokenStream;
import org.apache.lucene.analysis.MockAnalyzer;
import org.apache.lucene.analysis.MockTokenFilter;
import org.apache.lucene.analysis.MockTokenizer;
import org.apache.lucene.analysis.Token;
import org.apache.lucene.analysis.TokenStream;
import org.apache.lucene.analysis.Tokenizer;
import org.apache.lucene.analysis.tokenattributes.CharTermAttribute;
import org.apache.lucene.analysis.tokenattributes.PositionIncrementAttribute;
import org.apache.lucene.codecs.Codec;
import org.apache.lucene.codecs.simpletext.SimpleTextCodec;
import org.apache.lucene.document.BinaryDocValuesField;
import org.apache.lucene.document.Document;
import org.apache.lucene.document.Field;
import org.apache.lucene.document.FieldType;
import org.apache.lucene.document.LongPoint;
import org.apache.lucene.document.NumericDocValuesField;
import org.apache.lucene.document.SortedDocValuesField;
import org.apache.lucene.document.SortedNumericDocValuesField;
import org.apache.lucene.document.SortedSetDocValuesField;
import org.apache.lucene.document.StoredField;
import org.apache.lucene.document.StringField;
import org.apache.lucene.document.TextField;
import org.apache.lucene.index.IndexWriterConfig.OpenMode;
import org.apache.lucene.mockfile.ExtrasFS;
import org.apache.lucene.mockfile.FilterPath;
import org.apache.lucene.mockfile.WindowsFS;
import org.apache.lucene.search.DocIdSetIterator;
import org.apache.lucene.search.IndexSearcher;
import org.apache.lucene.search.MatchAllDocsQuery;
import org.apache.lucene.search.PhraseQuery;
import org.apache.lucene.search.ScoreDoc;
import org.apache.lucene.search.SearcherFactory;
import org.apache.lucene.search.SearcherManager;
import org.apache.lucene.search.TermQuery;
import org.apache.lucene.search.TopDocs;
import org.apache.lucene.store.AlreadyClosedException;
import org.apache.lucene.store.BaseDirectoryWrapper;
import org.apache.lucene.store.ByteBuffersDirectory;
import org.apache.lucene.store.Directory;
import org.apache.lucene.store.FSDirectory;
import org.apache.lucene.store.FilterDirectory;
import org.apache.lucene.store.IOContext;
import org.apache.lucene.store.IndexInput;
import org.apache.lucene.store.IndexOutput;
import org.apache.lucene.store.LockObtainFailedException;
import org.apache.lucene.store.MMapDirectory;
import org.apache.lucene.store.MockDirectoryWrapper;
import org.apache.lucene.store.NIOFSDirectory;
import org.apache.lucene.store.NoLockFactory;
import org.apache.lucene.store.SimpleFSLockFactory;
import org.apache.lucene.util.Bits;
import org.apache.lucene.util.BytesRef;
import org.apache.lucene.util.Constants;
import org.apache.lucene.util.IOSupplier;
import org.apache.lucene.util.IOUtils;
import org.apache.lucene.util.InfoStream;
import org.apache.lucene.util.LuceneTestCase;
import org.apache.lucene.util.SetOnce;
import org.apache.lucene.util.StringHelper;
import org.apache.lucene.util.TestUtil;
import org.apache.lucene.util.ThreadInterruptedException;
import org.apache.lucene.util.Version;
import org.apache.lucene.util.automaton.Automata;
import org.apache.lucene.util.automaton.Automaton;
import org.apache.lucene.util.automaton.CharacterRunAutomaton;
import org.junit.Ignore;
import org.junit.Test;

public class TestIndexWriter extends LuceneTestCase {

  private static final FieldType storedTextType = new FieldType(TextField.TYPE_NOT_STORED);
  public void testDocCount() throws IOException {
    Directory dir = newDirectory();

    IndexWriter writer = null;
    IndexReader reader = null;
    int i;

    writer  = new IndexWriter(dir, newIndexWriterConfig(new MockAnalyzer(random())));

    // add 100 documents
    for (i = 0; i < 100; i++) {
      addDocWithIndex(writer,i);
      if (random().nextBoolean()) {
        writer.commit();
      }
    }
    IndexWriter.DocStats docStats = writer.getDocStats();
    assertEquals(100, docStats.maxDoc);
    assertEquals(100, docStats.numDocs);
    writer.close();

    // delete 40 documents
    writer = new IndexWriter(dir, newIndexWriterConfig(new MockAnalyzer(random()))
                             .setMergePolicy(new FilterMergePolicy(NoMergePolicy.INSTANCE) {
                               @Override
                               public boolean keepFullyDeletedSegment(IOSupplier<CodecReader>
                                                                          readerIOSupplier) {
                                 return true;
                               }
                             }));

    for (i = 0; i < 40; i++) {
      writer.deleteDocuments(new Term("id", ""+i));
      if (random().nextBoolean()) {
        writer.commit();
      }
    }
    writer.flush();
    docStats = writer.getDocStats();
    assertEquals(100, docStats.maxDoc);
    assertEquals(60, docStats.numDocs);
    writer.close();

    reader = DirectoryReader.open(dir);
    assertEquals(60, reader.numDocs());
    reader.close();

    // merge the index down and check that the new doc count is correct
    writer = new IndexWriter(dir, newIndexWriterConfig(new MockAnalyzer(random())));
    assertEquals(60, writer.getDocStats().numDocs);
    writer.forceMerge(1);
    docStats = writer.getDocStats();
    assertEquals(60, docStats.maxDoc);
    assertEquals(60, docStats.numDocs);
    writer.close();

    // check that the index reader gives the same numbers.
    reader = DirectoryReader.open(dir);
    assertEquals(60, reader.maxDoc());
    assertEquals(60, reader.numDocs());
    reader.close();

    // make sure opening a new index for create over
    // this existing one works correctly:
    writer = new IndexWriter(dir, newIndexWriterConfig(new MockAnalyzer(random()))
                             .setOpenMode(OpenMode.CREATE));
    docStats = writer.getDocStats();
    assertEquals(0, docStats.maxDoc);
    assertEquals(0, docStats.numDocs);
    writer.close();
    dir.close();
  }

  static void addDoc(IndexWriter writer) throws IOException
  {
    Document doc = new Document();
    doc.add(newTextField("content", "aaa", Field.Store.NO));
    writer.addDocument(doc);
  }

  static void addDocWithIndex(IndexWriter writer, int index) throws IOException
  {
    Document doc = new Document();
    doc.add(newField("content", "aaa " + index, storedTextType));
    doc.add(newField("id", "" + index, storedTextType));
    writer.addDocument(doc);
  }

  // TODO: we have the logic in MDW to do this check, and it's better, because it knows about files it tried
  // to delete but couldn't: we should replace this!!!!
  public static void assertNoUnreferencedFiles(Directory dir, String message) throws IOException {
    String[] startFiles = dir.listAll();
    new IndexWriter(dir, new IndexWriterConfig(new MockAnalyzer(random()))).rollback();
    String[] endFiles = dir.listAll();

    Arrays.sort(startFiles);
    Arrays.sort(endFiles);

    if (!Arrays.equals(startFiles, endFiles)) {
      fail(message + ": before delete:\n    " + arrayToString(startFiles) + "\n  after delete:\n    " + arrayToString(endFiles));
    }
  }

  static String arrayToString(String[] l) {
    String s = "";
    for(int i=0;i<l.length;i++) {
      if (i > 0) {
        s += "\n    ";
      }
      s += l[i];
    }
    return s;
  }

  // Make sure we can open an index for create even when a
  // reader holds it open (this fails pre lock-less
  // commits on windows):
  public void testCreateWithReader() throws IOException {
    Directory dir = newDirectory();

    // add one document & close writer
    IndexWriter writer = new IndexWriter(dir, newIndexWriterConfig(new MockAnalyzer(random())));
    addDoc(writer);
    writer.close();

    // now open reader:
    IndexReader reader = DirectoryReader.open(dir);
    assertEquals("should be one document", reader.numDocs(), 1);

    // now open index for create:
    writer = new IndexWriter(dir, newIndexWriterConfig(new MockAnalyzer(random()))
                             .setOpenMode(OpenMode.CREATE));
    assertEquals("should be zero documents", writer.getDocStats().maxDoc, 0);
    addDoc(writer);
    writer.close();

    assertEquals("should be one document", reader.numDocs(), 1);
    IndexReader reader2 = DirectoryReader.open(dir);
    assertEquals("should be one document", reader2.numDocs(), 1);
    reader.close();
    reader2.close();

    dir.close();
  }

  public void testChangesAfterClose() throws IOException {
    Directory dir = newDirectory();
    IndexWriter writer = new IndexWriter(dir, newIndexWriterConfig(new MockAnalyzer(random())));

    addDoc(writer);

    // close
    writer.close();
    expectThrows(AlreadyClosedException.class, () -> {
      addDoc(writer);
    });

    dir.close();
  }



  public void testIndexNoDocuments() throws IOException {
    Directory dir = newDirectory();
    IndexWriter writer  = new IndexWriter(dir, newIndexWriterConfig(new MockAnalyzer(random())));
    writer.commit();
    writer.close();

    IndexReader reader = DirectoryReader.open(dir);
    assertEquals(0, reader.maxDoc());
    assertEquals(0, reader.numDocs());
    reader.close();

    writer  = new IndexWriter(dir, newIndexWriterConfig(new MockAnalyzer(random()))
                              .setOpenMode(OpenMode.APPEND));
    writer.commit();
    writer.close();

    reader = DirectoryReader.open(dir);
    assertEquals(0, reader.maxDoc());
    assertEquals(0, reader.numDocs());
    reader.close();
    dir.close();
  }

  public void testSmallRAMBuffer() throws IOException {
    Directory dir = newDirectory();
    IndexWriter writer  = new IndexWriter(
                                          dir,
                                          newIndexWriterConfig(new MockAnalyzer(random()))
                                          .setRAMBufferSizeMB(0.000001)
                                          .setMergePolicy(newLogMergePolicy(10))
                                          );
    int lastNumSegments = getSegmentCount(dir);
    for(int j=0;j<9;j++) {
      Document doc = new Document();
      doc.add(newField("field", "aaa" + j, storedTextType));
      writer.addDocument(doc);
      // Verify that with a tiny RAM buffer we see new
      // segment after every doc
      int numSegments = getSegmentCount(dir);
      assertTrue(numSegments > lastNumSegments);
      lastNumSegments = numSegments;
    }
    writer.close();
    dir.close();
  }

  /** Returns how many unique segment names are in the directory. */
  private static int getSegmentCount(Directory dir) throws IOException {
    Set<String> segments = new HashSet<>();
    for(String file : dir.listAll()) {
      segments.add(IndexFileNames.parseSegmentName(file));
    }

    return segments.size();
  }

  // Make sure it's OK to change RAM buffer size and
  // maxBufferedDocs in a write session
  public void testChangingRAMBuffer() throws IOException {
    Directory dir = newDirectory();      
    IndexWriter writer  = new IndexWriter(dir, newIndexWriterConfig(new MockAnalyzer(random())));
    writer.getConfig().setMaxBufferedDocs(10);
    writer.getConfig().setRAMBufferSizeMB(IndexWriterConfig.DISABLE_AUTO_FLUSH);

    int lastFlushCount = -1;
    for(int j=1;j<52;j++) {
      Document doc = new Document();
      doc.add(new Field("field", "aaa" + j, storedTextType));
      writer.addDocument(doc);
      TestUtil.syncConcurrentMerges(writer);
      int flushCount = writer.getFlushCount();
      if (j == 1)
        lastFlushCount = flushCount;
      else if (j < 10)
        // No new files should be created
        assertEquals(flushCount, lastFlushCount);
      else if (10 == j) {
        assertTrue(flushCount > lastFlushCount);
        lastFlushCount = flushCount;
        writer.getConfig().setRAMBufferSizeMB(0.000001);
        writer.getConfig().setMaxBufferedDocs(IndexWriterConfig.DISABLE_AUTO_FLUSH);
      } else if (j < 20) {
        assertTrue(flushCount > lastFlushCount);
        lastFlushCount = flushCount;
      } else if (20 == j) {
        writer.getConfig().setRAMBufferSizeMB(16);
        writer.getConfig().setMaxBufferedDocs(IndexWriterConfig.DISABLE_AUTO_FLUSH);
        lastFlushCount = flushCount;
      } else if (j < 30) {
        assertEquals(flushCount, lastFlushCount);
      } else if (30 == j) {
        writer.getConfig().setRAMBufferSizeMB(0.000001);
        writer.getConfig().setMaxBufferedDocs(IndexWriterConfig.DISABLE_AUTO_FLUSH);
      } else if (j < 40) {
        assertTrue(flushCount> lastFlushCount);
        lastFlushCount = flushCount;
      } else if (40 == j) {
        writer.getConfig().setMaxBufferedDocs(10);
        writer.getConfig().setRAMBufferSizeMB(IndexWriterConfig.DISABLE_AUTO_FLUSH);
        lastFlushCount = flushCount;
      } else if (j < 50) {
        assertEquals(flushCount, lastFlushCount);
        writer.getConfig().setMaxBufferedDocs(10);
        writer.getConfig().setRAMBufferSizeMB(IndexWriterConfig.DISABLE_AUTO_FLUSH);
      } else if (50 == j) {
        assertTrue(flushCount > lastFlushCount);
      }
    }
    writer.close();
    dir.close();
  }

  public void testEnablingNorms() throws IOException {
    Directory dir = newDirectory();
    IndexWriter writer  = new IndexWriter(dir, newIndexWriterConfig(new MockAnalyzer(random()))
                                          .setMaxBufferedDocs(10));
    // Enable norms for only 1 doc, pre flush
    FieldType customType = new FieldType(TextField.TYPE_STORED);
    customType.setOmitNorms(true);
    for(int j=0;j<10;j++) {
      Document doc = new Document();
      Field f = null;
      if (j != 8) {
        f = newField("field", "aaa", customType);
      }
      else {
        f = newField("field", "aaa", storedTextType);
      }
      doc.add(f);
      writer.addDocument(doc);
    }
    writer.close();

    Term searchTerm = new Term("field", "aaa");

    IndexReader reader = DirectoryReader.open(dir);
    IndexSearcher searcher = newSearcher(reader);
    ScoreDoc[] hits = searcher.search(new TermQuery(searchTerm), 1000).scoreDocs;
    assertEquals(10, hits.length);
    reader.close();

    writer = new IndexWriter(dir, newIndexWriterConfig(new MockAnalyzer(random()))
                             .setOpenMode(OpenMode.CREATE).setMaxBufferedDocs(10));
    // Enable norms for only 1 doc, post flush
    for(int j=0;j<27;j++) {
      Document doc = new Document();
      Field f = null;
      if (j != 26) {
        f = newField("field", "aaa", customType);
      }
      else {
        f = newField("field", "aaa", storedTextType);
      }
      doc.add(f);
      writer.addDocument(doc);
    }
    writer.close();
    reader = DirectoryReader.open(dir);
    searcher = newSearcher(reader);
    hits = searcher.search(new TermQuery(searchTerm), 1000).scoreDocs;
    assertEquals(27, hits.length);
    reader.close();

    reader = DirectoryReader.open(dir);
    reader.close();

    dir.close();
  }

  public void testHighFreqTerm() throws IOException {
    Directory dir = newDirectory();
    IndexWriter writer = new IndexWriter(dir, newIndexWriterConfig(new MockAnalyzer(random()))
                                         .setRAMBufferSizeMB(0.01));
    // Massive doc that has 128 K a's
    StringBuilder b = new StringBuilder(1024*1024);
    for(int i=0;i<4096;i++) {
      b.append(" a a a a a a a a");
      b.append(" a a a a a a a a");
      b.append(" a a a a a a a a");
      b.append(" a a a a a a a a");
    }
    Document doc = new Document();
    FieldType customType = new FieldType(TextField.TYPE_STORED);
    customType.setStoreTermVectors(true);
    customType.setStoreTermVectorPositions(true);
    customType.setStoreTermVectorOffsets(true);
    doc.add(newField("field", b.toString(), customType));
    writer.addDocument(doc);
    writer.close();

    IndexReader reader = DirectoryReader.open(dir);
    assertEquals(1, reader.maxDoc());
    assertEquals(1, reader.numDocs());
    Term t = new Term("field", "a");
    assertEquals(1, reader.docFreq(t));
    PostingsEnum td = TestUtil.docs(random(), reader,
                                    "field",
                                    new BytesRef("a"),
                                    null,
                                    PostingsEnum.FREQS);
    td.nextDoc();
    assertEquals(128*1024, td.freq());
    reader.close();
    dir.close();
  }

  public void testFlushWithNoMerging() throws IOException {
    Directory dir = newDirectory();
    IndexWriter writer = new IndexWriter(
                                         dir,
                                         newIndexWriterConfig(new MockAnalyzer(random()))
                                         .setMaxBufferedDocs(2)
                                         .setMergePolicy(newLogMergePolicy(10))
                                         );
    Document doc = new Document();
    FieldType customType = new FieldType(TextField.TYPE_STORED);
    customType.setStoreTermVectors(true);
    customType.setStoreTermVectorPositions(true);
    customType.setStoreTermVectorOffsets(true);
    doc.add(newField("field", "aaa", customType));
    for(int i=0;i<19;i++)
      writer.addDocument(doc);
    writer.flush(false, true);
    writer.close();
    SegmentInfos sis = SegmentInfos.readLatestCommit(dir);
    // Since we flushed w/o allowing merging we should now
    // have 10 segments
    assertEquals(10, sis.size());
    dir.close();
  }

  // Make sure we can flush segment w/ norms, then add
  // empty doc (no norms) and flush
  public void testEmptyDocAfterFlushingRealDoc() throws IOException {
    Directory dir = newDirectory();
    IndexWriter writer  = new IndexWriter(dir, newIndexWriterConfig(new MockAnalyzer(random())));
    Document doc = new Document();
    FieldType customType = new FieldType(TextField.TYPE_STORED);
    customType.setStoreTermVectors(true);
    customType.setStoreTermVectorPositions(true);
    customType.setStoreTermVectorOffsets(true);
    doc.add(newField("field", "aaa", customType));
    writer.addDocument(doc);
    writer.commit();
    if (VERBOSE) {
      System.out.println("\nTEST: now add empty doc");
    }
    writer.addDocument(new Document());
    writer.close();
    IndexReader reader = DirectoryReader.open(dir);
    assertEquals(2, reader.numDocs());
    reader.close();
    dir.close();
  }

  /**
   * Test that no NullPointerException will be raised,
   * when adding one document with a single, empty field
   * and term vectors enabled.
   */
  public void testBadSegment() throws IOException {
    Directory dir = newDirectory();
    IndexWriter iw = new IndexWriter(dir, newIndexWriterConfig(new MockAnalyzer(random())));

    Document document = new Document();
    FieldType customType = new FieldType(TextField.TYPE_NOT_STORED);
    customType.setStoreTermVectors(true);
    document.add(newField("tvtest", "", customType));
    iw.addDocument(document);
    iw.close();
    dir.close();
  }

  // LUCENE-1036
  public void testMaxThreadPriority() throws IOException {
    int pri = Thread.currentThread().getPriority();
    try {
      Directory dir = newDirectory();
      IndexWriterConfig conf = newIndexWriterConfig(new MockAnalyzer(random()))
                                 .setMaxBufferedDocs(2)
                                 .setMergePolicy(newLogMergePolicy());
      ((LogMergePolicy) conf.getMergePolicy()).setMergeFactor(2);
      IndexWriter iw = new IndexWriter(dir, conf);
      Document document = new Document();
      FieldType customType = new FieldType(TextField.TYPE_NOT_STORED);
      customType.setStoreTermVectors(true);
      document.add(newField("tvtest", "a b c", customType));
      Thread.currentThread().setPriority(Thread.MAX_PRIORITY);
      for(int i=0;i<4;i++)
        iw.addDocument(document);
      iw.close();
      dir.close();
    } finally {
      Thread.currentThread().setPriority(pri);
    }
  }

  public void testVariableSchema() throws Exception {
    Directory dir = newDirectory();
    for(int i=0;i<20;i++) {
      if (VERBOSE) {
        System.out.println("TEST: iter=" + i);
      }
      IndexWriter writer = new IndexWriter(dir, newIndexWriterConfig(new MockAnalyzer(random()))
                                                  .setMaxBufferedDocs(2)
                                                  .setMergePolicy(newLogMergePolicy()));
      //LogMergePolicy lmp = (LogMergePolicy) writer.getConfig().getMergePolicy();
      //lmp.setMergeFactor(2);
      //lmp.setNoCFSRatio(0.0);
      Document doc = new Document();
      String contents = "aa bb cc dd ee ff gg hh ii jj kk";

      FieldType customType = new FieldType(TextField.TYPE_STORED);
      FieldType type = null;
      if (i == 7) {
        // Add empty docs here
        doc.add(newTextField("content3", "", Field.Store.NO));
      } else {
        if (i%2 == 0) {
          doc.add(newField("content4", contents, customType));
          type = customType;
        } else
          type = TextField.TYPE_NOT_STORED; 
        doc.add(newTextField("content1", contents, Field.Store.NO));
        doc.add(newField("content3", "", customType));
        doc.add(newField("content5", "", type));
      }

      for(int j=0;j<4;j++)
        writer.addDocument(doc);

      writer.close();

      if (0 == i % 4) {
        writer = new IndexWriter(dir, newIndexWriterConfig(new MockAnalyzer(random())));
        //LogMergePolicy lmp2 = (LogMergePolicy) writer.getConfig().getMergePolicy();
        //lmp2.setNoCFSRatio(0.0);
        writer.forceMerge(1);
        writer.close();
      }
    }
    dir.close();
  }

  // LUCENE-1084: test unlimited field length
  public void testUnlimitedMaxFieldLength() throws IOException {
    Directory dir = newDirectory();

    IndexWriter writer = new IndexWriter(dir, newIndexWriterConfig(new MockAnalyzer(random())));

    Document doc = new Document();
    StringBuilder b = new StringBuilder();
    for(int i=0;i<10000;i++)
      b.append(" a");
    b.append(" x");
    doc.add(newTextField("field", b.toString(), Field.Store.NO));
    writer.addDocument(doc);
    writer.close();

    IndexReader reader = DirectoryReader.open(dir);
    Term t = new Term("field", "x");
    assertEquals(1, reader.docFreq(t));
    reader.close();
    dir.close();
  }



  // LUCENE-1179
  public void testEmptyFieldName() throws IOException {
    Directory dir = newDirectory();
    IndexWriter writer = new IndexWriter(dir, newIndexWriterConfig(new MockAnalyzer(random())));
    Document doc = new Document();
    doc.add(newTextField("", "a b c", Field.Store.NO));
    writer.addDocument(doc);
    writer.close();
    dir.close();
  }
  
  public void testEmptyFieldNameTerms() throws IOException {
    Directory dir = newDirectory();
    IndexWriter writer = new IndexWriter(dir, newIndexWriterConfig(new MockAnalyzer(random())));
    Document doc = new Document();
    doc.add(newTextField("", "a b c", Field.Store.NO));
    writer.addDocument(doc);  
    writer.close();
    DirectoryReader reader = DirectoryReader.open(dir);
    LeafReader subreader = getOnlyLeafReader(reader);
    TermsEnum te = subreader.terms("").iterator();
    assertEquals(new BytesRef("a"), te.next());
    assertEquals(new BytesRef("b"), te.next());
    assertEquals(new BytesRef("c"), te.next());
    assertNull(te.next());
    reader.close();
    dir.close();
  }
  
  public void testEmptyFieldNameWithEmptyTerm() throws IOException {
    Directory dir = newDirectory();
    IndexWriter writer = new IndexWriter(dir, newIndexWriterConfig(new MockAnalyzer(random())));
    Document doc = new Document();
    doc.add(newStringField("", "", Field.Store.NO));
    doc.add(newStringField("", "a", Field.Store.NO));
    doc.add(newStringField("", "b", Field.Store.NO));
    doc.add(newStringField("", "c", Field.Store.NO));
    writer.addDocument(doc);  
    writer.close();
    DirectoryReader reader = DirectoryReader.open(dir);
    LeafReader subreader = getOnlyLeafReader(reader);
    TermsEnum te = subreader.terms("").iterator();
    assertEquals(new BytesRef(""), te.next());
    assertEquals(new BytesRef("a"), te.next());
    assertEquals(new BytesRef("b"), te.next());
    assertEquals(new BytesRef("c"), te.next());
    assertNull(te.next());
    reader.close();
    dir.close();
  }



  private static final class MockIndexWriter extends IndexWriter {

    public MockIndexWriter(Directory dir, IndexWriterConfig conf) throws IOException {
      super(dir, conf);
    }

    boolean afterWasCalled;
    boolean beforeWasCalled;

    @Override
    public void doAfterFlush() {
      afterWasCalled = true;
    }

    @Override
    protected void doBeforeFlush() {
      beforeWasCalled = true;
    }
  }


  // LUCENE-1222
  public void testDoBeforeAfterFlush() throws IOException {
    Directory dir = newDirectory();
    MockIndexWriter w = new MockIndexWriter(dir, newIndexWriterConfig(new MockAnalyzer(random())));
    Document doc = new Document();
    FieldType customType = new FieldType(TextField.TYPE_STORED);
    doc.add(newField("field", "a field", customType));
    w.addDocument(doc);
    w.commit();
    assertTrue(w.beforeWasCalled);
    assertTrue(w.afterWasCalled);
    w.beforeWasCalled = false;
    w.afterWasCalled = false;
    w.deleteDocuments(new Term("field", "field"));
    w.commit();
    assertTrue(w.beforeWasCalled);
    assertTrue(w.afterWasCalled);
    w.close();

    IndexReader ir = DirectoryReader.open(dir);
    assertEquals(0, ir.numDocs());
    ir.close();

    dir.close();
  }

  // LUCENE-1255
  public void testNegativePositions() throws Throwable {
    final TokenStream tokens = new TokenStream() {
      final CharTermAttribute termAtt = addAttribute(CharTermAttribute.class);
      final PositionIncrementAttribute posIncrAtt = addAttribute(PositionIncrementAttribute.class);

      final Iterator<String> terms = Arrays.asList("a","b","c").iterator();
      boolean first = true;

      @Override
      public boolean incrementToken() {
        if (!terms.hasNext()) return false;
        clearAttributes();
        termAtt.append(terms.next());
        posIncrAtt.setPositionIncrement(first ? 0 : 1);
        first = false;
        return true;
      }
    };

    Directory dir = newDirectory();
    IndexWriter w = new IndexWriter(dir, newIndexWriterConfig(new MockAnalyzer(random())));
    Document doc = new Document();
    doc.add(new TextField("field", tokens));
    expectThrows(IllegalArgumentException.class, () -> {
      w.addDocument(doc);
    });

    w.close();
    dir.close();
  }

  // LUCENE-2529
  public void testPositionIncrementGapEmptyField() throws Exception {
    Directory dir = newDirectory();
    MockAnalyzer analyzer = new MockAnalyzer(random());
    analyzer.setPositionIncrementGap( 100 );
    IndexWriter w = new IndexWriter(dir, newIndexWriterConfig(analyzer));
    Document doc = new Document();
    FieldType customType = new FieldType(TextField.TYPE_NOT_STORED);
    customType.setStoreTermVectors(true);
    customType.setStoreTermVectorPositions(true);
    Field f = newField("field", "", customType);
    Field f2 = newField("field", "crunch man", customType);
    doc.add(f);
    doc.add(f2);
    w.addDocument(doc);
    w.close();

    IndexReader r = DirectoryReader.open(dir);
    Terms tpv = r.getTermVectors(0).terms("field");
    TermsEnum termsEnum = tpv.iterator();
    assertNotNull(termsEnum.next());
    PostingsEnum dpEnum = termsEnum.postings(null, PostingsEnum.ALL);
    assertNotNull(dpEnum);
    assertTrue(dpEnum.nextDoc() != DocIdSetIterator.NO_MORE_DOCS);
    assertEquals(1, dpEnum.freq());
    assertEquals(100, dpEnum.nextPosition());

    assertNotNull(termsEnum.next());
    dpEnum = termsEnum.postings(dpEnum, PostingsEnum.ALL);
    assertNotNull(dpEnum);
    assertTrue(dpEnum.nextDoc() != DocIdSetIterator.NO_MORE_DOCS);
    assertEquals(1, dpEnum.freq());
    assertEquals(101, dpEnum.nextPosition());
    assertNull(termsEnum.next());

    r.close();
    dir.close();
  }

  public void testDeadlock() throws Exception {
    Directory dir = newDirectory();
    IndexWriter writer = new IndexWriter(dir, newIndexWriterConfig(new MockAnalyzer(random()))
                                                .setMaxBufferedDocs(2));
    Document doc = new Document();

    FieldType customType = new FieldType(TextField.TYPE_STORED);
    customType.setStoreTermVectors(true);
    customType.setStoreTermVectorPositions(true);
    customType.setStoreTermVectorOffsets(true);
    
    doc.add(newField("content", "aaa bbb ccc ddd eee fff ggg hhh iii", customType));
    writer.addDocument(doc);
    writer.addDocument(doc);
    writer.addDocument(doc);
    writer.commit();
    // index has 2 segments

    Directory dir2 = newDirectory();
    IndexWriter writer2 = new IndexWriter(dir2, newIndexWriterConfig(new MockAnalyzer(random())));
    writer2.addDocument(doc);
    writer2.close();

    DirectoryReader r1 = DirectoryReader.open(dir2);
    TestUtil.addIndexesSlowly(writer, r1, r1);
    writer.close();

    IndexReader r3 = DirectoryReader.open(dir);
    assertEquals(5, r3.numDocs());
    r3.close();

    r1.close();

    dir2.close();
    dir.close();
  }

  private class IndexerThreadInterrupt extends Thread {
    volatile boolean failed;
    volatile boolean finish;

    volatile boolean allowInterrupt = false;
    final Random random;
    final Directory adder;
    final ByteArrayOutputStream bytesLog = new ByteArrayOutputStream();
    final PrintStream log = new PrintStream(bytesLog, true, IOUtils.UTF_8);
    final int id;

    IndexerThreadInterrupt(int id) throws IOException {
      this.id = id;
      this.random = new Random(random().nextLong());
      // make a little directory for addIndexes
      // LUCENE-2239: won't work with NIOFS/MMAP
      adder = new MockDirectoryWrapper(random, new ByteBuffersDirectory());
      IndexWriterConfig conf = newIndexWriterConfig(random, new MockAnalyzer(random));
      if (conf.getMergeScheduler() instanceof ConcurrentMergeScheduler) {
        conf.setMergeScheduler(new SuppressingConcurrentMergeScheduler() {
            @Override
            protected boolean isOK(Throwable th) {
              return th instanceof AlreadyClosedException ||
                (th instanceof IllegalStateException && th.getMessage().contains("this writer hit an unrecoverable error"));
            }
          });
      }
      IndexWriter w = new IndexWriter(adder, conf);
      Document doc = new Document();
      doc.add(newStringField(random, "id", "500", Field.Store.NO));
      doc.add(newField(random, "field", "some prepackaged text contents", storedTextType));
      doc.add(new BinaryDocValuesField("binarydv", new BytesRef("500")));
      doc.add(new NumericDocValuesField("numericdv", 500));
      doc.add(new SortedDocValuesField("sorteddv", new BytesRef("500")));
      doc.add(new SortedSetDocValuesField("sortedsetdv", new BytesRef("one")));
      doc.add(new SortedSetDocValuesField("sortedsetdv", new BytesRef("two")));
      doc.add(new SortedNumericDocValuesField("sortednumericdv", 4));
      doc.add(new SortedNumericDocValuesField("sortednumericdv", 3));
      w.addDocument(doc);
      doc = new Document();
      doc.add(newStringField(random, "id", "501", Field.Store.NO));
      doc.add(newField(random, "field", "some more contents", storedTextType));
      doc.add(new BinaryDocValuesField("binarydv", new BytesRef("501")));
      doc.add(new NumericDocValuesField("numericdv", 501));
      doc.add(new SortedDocValuesField("sorteddv", new BytesRef("501")));
      doc.add(new SortedSetDocValuesField("sortedsetdv", new BytesRef("two")));
      doc.add(new SortedSetDocValuesField("sortedsetdv", new BytesRef("three")));
      doc.add(new SortedNumericDocValuesField("sortednumericdv", 6));
      doc.add(new SortedNumericDocValuesField("sortednumericdv", 1));
      w.addDocument(doc);
      w.deleteDocuments(new Term("id", "500"));
      w.close();
    }

    @Override
    public void run() {
      // LUCENE-2239: won't work with NIOFS/MMAP
      MockDirectoryWrapper dir = new MockDirectoryWrapper(random, new ByteBuffersDirectory());

      // open/close slowly sometimes
      dir.setUseSlowOpenClosers(true);
      
      // throttle a little
      dir.setThrottling(MockDirectoryWrapper.Throttling.SOMETIMES);

      IndexWriter w = null;
      while(!finish) {
        try {

          while(!finish) {
            if (w != null) {
              // If interrupt arrives inside here, it's
              // fine: we will cycle back and the first
              // thing we do is try to close again,
              // i.e. we'll never try to open a new writer
              // until this one successfully closes:
              // w.rollback();
              try {
                w.close();
              } catch (AlreadyClosedException ace) {
                // OK
              }
              w = null;
            }
            IndexWriterConfig conf = newIndexWriterConfig(random,
                                                          new MockAnalyzer(random)).setMaxBufferedDocs(2);
            if (conf.getMergeScheduler() instanceof ConcurrentMergeScheduler) {
              conf.setMergeScheduler(new SuppressingConcurrentMergeScheduler() {
                  @Override
                  protected boolean isOK(Throwable th) {
                    return th instanceof AlreadyClosedException ||
                      (th instanceof IllegalStateException && th.getMessage().contains("this writer hit an unrecoverable error"));
                  }
                });
            }
            //conf.setInfoStream(log);
            w = new IndexWriter(dir, conf);

            Document doc = new Document();
            Field idField = newStringField(random, "id", "", Field.Store.NO);
            Field binaryDVField = new BinaryDocValuesField("binarydv", new BytesRef());
            Field numericDVField = new NumericDocValuesField("numericdv", 0);
            Field sortedDVField = new SortedDocValuesField("sorteddv", new BytesRef());
            Field sortedSetDVField = new SortedSetDocValuesField("sortedsetdv", new BytesRef());
            doc.add(idField);
            doc.add(newField(random, "field", "some text contents", storedTextType));
            doc.add(binaryDVField);
            doc.add(numericDVField);
            doc.add(sortedDVField);
            doc.add(sortedSetDVField);
            for(int i=0;i<100;i++) {
              //log.println("\nTEST: i=" + i);
              idField.setStringValue(Integer.toString(i));
              binaryDVField.setBytesValue(new BytesRef(idField.stringValue()));
              numericDVField.setLongValue(i);
              sortedDVField.setBytesValue(new BytesRef(idField.stringValue()));
              sortedSetDVField.setBytesValue(new BytesRef(idField.stringValue()));
              int action = random.nextInt(100);
              if (action == 17) {
                w.addIndexes(adder);
              } else if (action%30 == 0) {
                w.deleteAll();
              } else if (action%2 == 0) {
                w.updateDocument(new Term("id", idField.stringValue()), doc);
              } else {
                w.addDocument(doc);
              }
              if (random.nextInt(3) == 0) {
                IndexReader r = null;
                try {
                  r = DirectoryReader.open(w, random.nextBoolean(), false);
                  if (random.nextBoolean() && r.maxDoc() > 0) {
                    int docid = random.nextInt(r.maxDoc());
                    w.tryDeleteDocument(r, docid);
                  }
                } finally {
                  IOUtils.closeWhileHandlingException(r);
                }
              }
              if (i%10 == 0) {
                w.commit();
              }
              if (random.nextInt(50) == 0) {
                w.forceMerge(1);
              }
            }
            w.close();
            w = null;
            DirectoryReader.open(dir).close();

            // Strangely, if we interrupt a thread before
            // all classes are loaded, the class loader
            // seems to do scary things with the interrupt
            // status.  In java 1.5, it'll throw an
            // incorrect ClassNotFoundException.  In java
            // 1.6, it'll silently clear the interrupt.
            // So, on first iteration through here we
            // don't open ourselves up for interrupts
            // until we've done the above loop.
            allowInterrupt = true;
          }
        } catch (ThreadInterruptedException re) {
          // NOTE: important to leave this verbosity/noise
          // on!!  This test doesn't repro easily so when
          // Jenkins hits a fail we need to study where the
          // interrupts struck!
          log.println("TEST thread " + id + ": got interrupt");
          re.printStackTrace(log);
          Throwable e = re.getCause();
          assertTrue(e instanceof InterruptedException);
          if (finish) {
            break;
          }
        } catch (Throwable t) {
          log.println("thread " + id + " FAILED; unexpected exception");
          t.printStackTrace(log);
          listIndexFiles(log, dir);
          failed = true;
          break;
        }
      }

      if (VERBOSE) {
        log.println("TEST: thread " + id + ": now finish failed=" + failed);
      }
      if (!failed) {
        if (VERBOSE) {
          log.println("TEST: thread " + id + ": now rollback");
        }
        // clear interrupt state:
        Thread.interrupted();
        if (w != null) {
          try {
            w.rollback();
          } catch (IOException ioe) {
            throw new RuntimeException(ioe);
          }
        }

        try {
          TestUtil.checkIndex(dir);
        } catch (Exception e) {
          failed = true;
          log.println("thread " + id + ": CheckIndex FAILED: unexpected exception");
          e.printStackTrace(log);
          listIndexFiles(log, dir);
        }
        try {
          IndexReader r = DirectoryReader.open(dir);
          //System.out.println("doc count=" + r.numDocs());
          r.close();
        } catch (Exception e) {
          failed = true;
          log.println("thread " + id + ": DirectoryReader.open FAILED: unexpected exception");
          e.printStackTrace(log);
          listIndexFiles(log, dir);
        }
      }
      try {
        IOUtils.close(dir);
      } catch (IOException e) {
        failed = true;
        throw new RuntimeException("thread " + id, e);
      }
      try {
        IOUtils.close(adder);
      } catch (IOException e) {
        failed = true;
        throw new RuntimeException("thread " + id, e);
      }
    }

    private void listIndexFiles(PrintStream log, Directory dir) {
      try {
        log.println("index files: " + Arrays.toString(dir.listAll()));
      } catch (IOException ioe) {
        // Suppress
        log.println("failed to index files:");
        ioe.printStackTrace(log);
      }
    }
  }

  public void testThreadInterruptDeadlock() throws Exception {
    IndexerThreadInterrupt t = new IndexerThreadInterrupt(1);
    t.setDaemon(true);
    t.start();

    // Force class loader to load ThreadInterruptedException
    // up front... else we can see a false failure if 2nd
    // interrupt arrives while class loader is trying to
    // init this class (in servicing a first interrupt):
    assertTrue(new ThreadInterruptedException(new InterruptedException()).getCause() instanceof InterruptedException);

    // issue 100 interrupts to child thread
    final int numInterrupts = atLeast(100);
    int i = 0;
    while(i < numInterrupts) {
      // TODO: would be nice to also sometimes interrupt the
      // CMS merge threads too ...
      Thread.sleep(10);
      if (t.allowInterrupt) {
        i++;
        t.interrupt();
      }
      if (!t.isAlive()) {
        break;
      }
    }
    t.finish = true;
    t.join();
    if (t.failed) {
      fail(t.bytesLog.toString("UTF-8"));
    }
  }

  public void testIndexStoreCombos() throws Exception {
    Directory dir = newDirectory();
    IndexWriter w = new IndexWriter(dir, newIndexWriterConfig(new MockAnalyzer(random())));
    byte[] b = new byte[50];
    for(int i=0;i<50;i++)
      b[i] = (byte) (i+77);

    Document doc = new Document();

    FieldType customType = new FieldType(StoredField.TYPE);
    customType.setTokenized(true);
    
    Field f = new Field("binary", b, 10, 17, customType);
    // TODO: this is evil, changing the type after creating the field:
    customType.setIndexOptions(IndexOptions.DOCS);
    final MockTokenizer doc1field1 = new MockTokenizer(MockTokenizer.WHITESPACE, false);
    doc1field1.setReader(new StringReader("doc1field1"));
    f.setTokenStream(doc1field1);

    FieldType customType2 = new FieldType(TextField.TYPE_STORED);
    
    Field f2 = newField("string", "value", customType2);
    final MockTokenizer doc1field2 = new MockTokenizer(MockTokenizer.WHITESPACE, false);
    doc1field2.setReader(new StringReader("doc1field2"));
    f2.setTokenStream(doc1field2);
    doc.add(f);
    doc.add(f2);
    w.addDocument(doc);

    // add 2 docs to test in-memory merging
    final MockTokenizer doc2field1 = new MockTokenizer(MockTokenizer.WHITESPACE, false);
    doc2field1.setReader(new StringReader("doc2field1"));
    f.setTokenStream(doc2field1);
    final MockTokenizer doc2field2 = new MockTokenizer(MockTokenizer.WHITESPACE, false);
    doc2field2.setReader(new StringReader("doc2field2"));
    f2.setTokenStream(doc2field2);
    w.addDocument(doc);

    // force segment flush so we can force a segment merge with doc3 later.
    w.commit();

    final MockTokenizer doc3field1 = new MockTokenizer(MockTokenizer.WHITESPACE, false);
    doc3field1.setReader(new StringReader("doc3field1"));
    f.setTokenStream(doc3field1);
    final MockTokenizer doc3field2 = new MockTokenizer(MockTokenizer.WHITESPACE, false);
    doc3field2.setReader(new StringReader("doc3field2"));
    f2.setTokenStream(doc3field2);

    w.addDocument(doc);
    w.commit();
    w.forceMerge(1);   // force segment merge.
    w.close();

    IndexReader ir = DirectoryReader.open(dir);
    Document doc2 = ir.document(0);
    IndexableField f3 = doc2.getField("binary");
    b = f3.binaryValue().bytes;
    assertTrue(b != null);
    assertEquals(17, b.length, 17);
    assertEquals(87, b[0]);

    assertTrue(ir.document(0).getField("binary").binaryValue()!=null);
    assertTrue(ir.document(1).getField("binary").binaryValue()!=null);
    assertTrue(ir.document(2).getField("binary").binaryValue()!=null);

    assertEquals("value", ir.document(0).get("string"));
    assertEquals("value", ir.document(1).get("string"));
    assertEquals("value", ir.document(2).get("string"));


    // test that the terms were indexed.
    assertTrue(TestUtil.docs(random(), ir, "binary", new BytesRef("doc1field1"), null, PostingsEnum.NONE).nextDoc() != DocIdSetIterator.NO_MORE_DOCS);
    assertTrue(TestUtil.docs(random(), ir, "binary", new BytesRef("doc2field1"), null, PostingsEnum.NONE).nextDoc() != DocIdSetIterator.NO_MORE_DOCS);
    assertTrue(TestUtil.docs(random(), ir, "binary", new BytesRef("doc3field1"), null, PostingsEnum.NONE).nextDoc() != DocIdSetIterator.NO_MORE_DOCS);
    assertTrue(TestUtil.docs(random(), ir, "string", new BytesRef("doc1field2"), null, PostingsEnum.NONE).nextDoc() != DocIdSetIterator.NO_MORE_DOCS);
    assertTrue(TestUtil.docs(random(), ir, "string", new BytesRef("doc2field2"), null, PostingsEnum.NONE).nextDoc() != DocIdSetIterator.NO_MORE_DOCS);
    assertTrue(TestUtil.docs(random(), ir, "string", new BytesRef("doc3field2"), null, PostingsEnum.NONE).nextDoc() != DocIdSetIterator.NO_MORE_DOCS);

    ir.close();
    dir.close();

  }

  public void testNoDocsIndex() throws Throwable {
    Directory dir = newDirectory();
    IndexWriter writer = new IndexWriter(dir, newIndexWriterConfig(new MockAnalyzer(random())));
    writer.addDocument(new Document());
    writer.close();

    dir.close();
  }


  public void testDeleteUnusedFiles() throws Exception {
    assumeFalse("test relies on exact filenames", Codec.getDefault() instanceof SimpleTextCodec);
    assumeWorkingMMapOnWindows();
    
    for(int iter=0;iter<2;iter++) {
      // relies on windows semantics
      Path path = createTempDir();
      FileSystem fs = new WindowsFS(path.getFileSystem()).getFileSystem(URI.create("file:///"));
      Path indexPath = new FilterPath(path, fs);

      // NOTE: on Unix, we cannot use MMapDir, because WindowsFS doesn't see/think it keeps file handles open.  Yet, on Windows, we MUST use
      // MMapDir because the windows OS will in fact prevent file deletion for us, and fails otherwise:
      FSDirectory dir;
      if (Constants.WINDOWS) {
        dir = new MMapDirectory(indexPath);
      } else {
        dir = new NIOFSDirectory(indexPath);
      }

      MergePolicy mergePolicy = newLogMergePolicy(true);
      
      // This test expects all of its segments to be in CFS
      mergePolicy.setNoCFSRatio(1.0);
      mergePolicy.setMaxCFSSegmentSizeMB(Double.POSITIVE_INFINITY);

      IndexWriter w = new IndexWriter(
          dir,
          newIndexWriterConfig(new MockAnalyzer(random()))
            .setMergePolicy(mergePolicy)
            .setUseCompoundFile(true)
      );
      Document doc = new Document();
      doc.add(newTextField("field", "go", Field.Store.NO));
      w.addDocument(doc);
      DirectoryReader r;
      if (iter == 0) {
        // use NRT
        r = w.getReader();
      } else {
        // don't use NRT
        w.commit();
        r = DirectoryReader.open(dir);
      }

      assertTrue(Files.exists(indexPath.resolve("_0.cfs")));
      assertTrue(Files.exists(indexPath.resolve("_0.cfe")));
      assertTrue(Files.exists(indexPath.resolve("_0.si")));
      if (iter == 1) {
        // we run a full commit so there should be a segments file etc.
        assertTrue(Files.exists(indexPath.resolve("segments_1")));
      } else {
        // this is an NRT reopen - no segments files yet
        assertFalse(Files.exists(indexPath.resolve("segments_1")));
      }
      w.addDocument(doc);
      w.forceMerge(1);
      if (iter == 1) {
        w.commit();
      }
      IndexReader r2 = DirectoryReader.openIfChanged(r);
      assertNotNull(r2);
      assertTrue(r != r2);

      // NOTE: here we rely on "Windows" behavior, ie, even
      // though IW wanted to delete _0.cfs since it was
      // merged away, because we have a reader open
      // against this file, it should still be here:
      assertTrue(Files.exists(indexPath.resolve("_0.cfs")));
      // forceMerge created this
      //assertTrue(files.contains("_2.cfs"));
      w.deleteUnusedFiles();

      // r still holds this file open
      assertTrue(Files.exists(indexPath.resolve("_0.cfs")));
      //assertTrue(files.contains("_2.cfs"));

      r.close();
      if (iter == 0) {
        // on closing NRT reader, it calls writer.deleteUnusedFiles
        assertFalse(Files.exists(indexPath.resolve("_0.cfs")));
      } else {
        // now FSDir can remove it
        dir.deletePendingFiles();
        assertFalse(Files.exists(indexPath.resolve("_0.cfs")));
      }

      w.close();
      r2.close();

      dir.close();
    }
  }

  public void testDeleteUnusedFiles2() throws Exception {
    // Validates that iw.deleteUnusedFiles() also deletes unused index commits
    // in case a deletion policy which holds onto commits is used.
    Directory dir = newDirectory();
    IndexWriter writer = new IndexWriter(dir, newIndexWriterConfig(new MockAnalyzer(random()))
                                                .setIndexDeletionPolicy(new SnapshotDeletionPolicy(new KeepOnlyLastCommitDeletionPolicy())));
    SnapshotDeletionPolicy sdp = (SnapshotDeletionPolicy) writer.getConfig().getIndexDeletionPolicy();

    // First commit
    Document doc = new Document();

    FieldType customType = new FieldType(TextField.TYPE_STORED);
    customType.setStoreTermVectors(true);
    customType.setStoreTermVectorPositions(true);
    customType.setStoreTermVectorOffsets(true);
    
    doc.add(newField("c", "val", customType));
    writer.addDocument(doc);
    writer.commit();
    assertEquals(1, DirectoryReader.listCommits(dir).size());

    // Keep that commit
    IndexCommit id = sdp.snapshot();

    // Second commit - now KeepOnlyLastCommit cannot delete the prev commit.
    doc = new Document();
    doc.add(newField("c", "val", customType));
    writer.addDocument(doc);
    writer.commit();
    assertEquals(2, DirectoryReader.listCommits(dir).size());

    // Should delete the unreferenced commit
    sdp.release(id);
    writer.deleteUnusedFiles();
    assertEquals(1, DirectoryReader.listCommits(dir).size());

    writer.close();
    dir.close();
  }

  public void testEmptyFSDirWithNoLock() throws Exception {
    // Tests that if FSDir is opened w/ a NoLockFactory (or SingleInstanceLF),
    // then IndexWriter ctor succeeds. Previously (LUCENE-2386) it failed
    // when listAll() was called in IndexFileDeleter.
    Directory dir = newFSDirectory(createTempDir("emptyFSDirNoLock"), NoLockFactory.INSTANCE);
    new IndexWriter(dir, newIndexWriterConfig(new MockAnalyzer(random()))).close();
    dir.close();
  }

  public void testEmptyDirRollback() throws Exception {
    // TODO: generalize this test
    assumeFalse("test makes assumptions about file counts", Codec.getDefault() instanceof SimpleTextCodec);
    // Tests that if IW is created over an empty Directory, some documents are
    // indexed, flushed (but not committed) and then IW rolls back, then no
    // files are left in the Directory.
    Directory dir = newDirectory();
    
    String[] origFiles = dir.listAll();
    IndexWriter writer = new IndexWriter(dir, newIndexWriterConfig(new MockAnalyzer(random()))
                                                .setMaxBufferedDocs(2)
                                                .setMergePolicy(newLogMergePolicy())
                                                .setUseCompoundFile(false));
    String[] files = dir.listAll();

    // Creating over empty dir should not create any files,
    // or, at most the write.lock file
    final int extraFileCount = files.length - origFiles.length;
    if (extraFileCount == 1) {
      assertTrue(Arrays.asList(files).contains(IndexWriter.WRITE_LOCK_NAME));
    } else {
      Arrays.sort(origFiles);
      Arrays.sort(files);
      assertArrayEquals(origFiles, files);
    }

    Document doc = new Document();
    FieldType customType = new FieldType(TextField.TYPE_STORED);
    customType.setStoreTermVectors(true);
    customType.setStoreTermVectorPositions(true);
    customType.setStoreTermVectorOffsets(true);
    // create as many files as possible
    doc.add(newField("c", "val", customType));
    writer.addDocument(doc);
    // Adding just one document does not call flush yet.
    int computedExtraFileCount = 0;
    for (String file : dir.listAll()) {
      if (IndexWriter.WRITE_LOCK_NAME.equals(file) || 
          file.startsWith(IndexFileNames.SEGMENTS) || 
          IndexFileNames.CODEC_FILE_PATTERN.matcher(file).matches()) {
        if (file.lastIndexOf('.') < 0
            // don't count stored fields and term vectors in, or any temporary files they might
            || !Arrays.asList("fdt", "tvd", "tmp").contains(file.substring(file.lastIndexOf('.') + 1))) {
          ++computedExtraFileCount;
        }
      }
    }
    assertEquals("only the stored and term vector files should exist in the directory", extraFileCount, computedExtraFileCount);

    doc = new Document();
    doc.add(newField("c", "val", customType));
    writer.addDocument(doc);

    // The second document should cause a flush.
    assertTrue("flush should have occurred and files should have been created", dir.listAll().length > 5 + extraFileCount);

    // After rollback, IW should remove all files
    writer.rollback();
    String allFiles[] = dir.listAll();
    assertEquals("no files should exist in the directory after rollback", origFiles.length + extraFileCount, allFiles.length);

    // Since we rolled-back above, that close should be a no-op
    writer.close();
    allFiles = dir.listAll();
    assertEquals("expected a no-op close after IW.rollback()", origFiles.length + extraFileCount, allFiles.length);
    dir.close();
  }

  public void testNoUnwantedTVFiles() throws Exception {

    Directory dir = newDirectory();
    IndexWriter indexWriter = new IndexWriter(dir, newIndexWriterConfig(new MockAnalyzer(random()))
                                                     .setRAMBufferSizeMB(0.01)
                                                     .setMergePolicy(newLogMergePolicy()));
    indexWriter.getConfig().getMergePolicy().setNoCFSRatio(0.0);

    String BIG="alskjhlaksjghlaksjfhalksvjepgjioefgjnsdfjgefgjhelkgjhqewlrkhgwlekgrhwelkgjhwelkgrhwlkejg";
    BIG=BIG+BIG+BIG+BIG;

    FieldType customType = new FieldType(TextField.TYPE_STORED);
    customType.setOmitNorms(true);
    FieldType customType2 = new FieldType(TextField.TYPE_STORED);
    customType2.setTokenized(false);
    FieldType customType3 = new FieldType(TextField.TYPE_STORED);
    customType3.setTokenized(false);
    customType3.setOmitNorms(true);
    
    for (int i=0; i<2; i++) {
      Document doc = new Document();
      doc.add(new Field("id", Integer.toString(i)+BIG, customType3));
      doc.add(new Field("str", Integer.toString(i)+BIG, customType2));
      doc.add(new Field("str2", Integer.toString(i)+BIG, storedTextType));
      doc.add(new Field("str3", Integer.toString(i)+BIG, customType));
      indexWriter.addDocument(doc);
    }

    indexWriter.close();

    TestUtil.checkIndex(dir);

    assertNoUnreferencedFiles(dir, "no tv files");
    DirectoryReader r0 = DirectoryReader.open(dir);
    for (LeafReaderContext ctx : r0.leaves()) {
      SegmentReader sr = (SegmentReader) ctx.reader();
      assertFalse(sr.getFieldInfos().hasVectors());
    }
    
    r0.close();
    dir.close();
  }

  static final class StringSplitAnalyzer extends Analyzer {
    @Override
    public TokenStreamComponents createComponents(String fieldName) {
      return new TokenStreamComponents(new StringSplitTokenizer());
    }
  }

  private static class StringSplitTokenizer extends Tokenizer {
    private String[] tokens;
    private int upto;
    private final CharTermAttribute termAtt = addAttribute(CharTermAttribute.class);

    public StringSplitTokenizer() {
      super();
    }

    @Override
    public final boolean incrementToken() {
      clearAttributes();      
      if (upto < tokens.length) {
        termAtt.setEmpty();
        termAtt.append(tokens[upto]);
        upto++;
        return true;
      } else {
        return false;
      }
    }

    @Override
    public void reset() throws IOException {
      super.reset();
      this.upto = 0;
      final StringBuilder b = new StringBuilder();
      final char[] buffer = new char[1024];
      int n;
      while ((n = input.read(buffer)) != -1) {
        b.append(buffer, 0, n);
      }
      this.tokens = b.toString().split(" ");
    }
  }

  /**
   * Make sure we skip wicked long terms.
   */
  public void testWickedLongTerm() throws IOException {
    Directory dir = newDirectory();
    RandomIndexWriter w = new RandomIndexWriter(random(), dir, new StringSplitAnalyzer());

    char[] chars = new char[DocumentsWriterPerThread.MAX_TERM_LENGTH_UTF8];
    Arrays.fill(chars, 'x');
    Document hugeDoc = new Document();
    final String bigTerm = new String(chars);

    // This contents produces a too-long term:
    String contents = "abc xyz x" + bigTerm + " another term";
    hugeDoc.add(new TextField("content", contents, Field.Store.NO));
    expectThrows(IllegalArgumentException.class, () -> {
      w.addDocument(hugeDoc);
    });

    // Make sure we can add another normal document
    Document doc = new Document();
    doc.add(new TextField("content", "abc bbb ccc", Field.Store.NO));
    w.addDocument(doc);

    // So we remove the deleted doc:
    w.forceMerge(1);

    IndexReader reader = w.getReader();
    w.close();

    // Make sure all terms < max size were indexed
    assertEquals(1, reader.docFreq(new Term("content", "abc")));
    assertEquals(1, reader.docFreq(new Term("content", "bbb")));
    assertEquals(0, reader.docFreq(new Term("content", "term")));

    // Make sure the doc that has the massive term is NOT in
    // the index:
    assertEquals("document with wicked long term is in the index!", 1, reader.numDocs());

    reader.close();
    dir.close();
    dir = newDirectory();

    // Make sure we can add a document with exactly the
    // maximum length term, and search on that term:
    doc = new Document();
    FieldType customType = new FieldType(TextField.TYPE_NOT_STORED);
    customType.setTokenized(false);
    Field contentField = new Field("content", "", customType);
    doc.add(contentField);

    IndexWriterConfig iwc = newIndexWriterConfig();
    iwc.setCodec(TestUtil.getDefaultCodec());

    RandomIndexWriter w2 = new RandomIndexWriter(random(), dir, iwc);

    contentField.setStringValue("other");
    w2.addDocument(doc);

    contentField.setStringValue("term");
    w2.addDocument(doc);

    contentField.setStringValue(bigTerm);
    w2.addDocument(doc);

    contentField.setStringValue("zzz");
    w2.addDocument(doc);

    reader = w2.getReader();
    w2.close();
    assertEquals(1, reader.docFreq(new Term("content", bigTerm)));

    reader.close();
    dir.close();
  }

  public void testDeleteAllNRTLeftoverFiles() throws Exception {

    MockDirectoryWrapper d = new MockDirectoryWrapper(random(), new ByteBuffersDirectory());
    IndexWriter w = new IndexWriter(d, new IndexWriterConfig(new MockAnalyzer(random())));
    Document doc = new Document();
    for(int i = 0; i < 20; i++) {
      for(int j = 0; j < 100; ++j) {
        w.addDocument(doc);
      }
      w.commit();
      DirectoryReader.open(w).close();

      w.deleteAll();
      w.commit();
      // Make sure we accumulate no files except for empty
      // segments_N and segments.gen:
      assertTrue(d.listAll().length <= 2);
    }

    w.close();
    d.close();
  }

  public void testNRTReaderVersion() throws Exception {
    Directory d = new MockDirectoryWrapper(random(), new ByteBuffersDirectory());
    IndexWriter w = new IndexWriter(d, new IndexWriterConfig(new MockAnalyzer(random())));
    Document doc = new Document();
    doc.add(newStringField("id", "0", Field.Store.YES));
    w.addDocument(doc);
    DirectoryReader r = w.getReader();
    long version = r.getVersion();
    r.close();

    w.addDocument(doc);
    r = w.getReader();
    long version2 = r.getVersion();
    r.close();
    assert(version2 > version);

    w.deleteDocuments(new Term("id", "0"));
    r = w.getReader();
    w.close();
    long version3 = r.getVersion();
    r.close();
    assert(version3 > version2);
    d.close();
  }

  public void testWhetherDeleteAllDeletesWriteLock() throws Exception {
    // Must use SimpleFSLockFactory... NativeFSLockFactory
    // somehow "knows" a lock is held against write.lock
    // even if you remove that file:
    Directory d = newFSDirectory(createTempDir("TestIndexWriter.testWhetherDeleteAllDeletesWriteLock"), SimpleFSLockFactory.INSTANCE);
    RandomIndexWriter w1 = new RandomIndexWriter(random(), d);
    w1.deleteAll();
    expectThrows(LockObtainFailedException.class, () -> {
      new RandomIndexWriter(random(), d, newIndexWriterConfig(null));
    });

    w1.close();
    d.close();
  }

  public void testOnlyUpdateDocuments() throws Exception {
    Directory dir = newDirectory();
    IndexWriter w = new IndexWriter(dir,
                                    new IndexWriterConfig(new MockAnalyzer(random())));

    final List<Document> docs = new ArrayList<>();
    docs.add(new Document());
    w.updateDocuments(new Term("foo", "bar"),
                      docs);
    w.close();
    dir.close();
  }

  // LUCENE-3872
  public void testPrepareCommitThenClose() throws Exception {
    Directory dir = newDirectory();
    IndexWriter w = new IndexWriter(dir,
                                    new IndexWriterConfig(new MockAnalyzer(random())));

    w.prepareCommit();
    expectThrows(IllegalStateException.class, () -> {
      w.close();
    });
    w.commit();
    w.close();
    IndexReader r = DirectoryReader.open(dir);
    assertEquals(0, r.maxDoc());
    r.close();
    dir.close();
  }

  // LUCENE-3872
  public void testPrepareCommitThenRollback() throws Exception {
    Directory dir = newDirectory();
    IndexWriter w = new IndexWriter(dir,
                                    new IndexWriterConfig(new MockAnalyzer(random())));

    w.prepareCommit();
    w.rollback();
    assertFalse(DirectoryReader.indexExists(dir));
    dir.close();
  }

  // LUCENE-3872
  public void testPrepareCommitThenRollback2() throws Exception {
    Directory dir = newDirectory();
    IndexWriter w = new IndexWriter(dir,
                                    new IndexWriterConfig(new MockAnalyzer(random())));

    w.commit();
    w.addDocument(new Document());
    w.prepareCommit();
    w.rollback();
    assertTrue(DirectoryReader.indexExists(dir));
    IndexReader r = DirectoryReader.open(dir);
    assertEquals(0, r.maxDoc());
    r.close();
    dir.close();
  }
  
  public void testDontInvokeAnalyzerForUnAnalyzedFields() throws Exception {
    Analyzer analyzer = new Analyzer() {
      @Override
      protected TokenStreamComponents createComponents(String fieldName) {
        throw new IllegalStateException("don't invoke me!");
      }

      @Override
      public int getPositionIncrementGap(String fieldName) {
        throw new IllegalStateException("don't invoke me!");
      }

      @Override
      public int getOffsetGap(String fieldName) {
        throw new IllegalStateException("don't invoke me!");
      }
    };
    Directory dir = newDirectory();
    IndexWriter w = new IndexWriter(dir, newIndexWriterConfig(analyzer));
    Document doc = new Document();
    FieldType customType = new FieldType(StringField.TYPE_NOT_STORED);
    customType.setStoreTermVectors(true);
    customType.setStoreTermVectorPositions(true);
    customType.setStoreTermVectorOffsets(true);
    Field f = newField("field", "abcd", customType);
    doc.add(f);
    doc.add(f);
    Field f2 = newField("field", "", customType);
    doc.add(f2);
    doc.add(f);
    w.addDocument(doc);
    w.close();
    dir.close();
  }
  
  //LUCENE-1468 -- make sure opening an IndexWriter with
  // create=true does not remove non-index files
  
  public void testOtherFiles() throws Throwable {
    Directory dir = newDirectory();
    IndexWriter iw = new IndexWriter(dir, 
        newIndexWriterConfig(new MockAnalyzer(random())));
    iw.addDocument(new Document());
    iw.close();
    try {
      // Create my own random file:
      IndexOutput out = dir.createOutput("myrandomfile", newIOContext(random()));
      out.writeByte((byte) 42);
      out.close();
      
      new IndexWriter(dir, newIndexWriterConfig(new MockAnalyzer(random()))).close();
      
      assertTrue(slowFileExists(dir, "myrandomfile"));
    } finally {
      dir.close();
    }
  }
  
  // LUCENE-3849
  public void testStopwordsPosIncHole() throws Exception {
    Directory dir = newDirectory();
    Analyzer a = new Analyzer() {
      @Override
      protected TokenStreamComponents createComponents(String fieldName) {
        Tokenizer tokenizer = new MockTokenizer();
        TokenStream stream = new MockTokenFilter(tokenizer, MockTokenFilter.ENGLISH_STOPSET);
        return new TokenStreamComponents(tokenizer, stream);
      }
    };
    RandomIndexWriter iw = new RandomIndexWriter(random(), dir, a);
    Document doc = new Document();
    doc.add(new TextField("body", "just a", Field.Store.NO));
    doc.add(new TextField("body", "test of gaps", Field.Store.NO));
    iw.addDocument(doc);
    IndexReader ir = iw.getReader();
    iw.close();
    IndexSearcher is = newSearcher(ir);
    PhraseQuery.Builder builder = new PhraseQuery.Builder();
    builder.add(new Term("body", "just"), 0);
    builder.add(new Term("body", "test"), 2);
    PhraseQuery pq = builder.build();
    // body:"just ? test"
    assertEquals(1, is.search(pq, 5).totalHits.value);
    ir.close();
    dir.close();
  }
  
  // LUCENE-3849
  public void testStopwordsPosIncHole2() throws Exception {
    // use two stopfilters for testing here
    Directory dir = newDirectory();
    final Automaton secondSet = Automata.makeString("foobar");
    Analyzer a = new Analyzer() {
      @Override
      protected TokenStreamComponents createComponents(String fieldName) {
        Tokenizer tokenizer = new MockTokenizer();
        TokenStream stream = new MockTokenFilter(tokenizer, MockTokenFilter.ENGLISH_STOPSET);
        stream = new MockTokenFilter(stream, new CharacterRunAutomaton(secondSet));
        return new TokenStreamComponents(tokenizer, stream);
      }
    };
    RandomIndexWriter iw = new RandomIndexWriter(random(), dir, a);
    Document doc = new Document();
    doc.add(new TextField("body", "just a foobar", Field.Store.NO));
    doc.add(new TextField("body", "test of gaps", Field.Store.NO));
    iw.addDocument(doc);
    IndexReader ir = iw.getReader();
    iw.close();
    IndexSearcher is = newSearcher(ir);
    PhraseQuery.Builder builder = new PhraseQuery.Builder();
    builder.add(new Term("body", "just"), 0);
    builder.add(new Term("body", "test"), 3);
    PhraseQuery pq = builder.build();
    // body:"just ? ? test"
    assertEquals(1, is.search(pq, 5).totalHits.value);
    ir.close();
    dir.close();
  }
  
  // LUCENE-4575
  public void testCommitWithUserDataOnly() throws Exception {
    Directory dir = newDirectory();
    IndexWriter writer = new IndexWriter(dir, newIndexWriterConfig(null));
    writer.commit(); // first commit to complete IW create transaction.
    
    // this should store the commit data, even though no other changes were made
    writer.setLiveCommitData(new HashMap<String,String>() {{
      put("key", "value");
    }}.entrySet());
    writer.commit();
    
    DirectoryReader r = DirectoryReader.open(dir);
    assertEquals("value", r.getIndexCommit().getUserData().get("key"));
    r.close();
    
    // now check setCommitData and prepareCommit/commit sequence
    writer.setLiveCommitData(new HashMap<String,String>() {{
      put("key", "value1");
    }}.entrySet());
    writer.prepareCommit();
    writer.setLiveCommitData(new HashMap<String,String>() {{
      put("key", "value2");
    }}.entrySet());
    writer.commit(); // should commit the first commitData only, per protocol

    r = DirectoryReader.open(dir);
    assertEquals("value1", r.getIndexCommit().getUserData().get("key"));
    r.close();
    
    // now should commit the second commitData - there was a bug where 
    // IndexWriter.finishCommit overrode the second commitData
    writer.commit();
    r = DirectoryReader.open(dir);
    assertEquals("IndexWriter.finishCommit may have overridden the second commitData",
        "value2", r.getIndexCommit().getUserData().get("key"));
    r.close();
    
    writer.close();
    dir.close();
  }

  private Map<String,String> getLiveCommitData(IndexWriter writer) {
    Map<String,String> data = new HashMap<>();
    Iterable<Map.Entry<String,String>> iter = writer.getLiveCommitData();
    if (iter != null) {
      for(Map.Entry<String,String> ent : iter) {
        data.put(ent.getKey(), ent.getValue());
      }
    }
    return data;
  }
  
  @Test
  public void testGetCommitData() throws Exception {
    Directory dir = newDirectory();
    IndexWriter writer = new IndexWriter(dir, newIndexWriterConfig(null));
    writer.setLiveCommitData(new HashMap<String,String>() {{
      put("key", "value");
    }}.entrySet());
    assertEquals("value", getLiveCommitData(writer).get("key"));
    writer.close();
    
    // validate that it's also visible when opening a new IndexWriter
    writer = new IndexWriter(dir, newIndexWriterConfig(null)
                                    .setOpenMode(OpenMode.APPEND));
    assertEquals("value", getLiveCommitData(writer).get("key"));
    writer.close();
    
    dir.close();
  }
  
  public void testNullAnalyzer() throws IOException {
    Directory dir = newDirectory();
    IndexWriterConfig iwConf = newIndexWriterConfig(null);
    RandomIndexWriter iw = new RandomIndexWriter(random(), dir, iwConf);

    // add 3 good docs
    for (int i = 0; i < 3; i++) {
      Document doc = new Document();
      doc.add(new StringField("id", Integer.toString(i), Field.Store.NO));
      iw.addDocument(doc);
    }

    // add broken doc
    expectThrows(NullPointerException.class, () -> {
      Document broke = new Document();
      broke.add(newTextField("test", "broken", Field.Store.NO));
      iw.addDocument(broke);
    });

    // ensure good docs are still ok
    IndexReader ir = iw.getReader();
    assertEquals(3, ir.numDocs());
    ir.close();
    iw.close();
    dir.close();
  }
  
  public void testNullDocument() throws IOException {
    Directory dir = newDirectory();
    RandomIndexWriter iw = new RandomIndexWriter(random(), dir);

    // add 3 good docs
    for (int i = 0; i < 3; i++) {
      Document doc = new Document();
      doc.add(new StringField("id", Integer.toString(i), Field.Store.NO));
      iw.addDocument(doc);
    }

    // add broken doc
    expectThrows(NullPointerException.class, () -> {
      iw.addDocument(null);
    });

    // ensure good docs are still ok
    IndexReader ir = iw.getReader();
    assertEquals(3, ir.numDocs());

    ir.close();
    iw.close();
    dir.close();
  }
  
  public void testNullDocuments() throws IOException {
    Directory dir = newDirectory();
    RandomIndexWriter iw = new RandomIndexWriter(random(), dir);

    // add 3 good docs
    for (int i = 0; i < 3; i++) {
      Document doc = new Document();
      doc.add(new StringField("id", Integer.toString(i), Field.Store.NO));
      iw.addDocument(doc);
    }

    // add broken doc block
    expectThrows(NullPointerException.class, () -> {
      iw.addDocuments(null);
    });

    // ensure good docs are still ok
    IndexReader ir = iw.getReader();
    assertEquals(3, ir.numDocs());

    ir.close();
    iw.close();
    dir.close();
  }
  
  public void testIterableFieldThrowsException() throws IOException {
    Directory dir = newDirectory();
    IndexWriter w = new IndexWriter(dir, newIndexWriterConfig(new MockAnalyzer(random())));
    int iters = atLeast(100);
    int docCount = 0;
    int docId = 0;
    Set<String> liveIds = new HashSet<>();
    for (int i = 0; i < iters; i++) {      
      int numDocs = atLeast(4);
      for (int j = 0; j < numDocs; j++) {
        String id = Integer.toString(docId++);
        final List<IndexableField> fields = new ArrayList<>();
        fields.add(new StringField("id", id, Field.Store.YES));
        fields.add(new StringField("foo", TestUtil.randomSimpleString(random()), Field.Store.NO));
        docId++;
        
        boolean success = false;
        try {
          w.addDocument(new RandomFailingIterable<IndexableField>(fields, random()));
          success = true;
        } catch (RuntimeException e) {
          assertEquals("boom", e.getMessage());
        } finally {
          if (success) {
            docCount++;
            liveIds.add(id);
          }
        }
      }
    }
    DirectoryReader reader = w.getReader();
    assertEquals(docCount, reader.numDocs());
    List<LeafReaderContext> leaves = reader.leaves();
    for (LeafReaderContext leafReaderContext : leaves) {
      LeafReader ar = leafReaderContext.reader();
      Bits liveDocs = ar.getLiveDocs();
      int maxDoc = ar.maxDoc();
      for (int i = 0; i < maxDoc; i++) {
        if (liveDocs == null || liveDocs.get(i)) {
          assertTrue(liveIds.remove(ar.document(i).get("id")));
        }
      }
    }
    assertTrue(liveIds.isEmpty());
    w.close();
    IOUtils.close(reader, dir);
  }
  
  public void testIterableThrowsException() throws IOException {
    Directory dir = newDirectory();
    IndexWriter w = new IndexWriter(dir, newIndexWriterConfig(new MockAnalyzer(random())));
    int iters = atLeast(100);
    int docCount = 0;
    int docId = 0;
    Set<String> liveIds = new HashSet<>();
    for (int i = 0; i < iters; i++) {
      int numDocs = atLeast(4);
      for (int j = 0; j < numDocs; j++) {
        String id = Integer.toString(docId++);
        final List<IndexableField> fields = new ArrayList<>();
        fields.add(new StringField("id", id, Field.Store.YES));
        fields.add(new StringField("foo", TestUtil.randomSimpleString(random()), Field.Store.NO));
        docId++;

        boolean success = false;
        try {
          w.addDocument(new RandomFailingIterable<IndexableField>(fields, random()));
          success = true;
        } catch (RuntimeException e) {
          assertEquals("boom", e.getMessage());
        } finally {
          if (success) {
            docCount++;
            liveIds.add(id);
          }
        }
      }
    }
    DirectoryReader reader = w.getReader();
    assertEquals(docCount, reader.numDocs());
    List<LeafReaderContext> leaves = reader.leaves();
    for (LeafReaderContext leafReaderContext : leaves) {
      LeafReader ar = leafReaderContext.reader();
      Bits liveDocs = ar.getLiveDocs();
      int maxDoc = ar.maxDoc();
      for (int i = 0; i < maxDoc; i++) {
        if (liveDocs == null || liveDocs.get(i)) {
          assertTrue(liveIds.remove(ar.document(i).get("id")));
        }
      }
    }
    assertTrue(liveIds.isEmpty());
    w.close();
    IOUtils.close(reader, dir);
  }
  
  public void testIterableThrowsException2() throws IOException {
    Directory dir = newDirectory();
    IndexWriter w = new IndexWriter(dir, newIndexWriterConfig(new MockAnalyzer(random())));
    Exception expected = expectThrows(Exception.class, () -> {
      w.addDocuments(new Iterable<Document>() {
        @Override
        public Iterator<Document> iterator() {
          return new Iterator<Document>() {

            @Override
            public boolean hasNext() {
              return true;
            }

            @Override
            public Document next() {
              throw new RuntimeException("boom");
            }

            @Override
            public void remove() { assert false; }
          };
        }
      });
    });
    assertEquals("boom", expected.getMessage());

    w.close();
    IOUtils.close(dir);
  }

  private static class RandomFailingIterable<T> implements Iterable<T> {
    private final Iterable<? extends T> list;
    private final int failOn;

    public RandomFailingIterable(Iterable<? extends T> list, Random random) {
      this.list = list;
      this.failOn = random.nextInt(5);
    }
    
    @Override
    public Iterator<T> iterator() {
      final Iterator<? extends T> docIter = list.iterator();
      return new Iterator<T>() {
        int count = 0;

        @Override
        public boolean hasNext() {
          return docIter.hasNext();
        }

        @Override
        public T next() {
          if (count == failOn) {
            throw new RuntimeException("boom");
          }
          count++;
          return docIter.next();
        }

        @Override
        public void remove() {throw new UnsupportedOperationException();}
      };
    }
  }

  // LUCENE-2727/LUCENE-2812/LUCENE-4738:
  public void testCorruptFirstCommit() throws Exception {
    for(int i=0;i<6;i++) {
      BaseDirectoryWrapper dir = newDirectory();

      // Create a corrupt first commit:
      dir.createOutput(IndexFileNames.fileNameFromGeneration(IndexFileNames.PENDING_SEGMENTS,
                                                             "",
                                                             0), IOContext.DEFAULT).close();

      IndexWriterConfig iwc = newIndexWriterConfig(new MockAnalyzer(random()));
      int mode = i/2;
      if (mode == 0) {
        iwc.setOpenMode(OpenMode.CREATE);
      } else if (mode == 1) {
        iwc.setOpenMode(OpenMode.APPEND);
      } else if (mode == 2) {
        iwc.setOpenMode(OpenMode.CREATE_OR_APPEND);
      }

      if (VERBOSE) {
        System.out.println("\nTEST: i=" + i);
      }

      try {
        if ((i & 1) == 0) {
          new IndexWriter(dir, iwc).close();
        } else {
          new IndexWriter(dir, iwc).rollback();
        }
      } catch (IOException ioe) {
        // OpenMode.APPEND should throw an exception since no
        // index exists:
        if (mode == 0) {
          // Unexpected
          throw ioe;
        }
      }

      if (VERBOSE) {
        System.out.println("  at close: " + Arrays.toString(dir.listAll()));
      }

      if (mode != 0) {
        dir.setCheckIndexOnClose(false);
      }

      dir.close();
    }
  }

  public void testHasUncommittedChanges() throws IOException {
    Directory dir = newDirectory();
    IndexWriter writer = new IndexWriter(dir, newIndexWriterConfig(new MockAnalyzer(random())));
    assertTrue(writer.hasUncommittedChanges());  // this will be true because a commit will create an empty index
    Document doc = new Document();
    doc.add(newTextField("myfield", "a b c", Field.Store.NO));
    writer.addDocument(doc);
    assertTrue(writer.hasUncommittedChanges());

    // Must commit, waitForMerges, commit again, to be
    // certain that hasUncommittedChanges returns false:
    writer.commit();
    writer.waitForMerges();
    writer.commit();
    assertFalse(writer.hasUncommittedChanges());
    writer.addDocument(doc);
    assertTrue(writer.hasUncommittedChanges());
    writer.commit();
    doc = new Document();
    doc.add(newStringField("id", "xyz", Field.Store.YES));
    writer.addDocument(doc);
    assertTrue(writer.hasUncommittedChanges());

    // Must commit, waitForMerges, commit again, to be
    // certain that hasUncommittedChanges returns false:
    writer.commit();
    writer.waitForMerges();
    writer.commit();
    assertFalse(writer.hasUncommittedChanges());
    writer.deleteDocuments(new Term("id", "xyz"));
    assertTrue(writer.hasUncommittedChanges());

    // Must commit, waitForMerges, commit again, to be
    // certain that hasUncommittedChanges returns false:
    writer.commit();
    writer.waitForMerges();
    writer.commit();
    assertFalse(writer.hasUncommittedChanges());
    writer.close();

    writer = new IndexWriter(dir, newIndexWriterConfig(new MockAnalyzer(random())));
    assertFalse(writer.hasUncommittedChanges());
    writer.addDocument(doc);
    assertTrue(writer.hasUncommittedChanges());

    writer.close();
    dir.close();
  }
  
  public void testMergeAllDeleted() throws IOException {
    Directory dir = newDirectory();
    IndexWriterConfig iwc = newIndexWriterConfig(new MockAnalyzer(random()));
    AtomicBoolean keepFullyDeletedSegments = new AtomicBoolean();
    iwc.setMergePolicy(new FilterMergePolicy(iwc.getMergePolicy()) {
      @Override
      public boolean keepFullyDeletedSegment(IOSupplier<CodecReader> readerIOSupplier) throws IOException {
        return keepFullyDeletedSegments.get();
      }
    });
    final SetOnce<IndexWriter> iwRef = new SetOnce<>();
    IndexWriter evilWriter = RandomIndexWriter.mockIndexWriter(random(), dir, iwc, new RandomIndexWriter.TestPoint() {
      @Override
      public void apply(String message) {
        if ("startCommitMerge".equals(message)) {
          keepFullyDeletedSegments.set(false);
        } else if ("startMergeInit".equals(message)) {
          keepFullyDeletedSegments.set(true);
        }
      }
    });
    iwRef.set(evilWriter);
    for (int i = 0; i < 1000; i++) {
      addDoc(evilWriter);
      if (random().nextInt(17) == 0) {
        evilWriter.commit();
      }
    }
    evilWriter.deleteDocuments(new MatchAllDocsQuery());
    evilWriter.forceMerge(1);
    evilWriter.close();
    dir.close();
  }

  // LUCENE-5239
  public void testDeleteSameTermAcrossFields() throws Exception {
    Directory dir = newDirectory();
    IndexWriterConfig iwc = new IndexWriterConfig(new MockAnalyzer(random()));
    IndexWriter w = new IndexWriter(dir, iwc);
    Document doc = new Document();
    doc.add(new TextField("a", "foo", Field.Store.NO));
    w.addDocument(doc);

    // Should not delete the document; with LUCENE-5239 the
    // "foo" from the 2nd delete term would incorrectly
    // match field a's "foo":
    w.deleteDocuments(new Term("a", "xxx"));
    w.deleteDocuments(new Term("b", "foo"));
    IndexReader r = w.getReader();
    w.close();

    // Make sure document was not (incorrectly) deleted:
    assertEquals(1, r.numDocs());
    r.close();
    dir.close();
  }

  public void testHasUncommittedChangesAfterException() throws IOException {
    Analyzer analyzer = new MockAnalyzer(random());

    Directory directory = newDirectory();
    // we don't use RandomIndexWriter because it might add more docvalues than we expect !!!!
    IndexWriterConfig iwc = newIndexWriterConfig(analyzer);
    iwc.setMergePolicy(newLogMergePolicy());
    IndexWriter iwriter = new IndexWriter(directory, iwc);
    Document doc = new Document();
    doc.add(new SortedDocValuesField("dv", new BytesRef("foo!")));
    doc.add(new SortedDocValuesField("dv", new BytesRef("bar!")));
    expectThrows(IllegalArgumentException.class, () -> {
      iwriter.addDocument(doc);
    });

    iwriter.commit();
    assertFalse(iwriter.hasUncommittedChanges());
    iwriter.close();
    directory.close();
  }

  public void testDoubleClose() throws IOException {
    Directory dir = newDirectory();
    IndexWriter w = new IndexWriter(dir, newIndexWriterConfig(new MockAnalyzer(random())));
    Document doc = new Document();
    doc.add(new SortedDocValuesField("dv", new BytesRef("foo!")));
    w.addDocument(doc);
    w.close();
    // Close again should have no effect
    w.close();
    dir.close();
  }

  public void testRollbackThenClose() throws IOException {
    Directory dir = newDirectory();
    IndexWriter w = new IndexWriter(dir, newIndexWriterConfig(new MockAnalyzer(random())));
    Document doc = new Document();
    doc.add(new SortedDocValuesField("dv", new BytesRef("foo!")));
    w.addDocument(doc);
    w.rollback();
    // Close after rollback should have no effect
    w.close();
    dir.close();
  }

  public void testCloseThenRollback() throws IOException {
    Directory dir = newDirectory();
    IndexWriter w = new IndexWriter(dir, newIndexWriterConfig(new MockAnalyzer(random())));
    Document doc = new Document();
    doc.add(new SortedDocValuesField("dv", new BytesRef("foo!")));
    w.addDocument(doc);
    w.close();
    // Rollback after close should have no effect
    w.rollback();
    dir.close();
  }

  public void testCloseWhileMergeIsRunning() throws IOException {
    Directory dir = newDirectory();

    final CountDownLatch mergeStarted = new CountDownLatch(1);
    final CountDownLatch closeStarted = new CountDownLatch(1);

    IndexWriterConfig iwc = newIndexWriterConfig(random(), new MockAnalyzer(random())).setCommitOnClose(false);
    LogDocMergePolicy mp = new LogDocMergePolicy();
    mp.setMergeFactor(2);
    iwc.setMergePolicy(mp);
    iwc.setInfoStream(new InfoStream() {
        @Override
        public boolean isEnabled(String component) {
          return true;
        }

        @Override
        public void message(String component, String message) {
          if (message.equals("rollback")) {
            closeStarted.countDown();
          }
        }

        @Override
        public void close() {
        }
      });

    iwc.setMergeScheduler(new ConcurrentMergeScheduler() {
        @Override
        public void doMerge(IndexWriter writer, MergePolicy.OneMerge merge) throws IOException {
          mergeStarted.countDown();
          try {
            closeStarted.await();
          } catch (InterruptedException ie) {
            Thread.currentThread().interrupt();
            throw new RuntimeException(ie);
          }
          super.doMerge(writer, merge);
        }

        @Override
        public void close() {
        }
      });
    IndexWriter w = new IndexWriter(dir, iwc);
    Document doc = new Document();
    doc.add(new SortedDocValuesField("dv", new BytesRef("foo!")));
    w.addDocument(doc);
    w.commit();
    w.addDocument(doc);
    w.commit();
    w.close();
    dir.close();
  }

  /** Make sure that close waits for any still-running commits. */
  public void testCloseDuringCommit() throws Exception {

    final CountDownLatch startCommit = new CountDownLatch(1);
    final CountDownLatch finishCommit = new CountDownLatch(1);

    Directory dir = newDirectory();
    IndexWriterConfig iwc = new IndexWriterConfig(null);
    // use an infostream that "takes a long time" to commit
    final IndexWriter iw = RandomIndexWriter.mockIndexWriter(random(), dir, iwc, new RandomIndexWriter.TestPoint() {
      @Override
      public void apply(String message) {
        if (message.equals("finishStartCommit")) {
          startCommit.countDown();
          try {
            Thread.sleep(10);
          } catch (InterruptedException ie) {
            throw new ThreadInterruptedException(ie);
          }
        }
      }
    });
    new Thread() {
      @Override
      public void run() {
        try {
          iw.commit();
          finishCommit.countDown();
        } catch (IOException ioe) {
          throw new RuntimeException(ioe);
        }
      }
    }.start();
    startCommit.await();
    try {
      iw.close();
    } catch (IllegalStateException ise) {
      // OK, but not required (depends on thread scheduling)
    }
    finishCommit.await();
    iw.close();
    dir.close();
  }

  // LUCENE-5895:

  /** Make sure we see ids per segment and per commit. */
  public void testIds() throws Exception {
    Directory d = newDirectory();
    IndexWriter w = new IndexWriter(d, newIndexWriterConfig(new MockAnalyzer(random())));
    w.addDocument(new Document());
    w.close();
    
    SegmentInfos sis = SegmentInfos.readLatestCommit(d);
    byte[] id1 = sis.getId();
    assertNotNull(id1);
    assertEquals(StringHelper.ID_LENGTH, id1.length);
    
    byte[] id2 = sis.info(0).info.getId();
    assertNotNull(id2);
    assertEquals(StringHelper.ID_LENGTH, id2.length);

    // Make sure CheckIndex includes id output:
    ByteArrayOutputStream bos = new ByteArrayOutputStream(1024);
    CheckIndex checker = new CheckIndex(d);
    checker.setDoSlowChecks(false);
    checker.setInfoStream(new PrintStream(bos, false, IOUtils.UTF_8), false);
    CheckIndex.Status indexStatus = checker.checkIndex(null);
    String s = bos.toString(IOUtils.UTF_8);
    checker.close();
    // Make sure CheckIndex didn't fail
    assertTrue(s, indexStatus != null && indexStatus.clean);

    // Commit id is always stored:
    assertTrue("missing id=" + StringHelper.idToString(id1) + " in:\n" + s, s.contains("id=" + StringHelper.idToString(id1)));

    assertTrue("missing id=" + StringHelper.idToString(id1) + " in:\n" + s, s.contains("id=" + StringHelper.idToString(id1)));
    d.close();

    Set<String> ids = new HashSet<>();
    for(int i=0;i<100000;i++) {
      String id = StringHelper.idToString(StringHelper.randomId());
      assertFalse("id=" + id + " i=" + i, ids.contains(id));
      ids.add(id);
    }
  }
  
  public void testEmptyNorm() throws Exception {
    Directory d = newDirectory();
    IndexWriter w = new IndexWriter(d, newIndexWriterConfig(new MockAnalyzer(random())));
    Document doc = new Document();
    doc.add(new TextField("foo", new CannedTokenStream()));
    w.addDocument(doc);
    w.commit();
    w.close();
    DirectoryReader r = DirectoryReader.open(d);
    NumericDocValues norms = getOnlyLeafReader(r).getNormValues("foo");
    assertEquals(0, norms.nextDoc());
    assertEquals(0, norms.longValue());
    r.close();
    d.close();
  }

  public void testManySeparateThreads() throws Exception {
    Directory dir = newDirectory();
    IndexWriterConfig iwc = new IndexWriterConfig(new MockAnalyzer(random()));
    iwc.setMaxBufferedDocs(1000);
    final IndexWriter w = new IndexWriter(dir, iwc);
    // Index 100 docs, each from a new thread, but always only 1 thread is in IW at once:
    for(int i=0;i<100;i++) {
      Thread thread = new Thread() {
        @Override
        public void run() {
          Document doc = new Document();
          doc.add(newStringField("foo", "bar", Field.Store.NO));
          try {
            w.addDocument(doc);
          } catch (IOException ioe) {
            throw new RuntimeException(ioe);
          }
        }
        };
      thread.start();
      thread.join();
    }
    w.close();

    IndexReader r = DirectoryReader.open(dir);
    assertEquals(1, r.leaves().size());
    r.close();
    dir.close();
  }

  // LUCENE-6505
  public void testNRTSegmentsFile() throws Exception {
    Directory dir = newDirectory();
    IndexWriterConfig iwc = new IndexWriterConfig(new MockAnalyzer(random()));
    IndexWriter w = new IndexWriter(dir, iwc);
    // creates segments_1
    w.commit();

    // newly opened NRT reader should see gen=1 segments file
    DirectoryReader r = DirectoryReader.open(w);
    assertEquals(1, r.getIndexCommit().getGeneration());
    assertEquals("segments_1", r.getIndexCommit().getSegmentsFileName());

    // newly opened non-NRT reader should see gen=1 segments file
    DirectoryReader r2 = DirectoryReader.open(dir);
    assertEquals(1, r2.getIndexCommit().getGeneration());
    assertEquals("segments_1", r2.getIndexCommit().getSegmentsFileName());
    r2.close();
    
    // make a change and another commit
    w.addDocument(new Document());
    w.commit();
    DirectoryReader r3 = DirectoryReader.openIfChanged(r);
    r.close();
    assertNotNull(r3);

    // reopened NRT reader should see gen=2 segments file
    assertEquals(2, r3.getIndexCommit().getGeneration());
    assertEquals("segments_2", r3.getIndexCommit().getSegmentsFileName());
    r3.close();

    // newly opened non-NRT reader should see gen=2 segments file
    DirectoryReader r4 = DirectoryReader.open(dir);
    assertEquals(2, r4.getIndexCommit().getGeneration());
    assertEquals("segments_2", r4.getIndexCommit().getSegmentsFileName());
    r4.close();

    w.close();
    dir.close();
  }

  // LUCENE-6505
  public void testNRTAfterCommit() throws Exception {
    Directory dir = newDirectory();
    IndexWriterConfig iwc = new IndexWriterConfig(new MockAnalyzer(random()));
    IndexWriter w = new IndexWriter(dir, iwc);
    w.commit();

    w.addDocument(new Document());
    DirectoryReader r = DirectoryReader.open(w);
    w.commit();

    // commit even with no other changes counts as a "change" that NRT reader reopen will see:
    DirectoryReader r2 = DirectoryReader.open(dir);
    assertNotNull(r2);
    assertEquals(2, r2.getIndexCommit().getGeneration());
    assertEquals("segments_2", r2.getIndexCommit().getSegmentsFileName());

    IOUtils.close(r, r2, w, dir);
  }

  // LUCENE-6505
  public void testNRTAfterSetUserDataWithoutCommit() throws Exception {
    Directory dir = newDirectory();
    IndexWriterConfig iwc = new IndexWriterConfig(new MockAnalyzer(random()));
    IndexWriter w = new IndexWriter(dir, iwc);
    w.commit();

    DirectoryReader r = DirectoryReader.open(w);
    Map<String,String> m = new HashMap<>();
    m.put("foo", "bar");
    w.setLiveCommitData(m.entrySet());

    // setLiveCommitData with no other changes should count as an NRT change:
    DirectoryReader r2 = DirectoryReader.openIfChanged(r);
    assertNotNull(r2);

    IOUtils.close(r2, r, w, dir);
  }

  // LUCENE-6505
  public void testNRTAfterSetUserDataWithCommit() throws Exception {
    Directory dir = newDirectory();
    IndexWriterConfig iwc = new IndexWriterConfig(new MockAnalyzer(random()));
    IndexWriter w = new IndexWriter(dir, iwc);
    w.commit();

    DirectoryReader r = DirectoryReader.open(w);
    Map<String,String> m = new HashMap<>();
    m.put("foo", "bar");
    w.setLiveCommitData(m.entrySet());
    w.commit();
    // setLiveCommitData and also commit, with no other changes, should count as an NRT change:
    DirectoryReader r2 = DirectoryReader.openIfChanged(r);
    assertNotNull(r2);
    IOUtils.close(r, r2, w, dir);
  }

  // LUCENE-6523
  public void testCommitImmediatelyAfterNRTReopen() throws Exception {
    Directory dir = newDirectory();
    IndexWriterConfig iwc = new IndexWriterConfig(new MockAnalyzer(random()));
    IndexWriter w = new IndexWriter(dir, iwc);
    w.commit();

    w.addDocument(new Document());

    DirectoryReader r = DirectoryReader.open(w);
    w.commit();

    assertFalse(r.isCurrent());

    DirectoryReader r2 = DirectoryReader.openIfChanged(r);
    assertNotNull(r2);
    // segments_N should have changed:
    assertFalse(r2.getIndexCommit().getSegmentsFileName().equals(r.getIndexCommit().getSegmentsFileName()));
    IOUtils.close(r, r2, w, dir);
  }

  public void testPendingDeleteDVGeneration() throws IOException {
    // irony: currently we don't emulate windows well enough to work on windows!
    assumeFalse("windows is not supported", Constants.WINDOWS);

    Path path = createTempDir();

    // Use WindowsFS to prevent open files from being deleted:
    FileSystem fs = new WindowsFS(path.getFileSystem()).getFileSystem(URI.create("file:///"));
    Path root = new FilterPath(path, fs);

    // MMapDirectory doesn't work because it closes its file handles after mapping!
    List<Closeable> toClose = new ArrayList<>();
    try (FSDirectory dir = new NIOFSDirectory(root);
         Closeable closeable = () -> IOUtils.close(toClose)) {
      assert closeable != null;
      IndexWriterConfig iwc = new IndexWriterConfig(new MockAnalyzer(random()))
          .setUseCompoundFile(false)
          .setMergePolicy(NoMergePolicy.INSTANCE) // avoid merging away the randomFile
          .setMaxBufferedDocs(2)
          .setRAMBufferSizeMB(-1);
      IndexWriter w = new IndexWriter(dir, iwc);
      Document d = new Document();
      d.add(new StringField("id", "1", Field.Store.YES));
      d.add(new NumericDocValuesField("id", 1));
      w.addDocument(d);
      d = new Document();
      d.add(new StringField("id", "2", Field.Store.YES));
      d.add(new NumericDocValuesField("id", 2));
      w.addDocument(d);
      w.flush();
      d = new Document();
      d.add(new StringField("id", "1", Field.Store.YES));
      d.add(new NumericDocValuesField("id", 1));
      w.updateDocument(new Term("id", "1"), d);
      w.commit();
      Set<String> files = new HashSet<>(Arrays.asList(dir.listAll()));
      int numIters = 10 + random().nextInt(50);
      for (int i = 0; i < numIters; i++) {
        if (random().nextBoolean()) {
          d = new Document();
          d.add(new StringField("id", "1", Field.Store.YES));
          d.add(new NumericDocValuesField("id", 1));
          w.updateDocument(new Term("id", "1"), d);
        } else if (random().nextBoolean()) {
          w.deleteDocuments(new Term("id", "2"));
        } else {
          w.updateNumericDocValue(new Term("id", "1"), "id", 2);
        }
        w.prepareCommit();
        List<String> newFiles = new ArrayList<>(Arrays.asList(dir.listAll()));
        newFiles.removeAll(files);
        String randomFile = RandomPicks.randomFrom(random(), newFiles);
        toClose.add(dir.openInput(randomFile, IOContext.DEFAULT));
        w.rollback();
        iwc = new IndexWriterConfig(new MockAnalyzer(random()))
            .setUseCompoundFile(false)
            .setMergePolicy(NoMergePolicy.INSTANCE)
            .setMaxBufferedDocs(2)
            .setRAMBufferSizeMB(-1);
        w = new IndexWriter(dir, iwc);
        expectThrows(NoSuchFileException.class, () -> {
          dir.deleteFile(randomFile);
        });
      }
      w.close();
    }

  }

  public void testPendingDeletionsRollbackWithReader() throws IOException {
    // irony: currently we don't emulate windows well enough to work on windows!
    assumeFalse("windows is not supported", Constants.WINDOWS);

    Path path = createTempDir();

    // Use WindowsFS to prevent open files from being deleted:
    FileSystem fs = new WindowsFS(path.getFileSystem()).getFileSystem(URI.create("file:///"));
    Path root = new FilterPath(path, fs);
    try (FSDirectory _dir = new NIOFSDirectory(root)) {
      Directory dir = new FilterDirectory(_dir) {};

      IndexWriterConfig iwc = new IndexWriterConfig(new MockAnalyzer(random()));
      IndexWriter w = new IndexWriter(dir, iwc);
      Document d = new Document();
      d.add(new StringField("id", "1", Field.Store.YES));
      d.add(new NumericDocValuesField("numval", 1));
      w.addDocument(d);
      w.commit();
      w.addDocument(d);
      w.flush();
      DirectoryReader reader = DirectoryReader.open(w);
      w.rollback();

      // try-delete superfluous files (some will fail due to windows-fs)
      IndexWriterConfig iwc2 = new IndexWriterConfig(new MockAnalyzer(random()));
      new IndexWriter(dir, iwc2).close();

      // test that we can index on top of pending deletions
      IndexWriterConfig iwc3 = new IndexWriterConfig(new MockAnalyzer(random()));
      w = new IndexWriter(dir, iwc3);
      w.addDocument(d);
      w.commit();

      reader.close();
      w.close();
    }
  }

  public void testWithPendingDeletions() throws Exception {
    // irony: currently we don't emulate windows well enough to work on windows!
    assumeFalse("windows is not supported", Constants.WINDOWS);

    Path path = createTempDir();

    // Use WindowsFS to prevent open files from being deleted:
    FileSystem fs = new WindowsFS(path.getFileSystem()).getFileSystem(URI.create("file:///"));
    Path root = new FilterPath(path, fs);
    IndexCommit indexCommit;
    DirectoryReader reader;
    // MMapDirectory doesn't work because it closes its file handles after mapping!
    try (FSDirectory dir = new NIOFSDirectory(root)) {
      IndexWriterConfig iwc = new IndexWriterConfig(new MockAnalyzer(random())).setIndexDeletionPolicy(NoDeletionPolicy.INSTANCE);
      IndexWriter w = new IndexWriter(dir, iwc);
      w.commit();
      reader = w.getReader();
      // we pull this commit to open it again later to check that we fail if a future file delete is pending
      indexCommit = reader.getIndexCommit();
      w.close();
      w = new IndexWriter(dir, new IndexWriterConfig(new MockAnalyzer(random())).setIndexDeletionPolicy(NoDeletionPolicy.INSTANCE));
      w.addDocument(new Document());
      w.close();
      IndexInput in = dir.openInput("segments_2", IOContext.DEFAULT);
      dir.deleteFile("segments_2");
      assertTrue(dir.getPendingDeletions().size() > 0);

      // make sure we get NoSuchFileException if we try to delete and already-pending-delete file:
      expectThrows(NoSuchFileException.class, () -> {
        dir.deleteFile("segments_2");
      });

      try (IndexWriter writer = new IndexWriter(dir, new IndexWriterConfig(new MockAnalyzer(random())).setIndexCommit(indexCommit))) {
        writer.addDocument(new Document());
        writer.commit();
        assertEquals(1, writer.getDocStats().maxDoc);
        // now check that we moved to 3
        dir.openInput("segments_3", IOContext.READ).close();;
      }
      reader.close();
      in.close();
    }
  }

  public void testPendingDeletesAlreadyWrittenFiles() throws IOException {
    Path path = createTempDir();
    // irony: currently we don't emulate windows well enough to work on windows!
    assumeFalse("windows is not supported", Constants.WINDOWS);

    // Use WindowsFS to prevent open files from being deleted:
    FileSystem fs = new WindowsFS(path.getFileSystem()).getFileSystem(URI.create("file:///"));
    Path root = new FilterPath(path, fs);
    DirectoryReader reader;
    // MMapDirectory doesn't work because it closes its file handles after mapping!
    try (FSDirectory dir = new NIOFSDirectory(root)) {
      IndexWriterConfig iwc = new IndexWriterConfig(new MockAnalyzer(random()));
      IndexWriter w = new IndexWriter(dir, iwc);
      w.commit();
      IndexInput in = dir.openInput("segments_1", IOContext.DEFAULT);
      w.addDocument(new Document());
      w.close();

      assertTrue(dir.getPendingDeletions().size() > 0);

      // make sure we get NoSuchFileException if we try to delete and already-pending-delete file:
      expectThrows(NoSuchFileException.class, () -> {
        dir.deleteFile("segments_1");
      });
      new IndexWriter(dir, new IndexWriterConfig(new MockAnalyzer(random()))).close();
      in.close();
    }
  }

  public void testLeftoverTempFiles() throws Exception {
    Directory dir = newDirectory();
    IndexWriterConfig iwc = new IndexWriterConfig(new MockAnalyzer(random()));
    IndexWriter w = new IndexWriter(dir, iwc);
    w.close();
    
    IndexOutput out = dir.createTempOutput("_0", "bkd", IOContext.DEFAULT);
    String tempName = out.getName();
    out.close();
    iwc = new IndexWriterConfig(new MockAnalyzer(random()));
    w = new IndexWriter(dir, iwc);

    // Make sure IW deleted the unref'd file:
    try {
      dir.openInput(tempName, IOContext.DEFAULT);
      fail("did not hit exception");
    } catch (FileNotFoundException | NoSuchFileException e) {
      // expected
    }
    w.close();
    dir.close();
  }

  @Ignore("requires running tests with biggish heap")
  public void testMassiveField() throws Exception {
    Directory dir = newDirectory();
    IndexWriterConfig iwc = new IndexWriterConfig(new MockAnalyzer(random()));
    final IndexWriter w = new IndexWriter(dir, iwc);

    StringBuilder b = new StringBuilder();
    while (b.length() <= IndexWriter.MAX_STORED_STRING_LENGTH) {
      b.append("x ");
    }

    final Document doc = new Document();
    //doc.add(new TextField("big", b.toString(), Field.Store.YES));
    doc.add(new StoredField("big", b.toString()));
    Exception e = expectThrows(IllegalArgumentException.class, () -> {w.addDocument(doc);});
    assertEquals("stored field \"big\" is too large (" + b.length() + " characters) to store", e.getMessage());

    // make sure writer is still usable:
    Document doc2 = new Document();
    doc2.add(new StringField("id", "foo", Field.Store.YES));
    w.addDocument(doc2);

    DirectoryReader r = DirectoryReader.open(w);
    assertEquals(1, r.numDocs());
    r.close();
    w.close();
    dir.close();
  }

  public void testRecordsIndexCreatedVersion() throws IOException {
    Directory dir = newDirectory();
    IndexWriter w = new IndexWriter(dir, newIndexWriterConfig());
    w.commit();
    w.close();
    assertEquals(Version.LATEST.major, SegmentInfos.readLatestCommit(dir).getIndexCreatedVersionMajor());
    dir.close();
  }

  public void testFlushLargestWriter() throws IOException, InterruptedException {
    Directory dir = newDirectory();
    IndexWriter w = new IndexWriter(dir, new IndexWriterConfig());
    int numDocs = indexDocsForMultipleThreadStates(w);
    DocumentsWriterPerThreadPool.ThreadState largestNonPendingWriter
        = w.docWriter.flushControl.findLargestNonPendingWriter();
    assertFalse(largestNonPendingWriter.flushPending);
    assertNotNull(largestNonPendingWriter.dwpt);

    int numRamDocs = w.numRamDocs();
    int numDocsInDWPT = largestNonPendingWriter.dwpt.getNumDocsInRAM();
    assertTrue(w.flushNextBuffer());
    assertNull(largestNonPendingWriter.dwpt);
    assertEquals(numRamDocs-numDocsInDWPT, w.numRamDocs());

    // make sure it's not locked
    largestNonPendingWriter.lock();
    largestNonPendingWriter.unlock();
    if (random().nextBoolean()) {
      w.commit();
    }
    DirectoryReader reader = DirectoryReader.open(w, true, true);
    assertEquals(numDocs, reader.numDocs());
    reader.close();
    w.close();
    dir.close();
  }

  private int indexDocsForMultipleThreadStates(IndexWriter w) throws InterruptedException {
    Thread[] threads = new Thread[3];
    CountDownLatch latch = new CountDownLatch(threads.length);
    int numDocsPerThread = 10 + random().nextInt(30);
    // ensure we have more than on thread state
    for (int i = 0; i < threads.length; i++) {
      threads[i] = new Thread(() -> {
        latch.countDown();
        try {
          latch.await();
          for (int j = 0; j < numDocsPerThread; j++) {
            Document doc = new Document();
            doc.add(new StringField("id", "foo", Field.Store.YES));
            w.addDocument(doc);
          }
        } catch (Exception e) {
          throw new AssertionError(e);
        }
      });
      threads[i].start();
    }
    for (Thread t : threads) {
      t.join();
    }
    return numDocsPerThread * threads.length;
  }

  public void testNeverCheckOutOnFullFlush() throws IOException, InterruptedException {
    Directory dir = newDirectory();
    IndexWriter w = new IndexWriter(dir, new IndexWriterConfig());
    indexDocsForMultipleThreadStates(w);
    DocumentsWriterPerThreadPool.ThreadState largestNonPendingWriter
        = w.docWriter.flushControl.findLargestNonPendingWriter();
    assertFalse(largestNonPendingWriter.flushPending);
    assertNotNull(largestNonPendingWriter.dwpt);
    int activeThreadStateCount = w.docWriter.perThreadPool.getActiveThreadStateCount();
    w.docWriter.flushControl.markForFullFlush();
    DocumentsWriterPerThread documentsWriterPerThread = w.docWriter.flushControl.checkoutLargestNonPendingWriter();
    assertNull(documentsWriterPerThread);
    assertEquals(activeThreadStateCount, w.docWriter.flushControl.numQueuedFlushes());
    w.docWriter.flushControl.abortFullFlushes();
    assertNull("was aborted", w.docWriter.flushControl.checkoutLargestNonPendingWriter());
    assertEquals(0, w.docWriter.flushControl.numQueuedFlushes());
    w.close();
    dir.close();
  }

  public void testHoldLockOnLargestWriter() throws IOException, InterruptedException {
    Directory dir = newDirectory();
    IndexWriter w = new IndexWriter(dir, new IndexWriterConfig());
    int numDocs = indexDocsForMultipleThreadStates(w);
    DocumentsWriterPerThreadPool.ThreadState largestNonPendingWriter
        = w.docWriter.flushControl.findLargestNonPendingWriter();
    assertFalse(largestNonPendingWriter.flushPending);
    assertNotNull(largestNonPendingWriter.dwpt);

    CountDownLatch wait = new CountDownLatch(1);
    CountDownLatch locked = new CountDownLatch(1);
    Thread lockThread = new Thread(() -> {
      try {
        largestNonPendingWriter.lock();
        locked.countDown();
        wait.await();
      } catch (InterruptedException e) {
        throw new AssertionError(e);
      } finally {
        largestNonPendingWriter.unlock();
      }
    });
    lockThread.start();
    Thread flushThread = new Thread(() -> {
      try {
        locked.await();
        assertTrue(w.flushNextBuffer());
      } catch (Exception e) {
        throw new AssertionError(e);
      }
    });
    flushThread.start();

    locked.await();
    // access a synced method to ensure we never lock while we hold the flush control monitor
    w.docWriter.flushControl.activeBytes();
    wait.countDown();
    lockThread.join();
    flushThread.join();

    assertNull("largest DWPT should be flushed", largestNonPendingWriter.dwpt);
    // make sure it's not locked
    largestNonPendingWriter.lock();
    largestNonPendingWriter.unlock();
    if (random().nextBoolean()) {
      w.commit();
    }
    DirectoryReader reader = DirectoryReader.open(w, true, true);
    assertEquals(numDocs, reader.numDocs());
    reader.close();
    w.close();
    dir.close();
  }

  public void testCheckPendingFlushPostUpdate() throws IOException, InterruptedException {
    MockDirectoryWrapper dir = newMockDirectory();
    Set<String> flushingThreads = Collections.synchronizedSet(new HashSet<>());
    dir.failOn(new MockDirectoryWrapper.Failure() {
      @Override
      public void eval(MockDirectoryWrapper dir) throws IOException {
        if (callStackContains(DocumentsWriterPerThread.class, "flush")) {
          flushingThreads.add(Thread.currentThread().getName());
        }
      }
    });
    IndexWriter w = new IndexWriter(dir, new IndexWriterConfig()
        .setCheckPendingFlushUpdate(false)
        .setMaxBufferedDocs(Integer.MAX_VALUE)
        .setRAMBufferSizeMB(IndexWriterConfig.DISABLE_AUTO_FLUSH));
    AtomicBoolean done = new AtomicBoolean(false);
    int numThreads = 2 + random().nextInt(3);
    CountDownLatch latch = new CountDownLatch(numThreads);
    Set<String> indexingThreads = new HashSet<>();
    Thread[] threads = new Thread[numThreads];
    for (int i = 0; i < numThreads; i++) {
      threads[i] = new Thread(() -> {
        latch.countDown();
        int numDocs = 0;
        while (done.get() == false) {

          Document doc = new Document();
          doc.add(new StringField("id", "foo", Field.Store.YES));
          try {
            w.addDocument(doc);
          } catch (Exception e) {
            throw new AssertionError(e);
          }
          if (numDocs++ % 10 == 0) {
            Thread.yield();
          }
        }
      });
      indexingThreads.add(threads[i].getName());
      threads[i].start();
    }
    latch.await();
    try {
      int numIters = rarely() ? 1 + random().nextInt(5) : 1;
      for (int i = 0; i < numIters; i++) {
        waitForDocsInBuffers(w, Math.min(2, threads.length));
        w.commit();
        assertTrue(flushingThreads.toString(), flushingThreads.contains(Thread.currentThread().getName()));
        flushingThreads.retainAll(indexingThreads);
        assertTrue(flushingThreads.toString(), flushingThreads.isEmpty());
      }
      w.getConfig().setCheckPendingFlushUpdate(true);
      numIters = 0;
      while (true) {
        assertFalse("should finish in less than 100 iterations", numIters++ >= 100);
        waitForDocsInBuffers(w, Math.min(2, threads.length));
        w.flush();
        flushingThreads.retainAll(indexingThreads);
        if (flushingThreads.isEmpty() == false) {
          break;
        }
      }
    } finally {
      done.set(true);
      for (int i = 0; i < numThreads; i++) {
        threads[i].join();
      }
      IOUtils.close(w, dir);
    }
  }

  private static void waitForDocsInBuffers(IndexWriter w, int buffersWithDocs) {
    // wait until at least N threadstates have a doc in order to observe
    // who flushes the segments.
    while(true) {
      int numStatesWithDocs = 0;
      DocumentsWriterPerThreadPool perThreadPool = w.docWriter.perThreadPool;
      for (int i = 0; i < perThreadPool.getActiveThreadStateCount(); i++) {
        DocumentsWriterPerThreadPool.ThreadState threadState = perThreadPool.getThreadState(i);
        threadState.lock();
        try {
          DocumentsWriterPerThread dwpt = threadState.dwpt;
          if (dwpt != null && dwpt.getNumDocsInRAM() > 1) {
            numStatesWithDocs++;
          }
        } finally {
          threadState.unlock();
        }
      }
      if (numStatesWithDocs >= buffersWithDocs) {
        return;
      }
    }
  }

  public void testSoftUpdateDocuments() throws IOException {
    Directory dir = newDirectory();
    IndexWriter writer = new IndexWriter(dir, newIndexWriterConfig()
        .setMergePolicy(NoMergePolicy.INSTANCE)
        .setSoftDeletesField("soft_delete"));
    expectThrows(IllegalArgumentException.class, () -> {
      writer.softUpdateDocument(null, new Document(), new NumericDocValuesField("soft_delete", 1));
    });
    
    expectThrows(IllegalArgumentException.class, () -> {
      writer.softUpdateDocument(new Term("id", "1"), new Document());
    });

    expectThrows(IllegalArgumentException.class, () -> {
      writer.softUpdateDocuments(null, Arrays.asList(new Document()), new NumericDocValuesField("soft_delete", 1));
    });

    expectThrows(IllegalArgumentException.class, () -> {
      writer.softUpdateDocuments(new Term("id", "1"), Arrays.asList(new Document()));
    });

    Document doc = new Document();
    doc.add(new StringField("id", "1", Field.Store.YES));
    doc.add(new StringField("version", "1", Field.Store.YES));
    writer.addDocument(doc);
    doc = new Document();
    doc.add(new StringField("id", "1", Field.Store.YES));
    doc.add(new StringField("version", "2", Field.Store.YES));
    Field field = new NumericDocValuesField("soft_delete", 1);
    writer.softUpdateDocument(new Term("id", "1"), doc, field);
    DirectoryReader reader = DirectoryReader.open(writer);
    assertEquals(2, reader.docFreq(new Term("id", "1")));
    IndexSearcher searcher = new IndexSearcher(reader);
    TopDocs topDocs = searcher.search(new TermQuery(new Term("id", "1")), 10);
    assertEquals(1, topDocs.totalHits.value);
    Document document = reader.document(topDocs.scoreDocs[0].doc);
    assertEquals("2", document.get("version"));

    // update the on-disk version
    doc = new Document();
    doc.add(new StringField("id", "1", Field.Store.YES));
    doc.add(new StringField("version", "3", Field.Store.YES));
    field = new NumericDocValuesField("soft_delete", 1);
    writer.softUpdateDocument(new Term("id", "1"), doc, field);
    DirectoryReader oldReader = reader;
    reader = DirectoryReader.openIfChanged(reader, writer);
    assertNotSame(reader, oldReader);
    oldReader.close();
    searcher = new IndexSearcher(reader);
    topDocs = searcher.search(new TermQuery(new Term("id", "1")), 10);
    assertEquals(1, topDocs.totalHits.value);
    document = reader.document(topDocs.scoreDocs[0].doc);
    assertEquals("3", document.get("version"));

    // now delete it
    writer.updateDocValues(new Term("id", "1"), field);
    oldReader = reader;
    reader = DirectoryReader.openIfChanged(reader, writer);
    assertNotSame(reader, oldReader);
    assertNotNull(reader);
    oldReader.close();
    searcher = new IndexSearcher(reader);
    topDocs = searcher.search(new TermQuery(new Term("id", "1")), 10);
    assertEquals(0, topDocs.totalHits.value);
    int numSoftDeleted = 0;
    for (SegmentCommitInfo info : writer.cloneSegmentInfos()) {
     numSoftDeleted += info.getSoftDelCount();
    }
    IndexWriter.DocStats docStats = writer.getDocStats();
    assertEquals(docStats.maxDoc - docStats.numDocs, numSoftDeleted);
    for (LeafReaderContext context : reader.leaves()) {
      LeafReader leaf = context.reader();
      assertNull(((SegmentReader) leaf).getHardLiveDocs());
    }
    writer.close();
    reader.close();
    dir.close();
  }

  public void testSoftUpdatesConcurrently() throws IOException, InterruptedException {
    softUpdatesConcurrently(false);
  }

  public void testSoftUpdatesConcurrentlyMixedDeletes() throws IOException, InterruptedException {
    softUpdatesConcurrently(true);
  }

  public void softUpdatesConcurrently(boolean mixDeletes) throws IOException, InterruptedException {
    Directory dir = newDirectory();
    IndexWriterConfig indexWriterConfig = newIndexWriterConfig();
    indexWriterConfig.setSoftDeletesField("soft_delete");
    AtomicBoolean mergeAwaySoftDeletes = new AtomicBoolean(random().nextBoolean());
    if (mixDeletes == false) {
      indexWriterConfig.setMergePolicy(new OneMergeWrappingMergePolicy(indexWriterConfig.getMergePolicy(), towrap ->
          new MergePolicy.OneMerge(towrap.segments) {
            @Override
            public CodecReader wrapForMerge(CodecReader reader) throws IOException {
              if (mergeAwaySoftDeletes.get()) {
                return towrap.wrapForMerge(reader);
              } else {
                CodecReader wrapped = towrap.wrapForMerge(reader);
                return new FilterCodecReader(wrapped) {
                  @Override
                  public CacheHelper getCoreCacheHelper() {
                    return in.getCoreCacheHelper();
                  }

                  @Override
                  public CacheHelper getReaderCacheHelper() {
                    return in.getReaderCacheHelper();
                  }

                  @Override
                  public Bits getLiveDocs() {
                    return null; // everything is live
                  }

                  @Override
                  public int numDocs() {
                    return maxDoc();
                  }
                };
              }
            }
          }
      ) {
        @Override
        public int numDeletesToMerge(SegmentCommitInfo info, int delCount, IOSupplier<CodecReader> readerSupplier) throws IOException {
          if (mergeAwaySoftDeletes.get()) {
            return super.numDeletesToMerge(info, delCount, readerSupplier);
          } else {
            return 0;
          }
        }
      });
    }
    IndexWriter writer = new IndexWriter(dir, indexWriterConfig);
    Thread[] threads = new Thread[2 + random().nextInt(3)];
    CountDownLatch startLatch = new CountDownLatch(1);
    CountDownLatch started = new CountDownLatch(threads.length);
    boolean updateSeveralDocs = random().nextBoolean();
    Set<String> ids = Collections.synchronizedSet(new HashSet<>());
    for (int i = 0; i < threads.length; i++) {
      threads[i] = new Thread(() -> {
        try {
          started.countDown();
          startLatch.await();
          for (int d = 0;  d < 100; d++) {
            String id = String.valueOf(random().nextInt(10));
            if (updateSeveralDocs) {
              Document doc = new Document();
              doc.add(new StringField("id", id, Field.Store.YES));
              if (mixDeletes && random().nextBoolean()) {
                writer.updateDocuments(new Term("id", id), Arrays.asList(doc, doc));
              } else {
                writer.softUpdateDocuments(new Term("id", id), Arrays.asList(doc, doc),
                    new NumericDocValuesField("soft_delete", 1));
              }
            } else {
              Document doc = new Document();
              doc.add(new StringField("id", id, Field.Store.YES));
              if (mixDeletes && random().nextBoolean()) {
                writer.updateDocument(new Term("id", id), doc);
              } else {
                writer.softUpdateDocument(new Term("id", id), doc,
                    new NumericDocValuesField("soft_delete", 1));
              }
            }
            ids.add(id);
          }
        } catch (IOException | InterruptedException e) {
          throw new AssertionError(e);
        }
      });
      threads[i].start();
    }
    started.await();
    startLatch.countDown();

    for (int i = 0; i < threads.length; i++) {
      threads[i].join();
    }
    DirectoryReader reader = DirectoryReader.open(writer);
    IndexSearcher searcher = new IndexSearcher(reader);
    for (String id : ids) {
      TopDocs topDocs = searcher.search(new TermQuery(new Term("id", id)), 10);
      if (updateSeveralDocs) {
        assertEquals(2, topDocs.totalHits.value);
        assertEquals(Math.abs(topDocs.scoreDocs[0].doc - topDocs.scoreDocs[1].doc), 1);
      } else {
        assertEquals(1, topDocs.totalHits.value);
      }
    }
    if (mixDeletes == false) {
      for (LeafReaderContext context : reader.leaves()) {
        LeafReader leaf = context.reader();
        assertNull(((SegmentReader) leaf).getHardLiveDocs());
      }
    }
    mergeAwaySoftDeletes.set(true);
    writer.addDocument(new Document()); // add a dummy doc to trigger a segment here
    writer.flush();
    writer.forceMerge(1);
    DirectoryReader oldReader = reader;
    reader = DirectoryReader.openIfChanged(reader, writer);
    if (reader != null) {
      oldReader.close();
      assertNotSame(oldReader, reader);
    } else {
      reader = oldReader;
    }
    for (String id : ids) {
      if (updateSeveralDocs) {
        assertEquals(2, reader.docFreq(new Term("id", id)));
      } else {
        assertEquals(1, reader.docFreq(new Term("id", id)));
      }
    }
    int numSoftDeleted = 0;
    for (SegmentCommitInfo info : writer.cloneSegmentInfos()) {
      numSoftDeleted += info.getSoftDelCount() + info.getDelCount();
    }
    IndexWriter.DocStats docStats = writer.getDocStats();
    assertEquals(docStats.maxDoc - docStats.numDocs, numSoftDeleted);
    writer.commit();
    try (DirectoryReader dirReader = DirectoryReader.open(dir)) {
      int delCount = 0;
      for (LeafReaderContext ctx : dirReader.leaves()) {
        SegmentCommitInfo segmentInfo = ((SegmentReader) ctx.reader()).getSegmentInfo();
        delCount += segmentInfo.getSoftDelCount() + segmentInfo.getDelCount();
      }
      assertEquals(numSoftDeleted, delCount);
    }
    IOUtils.close(reader, writer, dir);
  }

  public void testDeleteHappensBeforeWhileFlush() throws IOException, InterruptedException {
    CountDownLatch latch = new CountDownLatch(1);
    CountDownLatch inFlush = new CountDownLatch(1);
    try (Directory dir = new FilterDirectory(newDirectory()) {
      @Override
      public IndexOutput createOutput(String name, IOContext context) throws IOException {
        if (callStackContains(DefaultIndexingChain.class, "flush")) {
          try {
            inFlush.countDown();
            latch.await();
          } catch (InterruptedException e) {
            throw new AssertionError(e);
          }
        }
        return super.createOutput(name, context);
      }
    }; IndexWriter writer = new IndexWriter(dir, newIndexWriterConfig())) {
      Document document = new Document();
      document.add(new StringField("id", "1", Field.Store.YES));
      writer.addDocument(document);
      Thread t = new Thread(() -> {
        try {
          inFlush.await();
          writer.docWriter.flushControl.setApplyAllDeletes();
          if (random().nextBoolean()) {
            writer.updateDocument(new Term("id", "1"), document);
          } else {
            writer.deleteDocuments(new Term("id", "1"));
          }

        } catch (Exception e) {
          throw new AssertionError(e);
        } finally {
          latch.countDown();
        }
      });
      t.start();
      try (IndexReader reader = writer.getReader()) {
        assertEquals(1, reader.numDocs());
      };
      t.join();
    }
  }

  private static void assertFiles(IndexWriter writer) throws IOException {
    Predicate<String> filter = file -> file.startsWith("segments") == false && file.equals("write.lock") == false;
    // remove segment files we don't know if we have committed and what is kept around
    Set<String> segFiles = new HashSet<>(writer.cloneSegmentInfos().files(true)).stream()
        .filter(filter).collect(Collectors.toSet());
    Set<String> dirFiles = Arrays.stream(writer.getDirectory().listAll())
        .filter(file -> !ExtrasFS.isExtra(file)) // ExtraFS might add an files, ignore them
        .filter(filter).collect(Collectors.toSet());
    assertEquals(segFiles.size(), dirFiles.size());
  }

  public void testFullyDeletedSegmentsReleaseFiles() throws IOException {
    Directory dir = newDirectory();
    IndexWriterConfig config = newIndexWriterConfig();
    config.setRAMBufferSizeMB(Integer.MAX_VALUE);
    config.setMaxBufferedDocs(2); // no auto flush
    IndexWriter writer = new IndexWriter(dir, config);
    Document d = new Document();
    d.add(new StringField("id", "doc-0", Field.Store.YES));
    writer.addDocument(d);
    writer.flush();
    d = new Document();
    d.add(new StringField("id", "doc-1", Field.Store.YES));
    writer.addDocument(d);
    writer.deleteDocuments(new Term("id", "doc-1"));
    assertEquals(1, writer.listOfSegmentCommitInfos().size());
    writer.flush();
    assertEquals(1, writer.listOfSegmentCommitInfos().size());
    writer.commit();
    assertFiles(writer);
    assertEquals(1, writer.listOfSegmentCommitInfos().size());
    IOUtils.close(writer, dir);
  }

  public void testSegmentInfoIsSnapshot() throws IOException {
    Directory dir = newDirectory();
    IndexWriterConfig config = newIndexWriterConfig();
    config.setRAMBufferSizeMB(Integer.MAX_VALUE);
    config.setMaxBufferedDocs(2); // no auto flush
    IndexWriter writer = new IndexWriter(dir, config);
    Document d = new Document();
    d.add(new StringField("id", "doc-0", Field.Store.YES));
    writer.addDocument(d);
    d = new Document();
    d.add(new StringField("id", "doc-1", Field.Store.YES));
    writer.addDocument(d);
    DirectoryReader reader = writer.getReader();
    SegmentCommitInfo segmentInfo = ((SegmentReader) reader.leaves().get(0).reader()).getSegmentInfo();
    SegmentCommitInfo originalInfo = ((SegmentReader) reader.leaves().get(0).reader()).getOriginalSegmentInfo();
    assertEquals(0, originalInfo.getDelCount());
    assertEquals(0, segmentInfo.getDelCount());
    writer.deleteDocuments(new Term("id", "doc-0"));
    writer.commit();
    assertEquals(0, segmentInfo.getDelCount());
    assertEquals(1, originalInfo.getDelCount());
    IOUtils.close(reader, writer, dir);
  }

  public void testPreventChangingSoftDeletesField() throws Exception {
    Directory dir = newDirectory();
    IndexWriter writer = new IndexWriter(dir, newIndexWriterConfig().setSoftDeletesField("my_deletes"));
    Document v1 = new Document();
    v1.add(new StringField("id", "1", Field.Store.YES));
    v1.add(new StringField("version", "1", Field.Store.YES));
    writer.addDocument(v1);
    Document v2 = new Document();
    v2.add(new StringField("id", "1", Field.Store.YES));
    v2.add(new StringField("version", "2", Field.Store.YES));
    writer.softUpdateDocument(new Term("id", "1"), v2, new NumericDocValuesField("my_deletes", 1));
    writer.commit();
    writer.close();
    for (SegmentCommitInfo si : SegmentInfos.readLatestCommit(dir)) {
      FieldInfos fieldInfos = IndexWriter.readFieldInfos(si);
      assertEquals("my_deletes", fieldInfos.getSoftDeletesField());
      assertTrue(fieldInfos.fieldInfo("my_deletes").isSoftDeletesField());
    }

    IllegalArgumentException illegalError = expectThrows(IllegalArgumentException.class, () -> {
      new IndexWriter(dir, newIndexWriterConfig().setSoftDeletesField("your_deletes"));
    });
    assertEquals("cannot configure [your_deletes] as soft-deletes; " +
        "this index uses [my_deletes] as soft-deletes already", illegalError.getMessage());

    IndexWriterConfig softDeleteConfig = newIndexWriterConfig().setSoftDeletesField("my_deletes")
        .setMergePolicy(new SoftDeletesRetentionMergePolicy("my_deletes", () -> new MatchAllDocsQuery(), newMergePolicy()));
    writer = new IndexWriter(dir, softDeleteConfig);
    Document tombstone = new Document();
    tombstone.add(new StringField("id", "tombstone", Field.Store.YES));
    tombstone.add(new NumericDocValuesField("my_deletes", 1));
    writer.addDocument(tombstone);
    writer.flush();
    for (SegmentCommitInfo si : writer.cloneSegmentInfos()) {
      FieldInfos fieldInfos = IndexWriter.readFieldInfos(si);
      assertEquals("my_deletes", fieldInfos.getSoftDeletesField());
      assertTrue(fieldInfos.fieldInfo("my_deletes").isSoftDeletesField());
    }
    writer.close();
    // reopen writer without soft-deletes field should be prevented
    IllegalArgumentException reopenError = expectThrows(IllegalArgumentException.class, () -> {
      new IndexWriter(dir, newIndexWriterConfig());
    });
    assertEquals("this index has [my_deletes] as soft-deletes already" +
        " but soft-deletes field is not configured in IWC", reopenError.getMessage());
    dir.close();
  }

  public void testPreventAddingIndexesWithDifferentSoftDeletesField() throws Exception {
    Directory dir1 = newDirectory();
    IndexWriter w1 = new IndexWriter(dir1, newIndexWriterConfig().setSoftDeletesField("soft_deletes_1"));
    for (int i = 0; i < 2; i++) {
      Document d = new Document();
      d.add(new StringField("id", "1", Field.Store.YES));
      d.add(new StringField("version", Integer.toString(i), Field.Store.YES));
      w1.softUpdateDocument(new Term("id", "1"), d, new NumericDocValuesField("soft_deletes_1", 1));
    }
    w1.commit();
    w1.close();

    Directory dir2 = newDirectory();
    IndexWriter w2 = new IndexWriter(dir2, newIndexWriterConfig().setSoftDeletesField("soft_deletes_2"));
    IllegalArgumentException error = expectThrows(IllegalArgumentException.class, () -> w2.addIndexes(dir1));
    assertEquals("cannot configure [soft_deletes_2] as soft-deletes; this index uses [soft_deletes_1] as soft-deletes already",
        error.getMessage());
    w2.close();

    Directory dir3 = newDirectory();
    IndexWriterConfig config = newIndexWriterConfig().setSoftDeletesField("soft_deletes_1");
    IndexWriter w3 = new IndexWriter(dir3, config);
    w3.addIndexes(dir1);
    for (SegmentCommitInfo si : w3.cloneSegmentInfos()) {
      FieldInfo softDeleteField = IndexWriter.readFieldInfos(si).fieldInfo("soft_deletes_1");
      assertTrue(softDeleteField.isSoftDeletesField());
    }
    w3.close();
    IOUtils.close(dir1, dir2, dir3);
  }

  public void testNotAllowUsingExistingFieldAsSoftDeletes() throws Exception {
    Directory dir = newDirectory();
    IndexWriter w = new IndexWriter(dir, newIndexWriterConfig());
    for (int i = 0; i < 2; i++) {
      Document d = new Document();
      d.add(new StringField("id", "1", Field.Store.YES));
      if (random().nextBoolean()) {
        d.add(new NumericDocValuesField("dv_field", 1));
        w.updateDocument(new Term("id", "1"), d);
      } else {
        w.softUpdateDocument(new Term("id", "1"), d, new NumericDocValuesField("dv_field", 1));
      }
    }
    w.commit();
    w.close();
    String softDeletesField = random().nextBoolean() ? "id" : "dv_field";
    IllegalArgumentException error = expectThrows(IllegalArgumentException.class, () -> {
      IndexWriterConfig config = newIndexWriterConfig().setSoftDeletesField(softDeletesField);
      new IndexWriter(dir, config);
    });
    assertEquals("cannot configure [" + softDeletesField + "] as soft-deletes;" +
        " this index uses [" + softDeletesField + "] as non-soft-deletes already", error.getMessage());
    IndexWriterConfig config = newIndexWriterConfig().setSoftDeletesField("non-existing-field");
    w = new IndexWriter(dir, config);
    w.close();
    dir.close();
  }

  public void testBrokenPayload() throws Exception {
    Directory d = newDirectory();
    IndexWriter w = new IndexWriter(d, newIndexWriterConfig(new MockAnalyzer(random())));
    Document doc = new Document();
    Token token = new Token("bar", 0, 3);
    BytesRef evil = new BytesRef(new byte[1024]);
    evil.offset = 1000; // offset + length is now out of bounds.
    token.setPayload(evil);
    doc.add(new TextField("foo", new CannedTokenStream(token)));
    expectThrows(IndexOutOfBoundsException.class, () -> w.addDocument(doc));
    w.close();
    d.close();
  }

  public void testSoftAndHardLiveDocs() throws IOException {
    Directory dir = newDirectory();
    IndexWriterConfig indexWriterConfig = newIndexWriterConfig();
    String softDeletesField = "soft_delete";
    indexWriterConfig.setSoftDeletesField(softDeletesField);
    IndexWriter writer = new IndexWriter(dir, indexWriterConfig);
    Set<Integer> uniqueDocs = new HashSet<>();
    for (int i = 0; i < 100; i++) {
      int docId = random().nextInt(5);
      uniqueDocs.add(docId);
      Document doc = new Document();
      doc.add(new StringField("id",  String.valueOf(docId), Field.Store.YES));
      if (docId %  2 == 0) {
        writer.updateDocument(new Term("id", String.valueOf(docId)), doc);
      } else {
        writer.softUpdateDocument(new Term("id", String.valueOf(docId)), doc,
            new NumericDocValuesField(softDeletesField,  0));
      }
      if (random().nextBoolean()) {
        assertHardLiveDocs(writer, uniqueDocs);
      }
    }

    if (random().nextBoolean()) {
      writer.commit();
    }
    assertHardLiveDocs(writer, uniqueDocs);


    IOUtils.close(writer, dir);
  }

  private void assertHardLiveDocs(IndexWriter writer, Set<Integer> uniqueDocs) throws IOException {
    try (DirectoryReader reader = DirectoryReader.open(writer)) {
      assertEquals(uniqueDocs.size(), reader.numDocs());
      List<LeafReaderContext> leaves = reader.leaves();
      for (LeafReaderContext ctx : leaves) {
        LeafReader leaf = ctx.reader();
        assertTrue(leaf instanceof SegmentReader);
        SegmentReader sr = (SegmentReader) leaf;
        if (sr.getHardLiveDocs() != null) {
          Terms id = sr.terms("id");
          TermsEnum iterator = id.iterator();
          Bits hardLiveDocs = sr.getHardLiveDocs();
          Bits liveDocs = sr.getLiveDocs();
          for (Integer dId : uniqueDocs) {
            boolean mustBeHardDeleted = dId % 2 == 0;
            if (iterator.seekExact(new BytesRef(dId.toString()))) {
              PostingsEnum postings = iterator.postings(null);
              while (postings.nextDoc() != DocIdSetIterator.NO_MORE_DOCS) {
                if (liveDocs.get(postings.docID())) {
                  assertTrue(hardLiveDocs.get(postings.docID()));
                } else if (mustBeHardDeleted) {
                  assertFalse(hardLiveDocs.get(postings.docID()));
                } else {
                  assertTrue(hardLiveDocs.get(postings.docID()));
                }
              }
            }
          }
        }
      }
    }
  }

  public void testSetIndexCreatedVersion() throws IOException {
    IllegalArgumentException e = expectThrows(IllegalArgumentException.class,
        () -> new IndexWriterConfig().setIndexCreatedVersionMajor(Version.LATEST.major+1));
    assertEquals("indexCreatedVersionMajor may not be in the future: current major version is " +
        Version.LATEST.major + ", but got: " + (Version.LATEST.major+1), e.getMessage());
    e = expectThrows(IllegalArgumentException.class,
        () -> new IndexWriterConfig().setIndexCreatedVersionMajor(Version.LATEST.major-2));
    assertEquals("indexCreatedVersionMajor may not be less than the minimum supported version: " +
        (Version.LATEST.major-1) + ", but got: " + (Version.LATEST.major-2), e.getMessage());

    for (int previousMajor = Version.LATEST.major - 1; previousMajor <= Version.LATEST.major; previousMajor++) {
      for (int newMajor = Version.LATEST.major - 1; newMajor <= Version.LATEST.major; newMajor++) {
        for (OpenMode openMode : OpenMode.values()) {
          try (Directory dir = newDirectory()) {
            try (IndexWriter w = new IndexWriter(dir, newIndexWriterConfig().setIndexCreatedVersionMajor(previousMajor))) {
              assert w != null;
            }
            SegmentInfos infos = SegmentInfos.readLatestCommit(dir);
            assertEquals(previousMajor, infos.getIndexCreatedVersionMajor());
            try (IndexWriter w = new IndexWriter(dir, newIndexWriterConfig().setOpenMode(openMode).setIndexCreatedVersionMajor(newMajor))) {
              assert w != null;
            }
            infos = SegmentInfos.readLatestCommit(dir);
            if (openMode == OpenMode.CREATE) {
              assertEquals(newMajor, infos.getIndexCreatedVersionMajor());
            } else {
              assertEquals(previousMajor, infos.getIndexCreatedVersionMajor());
            }
          }
        }
      }
    }
  }

  // see LUCENE-8639
  public void testFlushWhileStartingNewThreads() throws IOException, InterruptedException {
    Directory dir = newDirectory();
    IndexWriter w = new IndexWriter(dir, new IndexWriterConfig());
    w.addDocument(new Document());
    int activeThreadStateCount = w.docWriter.perThreadPool.getActiveThreadStateCount();
    assertEquals(1, activeThreadStateCount);
    CountDownLatch latch = new CountDownLatch(1);
    Thread thread = new Thread(() -> {
      latch.countDown();
      List<Closeable> states = new ArrayList<>();
      try {
        for (int i = 0; i < 100; i++) {
          DocumentsWriterPerThreadPool.ThreadState state = w.docWriter.perThreadPool.getAndLock();
          states.add(state::unlock);
          if (state.isInitialized()) {
            state.dwpt.deleteQueue.getNextSequenceNumber();
          } else {
            w.docWriter.deleteQueue.getNextSequenceNumber();
          }
        }
      } finally {
        IOUtils.closeWhileHandlingException(states);
      }
    });
    thread.start();
    latch.await();
    w.docWriter.flushControl.markForFullFlush();
    thread.join();
    w.docWriter.flushControl.abortFullFlushes();
    w.close();
    dir.close();
  }

  public void testRefreshAndRollbackConcurrently() throws Exception {
    Directory dir = newDirectory();
    IndexWriter w = new IndexWriter(dir, newIndexWriterConfig());
    AtomicBoolean stopped = new AtomicBoolean();
    Semaphore indexedDocs = new Semaphore(0);
    Thread indexer = new Thread(() -> {
      while (stopped.get() == false) {
        try {
          String id = Integer.toString(random().nextInt(100));
          Document doc = new Document();
          doc.add(new StringField("id", id, Field.Store.YES));
          w.updateDocument(new Term("id", id), doc);
          indexedDocs.release(1);
        } catch (IOException e) {
          throw new AssertionError(e);
        } catch (AlreadyClosedException ignored) {
          return;
        }
      }
    });

    SearcherManager sm = new SearcherManager(w, new SearcherFactory());
    Thread refresher = new Thread(() -> {
      while (stopped.get() == false) {
        try {
          sm.maybeRefreshBlocking();
        } catch (IOException e) {
          throw new AssertionError(e);
        } catch (AlreadyClosedException ignored) {
          return;
        }
      }
    });

    try {
      indexer.start();
      refresher.start();
      indexedDocs.acquire(1 + random().nextInt(100));
      w.rollback();
    } finally {
      stopped.set(true);
      indexer.join();
      refresher.join();
      assertNull("should not consider ACE a tragedy on a closed IW", w.getTragicException());
      IOUtils.close(sm, dir);
    }
  }

<<<<<<< HEAD
  public void testCloseableQueue() throws IOException, InterruptedException {
    try(Directory dir = newDirectory();
    IndexWriter writer = new IndexWriter(dir, newIndexWriterConfig())) {
      IndexWriter.EventQueue queue = new IndexWriter.EventQueue(writer);
      AtomicInteger executed = new AtomicInteger(0);

      queue.add(w -> {
        assertNotNull(w);
        executed.incrementAndGet();
      });
      queue.add(w -> {
        assertNotNull(w);
        executed.incrementAndGet();
      });
      queue.processEvents();
      assertEquals(2, executed.get());
      queue.processEvents();
      assertEquals(2, executed.get());

      queue.add(w -> {
        assertNotNull(w);
        executed.incrementAndGet();
      });
      queue.add(w -> {
        assertNotNull(w);
        executed.incrementAndGet();
      });


      Thread[] threads = new Thread[2 + random().nextInt(3)];
      for (int i = 0; i < threads.length; i++) {
        threads[i] = new Thread(() -> {
          while (true) {
            try {
              queue.add(w -> {
              });
              queue.processEvents();
            } catch (IOException e) {
              throw new AssertionError();
            } catch (AlreadyClosedException ex) {
              break;
            }
=======
  public void testRandomOperations() throws Exception {
    IndexWriterConfig iwc = newIndexWriterConfig();
    iwc.setMergePolicy(new FilterMergePolicy(newMergePolicy()) {
      boolean keepFullyDeletedSegment = random().nextBoolean();

      @Override
      public boolean keepFullyDeletedSegment(IOSupplier<CodecReader> readerIOSupplier) {
        return keepFullyDeletedSegment;
      }
    });
    try (Directory dir = newDirectory();
         IndexWriter writer = new IndexWriter(dir, iwc);
         SearcherManager sm = new SearcherManager(writer, new SearcherFactory())) {
      Semaphore numOperations = new Semaphore(10 + random().nextInt(1000));
      boolean singleDoc = random().nextBoolean();
      Thread[] threads = new Thread[1 + random().nextInt(4)];
      CountDownLatch latch = new CountDownLatch(threads.length);
      for (int i = 0; i < threads.length; i++) {
        threads[i] = new Thread(() -> {
          latch.countDown();
          try {
            latch.await();
            while (numOperations.tryAcquire()) {
              String id = singleDoc ? "1" : Integer.toString(random().nextInt(10));
              Document doc = new Document();
              doc.add(new StringField("id", id, Field.Store.YES));
              if (random().nextInt(10) <= 2) {
                writer.updateDocument(new Term("id", id), doc);
              } else if (random().nextInt(10) <= 2) {
                writer.deleteDocuments(new Term("id", id));
              } else {
                writer.addDocument(doc);
              }
              if (random().nextInt(100) < 10) {
                sm.maybeRefreshBlocking();
              }
              if (random().nextInt(100) < 5) {
                writer.commit();
              }
              if (random().nextInt(100) < 1) {
                writer.forceMerge(1 + random().nextInt(10), random().nextBoolean());
              }
            }
          } catch (Exception e) {
            throw new AssertionError(e);
>>>>>>> 44bdfb2a
          }
        });
        threads[i].start();
      }
<<<<<<< HEAD

      queue.close();
      for (int i = 0; i < threads.length; i++) {
        threads[i].join();
      }
      assertEquals(4, executed.get());
      expectThrows(AlreadyClosedException.class, () -> queue.processEvents());
      expectThrows(AlreadyClosedException.class, () -> queue.add(w -> {}));
      assertEquals(Integer.MAX_VALUE, queue.availablePermits());
=======
      for (Thread thread : threads) {
        thread.join();
      }
    }
  }

  public void testRandomOperationsWithSoftDeletes() throws Exception {
    IndexWriterConfig iwc = newIndexWriterConfig();
    AtomicInteger seqNo = new AtomicInteger(-1);
    AtomicInteger retainingSeqNo = new AtomicInteger();
    iwc.setSoftDeletesField("soft_deletes");
    iwc.setMergePolicy(new SoftDeletesRetentionMergePolicy("soft_deletes",
        () -> LongPoint.newRangeQuery("seq_no", retainingSeqNo.longValue(), Long.MAX_VALUE), newMergePolicy()));
    try (Directory dir = newDirectory();
         IndexWriter writer = new IndexWriter(dir, iwc);
         SearcherManager sm = new SearcherManager(writer, new SearcherFactory())) {
      Semaphore numOperations = new Semaphore(10 + random().nextInt(1000));
      boolean singleDoc = random().nextBoolean();
      Thread[] threads = new Thread[1 + random().nextInt(4)];
      CountDownLatch latch = new CountDownLatch(threads.length);
      for (int i = 0; i < threads.length; i++) {
        threads[i] = new Thread(() -> {
          latch.countDown();
          try {
            latch.await();
            while (numOperations.tryAcquire()) {
              String id = singleDoc ? "1" : Integer.toString(random().nextInt(10));
              Document doc = new Document();
              doc.add(new StringField("id", id, Field.Store.YES));
              doc.add(new LongPoint("seq_no", seqNo.getAndIncrement()));
              if (random().nextInt(10) <= 2) {
                if (random().nextBoolean()) {
                  doc.add(new NumericDocValuesField(iwc.softDeletesField, 1));
                }
                writer.softUpdateDocument(new Term("id", id), doc, new NumericDocValuesField(iwc.softDeletesField, 1));
              } else {
                writer.addDocument(doc);
              }
              if (random().nextInt(100) < 10) {
                int min = retainingSeqNo.get();
                int max = seqNo.get();
                if (min < max && random().nextBoolean()) {
                  retainingSeqNo.compareAndSet(min, min - random().nextInt(max - min));
                }
              }
              if (random().nextInt(100) < 10) {
                sm.maybeRefreshBlocking();
              }
              if (random().nextInt(100) < 5) {
                writer.commit();
              }
              if (random().nextInt(100) < 1) {
                writer.forceMerge(1 + random().nextInt(10), random().nextBoolean());
              }
            }
          } catch (Exception e) {
            throw new AssertionError(e);
          }
        });
        threads[i].start();
      }
      for (Thread thread : threads) {
        thread.join();
      }
>>>>>>> 44bdfb2a
    }
  }
}<|MERGE_RESOLUTION|>--- conflicted
+++ resolved
@@ -3779,10 +3779,9 @@
     }
   }
 
-<<<<<<< HEAD
   public void testCloseableQueue() throws IOException, InterruptedException {
     try(Directory dir = newDirectory();
-    IndexWriter writer = new IndexWriter(dir, newIndexWriterConfig())) {
+        IndexWriter writer = new IndexWriter(dir, newIndexWriterConfig())) {
       IndexWriter.EventQueue queue = new IndexWriter.EventQueue(writer);
       AtomicInteger executed = new AtomicInteger(0);
 
@@ -3809,20 +3808,24 @@
       });
 
 
-      Thread[] threads = new Thread[2 + random().nextInt(3)];
-      for (int i = 0; i < threads.length; i++) {
-        threads[i] = new Thread(() -> {
-          while (true) {
-            try {
-              queue.add(w -> {
-              });
-              queue.processEvents();
-            } catch (IOException e) {
-              throw new AssertionError();
-            } catch (AlreadyClosedException ex) {
-              break;
-            }
-=======
+      Thread t = new Thread(() -> {
+        try {
+          queue.processEvents();
+        } catch (IOException e) {
+          throw new AssertionError();
+        } catch (AlreadyClosedException ex) {
+          // possible
+        }
+      });
+      t.start();
+      queue.close();
+      t.join();
+      assertEquals(4, executed.get());
+      expectThrows(AlreadyClosedException.class, () -> queue.processEvents());
+      expectThrows(AlreadyClosedException.class, () -> queue.add(w -> {}));
+    }
+  }
+
   public void testRandomOperations() throws Exception {
     IndexWriterConfig iwc = newIndexWriterConfig();
     iwc.setMergePolicy(new FilterMergePolicy(newMergePolicy()) {
@@ -3868,22 +3871,10 @@
             }
           } catch (Exception e) {
             throw new AssertionError(e);
->>>>>>> 44bdfb2a
           }
         });
         threads[i].start();
       }
-<<<<<<< HEAD
-
-      queue.close();
-      for (int i = 0; i < threads.length; i++) {
-        threads[i].join();
-      }
-      assertEquals(4, executed.get());
-      expectThrows(AlreadyClosedException.class, () -> queue.processEvents());
-      expectThrows(AlreadyClosedException.class, () -> queue.add(w -> {}));
-      assertEquals(Integer.MAX_VALUE, queue.availablePermits());
-=======
       for (Thread thread : threads) {
         thread.join();
       }
@@ -3948,7 +3939,6 @@
       for (Thread thread : threads) {
         thread.join();
       }
->>>>>>> 44bdfb2a
     }
   }
 }