/*
 * Licensed to the Apache Software Foundation (ASF) under one or more
 * contributor license agreements.  See the NOTICE file distributed with
 * this work for additional information regarding copyright ownership.
 * The ASF licenses this file to You under the Apache License, Version 2.0
 * (the "License"); you may not use this file except in compliance with
 * the License.  You may obtain a copy of the License at
 *
 *     http://www.apache.org/licenses/LICENSE-2.0
 *
 * Unless required by applicable law or agreed to in writing, software
 * distributed under the License is distributed on an "AS IS" BASIS,
 * WITHOUT WARRANTIES OR CONDITIONS OF ANY KIND, either express or implied.
 * See the License for the specific language governing permissions and
 * limitations under the License.
 */
package org.apache.lucene.util;


import java.io.IOException;
import java.nio.charset.StandardCharsets;
import java.nio.file.Path;
import java.util.ArrayList;
import java.util.Arrays;
import java.util.Comparator;
import java.util.concurrent.ExecutorService;
import java.util.concurrent.LinkedBlockingQueue;
import java.util.concurrent.ThreadPoolExecutor;
import java.util.concurrent.TimeUnit;
import java.util.concurrent.atomic.AtomicBoolean;

import org.apache.lucene.codecs.CodecUtil;
import org.apache.lucene.index.CorruptIndexException;
import org.apache.lucene.store.ChecksumIndexInput;
import org.apache.lucene.store.CorruptingIndexOutput;
import org.apache.lucene.store.Directory;
import org.apache.lucene.store.FilterDirectory;
import org.apache.lucene.store.IOContext;
import org.apache.lucene.store.IndexInput;
import org.apache.lucene.store.IndexOutput;
import org.apache.lucene.util.OfflineSorter.BufferSize;
import org.apache.lucene.util.OfflineSorter.ByteSequencesWriter;
import org.apache.lucene.util.OfflineSorter.SortInfo;

/**
 * Tests for on-disk merge sorting.
 */
public class TestOfflineSorter extends LuceneTestCase {
  private Path tempDir;

  @Override
  public void setUp() throws Exception {
    super.setUp();
    tempDir = createTempDir("mergesort");
  }
  
  @Override
  public void tearDown() throws Exception {
    if (tempDir != null) {
      IOUtils.rm(tempDir);
    }
    super.tearDown();
  }

  public void testEmpty() throws Exception {
    try (Directory dir = newDirectory()) {
        checkSort(dir, new OfflineSorter(dir, "foo"), new byte [][] {});
    }
  }

  public void testSingleLine() throws Exception {
    try (Directory dir = newDirectory()) {
      checkSort(dir, new OfflineSorter(dir, "foo"), new byte [][] {
          "Single line only.".getBytes(StandardCharsets.UTF_8)
        });
    }
  }

  private ExecutorService randomExecutorServiceOrNull() {
    if (random().nextBoolean()) {
      return null;
    } else {
      int maxThreads = TEST_NIGHTLY ? TestUtil.nextInt(random(), 2, 6) : 2;
      return new ThreadPoolExecutor(1, maxThreads, Long.MAX_VALUE, TimeUnit.MILLISECONDS,
                                    new LinkedBlockingQueue<Runnable>(),
                                    new NamedThreadFactory("TestOfflineSorter"));
    }
  }

  @Slow
  public void testIntermediateMerges() throws Exception {
    // Sort 20 mb worth of data with 1mb buffer, binary merging.
    try (Directory dir = newFSDirectory(createTempDir())) {
      ExecutorService exec = randomExecutorServiceOrNull();
      SortInfo info = checkSort(dir, new OfflineSorter(dir, "foo", OfflineSorter.DEFAULT_COMPARATOR, BufferSize.megabytes(1), 2, -1, exec, TestUtil.nextInt(random(), 1, 4)),
                                generateRandom((int)OfflineSorter.MB * 20));
      if (exec != null) {
        exec.shutdownNow();
      }
      assertTrue(info.mergeRounds > 10);
    }
  }

  @Slow
  public void testSmallRandom() throws Exception {
    // Sort 20 mb worth of data with 1mb buffer.
    try (Directory dir = newFSDirectory(createTempDir())) {
      ExecutorService exec = randomExecutorServiceOrNull();
      SortInfo sortInfo = checkSort(dir, new OfflineSorter(dir, "foo", OfflineSorter.DEFAULT_COMPARATOR, BufferSize.megabytes(1), OfflineSorter.MAX_TEMPFILES, -1, exec, TestUtil.nextInt(random(), 1, 4)),
                                    generateRandom((int)OfflineSorter.MB * 20));
      if (exec != null) {
        exec.shutdownNow();
      }
      assertEquals(3, sortInfo.mergeRounds);
    }
  }

  @Nightly
  public void testLargerRandom() throws Exception {
    // Sort 100MB worth of data with 15mb buffer.
    try (Directory dir = newFSDirectory(createTempDir())) {
      ExecutorService exec = randomExecutorServiceOrNull();
      checkSort(dir, new OfflineSorter(dir, "foo", OfflineSorter.DEFAULT_COMPARATOR, BufferSize.megabytes(16), OfflineSorter.MAX_TEMPFILES, -1, exec, TestUtil.nextInt(random(), 1, 4)),
                generateRandom((int)OfflineSorter.MB * 100));
      if (exec != null) {
        exec.shutdownNow();
      }
    }
  }

  private byte[][] generateRandom(int howMuchDataInBytes) {
    ArrayList<byte[]> data = new ArrayList<>();
    while (howMuchDataInBytes > 0) {
      byte[] current = new byte[random().nextInt(256)];
      random().nextBytes(current);
      data.add(current);
      howMuchDataInBytes -= current.length;
    }
    byte [][] bytes = data.toArray(new byte[data.size()][]);
    return bytes;
  }

  // Generates same data every time:
  private byte[][] generateFixed(int howMuchDataInBytes) {
    ArrayList<byte[]> data = new ArrayList<>();
    int length = 256;
    byte counter = 0;
    while (howMuchDataInBytes > 0) {
      byte[] current = new byte[length];
      for(int i=0;i<current.length;i++) {
        current[i] = counter;
        counter++;
      }
      data.add(current);
      howMuchDataInBytes -= current.length;

      length--;
      if (length <= 128) {
        length = 256;
      }
    }
    byte [][] bytes = data.toArray(new byte[data.size()][]);
    return bytes;
  }
  
  static final Comparator<byte[]> unsignedByteOrderComparator = new Comparator<byte[]>() {
    @Override
    public int compare(byte[] left, byte[] right) {
      final int max = Math.min(left.length, right.length);
      for (int i = 0, j = 0; i < max; i++, j++) {
        int diff = (left[i]  & 0xff) - (right[j] & 0xff); 
        if (diff != 0) {
          return diff;
        }
      }
      return left.length - right.length;
    }
  };

  /**
   * Check sorting data on an instance of {@link OfflineSorter}.
   */
  private SortInfo checkSort(Directory dir, OfflineSorter sorter, byte[][] data) throws IOException {

    IndexOutput unsorted = dir.createTempOutput("unsorted", "tmp", IOContext.DEFAULT);
    writeAll(unsorted, data);

    IndexOutput golden = dir.createTempOutput("golden", "tmp", IOContext.DEFAULT);
    Arrays.sort(data, unsignedByteOrderComparator);
    writeAll(golden, data);

    String sorted = sorter.sort(unsorted.getName());
    //System.out.println("Input size [MB]: " + unsorted.length() / (1024 * 1024));
    //System.out.println(sortInfo);
    assertFilesIdentical(dir, golden.getName(), sorted);

    return sorter.sortInfo;
  }

  /**
   * Make sure two files are byte-byte identical.
   */
  private void assertFilesIdentical(Directory dir, String golden, String sorted) throws IOException {
    long numBytes = dir.fileLength(golden);
    assertEquals(numBytes, dir.fileLength(sorted));

    byte[] buf1 = new byte[64 * 1024];
    byte[] buf2 = new byte[64 * 1024];
    try (
         IndexInput in1 = dir.openInput(golden, IOContext.READONCE);
         IndexInput in2 = dir.openInput(sorted, IOContext.READONCE)
         ) {
      long left = numBytes;
      while (left > 0) {
        int chunk = (int) Math.min(buf1.length, left);
        left -= chunk;
        in1.readBytes(buf1, 0, chunk);
        in2.readBytes(buf2, 0, chunk);
        for (int i = 0; i < chunk; i++) {
          assertEquals(buf1[i], buf2[i]);
        }
      }
    }
  }

  /** NOTE: closes the provided {@link IndexOutput} */
  private void writeAll(IndexOutput out, byte[][] data) throws IOException {
    try (ByteSequencesWriter w = new OfflineSorter.ByteSequencesWriter(out)) {
      for (byte [] datum : data) {
        w.write(datum);
      }
      CodecUtil.writeFooter(out);
    }
  }
  
  public void testRamBuffer() {
    int numIters = atLeast(10000);
    for (int i = 0; i < numIters; i++) {
      BufferSize.megabytes(1+random().nextInt(2047));
    }
    BufferSize.megabytes(2047);
    BufferSize.megabytes(1);
    
    expectThrows(IllegalArgumentException.class, () -> {
      BufferSize.megabytes(2048);
    });
    
    expectThrows(IllegalArgumentException.class, () -> {
      BufferSize.megabytes(0);
    });
    
    expectThrows(IllegalArgumentException.class, () -> {
      BufferSize.megabytes(-1);
    });
  }

  public void testThreadSafety() throws Exception {
    Thread[] threads = new Thread[TestUtil.nextInt(random(), 4, 10)];
    final AtomicBoolean failed = new AtomicBoolean();
    final int iters = atLeast(200);
    try (Directory dir = newDirectory()) {
      for(int i=0;i<threads.length;i++) {
        final int threadID = i;
        threads[i] = new Thread() {
            @Override
            public void run() {
              try {
                for(int iter=0;iter<iters && failed.get() == false;iter++) {
                  checkSort(dir, new OfflineSorter(dir, "foo_" + threadID + "_" + iter), generateRandom(1024));
                }
              } catch (Throwable th) {
                failed.set(true);
                throw new RuntimeException(th);
              }
            }
          };
        threads[i].start();
      }
      for(Thread thread : threads) {
        thread.join();
      }
    }

    assertFalse(failed.get());
  }

  /** Make sure corruption on the incoming (unsorted) file is caught, even if the corruption didn't confuse OfflineSorter! */
  public void testBitFlippedOnInput1() throws Exception {

    try (Directory dir0 = newMockDirectory()) {

      Directory dir = new FilterDirectory(dir0) {
        @Override
        public IndexOutput createTempOutput(String prefix, String suffix, IOContext context) throws IOException {
          IndexOutput out = in.createTempOutput(prefix, suffix, context);
          if (prefix.equals("unsorted")) {
            return new CorruptingIndexOutput(dir0, 22, out);
          } else {
            return out;
          }
        }
      };

      IndexOutput unsorted = dir.createTempOutput("unsorted", "tmp", IOContext.DEFAULT);
      writeAll(unsorted, generateFixed(10*1024));

      CorruptIndexException e = expectThrows(CorruptIndexException.class, () -> {
          new OfflineSorter(dir, "foo").sort(unsorted.getName());
        });
      assertTrue(e.getMessage().contains("checksum failed (hardware problem?)"));
    }
  }

  /** Make sure corruption on the incoming (unsorted) file is caught, if the corruption did confuse OfflineSorter! */
  public void testBitFlippedOnInput2() throws Exception {

    try (Directory dir0 = newMockDirectory()) {

      Directory dir = new FilterDirectory(dir0) {
        @Override
        public IndexOutput createTempOutput(String prefix, String suffix, IOContext context) throws IOException {
          IndexOutput out = in.createTempOutput(prefix, suffix, context);
          if (prefix.equals("unsorted")) {
            return new CorruptingIndexOutput(dir0, 22, out) {
              @Override
              protected void corruptFile() throws IOException {
                String newTempName;
                try(IndexOutput tmpOut = dir0.createTempOutput("tmp", "tmp", IOContext.DEFAULT);
                    IndexInput in = dir0.openInput(out.getName(), IOContext.DEFAULT)) {
                  newTempName = tmpOut.getName();
                  // Replace length at the end with a too-long value:
                  short v = in.readShort();
                  assertEquals(256, v);
                  tmpOut.writeShort(Short.MAX_VALUE);
                  tmpOut.copyBytes(in, in.length()-Short.BYTES);
                }

                // Delete original and copy corrupt version back:
                dir0.deleteFile(out.getName());
                dir0.copyFrom(dir0, newTempName, out.getName(), IOContext.DEFAULT);
                dir0.deleteFile(newTempName);
              }
            };
          } else {
            return out;
          }
        }
      };

      IndexOutput unsorted = dir.createTempOutput("unsorted", "tmp", IOContext.DEFAULT);
      writeAll(unsorted, generateFixed(5*1024));

<<<<<<< HEAD
      // This corruption made OfflineSorter fail with its own exception, but we verify it also went and added (as suppressed) that the
      // checksum was wrong:
=======
      // This corruption made OfflineSorter fail with its own exception, but we verify and throw a CorruptIndexException
      // instead when checksums don't match.
>>>>>>> 2c8cfa67
      CorruptIndexException e = expectThrows(CorruptIndexException.class, () -> {
          new OfflineSorter(dir, "foo").sort(unsorted.getName());
        });
      assertTrue(e.getMessage().contains("checksum failed (hardware problem?)"));
    }
  }

  /** Make sure corruption on a temp file (partition) is caught, even if the corruption didn't confuse OfflineSorter! */
  public void testBitFlippedOnPartition1() throws Exception {

    try (Directory dir0 = newMockDirectory()) {

      Directory dir = new FilterDirectory(dir0) {

        boolean corrupted;

        @Override
        public IndexOutput createTempOutput(String prefix, String suffix, IOContext context) throws IOException {
          IndexOutput out = in.createTempOutput(prefix, suffix, context);
          if (corrupted == false && suffix.equals("sort")) {
            corrupted = true;
            return new CorruptingIndexOutput(dir0, 544677, out);
          } else {
            return out;
          }
        }
      };

      IndexOutput unsorted = dir.createTempOutput("unsorted", "tmp", IOContext.DEFAULT);
      writeAll(unsorted, generateFixed((int) (OfflineSorter.MB * 3)));

      CorruptIndexException e = expectThrows(CorruptIndexException.class, () -> {
          new OfflineSorter(dir, "foo", OfflineSorter.DEFAULT_COMPARATOR, BufferSize.megabytes(1), 10, -1, null, 0).sort(unsorted.getName());
        });
      assertTrue(e.getMessage().contains("checksum failed (hardware problem?)"));
    }
  }

  /** Make sure corruption on a temp file (partition) is caught, if the corruption did confuse OfflineSorter! */
  public void testBitFlippedOnPartition2() throws Exception {

    try (Directory dir0 = newMockDirectory()) {

      Directory dir = new FilterDirectory(dir0) {

        boolean corrupted;

        @Override
        public IndexOutput createTempOutput(String prefix, String suffix, IOContext context) throws IOException {
          IndexOutput out = in.createTempOutput(prefix, suffix, context);
          if (corrupted == false && suffix.equals("sort")) {
            corrupted = true;
            return new CorruptingIndexOutput(dir0, 544677, out) {
              @Override
              protected void corruptFile() throws IOException {
                String newTempName;
                try(IndexOutput tmpOut = dir0.createTempOutput("tmp", "tmp", IOContext.DEFAULT);
                    IndexInput in = dir0.openInput(out.getName(), IOContext.DEFAULT)) {
                  newTempName = tmpOut.getName();
                  tmpOut.copyBytes(in, 1025905);
                  short v = in.readShort();
                  assertEquals(254, v);
                  tmpOut.writeShort(Short.MAX_VALUE);
                  tmpOut.copyBytes(in, in.length()-1025905-Short.BYTES);
                }

                // Delete original and copy corrupt version back:
                dir0.deleteFile(out.getName());
                dir0.copyFrom(dir0, newTempName, out.getName(), IOContext.DEFAULT);
                dir0.deleteFile(newTempName);
              }
            };
          } else {
            return out;
          }
        }
      };

      IndexOutput unsorted = dir.createTempOutput("unsorted", "tmp", IOContext.DEFAULT);
      writeAll(unsorted, generateFixed((int) (OfflineSorter.MB * 3)));

      CorruptIndexException e = expectThrows(CorruptIndexException.class, () -> {
          new OfflineSorter(dir, "foo", OfflineSorter.DEFAULT_COMPARATOR, BufferSize.megabytes(1), 10, -1, null, 0).sort(unsorted.getName());
        });
      assertTrue(e.getMessage().contains("checksum failed (hardware problem?)"));
    }
  }

  @Nightly
  public void testFixedLengthHeap() throws Exception {
    // Make sure the RAM accounting is correct, i.e. if we are sorting fixed width
    // ints (4 bytes) then the heap used is really only 4 bytes per value:
    Directory dir = newDirectory();
    IndexOutput out = dir.createTempOutput("unsorted", "tmp", IOContext.DEFAULT);
    try (ByteSequencesWriter w = new OfflineSorter.ByteSequencesWriter(out)) {
      byte[] bytes = new byte[Integer.BYTES];
      for (int i=0;i<1024*1024;i++) {
        random().nextBytes(bytes);
        w.write(bytes);
      }
      CodecUtil.writeFooter(out);
    }

    ExecutorService exec = randomExecutorServiceOrNull();
    OfflineSorter sorter = new OfflineSorter(dir, "foo", OfflineSorter.DEFAULT_COMPARATOR, BufferSize.megabytes(4), OfflineSorter.MAX_TEMPFILES, Integer.BYTES, exec, TestUtil.nextInt(random(), 1, 4));
    sorter.sort(out.getName());
    if (exec != null) {
      exec.shutdownNow();
    }
    // 1 MB of ints with 4 MH heap allowed should have been sorted in a single heap partition:
    assertEquals(0, sorter.sortInfo.mergeRounds);
    dir.close();
  }

  public void testFixedLengthLiesLiesLies() throws Exception {
    // Make sure OfflineSorter catches me if I lie about the fixed value length:
    Directory dir = newDirectory();
    IndexOutput out = dir.createTempOutput("unsorted", "tmp", IOContext.DEFAULT);
    try (ByteSequencesWriter w = new OfflineSorter.ByteSequencesWriter(out)) {
      byte[] bytes = new byte[Integer.BYTES];
      random().nextBytes(bytes);
      w.write(bytes);
      CodecUtil.writeFooter(out);
    }

    OfflineSorter sorter = new OfflineSorter(dir, "foo", OfflineSorter.DEFAULT_COMPARATOR, BufferSize.megabytes(4), OfflineSorter.MAX_TEMPFILES, Long.BYTES, null, 0);
    IllegalArgumentException e = expectThrows(IllegalArgumentException.class, () -> {
      sorter.sort(out.getName());
      });
    assertEquals("value length is 4 but is supposed to always be 8", e.getMessage());
    dir.close();
  }

  // OfflineSorter should not call my BytesSequencesReader.next() again after it already returned null:
  public void testOverNexting() throws Exception {
    Directory dir = newDirectory();
    IndexOutput out = dir.createTempOutput("unsorted", "tmp", IOContext.DEFAULT);
    try (ByteSequencesWriter w = new OfflineSorter.ByteSequencesWriter(out)) {
      byte[] bytes = new byte[Integer.BYTES];
      random().nextBytes(bytes);
      w.write(bytes);
      CodecUtil.writeFooter(out);
    }

    new OfflineSorter(dir, "foo", OfflineSorter.DEFAULT_COMPARATOR, BufferSize.megabytes(4), OfflineSorter.MAX_TEMPFILES, Integer.BYTES, null, 0) {
      @Override
      protected ByteSequencesReader getReader(ChecksumIndexInput in, String name) throws IOException {
        ByteSequencesReader other = super.getReader(in, name);

        return new ByteSequencesReader(in, name) {

          private boolean alreadyEnded;
              
          @Override
          public BytesRef next() throws IOException {
            // if we returned null already, OfflineSorter should not call next() again
            assertFalse(alreadyEnded);
            BytesRef result = other.next();
            if (result == null) {
              alreadyEnded = true;
            }
            return result;
          }

          @Override
          public void close() throws IOException {
            other.close();
          }
        };
      }
    }.sort(out.getName());
    dir.close();
  }

  public void testInvalidFixedLength() throws Exception {
    IllegalArgumentException e;
    e = expectThrows(IllegalArgumentException.class,
                     () -> {
                       new OfflineSorter(null, "foo", OfflineSorter.DEFAULT_COMPARATOR,
                                         BufferSize.megabytes(1), OfflineSorter.MAX_TEMPFILES, 0, null, 0);
                     });
    assertEquals("valueLength must be 1 .. 32767; got: 0", e.getMessage());
    e = expectThrows(IllegalArgumentException.class,
                     () -> {
                       new OfflineSorter(null, "foo", OfflineSorter.DEFAULT_COMPARATOR,
                                         BufferSize.megabytes(1), OfflineSorter.MAX_TEMPFILES, Integer.MAX_VALUE, null, 0);
                     });
    assertEquals("valueLength must be 1 .. 32767; got: 2147483647", e.getMessage());
  }
}<|MERGE_RESOLUTION|>--- conflicted
+++ resolved
@@ -350,13 +350,8 @@
       IndexOutput unsorted = dir.createTempOutput("unsorted", "tmp", IOContext.DEFAULT);
       writeAll(unsorted, generateFixed(5*1024));
 
-<<<<<<< HEAD
-      // This corruption made OfflineSorter fail with its own exception, but we verify it also went and added (as suppressed) that the
-      // checksum was wrong:
-=======
       // This corruption made OfflineSorter fail with its own exception, but we verify and throw a CorruptIndexException
       // instead when checksums don't match.
->>>>>>> 2c8cfa67
       CorruptIndexException e = expectThrows(CorruptIndexException.class, () -> {
           new OfflineSorter(dir, "foo").sort(unsorted.getName());
         });
