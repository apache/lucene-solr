--- conflicted
+++ resolved
@@ -667,10 +667,6 @@
     List<Long> toMerge = null;
     List<MergeState.DocMap> docMaps = null;
     int seg = 0;
-<<<<<<< HEAD
-
-    BKDWriter w = new BKDWriter(numValues, dir, "_" + seg, numDataDims, numIndexDims, numBytesPerDim, maxPointsInLeafNode, maxMB, docValues.length);
-=======
     //we force sometimes to provide a bigger  point count
     long maxDocs = Long.MIN_VALUE;
     if (random().nextBoolean()) {
@@ -681,7 +677,6 @@
       }
     }
     BKDWriter w = new BKDWriter(numValues, dir, "_" + seg, numDataDims, numIndexDims, numBytesPerDim, maxPointsInLeafNode, maxMB, maxDocs);
->>>>>>> 6d0386c9
     IndexOutput out = dir.createOutput("bkd", IOContext.DEFAULT);
     IndexInput in = null;
 
