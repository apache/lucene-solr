--- conflicted
+++ resolved
@@ -20,17 +20,9 @@
 
 import java.io.IOException;
 import java.nio.ByteBuffer;
-<<<<<<< HEAD
-import java.util.Arrays;
 import java.util.Random;
 import java.util.concurrent.atomic.AtomicInteger;
-
-=======
-import java.util.Random;
-import java.util.concurrent.atomic.AtomicInteger;
-
 import org.apache.lucene.util.ArrayUtil;
->>>>>>> master
 import org.junit.Assert;
 import org.junit.Test;
 
@@ -123,11 +115,7 @@
     src.limit(offset + len);
     o.writeBytes(src);
     assertEquals(len, o.size());
-<<<<<<< HEAD
-    Assert.assertArrayEquals(Arrays.copyOfRange(bytes, offset, offset + len), o.toArrayCopy());
-=======
     Assert.assertArrayEquals(ArrayUtil.copyOfSubArray(bytes, offset, offset + len), o.toArrayCopy());
->>>>>>> master
   }
 
   @Test
@@ -139,11 +127,7 @@
     int len = bytes.length - offset;
     o.writeBytes(bytes, offset, len);
     assertEquals(len, o.size());
-<<<<<<< HEAD
-    Assert.assertArrayEquals(Arrays.copyOfRange(bytes, offset, offset + len), o.toArrayCopy());
-=======
     Assert.assertArrayEquals(ArrayUtil.copyOfSubArray(bytes, offset, offset + len), o.toArrayCopy());
->>>>>>> master
   }
 
   @Test
@@ -158,12 +142,6 @@
   @Test
   public void testToWriteableBufferListReturnsOriginalBuffers() throws Exception {
     ByteBuffersDataOutput dst = new ByteBuffersDataOutput();
-<<<<<<< HEAD
-    dst.writeBytes(new byte [100]);
-    for (ByteBuffer bb : dst.toWriteableBufferList()) {
-      assertTrue(!bb.isReadOnly());
-      assertTrue(!bb.hasArray()); // heap-based by default, so array should be there.
-=======
     for (ByteBuffer bb : dst.toWriteableBufferList()) {
       assertTrue(!bb.isReadOnly());
       assertTrue(bb.hasArray()); // even the empty buffer should have a backing array.
@@ -173,7 +151,6 @@
     for (ByteBuffer bb : dst.toWriteableBufferList()) {
       assertTrue(!bb.isReadOnly());
       assertTrue(bb.hasArray()); // heap-based by default, so array should be there.
->>>>>>> master
     }
   }
 }