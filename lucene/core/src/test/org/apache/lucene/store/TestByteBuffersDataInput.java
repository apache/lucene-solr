/*
 * Licensed to the Apache Software Foundation (ASF) under one or more
 * contributor license agreements.  See the NOTICE file distributed with
 * this work for additional information regarding copyright ownership.
 * The ASF licenses this file to You under the Apache License, Version 2.0
 * (the "License"); you may not use this file except in compliance with
 * the License.  You may obtain a copy of the License at
 *
 *     http://www.apache.org/licenses/LICENSE-2.0
 *
 * Unless required by applicable law or agreed to in writing, software
 * distributed under the License is distributed on an "AS IS" BASIS,
 * WITHOUT WARRANTIES OR CONDITIONS OF ANY KIND, either express or implied.
 * See the License for the specific language governing permissions and
 * limitations under the License.
 */
package org.apache.lucene.store;

import static org.junit.Assert.*;

import java.io.EOFException;
import java.io.IOException;
import java.nio.ByteBuffer;
<<<<<<< HEAD
<<<<<<< HEAD
import java.util.Arrays;
import java.util.List;

=======
=======
import java.util.ArrayList;
>>>>>>> f083473b
import java.util.List;

import org.apache.lucene.util.ArrayUtil;
>>>>>>> master
import org.apache.lucene.util.IOUtils.IOConsumer;
import org.apache.lucene.util.LuceneTestCase;
import org.junit.Test;

import com.carrotsearch.randomizedtesting.RandomizedTest;
import com.carrotsearch.randomizedtesting.Xoroshiro128PlusRandom;
import com.carrotsearch.randomizedtesting.annotations.Timeout;

public final class TestByteBuffersDataInput extends RandomizedTest {
  @Test
  public void testSanity() throws IOException {
    ByteBuffersDataOutput out = new ByteBuffersDataOutput();
    ByteBuffersDataInput o1 = out.toDataInput();
    assertEquals(0, o1.size());
    LuceneTestCase.expectThrows(EOFException.class, () -> {
        o1.readByte();
    });

    out.writeByte((byte) 1);

    ByteBuffersDataInput o2 = out.toDataInput();
    assertEquals(1, o2.size());
    assertEquals(0, o2.position());
    assertEquals(0, o1.size());

    assertTrue(o2.ramBytesUsed() > 0);
    assertEquals(1, o2.readByte());
    assertEquals(1, o2.position());
    assertEquals(1, o2.readByte(0));

    LuceneTestCase.expectThrows(EOFException.class, () -> {
        o2.readByte();
    });

    assertEquals(1, o2.position());
  }

  @Test
  public void testRandomReads() throws Exception {
    ByteBuffersDataOutput dst = new ByteBuffersDataOutput();

    long seed = randomLong();
    int max = 1_000_000;
    List<IOConsumer<DataInput>> reply = 
        TestByteBuffersDataOutput.addRandomData(dst, new Xoroshiro128PlusRandom(seed), max);

    ByteBuffersDataInput src = dst.toDataInput();
    for (IOConsumer<DataInput> c : reply) {
      c.accept(src);
    }

    LuceneTestCase.expectThrows(EOFException.class, () -> {
      src.readByte();
    });
  }

  @Test
  public void testRandomReadsOnSlices() throws Exception {
    for (int reps = randomIntBetween(1, 200); --reps > 0;) {
      ByteBuffersDataOutput dst = new ByteBuffersDataOutput();
  
      byte [] prefix = new byte [randomIntBetween(0, 1024 * 8)];
      dst.writeBytes(prefix);
  
      long seed = randomLong();
      int max = 10_000;
      List<IOConsumer<DataInput>> reply = 
          TestByteBuffersDataOutput.addRandomData(dst, new Xoroshiro128PlusRandom(seed), max);
  
      byte [] suffix = new byte [randomIntBetween(0, 1024 * 8)];
      dst.writeBytes(suffix);
      
      ByteBuffersDataInput src = dst.toDataInput().slice(prefix.length, dst.size() - prefix.length - suffix.length);
  
      assertEquals(0, src.position());
      assertEquals(dst.size() - prefix.length - suffix.length, src.size());
      for (IOConsumer<DataInput> c : reply) {
        c.accept(src);
      }
  
      LuceneTestCase.expectThrows(EOFException.class, () -> {
        src.readByte();
      });
    }
  }

  @Test
  public void testSeekEmpty() throws Exception {
    ByteBuffersDataOutput dst = new ByteBuffersDataOutput();
    ByteBuffersDataInput in = dst.toDataInput();
    in.seek(0);

    LuceneTestCase.expectThrows(EOFException.class, () -> {
      in.seek(1);
    });

    in.seek(0);
    LuceneTestCase.expectThrows(EOFException.class, () -> {
      in.readByte();
    });
  }

  @Test
  public void testSeek() throws Exception {
    for (int reps = randomIntBetween(1, 200); --reps > 0;) {
      ByteBuffersDataOutput dst = new ByteBuffersDataOutput();
  
      byte [] prefix = {};
      if (randomBoolean()) {
        prefix = new byte [randomIntBetween(1, 1024 * 8)];
        dst.writeBytes(prefix);
      }
  
      long seed = randomLong();
      int max = 1000;
      List<IOConsumer<DataInput>> reply = 
          TestByteBuffersDataOutput.addRandomData(dst, new Xoroshiro128PlusRandom(seed), max);
  
      ByteBuffersDataInput in = dst.toDataInput().slice(prefix.length, dst.size() - prefix.length);
  
      in.seek(0);
      for (IOConsumer<DataInput> c : reply) {
        c.accept(in);
      }
  
      in.seek(0);
      for (IOConsumer<DataInput> c : reply) {
        c.accept(in);
      }
  
      byte [] array = dst.toArrayCopy();
<<<<<<< HEAD
      array = Arrays.copyOfRange(array, prefix.length, array.length);
=======
      array = ArrayUtil.copyOfSubArray(array, prefix.length, array.length);
>>>>>>> master
      for (int i = 0; i < 1000; i++) {
        int offs = randomIntBetween(0, array.length - 1);
        in.seek(offs);
        assertEquals(offs, in.position());
        assertEquals(array[offs], in.readByte());
      }
      in.seek(in.size());
      assertEquals(in.size(), in.position());
      LuceneTestCase.expectThrows(EOFException.class, () -> {
        in.readByte();
      });
    }
  }

  @Test
  public void testSlicingWindow() throws Exception {
    ByteBuffersDataOutput dst = new ByteBuffersDataOutput();
    assertEquals(0, dst.toDataInput().slice(0, 0).size());;

    dst.writeBytes(randomBytesOfLength(1024 * 8));
    ByteBuffersDataInput in = dst.toDataInput();
    for (int offset = 0, max = (int) dst.size(); offset < max; offset++) {
      assertEquals(0, in.slice(offset, 0).size());
      assertEquals(1, in.slice(offset, 1).size());
      
      int window = Math.min(max - offset, 1024);
      assertEquals(window, in.slice(offset, window).size());
    }
    assertEquals(0, in.slice((int) dst.size(), 0).size());
  }

  @Test
  @Timeout(millis = 5000)
  public void testEofOnArrayReadPastBufferSize() throws Exception {
    ByteBuffersDataOutput dst = new ByteBuffersDataOutput();
    dst.writeBytes(new byte [10]);

    LuceneTestCase.expectThrows(EOFException.class, () -> {
      ByteBuffersDataInput in = dst.toDataInput();
      in.readBytes(new byte [100], 0, 100);
    });

    LuceneTestCase.expectThrows(EOFException.class, () -> {
      ByteBuffersDataInput in = dst.toDataInput();
      in.readBytes(ByteBuffer.allocate(100), 100);
    });
  }

  // https://issues.apache.org/jira/browse/LUCENE-8625
  @Test
  public void testSlicingLargeBuffers() throws IOException {
    // Simulate a "large" (> 4GB) input by duplicating
    // buffers with the same content.
    int MB = 1024 * 1024;
    byte [] pageBytes = randomBytesOfLength(4 * MB);
    ByteBuffer page = ByteBuffer.wrap(pageBytes);

    // Add some head shift on the first buffer.
    final int shift = randomIntBetween(0, pageBytes.length / 2);

    final long simulatedLength =
        randomLongBetween(0, 2018) + 4L * Integer.MAX_VALUE;

    List<ByteBuffer> buffers = new ArrayList<>();
    long remaining = simulatedLength + shift;
    while (remaining > 0) {
      ByteBuffer bb = page.duplicate();
      if (bb.remaining() > remaining) {
        bb.limit(Math.toIntExact(bb.position() + remaining));
      }
      buffers.add(bb);
      remaining -= bb.remaining();
    }
    buffers.get(0).position(shift);

    ByteBuffersDataInput dst = new ByteBuffersDataInput(buffers);
    assertEquals(simulatedLength, dst.size());

    final long max = dst.size();
    long offset = 0;
    for (; offset < max; offset += randomIntBetween(MB, 4 * MB)) {
      assertEquals(0, dst.slice(offset, 0).size());
      assertEquals(1, dst.slice(offset, 1).size());

      long window = Math.min(max - offset, 1024);
      ByteBuffersDataInput slice = dst.slice(offset, window);
      assertEquals(window, slice.size());

      // Sanity check of the content against original pages.
      for (int i = 0; i < window; i++) {
        byte expected = pageBytes[(int) ((shift + offset + i) % pageBytes.length)];
        assertEquals(expected, slice.readByte(i));
      }
    }
  }
}<|MERGE_RESOLUTION|>--- conflicted
+++ resolved
@@ -21,19 +21,12 @@
 import java.io.EOFException;
 import java.io.IOException;
 import java.nio.ByteBuffer;
-<<<<<<< HEAD
-<<<<<<< HEAD
 import java.util.Arrays;
 import java.util.List;
-
-=======
-=======
 import java.util.ArrayList;
->>>>>>> f083473b
 import java.util.List;
 
 import org.apache.lucene.util.ArrayUtil;
->>>>>>> master
 import org.apache.lucene.util.IOUtils.IOConsumer;
 import org.apache.lucene.util.LuceneTestCase;
 import org.junit.Test;
@@ -165,11 +158,8 @@
       }
   
       byte [] array = dst.toArrayCopy();
-<<<<<<< HEAD
-      array = Arrays.copyOfRange(array, prefix.length, array.length);
-=======
       array = ArrayUtil.copyOfSubArray(array, prefix.length, array.length);
->>>>>>> master
+
       for (int i = 0; i < 1000; i++) {
         int offs = randomIntBetween(0, array.length - 1);
         in.seek(offs);
