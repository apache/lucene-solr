--- conflicted
+++ resolved
@@ -23,7 +23,7 @@
 
 /** base shape encoding class for testing encoding of tessellated {@link org.apache.lucene.document.XYShape} and
  * {@link LatLonShape}
-  */
+ */
 public abstract class BaseShapeEncodingTestCase extends LuceneTestCase {
 
   protected abstract int encodeX(double x);
@@ -384,11 +384,7 @@
     assertEquals(encoded.bX, bxEnc);
     assertEquals(encoded.cY, latEnc);
     assertEquals(encoded.cX, axEnc);
-<<<<<<< HEAD
     encodeTriangle(b, latEnc, bxEnc, true, latEnc, axEnc, true, latEnc, axEnc, true);
-=======
-    ShapeField.encodeTriangle(b, latEnc, bxEnc, true, latEnc, axEnc, true, latEnc, axEnc, true);
->>>>>>> e0c06ee6
     ShapeField.decodeTriangle(b, encoded);
     assertEquals(encoded.aY, latEnc);
     assertEquals(encoded.aX, axEnc);
@@ -460,11 +456,7 @@
     assertEquals(encoded.bX, bxEnc);
     assertEquals(encoded.cY, ayEnc);
     assertEquals(encoded.cX, axEnc);
-<<<<<<< HEAD
     encodeTriangle(b, byEnc, bxEnc, true, ayEnc, axEnc, true, ayEnc, axEnc, true);
-=======
-    ShapeField.encodeTriangle(b, byEnc, bxEnc, true, ayEnc, axEnc, true, ayEnc, axEnc, true);
->>>>>>> e0c06ee6
     ShapeField.decodeTriangle(b, encoded);
     assertEquals(encoded.aY, ayEnc);
     assertEquals(encoded.aX, axEnc);
@@ -493,82 +485,16 @@
     double ax = nextX();
     double by = nextY();
     double bx = nextX();
-    while (ax == bx && ay == by) {
-      by = nextY();
-      bx = nextX();
-    }
     double cy = nextY();
     double cx = nextX();
-    while ((ax == cx && ay == cy) || (bx == cx && by == cy)) {
-      cy = nextY();
-      cx = nextX();
-    }
     verifyEncoding(ay, ax, by, bx, cy, cx);
   }
 
   private void verifyEncoding(double ay, double ax, double by, double bx, double cy, double cx) {
-<<<<<<< HEAD
-    int[] original = new int[]{
-        encodeY(ay),
-        encodeX(ax),
-        encodeY(by),
-        encodeX(bx),
-        encodeY(cy),
-        encodeX(cx)};
-
-    // quantize the triangle
-    byte[] b = new byte[7 * ShapeField.BYTES];
-    encodeTriangle(b, original[0], original[1], true, original[2], original[3], true, original[4], original[5], true);
-    ShapeField.DecodedTriangle encoded = new ShapeField.DecodedTriangle();
-    ShapeField.decodeTriangle(b, encoded);
-    double[] encodedQuantize = new double[]{
-        decodeY(encoded.aY),
-        decodeX(encoded.aX),
-        decodeY(encoded.bY),
-        decodeX(encoded.bX),
-        decodeY(encoded.cY),
-        decodeX(encoded.cX)};
-    // quantize original
-    double[] originalQuantize;
-    // we need to change the take into account orientation. If orientation is CW we need
-    // to change it to CCW. If is a line we need to make sure that minX is in the first
-    // pair of coordinates.
-    final int orientation = GeoUtils.orient(original[1], original[0], original[3], original[2], original[5], original[4]);
-    if (encoded.type == ShapeField.DecodedTriangle.TYPE.LINE && original[1] > original[3]) {
-        originalQuantize = new double[] {
-            decodeY(original[2]),
-            decodeX(original[3]),
-            decodeY(original[0]),
-            decodeX(original[1]),
-            decodeY(original[2]),
-            decodeX(original[3])};
-    } else if (orientation == -1) {
-        originalQuantize = new double[]{
-            decodeY(original[4]),
-            decodeX(original[5]),
-            decodeY(original[2]),
-            decodeX(original[3]),
-            decodeY(original[0]),
-            decodeX(original[1])};
-    } else {
-      originalQuantize = new double[]{
-          decodeY(original[0]),
-          decodeX(original[1]),
-          decodeY(original[2]),
-          decodeX(original[3]),
-          decodeY(original[4]),
-          decodeX(original[5])};
-    }
-    for (int i =0; i < 100; i ++) {
-      Component2D polygon2D = createPolygon2D(nextPolygon());
-      PointValues.Relation originalRelation = polygon2D.relateTriangle(originalQuantize[1], originalQuantize[0], originalQuantize[3], originalQuantize[2], originalQuantize[5], originalQuantize[4]);
-      PointValues.Relation encodedRelation = polygon2D.relateTriangle(encodedQuantize[1], encodedQuantize[0], encodedQuantize[3], encodedQuantize[2], encodedQuantize[5], encodedQuantize[4]);
-      assertEquals(originalRelation, encodedRelation);
-=======
     // encode triangle
     int[] original = new int[]{encodeX(ax), encodeY(ay), encodeX(bx), encodeY(by), encodeX(cx), encodeY(cy)};
     byte[] b = new byte[7 * ShapeField.BYTES];
-    ShapeField.encodeTriangle(b, original[1], original[0], true, original[3], original[2], true, original[5], original[4], true);
+    encodeTriangle(b, original[1], original[0], true, original[3], original[2], true, original[5], original[4], true);
     ShapeField.DecodedTriangle encoded = new ShapeField.DecodedTriangle();
     ShapeField.decodeTriangle(b, encoded);
     // quantize decoded triangle
@@ -613,7 +539,7 @@
 
     if (orientation == -1) {
       // we need to change the orientation if CW for triangles
-     return  new double[]{decodeX(cX), decodeY(cY), decodeX(bX), decodeY(bY), decodeX(aX), decodeY(aY)};
+      return  new double[]{decodeX(cX), decodeY(cY), decodeX(bX), decodeY(bY), decodeX(aX), decodeY(aY)};
     } else if (aX == bX && aY == bY) {
       if (aX != cX || aY != cY) { // not a point
         if (aX < cX) {
@@ -628,7 +554,6 @@
       } else {
         return new double[]{decodeX(bX), decodeY(bY), decodeX(aX), decodeY(aY), decodeX(bX), decodeY(bY)};
       }
->>>>>>> e0c06ee6
     }
     return new double[]{decodeX(aX), decodeY(aY), decodeX(bX), decodeY(bY), decodeX(cX), decodeY(cY)};
   }
