/*
 * Licensed to the Apache Software Foundation (ASF) under one or more
 * contributor license agreements.  See the NOTICE file distributed with
 * this work for additional information regarding copyright ownership.
 * The ASF licenses this file to You under the Apache License, Version 2.0
 * (the "License"); you may not use this file except in compliance with
 * the License.  You may obtain a copy of the License at
 *
 *     http://www.apache.org/licenses/LICENSE-2.0
 *
 * Unless required by applicable law or agreed to in writing, software
 * distributed under the License is distributed on an "AS IS" BASIS,
 * WITHOUT WARRANTIES OR CONDITIONS OF ANY KIND, either express or implied.
 * See the License for the specific language governing permissions and
 * limitations under the License.
 */
package org.apache.lucene.document;

import static org.apache.lucene.geo.GeoEncodingUtils.decodeLatitude;
import static org.apache.lucene.geo.GeoEncodingUtils.decodeLongitude;
import static org.apache.lucene.geo.GeoEncodingUtils.encodeLatitude;
import static org.apache.lucene.geo.GeoEncodingUtils.encodeLatitudeCeil;
import static org.apache.lucene.geo.GeoEncodingUtils.encodeLongitude;
import static org.apache.lucene.geo.GeoEncodingUtils.encodeLongitudeCeil;
import static org.apache.lucene.geo.GeoTestUtil.nextLatitude;
import static org.apache.lucene.geo.GeoTestUtil.nextLongitude;

import com.carrotsearch.randomizedtesting.generators.RandomPicks;
import java.util.Arrays;
import org.apache.lucene.document.ShapeField.QueryRelation;
<<<<<<< HEAD
=======
import org.apache.lucene.geo.Circle;
import org.apache.lucene.geo.Component2D;
>>>>>>> 409a0ac1
import org.apache.lucene.geo.GeoTestUtil;
import org.apache.lucene.geo.Line;
import org.apache.lucene.geo.Polygon;
import org.apache.lucene.geo.Rectangle;
import org.apache.lucene.index.IndexReader;
import org.apache.lucene.index.RandomIndexWriter;
import org.apache.lucene.search.IndexSearcher;
import org.apache.lucene.search.Query;
import org.apache.lucene.search.QueryUtils;
import org.apache.lucene.store.Directory;
import org.apache.lucene.util.IOUtils;
<<<<<<< HEAD
import org.apache.lucene.geo.Circle;


/** Base test case for testing geospatial indexing and search functionality  for {@link LatLonShape} **/
public abstract class BaseLatLonShapeTestCase extends BaseLatLonSpatialTestCase {
  
=======
import org.apache.lucene.util.TestUtil;

/** Base test case for testing geospatial indexing and search functionality * */
public abstract class BaseLatLonShapeTestCase extends BaseShapeTestCase {

  protected abstract ShapeType getShapeType();

  protected Object nextShape() {
    return getShapeType().nextShape();
  }

  /** factory method to create a new bounding box query */
>>>>>>> 409a0ac1
  @Override
  protected Query newRectQuery(
      String field,
      QueryRelation queryRelation,
      double minLon,
      double maxLon,
      double minLat,
      double maxLat) {
    return LatLonShape.newBoxQuery(field, queryRelation, minLat, maxLat, minLon, maxLon);
  }
  
  @Override
  protected Query newLineQuery(String field, QueryRelation queryRelation, Object... lines) {
    return LatLonShape.newLineQuery(
        field, queryRelation, Arrays.stream(lines).toArray(Line[]::new));
  }
  
  @Override
  protected Query newPolygonQuery(String field, QueryRelation queryRelation, Object... polygons) {
    return LatLonShape.newPolygonQuery(
        field, queryRelation, Arrays.stream(polygons).toArray(Polygon[]::new));
  }
  
  @Override
  protected Query newPointsQuery(String field, QueryRelation queryRelation, Object... points) {
    return LatLonShape.newPointQuery(
        field, queryRelation, Arrays.stream(points).toArray(double[][]::new));
  }
<<<<<<< HEAD
  
=======

  @Override
  protected Component2D toLine2D(Object... lines) {
    return LatLonGeometry.create(Arrays.stream(lines).toArray(Line[]::new));
  }

  @Override
  protected Component2D toPolygon2D(Object... polygons) {
    return LatLonGeometry.create(Arrays.stream(polygons).toArray(Polygon[]::new));
  }

  @Override
  protected Component2D toRectangle2D(double minX, double maxX, double minY, double maxY) {
    return LatLonGeometry.create(new Rectangle(minY, maxY, minX, maxX));
  }

  @Override
  protected Component2D toPoint2D(Object... points) {
    double[][] p = Arrays.stream(points).toArray(double[][]::new);
    org.apache.lucene.geo.Point[] pointArray = new org.apache.lucene.geo.Point[points.length];
    for (int i = 0; i < points.length; i++) {
      pointArray[i] = new org.apache.lucene.geo.Point(p[i][0], p[i][1]);
    }
    return LatLonGeometry.create(pointArray);
  }

>>>>>>> 409a0ac1
  @Override
  protected Query newDistanceQuery(String field, QueryRelation queryRelation, Object circle) {
    return LatLonShape.newDistanceQuery(field, queryRelation, (Circle) circle);
  }

<<<<<<< HEAD
  public void testBoundingBoxQueriesEquivalence() throws Exception {
    int numShapes = atLeast(20);
=======
  @Override
  protected Component2D toCircle2D(Object circle) {
    return LatLonGeometry.create((Circle) circle);
  }

  @Override
  protected Circle nextCircle() {
    final double radiusMeters =
        random().nextDouble() * GeoUtils.EARTH_MEAN_RADIUS_METERS * Math.PI / 2.0 + 1.0;
    return new Circle(nextLatitude(), nextLongitude(), radiusMeters);
  }
>>>>>>> 409a0ac1

    Directory dir = newDirectory();
    RandomIndexWriter w = new RandomIndexWriter(random(), dir);

    for (int  i =0; i < numShapes; i++) {
      indexRandomShapes(w.w, nextShape());
    }
    if (random().nextBoolean()) {
      w.forceMerge(1);
    }

<<<<<<< HEAD
    ///// search //////
    IndexReader reader = w.getReader();
    w.close();
    IndexSearcher searcher = newSearcher(reader);

    Rectangle box = GeoTestUtil.nextBox();

    Query q1 = LatLonShape.newBoxQuery(FIELD_NAME, QueryRelation.INTERSECTS, box.minLat, box.maxLat, box.minLon, box.maxLon);
    Query q2 = new LatLonShapeQuery(FIELD_NAME, QueryRelation.INTERSECTS, box);
    assertEquals(searcher.count(q1), searcher.count(q2));
    q1 = LatLonShape.newBoxQuery(FIELD_NAME, QueryRelation.WITHIN, box.minLat, box.maxLat, box.minLon, box.maxLon);
    q2 = new LatLonShapeQuery(FIELD_NAME, QueryRelation.WITHIN, box);
    assertEquals(searcher.count(q1), searcher.count(q2));
    q1 = LatLonShape.newBoxQuery(FIELD_NAME, QueryRelation.CONTAINS, box.minLat, box.maxLat, box.minLon, box.maxLon);
    if (box.crossesDateline()) {
      q2 = LatLonShape.newGeometryQuery(FIELD_NAME, QueryRelation.CONTAINS, box);
    } else {
      q2 = new LatLonShapeQuery(FIELD_NAME, QueryRelation.CONTAINS, box);
    }
    assertEquals(searcher.count(q1), searcher.count(q2));
    q1 = LatLonShape.newBoxQuery(FIELD_NAME, QueryRelation.DISJOINT, box.minLat, box.maxLat, box.minLon, box.maxLon);
    q2 = new LatLonShapeQuery(FIELD_NAME, QueryRelation.DISJOINT, box);
    assertEquals(searcher.count(q1), searcher.count(q2));

    IOUtils.close(w, reader, dir);
=======
  @Override
  protected double rectMinX(Object rect) {
    return ((Rectangle) rect).minLon;
  }

  @Override
  protected double rectMaxX(Object rect) {
    return ((Rectangle) rect).maxLon;
  }

  @Override
  protected double rectMinY(Object rect) {
    return ((Rectangle) rect).minLat;
>>>>>>> 409a0ac1
  }

  public void testBoxQueryEqualsAndHashcode() {
    Rectangle rectangle = GeoTestUtil.nextBox();
    QueryRelation queryRelation = RandomPicks.randomFrom(random(), QueryRelation.values());
    String fieldName = "foo";
    Query q1 =
        newRectQuery(
            fieldName,
            queryRelation,
            rectangle.minLon,
            rectangle.maxLon,
            rectangle.minLat,
            rectangle.maxLat);
    Query q2 =
        newRectQuery(
            fieldName,
            queryRelation,
            rectangle.minLon,
            rectangle.maxLon,
            rectangle.minLat,
            rectangle.maxLat);
    QueryUtils.checkEqual(q1, q2);
    // different field name
<<<<<<< HEAD
    Query q3 = newRectQuery("bar", queryRelation, rectangle.minLon, rectangle.maxLon, rectangle.minLat, rectangle.maxLat);
=======
    Query q3 =
        newRectQuery(
            "bar",
            queryRelation,
            rectangle.minLon,
            rectangle.maxLon,
            rectangle.minLat,
            rectangle.maxLat);
>>>>>>> 409a0ac1
    QueryUtils.checkUnequal(q1, q3);
    // different query relation
    QueryRelation newQueryRelation = RandomPicks.randomFrom(random(), QueryRelation.values());
    Query q4 =
        newRectQuery(
            fieldName,
            newQueryRelation,
            rectangle.minLon,
            rectangle.maxLon,
            rectangle.minLat,
            rectangle.maxLat);
    if (queryRelation == newQueryRelation) {
      QueryUtils.checkEqual(q1, q4);
    } else {
      QueryUtils.checkUnequal(q1, q4);
    }
    // different shape
    Rectangle newRectangle = GeoTestUtil.nextBox();
    Query q5 =
        newRectQuery(
            fieldName,
            queryRelation,
            newRectangle.minLon,
            newRectangle.maxLon,
            newRectangle.minLat,
            newRectangle.maxLat);
    if (rectangle.equals(newRectangle)) {
      QueryUtils.checkEqual(q1, q5);
    } else {
      QueryUtils.checkUnequal(q1, q5);
    }
  }

  public void testLineQueryEqualsAndHashcode() {
    Line line = nextLine();
    QueryRelation queryRelation = RandomPicks.randomFrom(random(), POINT_LINE_RELATIONS);
    String fieldName = "foo";
    Query q1 = newLineQuery(fieldName, queryRelation, line);
    Query q2 = newLineQuery(fieldName, queryRelation, line);
    QueryUtils.checkEqual(q1, q2);
    // different field name
    Query q3 = newLineQuery("bar", queryRelation, line);
    QueryUtils.checkUnequal(q1, q3);
    // different query relation
    QueryRelation newQueryRelation = RandomPicks.randomFrom(random(), POINT_LINE_RELATIONS);
    Query q4 = newLineQuery(fieldName, newQueryRelation, line);
    if (queryRelation == newQueryRelation) {
      QueryUtils.checkEqual(q1, q4);
    } else {
      QueryUtils.checkUnequal(q1, q4);
    }
    // different shape
    Line newLine = nextLine();
    Query q5 = newLineQuery(fieldName, queryRelation, newLine);
    if (line.equals(newLine)) {
      QueryUtils.checkEqual(q1, q5);
    } else {
      QueryUtils.checkUnequal(q1, q5);
    }
  }

<<<<<<< HEAD
=======
  public void testBoundingBoxQueriesEquivalence() throws Exception {
    int numShapes = atLeast(20);

    Directory dir = newDirectory();
    RandomIndexWriter w = new RandomIndexWriter(random(), dir);

    for (int i = 0; i < numShapes; i++) {
      indexRandomShapes(w.w, nextShape());
    }
    if (random().nextBoolean()) {
      w.forceMerge(1);
    }

    ///// search //////
    IndexReader reader = w.getReader();
    w.close();
    IndexSearcher searcher = newSearcher(reader);

    Rectangle box = GeoTestUtil.nextBox();

    Query q1 =
        LatLonShape.newBoxQuery(
            FIELD_NAME, QueryRelation.INTERSECTS, box.minLat, box.maxLat, box.minLon, box.maxLon);
    Query q2 = new LatLonShapeQuery(FIELD_NAME, QueryRelation.INTERSECTS, box);
    assertEquals(searcher.count(q1), searcher.count(q2));
    q1 =
        LatLonShape.newBoxQuery(
            FIELD_NAME, QueryRelation.WITHIN, box.minLat, box.maxLat, box.minLon, box.maxLon);
    q2 = new LatLonShapeQuery(FIELD_NAME, QueryRelation.WITHIN, box);
    assertEquals(searcher.count(q1), searcher.count(q2));
    q1 =
        LatLonShape.newBoxQuery(
            FIELD_NAME, QueryRelation.CONTAINS, box.minLat, box.maxLat, box.minLon, box.maxLon);
    if (box.crossesDateline()) {
      q2 = LatLonShape.newGeometryQuery(FIELD_NAME, QueryRelation.CONTAINS, box);
    } else {
      q2 = new LatLonShapeQuery(FIELD_NAME, QueryRelation.CONTAINS, box);
    }
    assertEquals(searcher.count(q1), searcher.count(q2));
    q1 =
        LatLonShape.newBoxQuery(
            FIELD_NAME, QueryRelation.DISJOINT, box.minLat, box.maxLat, box.minLon, box.maxLon);
    q2 = new LatLonShapeQuery(FIELD_NAME, QueryRelation.DISJOINT, box);
    assertEquals(searcher.count(q1), searcher.count(q2));

    IOUtils.close(w, reader, dir);
  }

  /** factory method to create a new polygon query */
  protected Query newPolygonQuery(String field, QueryRelation queryRelation, Polygon... polygons) {
    return LatLonShape.newPolygonQuery(field, queryRelation, polygons);
  }

>>>>>>> 409a0ac1
  public void testPolygonQueryEqualsAndHashcode() {
    Polygon polygon = GeoTestUtil.nextPolygon();
    QueryRelation queryRelation = RandomPicks.randomFrom(random(), QueryRelation.values());
    String fieldName = "foo";
    Query q1 = newPolygonQuery(fieldName, queryRelation, polygon);
    Query q2 = newPolygonQuery(fieldName, queryRelation, polygon);
    QueryUtils.checkEqual(q1, q2);
    // different field name
    Query q3 = newPolygonQuery("bar", queryRelation, polygon);
    QueryUtils.checkUnequal(q1, q3);
    // different query relation
    QueryRelation newQueryRelation = RandomPicks.randomFrom(random(), QueryRelation.values());
    Query q4 = newPolygonQuery(fieldName, newQueryRelation, polygon);
    if (queryRelation == newQueryRelation) {
      QueryUtils.checkEqual(q1, q4);
    } else {
      QueryUtils.checkUnequal(q1, q4);
    }
    // different shape
<<<<<<< HEAD
    Polygon newPolygon = GeoTestUtil.nextPolygon();;
=======
    Polygon newPolygon = GeoTestUtil.nextPolygon();
    ;
>>>>>>> 409a0ac1
    Query q5 = newPolygonQuery(fieldName, queryRelation, newPolygon);
    if (polygon.equals(newPolygon)) {
      QueryUtils.checkEqual(q1, q5);
    } else {
      QueryUtils.checkUnequal(q1, q5);
    }
  }
<<<<<<< HEAD
=======

  @Override
  protected double rectMaxY(Object rect) {
    return ((Rectangle) rect).maxLat;
  }

  @Override
  protected boolean rectCrossesDateline(Object rect) {
    return ((Rectangle) rect).crossesDateline();
  }

  @Override
  public Line nextLine() {
    return GeoTestUtil.nextLine();
  }

  @Override
  protected Polygon nextPolygon() {
    return GeoTestUtil.nextPolygon();
  }

  @Override
  protected Encoder getEncoder() {
    return new Encoder() {
      @Override
      double decodeX(int encoded) {
        return decodeLongitude(encoded);
      }

      @Override
      double decodeY(int encoded) {
        return decodeLatitude(encoded);
      }

      @Override
      double quantizeX(double raw) {
        return decodeLongitude(encodeLongitude(raw));
      }

      @Override
      double quantizeXCeil(double raw) {
        return decodeLongitude(encodeLongitudeCeil(raw));
      }

      @Override
      double quantizeY(double raw) {
        return decodeLatitude(encodeLatitude(raw));
      }

      @Override
      double quantizeYCeil(double raw) {
        return decodeLatitude(encodeLatitudeCeil(raw));
      }
    };
  }

  /** internal shape type for testing different shape types */
  protected enum ShapeType {
    POINT() {
      public Point nextShape() {
        return GeoTestUtil.nextPoint();
      }
    },
    LINE() {
      public Line nextShape() {
        return GeoTestUtil.nextLine();
      }
    },
    POLYGON() {
      public Polygon nextShape() {
        while (true) {
          Polygon p = GeoTestUtil.nextPolygon();
          try {
            Tessellator.tessellate(p);
            return p;
          } catch (IllegalArgumentException e) {
            // if we can't tessellate; then random polygon generator created a malformed shape
          }
        }
      }
    },
    MIXED() {
      public Object nextShape() {
        return RandomPicks.randomFrom(random(), subList).nextShape();
      }
    };

    static ShapeType[] subList;

    static {
      subList = new ShapeType[] {POINT, LINE, POLYGON};
    }

    public abstract Object nextShape();
  }
>>>>>>> 409a0ac1
}<|MERGE_RESOLUTION|>--- conflicted
+++ resolved
@@ -16,23 +16,10 @@
  */
 package org.apache.lucene.document;
 
-import static org.apache.lucene.geo.GeoEncodingUtils.decodeLatitude;
-import static org.apache.lucene.geo.GeoEncodingUtils.decodeLongitude;
-import static org.apache.lucene.geo.GeoEncodingUtils.encodeLatitude;
-import static org.apache.lucene.geo.GeoEncodingUtils.encodeLatitudeCeil;
-import static org.apache.lucene.geo.GeoEncodingUtils.encodeLongitude;
-import static org.apache.lucene.geo.GeoEncodingUtils.encodeLongitudeCeil;
-import static org.apache.lucene.geo.GeoTestUtil.nextLatitude;
-import static org.apache.lucene.geo.GeoTestUtil.nextLongitude;
+import java.util.Arrays;
 
 import com.carrotsearch.randomizedtesting.generators.RandomPicks;
-import java.util.Arrays;
 import org.apache.lucene.document.ShapeField.QueryRelation;
-<<<<<<< HEAD
-=======
-import org.apache.lucene.geo.Circle;
-import org.apache.lucene.geo.Component2D;
->>>>>>> 409a0ac1
 import org.apache.lucene.geo.GeoTestUtil;
 import org.apache.lucene.geo.Line;
 import org.apache.lucene.geo.Polygon;
@@ -44,106 +31,39 @@
 import org.apache.lucene.search.QueryUtils;
 import org.apache.lucene.store.Directory;
 import org.apache.lucene.util.IOUtils;
-<<<<<<< HEAD
 import org.apache.lucene.geo.Circle;
 
 
 /** Base test case for testing geospatial indexing and search functionality  for {@link LatLonShape} **/
 public abstract class BaseLatLonShapeTestCase extends BaseLatLonSpatialTestCase {
-  
-=======
-import org.apache.lucene.util.TestUtil;
-
-/** Base test case for testing geospatial indexing and search functionality * */
-public abstract class BaseLatLonShapeTestCase extends BaseShapeTestCase {
-
-  protected abstract ShapeType getShapeType();
-
-  protected Object nextShape() {
-    return getShapeType().nextShape();
-  }
-
-  /** factory method to create a new bounding box query */
->>>>>>> 409a0ac1
-  @Override
-  protected Query newRectQuery(
-      String field,
-      QueryRelation queryRelation,
-      double minLon,
-      double maxLon,
-      double minLat,
-      double maxLat) {
-    return LatLonShape.newBoxQuery(field, queryRelation, minLat, maxLat, minLon, maxLon);
-  }
-  
-  @Override
-  protected Query newLineQuery(String field, QueryRelation queryRelation, Object... lines) {
-    return LatLonShape.newLineQuery(
-        field, queryRelation, Arrays.stream(lines).toArray(Line[]::new));
-  }
-  
-  @Override
-  protected Query newPolygonQuery(String field, QueryRelation queryRelation, Object... polygons) {
-    return LatLonShape.newPolygonQuery(
-        field, queryRelation, Arrays.stream(polygons).toArray(Polygon[]::new));
-  }
-  
-  @Override
-  protected Query newPointsQuery(String field, QueryRelation queryRelation, Object... points) {
-    return LatLonShape.newPointQuery(
-        field, queryRelation, Arrays.stream(points).toArray(double[][]::new));
-  }
-<<<<<<< HEAD
-  
-=======
 
   @Override
-  protected Component2D toLine2D(Object... lines) {
-    return LatLonGeometry.create(Arrays.stream(lines).toArray(Line[]::new));
+  protected Query newRectQuery(String field, QueryRelation queryRelation, double minLon, double maxLon, double minLat, double maxLat) {
+    return LatLonShape.newBoxQuery(field, queryRelation, minLat, maxLat, minLon, maxLon);
   }
 
   @Override
-  protected Component2D toPolygon2D(Object... polygons) {
-    return LatLonGeometry.create(Arrays.stream(polygons).toArray(Polygon[]::new));
+  protected Query newLineQuery(String field, QueryRelation queryRelation, Object... lines) {
+    return LatLonShape.newLineQuery(field, queryRelation, Arrays.stream(lines).toArray(Line[]::new));
   }
 
   @Override
-  protected Component2D toRectangle2D(double minX, double maxX, double minY, double maxY) {
-    return LatLonGeometry.create(new Rectangle(minY, maxY, minX, maxX));
+  protected Query newPolygonQuery(String field, QueryRelation queryRelation, Object... polygons) {
+    return LatLonShape.newPolygonQuery(field, queryRelation, Arrays.stream(polygons).toArray(Polygon[]::new));
   }
 
   @Override
-  protected Component2D toPoint2D(Object... points) {
-    double[][] p = Arrays.stream(points).toArray(double[][]::new);
-    org.apache.lucene.geo.Point[] pointArray = new org.apache.lucene.geo.Point[points.length];
-    for (int i = 0; i < points.length; i++) {
-      pointArray[i] = new org.apache.lucene.geo.Point(p[i][0], p[i][1]);
-    }
-    return LatLonGeometry.create(pointArray);
+  protected Query newPointsQuery(String field, QueryRelation queryRelation, Object... points) {
+    return LatLonShape.newPointQuery(field, queryRelation, Arrays.stream(points).toArray(double[][]::new));
   }
 
->>>>>>> 409a0ac1
   @Override
   protected Query newDistanceQuery(String field, QueryRelation queryRelation, Object circle) {
     return LatLonShape.newDistanceQuery(field, queryRelation, (Circle) circle);
   }
 
-<<<<<<< HEAD
   public void testBoundingBoxQueriesEquivalence() throws Exception {
     int numShapes = atLeast(20);
-=======
-  @Override
-  protected Component2D toCircle2D(Object circle) {
-    return LatLonGeometry.create((Circle) circle);
-  }
-
-  @Override
-  protected Circle nextCircle() {
-    final double radiusMeters =
-        random().nextDouble() * GeoUtils.EARTH_MEAN_RADIUS_METERS * Math.PI / 2.0 + 1.0;
-    return new Circle(nextLatitude(), nextLongitude(), radiusMeters);
-  }
->>>>>>> 409a0ac1
 
     Directory dir = newDirectory();
     RandomIndexWriter w = new RandomIndexWriter(random(), dir);
@@ -155,7 +75,6 @@
       w.forceMerge(1);
     }
 
-<<<<<<< HEAD
     ///// search //////
     IndexReader reader = w.getReader();
     w.close();
@@ -181,68 +100,21 @@
     assertEquals(searcher.count(q1), searcher.count(q2));
 
     IOUtils.close(w, reader, dir);
-=======
-  @Override
-  protected double rectMinX(Object rect) {
-    return ((Rectangle) rect).minLon;
-  }
-
-  @Override
-  protected double rectMaxX(Object rect) {
-    return ((Rectangle) rect).maxLon;
-  }
-
-  @Override
-  protected double rectMinY(Object rect) {
-    return ((Rectangle) rect).minLat;
->>>>>>> 409a0ac1
   }
 
   public void testBoxQueryEqualsAndHashcode() {
     Rectangle rectangle = GeoTestUtil.nextBox();
     QueryRelation queryRelation = RandomPicks.randomFrom(random(), QueryRelation.values());
     String fieldName = "foo";
-    Query q1 =
-        newRectQuery(
-            fieldName,
-            queryRelation,
-            rectangle.minLon,
-            rectangle.maxLon,
-            rectangle.minLat,
-            rectangle.maxLat);
-    Query q2 =
-        newRectQuery(
-            fieldName,
-            queryRelation,
-            rectangle.minLon,
-            rectangle.maxLon,
-            rectangle.minLat,
-            rectangle.maxLat);
+    Query q1 = newRectQuery(fieldName, queryRelation, rectangle.minLon, rectangle.maxLon, rectangle.minLat, rectangle.maxLat);
+    Query q2 = newRectQuery(fieldName, queryRelation, rectangle.minLon, rectangle.maxLon, rectangle.minLat, rectangle.maxLat);
     QueryUtils.checkEqual(q1, q2);
     // different field name
-<<<<<<< HEAD
     Query q3 = newRectQuery("bar", queryRelation, rectangle.minLon, rectangle.maxLon, rectangle.minLat, rectangle.maxLat);
-=======
-    Query q3 =
-        newRectQuery(
-            "bar",
-            queryRelation,
-            rectangle.minLon,
-            rectangle.maxLon,
-            rectangle.minLat,
-            rectangle.maxLat);
->>>>>>> 409a0ac1
     QueryUtils.checkUnequal(q1, q3);
     // different query relation
     QueryRelation newQueryRelation = RandomPicks.randomFrom(random(), QueryRelation.values());
-    Query q4 =
-        newRectQuery(
-            fieldName,
-            newQueryRelation,
-            rectangle.minLon,
-            rectangle.maxLon,
-            rectangle.minLat,
-            rectangle.maxLat);
+    Query q4 = newRectQuery(fieldName, newQueryRelation, rectangle.minLon, rectangle.maxLon, rectangle.minLat, rectangle.maxLat);
     if (queryRelation == newQueryRelation) {
       QueryUtils.checkEqual(q1, q4);
     } else {
@@ -250,14 +122,7 @@
     }
     // different shape
     Rectangle newRectangle = GeoTestUtil.nextBox();
-    Query q5 =
-        newRectQuery(
-            fieldName,
-            queryRelation,
-            newRectangle.minLon,
-            newRectangle.maxLon,
-            newRectangle.minLat,
-            newRectangle.maxLat);
+    Query q5 = newRectQuery(fieldName, queryRelation, newRectangle.minLon, newRectangle.maxLon, newRectangle.minLat, newRectangle.maxLat);
     if (rectangle.equals(newRectangle)) {
       QueryUtils.checkEqual(q1, q5);
     } else {
@@ -293,62 +158,6 @@
     }
   }
 
-<<<<<<< HEAD
-=======
-  public void testBoundingBoxQueriesEquivalence() throws Exception {
-    int numShapes = atLeast(20);
-
-    Directory dir = newDirectory();
-    RandomIndexWriter w = new RandomIndexWriter(random(), dir);
-
-    for (int i = 0; i < numShapes; i++) {
-      indexRandomShapes(w.w, nextShape());
-    }
-    if (random().nextBoolean()) {
-      w.forceMerge(1);
-    }
-
-    ///// search //////
-    IndexReader reader = w.getReader();
-    w.close();
-    IndexSearcher searcher = newSearcher(reader);
-
-    Rectangle box = GeoTestUtil.nextBox();
-
-    Query q1 =
-        LatLonShape.newBoxQuery(
-            FIELD_NAME, QueryRelation.INTERSECTS, box.minLat, box.maxLat, box.minLon, box.maxLon);
-    Query q2 = new LatLonShapeQuery(FIELD_NAME, QueryRelation.INTERSECTS, box);
-    assertEquals(searcher.count(q1), searcher.count(q2));
-    q1 =
-        LatLonShape.newBoxQuery(
-            FIELD_NAME, QueryRelation.WITHIN, box.minLat, box.maxLat, box.minLon, box.maxLon);
-    q2 = new LatLonShapeQuery(FIELD_NAME, QueryRelation.WITHIN, box);
-    assertEquals(searcher.count(q1), searcher.count(q2));
-    q1 =
-        LatLonShape.newBoxQuery(
-            FIELD_NAME, QueryRelation.CONTAINS, box.minLat, box.maxLat, box.minLon, box.maxLon);
-    if (box.crossesDateline()) {
-      q2 = LatLonShape.newGeometryQuery(FIELD_NAME, QueryRelation.CONTAINS, box);
-    } else {
-      q2 = new LatLonShapeQuery(FIELD_NAME, QueryRelation.CONTAINS, box);
-    }
-    assertEquals(searcher.count(q1), searcher.count(q2));
-    q1 =
-        LatLonShape.newBoxQuery(
-            FIELD_NAME, QueryRelation.DISJOINT, box.minLat, box.maxLat, box.minLon, box.maxLon);
-    q2 = new LatLonShapeQuery(FIELD_NAME, QueryRelation.DISJOINT, box);
-    assertEquals(searcher.count(q1), searcher.count(q2));
-
-    IOUtils.close(w, reader, dir);
-  }
-
-  /** factory method to create a new polygon query */
-  protected Query newPolygonQuery(String field, QueryRelation queryRelation, Polygon... polygons) {
-    return LatLonShape.newPolygonQuery(field, queryRelation, polygons);
-  }
-
->>>>>>> 409a0ac1
   public void testPolygonQueryEqualsAndHashcode() {
     Polygon polygon = GeoTestUtil.nextPolygon();
     QueryRelation queryRelation = RandomPicks.randomFrom(random(), QueryRelation.values());
@@ -368,12 +177,7 @@
       QueryUtils.checkUnequal(q1, q4);
     }
     // different shape
-<<<<<<< HEAD
     Polygon newPolygon = GeoTestUtil.nextPolygon();;
-=======
-    Polygon newPolygon = GeoTestUtil.nextPolygon();
-    ;
->>>>>>> 409a0ac1
     Query q5 = newPolygonQuery(fieldName, queryRelation, newPolygon);
     if (polygon.equals(newPolygon)) {
       QueryUtils.checkEqual(q1, q5);
@@ -381,102 +185,4 @@
       QueryUtils.checkUnequal(q1, q5);
     }
   }
-<<<<<<< HEAD
-=======
-
-  @Override
-  protected double rectMaxY(Object rect) {
-    return ((Rectangle) rect).maxLat;
-  }
-
-  @Override
-  protected boolean rectCrossesDateline(Object rect) {
-    return ((Rectangle) rect).crossesDateline();
-  }
-
-  @Override
-  public Line nextLine() {
-    return GeoTestUtil.nextLine();
-  }
-
-  @Override
-  protected Polygon nextPolygon() {
-    return GeoTestUtil.nextPolygon();
-  }
-
-  @Override
-  protected Encoder getEncoder() {
-    return new Encoder() {
-      @Override
-      double decodeX(int encoded) {
-        return decodeLongitude(encoded);
-      }
-
-      @Override
-      double decodeY(int encoded) {
-        return decodeLatitude(encoded);
-      }
-
-      @Override
-      double quantizeX(double raw) {
-        return decodeLongitude(encodeLongitude(raw));
-      }
-
-      @Override
-      double quantizeXCeil(double raw) {
-        return decodeLongitude(encodeLongitudeCeil(raw));
-      }
-
-      @Override
-      double quantizeY(double raw) {
-        return decodeLatitude(encodeLatitude(raw));
-      }
-
-      @Override
-      double quantizeYCeil(double raw) {
-        return decodeLatitude(encodeLatitudeCeil(raw));
-      }
-    };
-  }
-
-  /** internal shape type for testing different shape types */
-  protected enum ShapeType {
-    POINT() {
-      public Point nextShape() {
-        return GeoTestUtil.nextPoint();
-      }
-    },
-    LINE() {
-      public Line nextShape() {
-        return GeoTestUtil.nextLine();
-      }
-    },
-    POLYGON() {
-      public Polygon nextShape() {
-        while (true) {
-          Polygon p = GeoTestUtil.nextPolygon();
-          try {
-            Tessellator.tessellate(p);
-            return p;
-          } catch (IllegalArgumentException e) {
-            // if we can't tessellate; then random polygon generator created a malformed shape
-          }
-        }
-      }
-    },
-    MIXED() {
-      public Object nextShape() {
-        return RandomPicks.randomFrom(random(), subList).nextShape();
-      }
-    };
-
-    static ShapeType[] subList;
-
-    static {
-      subList = new ShapeType[] {POINT, LINE, POLYGON};
-    }
-
-    public abstract Object nextShape();
-  }
->>>>>>> 409a0ac1
 }