--- conflicted
+++ resolved
@@ -726,14 +726,9 @@
 
     //all ops are executed now it can be destroyed
     public void release() {
-<<<<<<< HEAD
       if (refCount.decrementAndGet() <= 0) {
         ref.release(this);
       }
-=======
-      refCount.decrementAndGet();
-      ref.release(this);
->>>>>>> 6a455866
     }
   }
 }