/*
 * Licensed to the Apache Software Foundation (ASF) under one or more
 * contributor license agreements.  See the NOTICE file distributed with
 * this work for additional information regarding copyright ownership.
 * The ASF licenses this file to You under the Apache License, Version 2.0
 * (the "License"); you may not use this file except in compliance with
 * the License.  You may obtain a copy of the License at
 *
 *     http://www.apache.org/licenses/LICENSE-2.0
 *
 * Unless required by applicable law or agreed to in writing, software
 * distributed under the License is distributed on an "AS IS" BASIS,
 * WITHOUT WARRANTIES OR CONDITIONS OF ANY KIND, either express or implied.
 * See the License for the specific language governing permissions and
 * limitations under the License.
 */
package org.apache.solr.client.solrj.impl;

import java.io.ByteArrayOutputStream;
import java.io.Closeable;
import java.io.IOException;
import java.io.InputStream;
import java.lang.invoke.MethodHandles;
import java.net.ConnectException;
import java.net.MalformedURLException;
import java.net.URL;
import java.nio.charset.Charset;
import java.nio.charset.StandardCharsets;
import java.util.Arrays;
import java.util.Collection;
import java.util.Collections;
import java.util.Iterator;
import java.util.LinkedList;
import java.util.List;
import java.util.Locale;
import java.util.Map;
import java.util.Set;
import java.util.concurrent.ExecutionException;
import java.util.concurrent.ExecutorService;
import java.util.concurrent.Phaser;
import java.util.concurrent.Semaphore;
import java.util.concurrent.TimeUnit;
import java.util.concurrent.TimeoutException;

import org.apache.commons.io.IOUtils;
import org.apache.http.HttpStatus;
import org.apache.http.entity.ContentType;
import org.apache.solr.client.solrj.ResponseParser;
import org.apache.solr.client.solrj.SolrClient;
import org.apache.solr.client.solrj.SolrRequest;
import org.apache.solr.client.solrj.SolrServerException;
import org.apache.solr.client.solrj.V2RequestSupport;
import org.apache.solr.client.solrj.embedded.SSLConfig;
import org.apache.solr.client.solrj.request.RequestWriter;
import org.apache.solr.client.solrj.request.UpdateRequest;
import org.apache.solr.client.solrj.request.V2Request;
import org.apache.solr.client.solrj.util.Cancellable;
import org.apache.solr.client.solrj.util.ClientUtils;
import org.apache.solr.client.solrj.util.Constants;
import org.apache.solr.client.solrj.util.AsyncListener;
import org.apache.solr.common.SolrException;
import org.apache.solr.common.StringUtils;
import org.apache.solr.common.params.CommonParams;
import org.apache.solr.common.params.ModifiableSolrParams;
import org.apache.solr.common.params.SolrParams;
import org.apache.solr.common.params.UpdateParams;
import org.apache.solr.common.util.Base64;
import org.apache.solr.common.util.ContentStream;
import org.apache.solr.common.util.ExecutorUtil;
import org.apache.solr.common.util.NamedList;
import org.apache.solr.common.util.ObjectReleaseTracker;
import org.apache.solr.common.util.SolrNamedThreadFactory;
import org.apache.solr.common.util.Utils;
import org.eclipse.jetty.client.HttpClient;
import org.eclipse.jetty.client.HttpClientTransport;
import org.eclipse.jetty.client.ProtocolHandlers;
import org.eclipse.jetty.client.api.Request;
import org.eclipse.jetty.client.api.Response;
import org.eclipse.jetty.client.http.HttpClientTransportOverHTTP;
import org.eclipse.jetty.client.util.BytesContentProvider;
import org.eclipse.jetty.client.util.FormContentProvider;
import org.eclipse.jetty.client.util.InputStreamContentProvider;
import org.eclipse.jetty.client.util.InputStreamResponseListener;
import org.eclipse.jetty.client.util.MultiPartContentProvider;
import org.eclipse.jetty.client.util.OutputStreamContentProvider;
import org.eclipse.jetty.client.util.StringContentProvider;
import org.eclipse.jetty.http.HttpField;
import org.eclipse.jetty.http.HttpFields;
import org.eclipse.jetty.http.HttpHeader;
import org.eclipse.jetty.http.HttpMethod;
import org.eclipse.jetty.http2.client.HTTP2Client;
import org.eclipse.jetty.http2.client.http.HttpClientTransportOverHTTP2;
import org.eclipse.jetty.util.BlockingArrayQueue;
import org.eclipse.jetty.util.Fields;
import org.eclipse.jetty.util.ssl.SslContextFactory;
import org.slf4j.Logger;
import org.slf4j.LoggerFactory;

<<<<<<< HEAD
import static org.apache.solr.client.solrj.impl.BaseHttpSolrClient.RemoteSolrException;
import static org.apache.solr.client.solrj.impl.BaseHttpSolrClient.RemoteExecutionException;
=======
import static org.apache.solr.client.solrj.impl.BaseHttpSolrClient.RemoteExecutionException;
import static org.apache.solr.client.solrj.impl.BaseHttpSolrClient.RemoteSolrException;
>>>>>>> ed025741
import static org.apache.solr.common.util.Utils.getObjectByPath;

/**
 * Difference between this {@link Http2SolrClient} and {@link HttpSolrClient}:
 * <ul>
 *  <li>{@link Http2SolrClient} sends requests in HTTP/2</li>
 *  <li>{@link Http2SolrClient} can point to multiple urls</li>
 *  <li>{@link Http2SolrClient} does not expose its internal httpClient like {@link HttpSolrClient#getHttpClient()},
 * sharing connection pools should be done by {@link Http2SolrClient.Builder#withHttpClient(Http2SolrClient)} </li>
 * </ul>
 * @lucene.experimental
 */
public class Http2SolrClient extends SolrClient {
  public static final String REQ_PRINCIPAL_KEY = "solr-req-principal";

  private static volatile SSLConfig defaultSSLConfig;

  private static final Logger log = LoggerFactory.getLogger(MethodHandles.lookup().lookupClass());
  private static final String AGENT = "Solr[" + Http2SolrClient.class.getName() + "] 2.0";
  private static final Charset FALLBACK_CHARSET = StandardCharsets.UTF_8;
  private static final String DEFAULT_PATH = "/select";
  private static final List<String> errPath = Arrays.asList("metadata", "error-class");

  private HttpClient httpClient;
  private volatile Set<String> queryParams = Collections.emptySet();
  private int idleTimeout;

  private ResponseParser parser = new BinaryResponseParser();
  private volatile RequestWriter requestWriter = new BinaryRequestWriter();
  private List<HttpListenerFactory> listenerFactory = new LinkedList<>();
  private AsyncTracker asyncTracker = new AsyncTracker();
  /**
   * The URL of the Solr server.
   */
  private String serverBaseUrl;
  private boolean closeClient;
  private ExecutorService executor;
  private boolean shutdownExecutor;

  protected Http2SolrClient(String serverBaseUrl, Builder builder) {
    if (serverBaseUrl != null)  {
      if (!serverBaseUrl.equals("/") && serverBaseUrl.endsWith("/")) {
        serverBaseUrl = serverBaseUrl.substring(0, serverBaseUrl.length() - 1);
      }

      if (serverBaseUrl.startsWith("//")) {
        serverBaseUrl = serverBaseUrl.substring(1, serverBaseUrl.length());
      }
      this.serverBaseUrl = serverBaseUrl;
    }

    if (builder.idleTimeout != null && builder.idleTimeout > 0) idleTimeout = builder.idleTimeout;
    else idleTimeout = HttpClientUtil.DEFAULT_SO_TIMEOUT;

    if (builder.http2SolrClient == null) {
      httpClient = createHttpClient(builder);
      closeClient = true;
    } else {
      httpClient = builder.http2SolrClient.httpClient;
    }
    assert ObjectReleaseTracker.track(this);
  }

  public void addListenerFactory(HttpListenerFactory factory) {
    this.listenerFactory.add(factory);
  }

  // internal usage only
  HttpClient getHttpClient() {
    return httpClient;
  }

  // internal usage only
  ProtocolHandlers getProtocolHandlers() {
    return httpClient.getProtocolHandlers();
  }

  private HttpClient createHttpClient(Builder builder) {
    HttpClient httpClient;

    BlockingArrayQueue<Runnable> queue = new BlockingArrayQueue<>(256, 256);
    executor = builder.executor;
    if (executor == null) {
      this.executor = new ExecutorUtil.MDCAwareThreadPoolExecutor(32,
          256, 60, TimeUnit.SECONDS, queue, new SolrNamedThreadFactory("h2sc"));
      shutdownExecutor = true;
    } else {
      shutdownExecutor = false;
    }

    SslContextFactory.Client sslContextFactory;
    boolean ssl;
    if (builder.sslConfig == null) {
      sslContextFactory = getDefaultSslContextFactory();
      ssl = sslContextFactory.getTrustStore() != null || sslContextFactory.getTrustStorePath() != null;
    } else {
      sslContextFactory = builder.sslConfig.createClientContextFactory();
      ssl = true;
    }

    boolean sslOnJava8OrLower = ssl && !Constants.JRE_IS_MINIMUM_JAVA9;
    HttpClientTransport transport;
    if (builder.useHttp1_1 || sslOnJava8OrLower) {
      if (sslOnJava8OrLower && !builder.useHttp1_1) {
        log.warn("Create Http2SolrClient with HTTP/1.1 transport since Java 8 or lower versions does not support SSL + HTTP/2");
      } else {
        log.debug("Create Http2SolrClient with HTTP/1.1 transport");
      }
      transport = new HttpClientTransportOverHTTP(2);
      httpClient = new HttpClient(transport, sslContextFactory);
      if (builder.maxConnectionsPerHost != null) httpClient.setMaxConnectionsPerDestination(builder.maxConnectionsPerHost);
    } else {
      log.debug("Create Http2SolrClient with HTTP/2 transport");
      HTTP2Client http2client = new HTTP2Client();
      transport = new HttpClientTransportOverHTTP2(http2client);
      httpClient = new HttpClient(transport, sslContextFactory);
      httpClient.setMaxConnectionsPerDestination(4);
    }

    httpClient.setExecutor(this.executor);
    httpClient.setStrictEventOrdering(false);
    httpClient.setConnectBlocking(true);
    httpClient.setFollowRedirects(false);
    httpClient.setMaxRequestsQueuedPerDestination(asyncTracker.getMaxRequestsQueuedPerDestination());
    httpClient.setUserAgentField(new HttpField(HttpHeader.USER_AGENT, AGENT));

    httpClient.setIdleTimeout(idleTimeout);
    if (builder.connectionTimeout != null) httpClient.setConnectTimeout(builder.connectionTimeout);
    try {
      httpClient.start();
    } catch (Exception e) {
      throw new RuntimeException(e);
    }
    return httpClient;
  }

  public void close() {
    // we wait for async requests, so far devs don't want to give sugar for this
    asyncTracker.waitForComplete();
    if (closeClient) {
      try {
        httpClient.setStopTimeout(1000);
        httpClient.stop();
      } catch (Exception e) {
        throw new RuntimeException("Exception on closing client", e);
      }
    }
    if (shutdownExecutor) {
      ExecutorUtil.shutdownAndAwaitTermination(executor);
    }

    assert ObjectReleaseTracker.release(this);
  }

  public boolean isV2ApiRequest(@SuppressWarnings({"rawtypes"})final SolrRequest request) {
    return request instanceof V2Request || request.getPath().contains("/____v2");
  }

  public long getIdleTimeout() {
    return idleTimeout;
  }

  public static class OutStream implements Closeable{
    private final String origCollection;
    private final ModifiableSolrParams origParams;
    private final OutputStreamContentProvider outProvider;
    private final InputStreamResponseListener responseListener;
    private final boolean isXml;

    public OutStream(String origCollection, ModifiableSolrParams origParams,
                     OutputStreamContentProvider outProvider, InputStreamResponseListener responseListener, boolean isXml) {
      this.origCollection = origCollection;
      this.origParams = origParams;
      this.outProvider = outProvider;
      this.responseListener = responseListener;
      this.isXml = isXml;
    }

    boolean belongToThisStream(@SuppressWarnings({"rawtypes"})SolrRequest solrRequest, String collection) {
      ModifiableSolrParams solrParams = new ModifiableSolrParams(solrRequest.getParams());
      if (!origParams.toNamedList().equals(solrParams.toNamedList()) || !StringUtils.equals(origCollection, collection)) {
        return false;
      }
      return true;
    }

    public void write(byte b[]) throws IOException {
      this.outProvider.getOutputStream().write(b);
    }

    public void flush() throws IOException {
      this.outProvider.getOutputStream().flush();
    }

    @Override
    public void close() throws IOException {
      if (isXml) {
        write("</stream>".getBytes(FALLBACK_CHARSET));
      }
      this.outProvider.getOutputStream().close();
    }

    //TODO this class should be hidden
    public InputStreamResponseListener getResponseListener() {
      return responseListener;
    }
  }

  public OutStream initOutStream(String baseUrl,
                                 UpdateRequest updateRequest,
                                 String collection) throws IOException {
    String contentType = requestWriter.getUpdateContentType();
    final ModifiableSolrParams origParams = new ModifiableSolrParams(updateRequest.getParams());

    // The parser 'wt=' and 'version=' params are used instead of the
    // original params
    ModifiableSolrParams requestParams = new ModifiableSolrParams(origParams);
    requestParams.set(CommonParams.WT, parser.getWriterType());
    requestParams.set(CommonParams.VERSION, parser.getVersion());

    String basePath = baseUrl;
    if (collection != null)
      basePath += "/" + collection;
    if (!basePath.endsWith("/"))
      basePath += "/";

    OutputStreamContentProvider provider = new OutputStreamContentProvider();
    Request postRequest = httpClient
        .newRequest(basePath + "update"
            + requestParams.toQueryString())
        .method(HttpMethod.POST)
        .header(HttpHeader.CONTENT_TYPE, contentType)
        .content(provider);
    decorateRequest(postRequest, updateRequest);
    InputStreamResponseListener responseListener = new InputStreamResponseListener();
    postRequest.send(responseListener);

    boolean isXml = ClientUtils.TEXT_XML.equals(requestWriter.getUpdateContentType());
    OutStream outStream = new OutStream(collection, origParams, provider, responseListener,
        isXml);
    if (isXml) {
      outStream.write("<stream>".getBytes(FALLBACK_CHARSET));
    }
    return outStream;
  }

  public void send(OutStream outStream, @SuppressWarnings({"rawtypes"})SolrRequest req, String collection) throws IOException {
    assert outStream.belongToThisStream(req, collection);
    this.requestWriter.write(req, outStream.outProvider.getOutputStream());
    if (outStream.isXml) {
      // check for commit or optimize
      SolrParams params = req.getParams();
      if (params != null) {
        String fmt = null;
        if (params.getBool(UpdateParams.OPTIMIZE, false)) {
          fmt = "<optimize waitSearcher=\"%s\" />";
        } else if (params.getBool(UpdateParams.COMMIT, false)) {
          fmt = "<commit waitSearcher=\"%s\" />";
        }
        if (fmt != null) {
          byte[] content = String.format(Locale.ROOT,
              fmt, params.getBool(UpdateParams.WAIT_SEARCHER, false)
                  + "")
              .getBytes(FALLBACK_CHARSET);
          outStream.write(content);
        }
      }
    }
    outStream.flush();
  }

<<<<<<< HEAD
  private static final Exception CANCELLED_EXCEPTION = new Exception();
  private static final Cancellable FAILED_MAKING_REQUEST_CANCELLABLE = () -> {};

  public Cancellable asyncRequest(SolrRequest solrRequest, String collection, AsyncListener<NamedList<Object>> asyncListener) {
    Request req;
    try {
      req = makeRequest(solrRequest, collection);
    } catch (SolrServerException | IOException e) {
      asyncListener.onFailure(e);
      return FAILED_MAKING_REQUEST_CANCELLABLE;
    }
=======
  public NamedList<Object> request(@SuppressWarnings({"rawtypes"})SolrRequest solrRequest,
                                      String collection,
                                      OnComplete onComplete) throws IOException, SolrServerException {
    Request req = makeRequest(solrRequest, collection);
>>>>>>> ed025741
    final ResponseParser parser = solrRequest.getResponseParser() == null
        ? this.parser: solrRequest.getResponseParser();
    req.onRequestQueued(asyncTracker.queuedListener)
        .onComplete(asyncTracker.completeListener)
        .send(new InputStreamResponseListener() {
          @Override
          public void onHeaders(Response response) {
            super.onHeaders(response);
            InputStreamResponseListener listener = this;
            executor.execute(() -> {
              InputStream is = listener.getInputStream();
              assert ObjectReleaseTracker.track(is);
              try {
                NamedList<Object> body = processErrorsAndResponse(response, parser, is, getEncoding(response), isV2ApiRequest(solrRequest));
                asyncListener.onSuccess(body);
              } catch (RemoteSolrException e) {
                if (SolrException.getRootCause(e) != CANCELLED_EXCEPTION) {
                  asyncListener.onFailure(e);
                }
              } catch (SolrServerException e) {
                asyncListener.onFailure(e);
              }
            });
          }

<<<<<<< HEAD
          @Override
          public void onFailure(Response response, Throwable failure) {
            super.onFailure(response, failure);
            if (failure != CANCELLED_EXCEPTION) {
              asyncListener.onFailure(new SolrServerException(failure.getMessage(), failure));
            }
          }
        });
    return () -> req.abort(CANCELLED_EXCEPTION);
  }

  @Override
  public NamedList<Object> request(SolrRequest solrRequest, String collection) throws SolrServerException, IOException {
    Request req = makeRequest(solrRequest, collection);
    final ResponseParser parser = solrRequest.getResponseParser() == null
        ? this.parser: solrRequest.getResponseParser();

    try {
      InputStreamResponseListener listener = new InputStreamResponseListener();
      req.send(listener);
      Response response = listener.get(idleTimeout, TimeUnit.MILLISECONDS);
      InputStream is = listener.getInputStream();
      assert ObjectReleaseTracker.track(is);
      return processErrorsAndResponse(response, parser, is, getEncoding(response), isV2ApiRequest(solrRequest));
    } catch (InterruptedException e) {
      Thread.currentThread().interrupt();
      throw new RuntimeException(e);
    } catch (TimeoutException e) {
      throw new SolrServerException(
          "Timeout occured while waiting response from server at: " + req.getURI(), e);
    } catch (ExecutionException e) {
      Throwable cause = e.getCause();
      if (cause instanceof ConnectException) {
        throw new SolrServerException("Server refused connection at: " + req.getURI(), cause);
      }
      if (cause instanceof SolrServerException) {
        throw (SolrServerException) cause;
      } else if (cause instanceof IOException) {
=======
          NamedList<Object> rsp;
          try {
            InputStream is = getContentAsInputStream();
            assert ObjectReleaseTracker.track(is);
            rsp = processErrorsAndResponse(result.getResponse(),
                parser, is, getMediaType(), getEncoding(), isV2ApiRequest(solrRequest));
            onComplete.onSuccess(rsp);
          } catch (Exception e) {
            onComplete.onFailure(e);
          }
        }
      });
      return null;
    } else {
      try {
        InputStreamResponseListener listener = new InputStreamResponseListener();
        req.send(listener);
        Response response = listener.get(idleTimeout, TimeUnit.MILLISECONDS);
        InputStream is = listener.getInputStream();
        assert ObjectReleaseTracker.track(is);

        ContentType contentType = getContentType(response);
        String mimeType = null;
        String encoding = null;
        if (contentType != null) {
          mimeType = contentType.getMimeType();
          encoding = contentType.getCharset() != null? contentType.getCharset().name() : null;
        }
        return processErrorsAndResponse(response, parser, is, mimeType, encoding, isV2ApiRequest(solrRequest));
      } catch (InterruptedException e) {
        Thread.currentThread().interrupt();
        throw new RuntimeException(e);
      } catch (TimeoutException e) {
>>>>>>> ed025741
        throw new SolrServerException(
            "IOException occured when talking to server at: " + getBaseURL(), cause);
      }
      throw new SolrServerException(cause.getMessage(), cause);
    }
  }

  private ContentType getContentType(Response response) {
    String contentType = response.getHeaders().get(HttpHeader.CONTENT_TYPE);
    return StringUtils.isEmpty(contentType)? null : ContentType.parse(contentType);
  }

  private void setBasicAuthHeader(@SuppressWarnings({"rawtypes"})SolrRequest solrRequest, Request req) {
    if (solrRequest.getBasicAuthUser() != null && solrRequest.getBasicAuthPassword() != null) {
      String userPass = solrRequest.getBasicAuthUser() + ":" + solrRequest.getBasicAuthPassword();
      String encoded = Base64.byteArrayToBase64(userPass.getBytes(FALLBACK_CHARSET));
      req.header("Authorization", "Basic " + encoded);
    }
  }

  private Request makeRequest(@SuppressWarnings({"rawtypes"})SolrRequest solrRequest, String collection)
      throws SolrServerException, IOException {
    Request req = createRequest(solrRequest, collection);
    decorateRequest(req, solrRequest);
    return req;
  }

  private void decorateRequest(Request req, @SuppressWarnings({"rawtypes"})SolrRequest solrRequest) {
    req.header(HttpHeader.ACCEPT_ENCODING, null);
    req.timeout(idleTimeout, TimeUnit.MILLISECONDS);
    if (solrRequest.getUserPrincipal() != null) {
      req.attribute(REQ_PRINCIPAL_KEY, solrRequest.getUserPrincipal());
    }

    setBasicAuthHeader(solrRequest, req);
    for (HttpListenerFactory factory : listenerFactory) {
      HttpListenerFactory.RequestResponseListener listener = factory.get();
      listener.onQueued(req);
      req.onRequestBegin(listener);
      req.onComplete(listener);
    }

    @SuppressWarnings({"unchecked"})
    Map<String, String> headers = solrRequest.getHeaders();
    if (headers != null) {
      for (Map.Entry<String, String> entry : headers.entrySet()) {
        req.header(entry.getKey(), entry.getValue());
      }
    }
  }
  
  private String changeV2RequestEndpoint(String basePath) throws MalformedURLException {
    URL oldURL = new URL(basePath);
    String newPath = oldURL.getPath().replaceFirst("/solr", "/api");
    return new URL(oldURL.getProtocol(), oldURL.getHost(), oldURL.getPort(), newPath).toString();
  }

  @SuppressWarnings({"unchecked"})
  private Request createRequest(@SuppressWarnings({"rawtypes"})SolrRequest solrRequest, String collection) throws IOException, SolrServerException {
    if (solrRequest.getBasePath() == null && serverBaseUrl == null)
      throw new IllegalArgumentException("Destination node is not provided!");

    if (solrRequest instanceof V2RequestSupport) {
      solrRequest = ((V2RequestSupport) solrRequest).getV2Request();
    }
    SolrParams params = solrRequest.getParams();
    RequestWriter.ContentWriter contentWriter = requestWriter.getContentWriter(solrRequest);
    Collection<ContentStream> streams = contentWriter == null ? requestWriter.getContentStreams(solrRequest) : null;
    String path = requestWriter.getPath(solrRequest);
    if (path == null || !path.startsWith("/")) {
      path = DEFAULT_PATH;
    }

    ResponseParser parser = solrRequest.getResponseParser();
    if (parser == null) {
      parser = this.parser;
    }

    // The parser 'wt=' and 'version=' params are used instead of the original
    // params
    ModifiableSolrParams wparams = new ModifiableSolrParams(params);
    if (parser != null) {
      wparams.set(CommonParams.WT, parser.getWriterType());
      wparams.set(CommonParams.VERSION, parser.getVersion());
    }

    //TODO add invariantParams support

    String basePath = solrRequest.getBasePath() == null ? serverBaseUrl : solrRequest.getBasePath();
    if (collection != null)
      basePath += "/" + collection;

    if (solrRequest instanceof V2Request) {
      if (System.getProperty("solr.v2RealPath") == null) {
        basePath = changeV2RequestEndpoint(basePath);
      } else {
        basePath = serverBaseUrl + "/____v2";
      }
    }

    if (SolrRequest.METHOD.GET == solrRequest.getMethod()) {
      if (streams != null || contentWriter != null) {
        throw new SolrException(SolrException.ErrorCode.BAD_REQUEST, "GET can't send streams!");
      }

      return httpClient.newRequest(basePath + path + wparams.toQueryString()).method(HttpMethod.GET);
    }

    if (SolrRequest.METHOD.DELETE == solrRequest.getMethod()) {
      return httpClient.newRequest(basePath + path + wparams.toQueryString()).method(HttpMethod.DELETE);
    }

    if (SolrRequest.METHOD.POST == solrRequest.getMethod() || SolrRequest.METHOD.PUT == solrRequest.getMethod()) {

      String url = basePath + path;
      boolean hasNullStreamName = false;
      if (streams != null) {
        hasNullStreamName = streams.stream().anyMatch(cs -> cs.getName() == null);
      }

      boolean isMultipart = streams != null && streams.size() > 1 && !hasNullStreamName;

      HttpMethod method = SolrRequest.METHOD.POST == solrRequest.getMethod() ? HttpMethod.POST : HttpMethod.PUT;

      if (contentWriter != null) {
        Request req = httpClient
            .newRequest(url + wparams.toQueryString())
            .method(method);
        ByteArrayOutputStream baos = new ByteArrayOutputStream();
        contentWriter.write(baos);

        //TODO reduce memory usage
        return req.content(new BytesContentProvider(contentWriter.getContentType(), baos.toByteArray()));
      } else if (streams == null || isMultipart) {
        // send server list and request list as query string params
        ModifiableSolrParams queryParams = calculateQueryParams(this.queryParams, wparams);
        queryParams.add(calculateQueryParams(solrRequest.getQueryParams(), wparams));
        Request req = httpClient
            .newRequest(url + queryParams.toQueryString())
            .method(method);
        return fillContentStream(req, streams, wparams, isMultipart);
      } else {
        // It is has one stream, it is the post body, put the params in the URL
        ContentStream contentStream = streams.iterator().next();
        return httpClient
            .newRequest(url + wparams.toQueryString())
            .method(method)
            .content(new InputStreamContentProvider(contentStream.getStream()), contentStream.getContentType());
      }
    }

    throw new SolrServerException("Unsupported method: " + solrRequest.getMethod());
  }

  private Request fillContentStream(Request req, Collection<ContentStream> streams,
                                    ModifiableSolrParams wparams,
                                    boolean isMultipart) throws IOException {
    if (isMultipart) {
      // multipart/form-data
      MultiPartContentProvider content = new MultiPartContentProvider();
      Iterator<String> iter = wparams.getParameterNamesIterator();
      while (iter.hasNext()) {
        String key = iter.next();
        String[] vals = wparams.getParams(key);
        if (vals != null) {
          for (String val : vals) {
            content.addFieldPart(key, new StringContentProvider(val), null);
          }
        }
      }
      if (streams != null) {
        for (ContentStream contentStream : streams) {
          String contentType = contentStream.getContentType();
          if (contentType == null) {
            contentType = BinaryResponseParser.BINARY_CONTENT_TYPE; // default
          }
          String name = contentStream.getName();
          if (name == null) {
            name = "";
          }
          HttpFields fields = new HttpFields();
          fields.add(HttpHeader.CONTENT_TYPE, contentType);
          content.addFilePart(name, contentStream.getName(), new InputStreamContentProvider(contentStream.getStream()), fields);
        }
      }
      req.content(content);
    } else {
      // application/x-www-form-urlencoded
      Fields fields = new Fields();
      Iterator<String> iter = wparams.getParameterNamesIterator();
      while (iter.hasNext()) {
        String key = iter.next();
        String[] vals = wparams.getParams(key);
        if (vals != null) {
          for (String val : vals) {
            fields.add(key, val);
          }
        }
      }
      req.content(new FormContentProvider(fields, FALLBACK_CHARSET));
    }

    return req;
  }

  private boolean wantStream(final ResponseParser processor) {
    return processor == null || processor instanceof InputStreamResponseParser;
  }

  @SuppressWarnings({"unchecked", "rawtypes"})
  private NamedList<Object> processErrorsAndResponse(Response response,
                                                     final ResponseParser processor,
                                                     InputStream is,
                                                     String mimeType,
                                                     String encoding,
                                                     final boolean isV2Api)
      throws SolrServerException {
    boolean shouldClose = true;
    try {
      // handle some http level checks before trying to parse the response
      int httpStatus = response.getStatus();

      switch (httpStatus) {
        case HttpStatus.SC_OK:
        case HttpStatus.SC_BAD_REQUEST:
        case HttpStatus.SC_CONFLICT: // 409
          break;
        case HttpStatus.SC_MOVED_PERMANENTLY:
        case HttpStatus.SC_MOVED_TEMPORARILY:
          if (!httpClient.isFollowRedirects()) {
            throw new SolrServerException("Server at " + getBaseURL()
                + " sent back a redirect (" + httpStatus + ").");
          }
          break;
        default:
          if (processor == null || mimeType == null) {
            throw new RemoteSolrException(serverBaseUrl, httpStatus, "non ok status: " + httpStatus
                + ", message:" + response.getReason(),
                null);
          }
      }

      if (wantStream(parser)) {
        // no processor specified, return raw stream
        NamedList<Object> rsp = new NamedList<>();
        rsp.add("stream", is);
        // Only case where stream should not be closed
        shouldClose = false;
        return rsp;
      }

      String procCt = processor.getContentType();
      if (procCt != null) {
        String procMimeType = ContentType.parse(procCt).getMimeType().trim().toLowerCase(Locale.ROOT);
        if (!procMimeType.equals(mimeType)) {
          // unexpected mime type
          String msg = "Expected mime type " + procMimeType + " but got " + mimeType + ".";
          String exceptionEncoding = encoding != null? encoding : FALLBACK_CHARSET.name();
          try {
            msg = msg + " " + IOUtils.toString(is, exceptionEncoding);
          } catch (IOException e) {
            throw new RemoteSolrException(serverBaseUrl, httpStatus, "Could not parse response with encoding " + exceptionEncoding, e);
          }
          throw new RemoteSolrException(serverBaseUrl, httpStatus, msg, null);
        }
      }

      NamedList<Object> rsp;
      try {
        rsp = processor.processResponse(is, encoding);
      } catch (Exception e) {
        throw new RemoteSolrException(serverBaseUrl, httpStatus, e.getMessage(), e);
      }

      Object error = rsp == null ? null : rsp.get("error");
      if (error != null && (String.valueOf(getObjectByPath(error, true, errPath)).endsWith("ExceptionWithErrObject"))) {
        throw RemoteExecutionException.create(serverBaseUrl, rsp);
      }
      if (httpStatus != HttpStatus.SC_OK && !isV2Api) {
        NamedList<String> metadata = null;
        String reason = null;
        try {
          if (error != null) {
            reason = (String) Utils.getObjectByPath(error, false, Collections.singletonList("msg"));
            if(reason == null) {
              reason = (String) Utils.getObjectByPath(error, false, Collections.singletonList("trace"));
            }
            Object metadataObj = Utils.getObjectByPath(error, false, Collections.singletonList("metadata"));
            if  (metadataObj instanceof NamedList) {
              metadata = (NamedList<String>) metadataObj;
            } else if (metadataObj instanceof List) {
              // NamedList parsed as List convert to NamedList again
              List<Object> list = (List<Object>) metadataObj;
              metadata = new NamedList<>(list.size()/2);
              for (int i = 0; i < list.size(); i+=2) {
                metadata.add((String)list.get(i), (String) list.get(i+1));
              }
            } else if (metadataObj instanceof Map) {
              metadata = new NamedList((Map) metadataObj);
            }
          }
        } catch (Exception ex) {}
        if (reason == null) {
          StringBuilder msg = new StringBuilder();
          msg.append(response.getReason())
              .append("\n\n")
              .append("request: ")
              .append(response.getRequest().getMethod());
          reason = java.net.URLDecoder.decode(msg.toString(), FALLBACK_CHARSET);
        }
        RemoteSolrException rss = new RemoteSolrException(serverBaseUrl, httpStatus, reason, null);
        if (metadata != null) rss.setMetadata(metadata);
        throw rss;
      }
      return rsp;
    } finally {
      if (shouldClose) {
        try {
          is.close();
          assert ObjectReleaseTracker.release(is);
        } catch (IOException e) {
          // quitely
        }
      }
    }
  }

<<<<<<< HEAD
=======
  @Override
  public NamedList<Object> request(@SuppressWarnings({"rawtypes"})SolrRequest request, String collection) throws SolrServerException, IOException {
    return request(request, collection, null);
  }

>>>>>>> ed025741
  public void setRequestWriter(RequestWriter requestWriter) {
    this.requestWriter = requestWriter;
  }

  public void setFollowRedirects(boolean follow) {
    httpClient.setFollowRedirects(follow);
  }

  public String getBaseURL() {
    return serverBaseUrl;
  }

  private static class AsyncTracker {
    private static final int MAX_OUTSTANDING_REQUESTS = 1000;

    // wait for async requests
    private final Phaser phaser;
    // maximum outstanding requests left
    private final Semaphore available;
    private final Request.QueuedListener queuedListener;
    private final Response.CompleteListener completeListener;

    AsyncTracker() {
      // TODO: what about shared instances?
      phaser = new Phaser(1);
      available = new Semaphore(MAX_OUTSTANDING_REQUESTS, false);
      queuedListener = request -> {
        phaser.register();
        try {
          available.acquire();
        } catch (InterruptedException ignored) {

        }
      };
      completeListener = result -> {
        phaser.arriveAndDeregister();
        available.release();
      };
    }

    int getMaxRequestsQueuedPerDestination() {
      // comfortably above max outstanding requests
      return MAX_OUTSTANDING_REQUESTS * 3;
    }

    public void waitForComplete() {
      phaser.arriveAndAwaitAdvance();
      phaser.arriveAndDeregister();
    }
  }

  public static class Builder {

    private Http2SolrClient http2SolrClient;
    private SSLConfig sslConfig = defaultSSLConfig;
    private Integer idleTimeout;
    private Integer connectionTimeout;
    private Integer maxConnectionsPerHost;
    private boolean useHttp1_1 = Boolean.getBoolean("solr.http1");
    protected String baseSolrUrl;
    private ExecutorService executor;

    public Builder() {

    }

    public Builder(String baseSolrUrl) {
      this.baseSolrUrl = baseSolrUrl;
    }

    public Http2SolrClient build() {
      return new Http2SolrClient(baseSolrUrl, this);
    }

    /**
     * Reuse {@code httpClient} connections pool
     */
    public Builder withHttpClient(Http2SolrClient httpClient) {
      this.http2SolrClient = httpClient;
      return this;
    }

    public Builder withExecutor(ExecutorService executor) {
      this.executor = executor;
      return this;
    }

    public Builder withSSLConfig(SSLConfig sslConfig) {
      this.sslConfig = sslConfig;
      return this;
    }

    /**
     * Set maxConnectionsPerHost for http1 connections, maximum number http2 connections is limited by 4
     */
    public Builder maxConnectionsPerHost(int max) {
      this.maxConnectionsPerHost = max;
      return this;
    }

    public Builder idleTimeout(int idleConnectionTimeout) {
      this.idleTimeout = idleConnectionTimeout;
      return this;
    }

    public Builder useHttp1_1(boolean useHttp1_1) {
      this.useHttp1_1 = useHttp1_1;
      return this;
    }

    public Builder connectionTimeout(int connectionTimeOut) {
      this.connectionTimeout = connectionTimeOut;
      return this;
    }
  }

  public Set<String> getQueryParams() {
    return queryParams;
  }

  /**
   * Expert Method
   *
   * @param queryParams set of param keys to only send via the query string
   *                    Note that the param will be sent as a query string if the key is part
   *                    of this Set or the SolrRequest's query params.
   * @see org.apache.solr.client.solrj.SolrRequest#getQueryParams
   */
  public void setQueryParams(Set<String> queryParams) {
    this.queryParams = queryParams;
  }

  private ModifiableSolrParams calculateQueryParams(Set<String> queryParamNames,
                                                    ModifiableSolrParams wparams) {
    ModifiableSolrParams queryModParams = new ModifiableSolrParams();
    if (queryParamNames != null) {
      for (String param : queryParamNames) {
        String[] value = wparams.getParams(param);
        if (value != null) {
          for (String v : value) {
            queryModParams.add(param, v);
          }
          wparams.remove(param);
        }
      }
    }
    return queryModParams;
  }

  public ResponseParser getParser() {
    return parser;
  }

  public void setParser(ResponseParser processor) {
    parser = processor;
  }

  public static void setDefaultSSLConfig(SSLConfig sslConfig) {
    Http2SolrClient.defaultSSLConfig = sslConfig;
  }

  // public for testing, only used by tests
  public static void resetSslContextFactory() {
    Http2SolrClient.defaultSSLConfig = null;
  }

  /* package-private for testing */
  static SslContextFactory.Client getDefaultSslContextFactory() {
    String checkPeerNameStr = System.getProperty(HttpClientUtil.SYS_PROP_CHECK_PEER_NAME);
    boolean sslCheckPeerName = true;
    if (checkPeerNameStr == null || "false".equalsIgnoreCase(checkPeerNameStr)) {
      sslCheckPeerName = false;
    }

    SslContextFactory.Client sslContextFactory = new SslContextFactory.Client(!sslCheckPeerName);

    if (null != System.getProperty("javax.net.ssl.keyStore")) {
      sslContextFactory.setKeyStorePath
          (System.getProperty("javax.net.ssl.keyStore"));
    }
    if (null != System.getProperty("javax.net.ssl.keyStorePassword")) {
      sslContextFactory.setKeyStorePassword
          (System.getProperty("javax.net.ssl.keyStorePassword"));
    }
    if (null != System.getProperty("javax.net.ssl.trustStore")) {
      sslContextFactory.setTrustStorePath
          (System.getProperty("javax.net.ssl.trustStore"));
    }
    if (null != System.getProperty("javax.net.ssl.trustStorePassword")) {
      sslContextFactory.setTrustStorePassword
          (System.getProperty("javax.net.ssl.trustStorePassword"));
    }

    sslContextFactory.setEndpointIdentificationAlgorithm(System.getProperty("solr.jetty.ssl.verifyClientHostName"));

    return sslContextFactory;
  }
}<|MERGE_RESOLUTION|>--- conflicted
+++ resolved
@@ -96,13 +96,8 @@
 import org.slf4j.Logger;
 import org.slf4j.LoggerFactory;
 
-<<<<<<< HEAD
 import static org.apache.solr.client.solrj.impl.BaseHttpSolrClient.RemoteSolrException;
 import static org.apache.solr.client.solrj.impl.BaseHttpSolrClient.RemoteExecutionException;
-=======
-import static org.apache.solr.client.solrj.impl.BaseHttpSolrClient.RemoteExecutionException;
-import static org.apache.solr.client.solrj.impl.BaseHttpSolrClient.RemoteSolrException;
->>>>>>> ed025741
 import static org.apache.solr.common.util.Utils.getObjectByPath;
 
 /**
@@ -374,11 +369,10 @@
     outStream.flush();
   }
 
-<<<<<<< HEAD
   private static final Exception CANCELLED_EXCEPTION = new Exception();
   private static final Cancellable FAILED_MAKING_REQUEST_CANCELLABLE = () -> {};
 
-  public Cancellable asyncRequest(SolrRequest solrRequest, String collection, AsyncListener<NamedList<Object>> asyncListener) {
+  public Cancellable asyncRequest(@SuppressWarnings({"rawtypes"}) SolrRequest solrRequest, String collection, AsyncListener<NamedList<Object>> asyncListener) {
     Request req;
     try {
       req = makeRequest(solrRequest, collection);
@@ -386,12 +380,6 @@
       asyncListener.onFailure(e);
       return FAILED_MAKING_REQUEST_CANCELLABLE;
     }
-=======
-  public NamedList<Object> request(@SuppressWarnings({"rawtypes"})SolrRequest solrRequest,
-                                      String collection,
-                                      OnComplete onComplete) throws IOException, SolrServerException {
-    Request req = makeRequest(solrRequest, collection);
->>>>>>> ed025741
     final ResponseParser parser = solrRequest.getResponseParser() == null
         ? this.parser: solrRequest.getResponseParser();
     req.onRequestQueued(asyncTracker.queuedListener)
@@ -405,7 +393,7 @@
               InputStream is = listener.getInputStream();
               assert ObjectReleaseTracker.track(is);
               try {
-                NamedList<Object> body = processErrorsAndResponse(response, parser, is, getEncoding(response), isV2ApiRequest(solrRequest));
+                NamedList<Object> body = processErrorsAndResponse(solrRequest, parser, response, is);
                 asyncListener.onSuccess(body);
               } catch (RemoteSolrException e) {
                 if (SolrException.getRootCause(e) != CANCELLED_EXCEPTION) {
@@ -417,7 +405,6 @@
             });
           }
 
-<<<<<<< HEAD
           @Override
           public void onFailure(Response response, Throwable failure) {
             super.onFailure(response, failure);
@@ -430,7 +417,7 @@
   }
 
   @Override
-  public NamedList<Object> request(SolrRequest solrRequest, String collection) throws SolrServerException, IOException {
+  public NamedList<Object> request(@SuppressWarnings({"rawtypes"}) SolrRequest solrRequest, String collection) throws SolrServerException, IOException {
     Request req = makeRequest(solrRequest, collection);
     final ResponseParser parser = solrRequest.getResponseParser() == null
         ? this.parser: solrRequest.getResponseParser();
@@ -441,7 +428,8 @@
       Response response = listener.get(idleTimeout, TimeUnit.MILLISECONDS);
       InputStream is = listener.getInputStream();
       assert ObjectReleaseTracker.track(is);
-      return processErrorsAndResponse(response, parser, is, getEncoding(response), isV2ApiRequest(solrRequest));
+
+      return processErrorsAndResponse(solrRequest, parser, response, is);
     } catch (InterruptedException e) {
       Thread.currentThread().interrupt();
       throw new RuntimeException(e);
@@ -456,46 +444,22 @@
       if (cause instanceof SolrServerException) {
         throw (SolrServerException) cause;
       } else if (cause instanceof IOException) {
-=======
-          NamedList<Object> rsp;
-          try {
-            InputStream is = getContentAsInputStream();
-            assert ObjectReleaseTracker.track(is);
-            rsp = processErrorsAndResponse(result.getResponse(),
-                parser, is, getMediaType(), getEncoding(), isV2ApiRequest(solrRequest));
-            onComplete.onSuccess(rsp);
-          } catch (Exception e) {
-            onComplete.onFailure(e);
-          }
-        }
-      });
-      return null;
-    } else {
-      try {
-        InputStreamResponseListener listener = new InputStreamResponseListener();
-        req.send(listener);
-        Response response = listener.get(idleTimeout, TimeUnit.MILLISECONDS);
-        InputStream is = listener.getInputStream();
-        assert ObjectReleaseTracker.track(is);
-
-        ContentType contentType = getContentType(response);
-        String mimeType = null;
-        String encoding = null;
-        if (contentType != null) {
-          mimeType = contentType.getMimeType();
-          encoding = contentType.getCharset() != null? contentType.getCharset().name() : null;
-        }
-        return processErrorsAndResponse(response, parser, is, mimeType, encoding, isV2ApiRequest(solrRequest));
-      } catch (InterruptedException e) {
-        Thread.currentThread().interrupt();
-        throw new RuntimeException(e);
-      } catch (TimeoutException e) {
->>>>>>> ed025741
         throw new SolrServerException(
             "IOException occured when talking to server at: " + getBaseURL(), cause);
       }
       throw new SolrServerException(cause.getMessage(), cause);
     }
+  }
+
+  private NamedList<Object> processErrorsAndResponse(SolrRequest solrRequest, ResponseParser parser, Response response, InputStream is) throws SolrServerException {
+    ContentType contentType = getContentType(response);
+    String mimeType = null;
+    String encoding = null;
+    if (contentType != null) {
+      mimeType = contentType.getMimeType();
+      encoding = contentType.getCharset() != null? contentType.getCharset().name() : null;
+    }
+    return processErrorsAndResponse(response, parser, is, mimeType, encoding, isV2ApiRequest(solrRequest));
   }
 
   private ContentType getContentType(Response response) {
@@ -818,14 +782,6 @@
     }
   }
 
-<<<<<<< HEAD
-=======
-  @Override
-  public NamedList<Object> request(@SuppressWarnings({"rawtypes"})SolrRequest request, String collection) throws SolrServerException, IOException {
-    return request(request, collection, null);
-  }
-
->>>>>>> ed025741
   public void setRequestWriter(RequestWriter requestWriter) {
     this.requestWriter = requestWriter;
   }
