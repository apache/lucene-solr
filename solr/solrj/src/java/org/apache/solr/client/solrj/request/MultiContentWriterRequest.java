--- conflicted
+++ resolved
@@ -93,11 +93,7 @@
     byte[] bytes = null;
     if (o instanceof byte[]) bytes = (byte[]) o;
     else if (o instanceof ByteBuffer) bytes = ((ByteBuffer) o).array();
-<<<<<<< HEAD
-    rdr = new InputStreamReader(new ByteArrayInputStream(bytes), "UTF-8");
-=======
     rdr = new InputStreamReader(new ByteArrayInputStream(bytes), UTF_8);
->>>>>>> a52d47a1
     String detectedContentType = null;
     for (;;) {
       int ch = rdr.read();
