/*
 * Licensed to the Apache Software Foundation (ASF) under one or more
 * contributor license agreements.  See the NOTICE file distributed with
 * this work for additional information regarding copyright ownership.
 * The ASF licenses this file to You under the Apache License, Version 2.0
 * (the "License"); you may not use this file except in compliance with
 * the License.  You may obtain a copy of the License at
 *
 *     http://www.apache.org/licenses/LICENSE-2.0
 *
 * Unless required by applicable law or agreed to in writing, software
 * distributed under the License is distributed on an "AS IS" BASIS,
 * WITHOUT WARRANTIES OR CONDITIONS OF ANY KIND, either express or implied.
 * See the License for the specific language governing permissions and
 * limitations under the License.
 */
package org.apache.solr.client.solrj.request;

import java.io.IOException;
import java.util.Arrays;
import java.util.Collection;
import java.util.List;

import org.apache.solr.client.solrj.SolrClient;
import org.apache.solr.client.solrj.SolrRequest;
import org.apache.solr.client.solrj.SolrServerException;
import org.apache.solr.client.solrj.response.CoreAdminResponse;
import org.apache.solr.client.solrj.util.SolrIdentifierValidator;
import org.apache.solr.common.cloud.Replica;
import org.apache.solr.common.cloud.ZkStateReader;
import org.apache.solr.common.params.CoreAdminParams;
import org.apache.solr.common.params.CoreAdminParams.CoreAdminAction;
import org.apache.solr.common.params.ModifiableSolrParams;
import org.apache.solr.common.params.SolrParams;
import org.apache.solr.common.util.ContentStream;

/**
 * This class is experimental and subject to change.
 *
 * @since solr 1.3
 */
public class CoreAdminRequest extends SolrRequest<CoreAdminResponse> {

  protected String core = null;
  protected String other = null;
  protected boolean isIndexInfoNeeded = true;
  protected CoreAdminParams.CoreAdminAction action = null;
  
  //a create core request
  public static class Create extends CoreAdminRequest {

    protected String instanceDir;
    protected String configName = null;
    protected String schemaName = null;
    protected String dataDir = null;
    protected String ulogDir = null;
    protected String configSet = null;
    protected String collection;
    private Integer numShards;
    private String shardId;
    private String roles;
    private String coreNodeName;
    private Boolean loadOnStartup;
    private Boolean isTransient;
    private String collectionConfigName;

    public Create() {
      action = CoreAdminAction.CREATE;
    }
    
    public void setInstanceDir(String instanceDir) { this.instanceDir = instanceDir; }
    public void setSchemaName(String schema) { this.schemaName = schema; }
    public void setConfigName(String config) { this.configName = config; }
    public void setDataDir(String dataDir) { this.dataDir = dataDir; }
    public void setUlogDir(String ulogDir) { this.ulogDir = ulogDir; }
    public void setConfigSet(String configSet) {
      this.configSet = configSet;
    }
    public void setCollection(String collection) { this.collection = collection; }
    public void setNumShards(int numShards) {this.numShards = numShards;}
    public void setShardId(String shardId) {this.shardId = shardId;}
    public void setRoles(String roles) {this.roles = roles;}
    public void setCoreNodeName(String coreNodeName) {this.coreNodeName = coreNodeName;}
    public void setIsTransient(Boolean isTransient) { this.isTransient = isTransient; }
    public void setIsLoadOnStartup(Boolean loadOnStartup) { this.loadOnStartup = loadOnStartup;}
    public void setCollectionConfigName(String name) { this.collectionConfigName = name;}

    public String getInstanceDir() { return instanceDir; }
    public String getSchemaName()  { return schemaName; }
    public String getConfigName()  { return configName; }
    public String getDataDir() { return dataDir; }
    public String getUlogDir() { return ulogDir; }
    public String getConfigSet() {
      return configSet;
    }
    public String getCollection() { return collection; }
    public String getShardId() { return shardId; }
    public String getRoles() { return roles; }
    public String getCoreNodeName() { return coreNodeName; }
    public Boolean getIsLoadOnStartup() { return loadOnStartup; }
    public Boolean getIsTransient() { return isTransient; }
    public String getCollectionConfigName() { return collectionConfigName;}
    
    /**
     * Provide the name of the core to be created.
     * 
     * Core names must consist entirely of periods, underscores and alphanumerics.  Other characters are not allowed.
     * 
     * @throws IllegalArgumentException if the core name contains invalid characters.
     */
    @Override
    public void setCoreName(String coreName) {
      this.core = SolrIdentifierValidator.validateCoreName(coreName);
    }
    
    @Override
    public SolrParams getParams() {
      if( action == null ) {
        throw new RuntimeException( "no action specified!" );
      }
      ModifiableSolrParams params = new ModifiableSolrParams();
      params.set( CoreAdminParams.ACTION, action.toString() );
      if( action.equals(CoreAdminAction.CREATE) ) {
        params.set( CoreAdminParams.NAME, core );
      } else {
        params.set( CoreAdminParams.CORE, core );
      }
      params.set( CoreAdminParams.INSTANCE_DIR, instanceDir);
      if (configName != null) {
        params.set( CoreAdminParams.CONFIG, configName);
      }
      if (schemaName != null) {
        params.set( CoreAdminParams.SCHEMA, schemaName);
      }
      if (dataDir != null) {
        params.set( CoreAdminParams.DATA_DIR, dataDir);
      }
      if (ulogDir != null) {
        params.set( CoreAdminParams.ULOG_DIR, ulogDir);
      }
      if (configSet != null) {
        params.set( CoreAdminParams.CONFIGSET, configSet);
      }
      if (collection != null) {
        params.set( CoreAdminParams.COLLECTION, collection);
      }
      if (numShards != null) {
        params.set( ZkStateReader.NUM_SHARDS_PROP, numShards);
      }
      if (shardId != null) {
        params.set( CoreAdminParams.SHARD, shardId);
      }
      if (roles != null) {
        params.set( CoreAdminParams.ROLES, roles);
      }
      if (coreNodeName != null) {
        params.set( CoreAdminParams.CORE_NODE_NAME, coreNodeName);
      }

      if (isTransient != null) {
        params.set(CoreAdminParams.TRANSIENT, isTransient);
      }

      if (loadOnStartup != null) {
        params.set(CoreAdminParams.LOAD_ON_STARTUP, loadOnStartup);
      }
      
      if (collectionConfigName != null) {
        params.set("collection.configName", collectionConfigName);
      }
      
      return params;
    }

  }
  
  public static class WaitForState extends CoreAdminRequest {
    protected String nodeName;
    protected String coreNodeName;
    protected Replica.State state;
    protected Boolean checkLive;
    protected Boolean onlyIfLeader;
    protected Boolean onlyIfLeaderActive;

    public WaitForState() {
      action = CoreAdminAction.PREPRECOVERY;
    }
    
    public void setNodeName(String nodeName) {
      this.nodeName = nodeName;
    }
    
    public String getNodeName() {
      return nodeName;
    }
    
    public String getCoreNodeName() {
      return coreNodeName;
    }

    public void setCoreNodeName(String coreNodeName) {
      this.coreNodeName = coreNodeName;
    }

    public Replica.State getState() {
      return state;
    }

    public void setState(Replica.State state) {
      this.state = state;
    }

    public Boolean getCheckLive() {
      return checkLive;
    }

    public void setCheckLive(Boolean checkLive) {
      this.checkLive = checkLive;
    }
    
    public boolean isOnlyIfLeader() {
      return onlyIfLeader;
    }

    public void setOnlyIfLeader(boolean onlyIfLeader) {
      this.onlyIfLeader = onlyIfLeader;
    }
    
    public void setOnlyIfLeaderActive(boolean onlyIfLeaderActive) {
      this.onlyIfLeaderActive = onlyIfLeaderActive;
    }
    
    @Override
    public SolrParams getParams() {
      if( action == null ) {
        throw new RuntimeException( "no action specified!" );
      }
      ModifiableSolrParams params = new ModifiableSolrParams();
      params.set( CoreAdminParams.ACTION, action.toString() );
 
      params.set( CoreAdminParams.CORE, core );
      
      if (nodeName != null) {
        params.set( "nodeName", nodeName);
      }
      
      if (coreNodeName != null) {
        params.set( "coreNodeName", coreNodeName);
      }
      
      if (state != null) {
        params.set(ZkStateReader.STATE_PROP, state.toString());
      }
      
      if (checkLive != null) {
        params.set( "checkLive", checkLive);
      }
      
      if (onlyIfLeader != null) {
        params.set( "onlyIfLeader", onlyIfLeader);
      }
      
      if (onlyIfLeaderActive != null) {
        params.set( "onlyIfLeaderActive", onlyIfLeaderActive);
      }

      return params;
    }
    
    public String toString() {
      if (action != null) {
        return "WaitForState: "+getParams();
      } else {
        return super.toString();
      }
    }
  }
  
  public static class RequestRecovery extends CoreAdminRequest {

    public RequestRecovery() {
      action = CoreAdminAction.REQUESTRECOVERY;
    }

    @Override
    public SolrParams getParams() {
      if( action == null ) {
        throw new RuntimeException( "no action specified!" );
      }
      ModifiableSolrParams params = new ModifiableSolrParams();
      params.set( CoreAdminParams.ACTION, action.toString() );
 
      params.set( CoreAdminParams.CORE, core );

      return params;
    }
  }
  
  public static class RequestSyncShard extends CoreAdminRequest {
    private String shard;
    private String collection;
    
    public RequestSyncShard() {
      action = CoreAdminAction.REQUESTSYNCSHARD;
    }

    @Override
    public SolrParams getParams() {
      if( action == null ) {
        throw new RuntimeException( "no action specified!" );
      }
      ModifiableSolrParams params = new ModifiableSolrParams();
      params.set(CoreAdminParams.ACTION, action.toString());
      params.set("shard", shard);
      params.set("collection", collection);
      params.set(CoreAdminParams.CORE, core);
      return params;
    }

    public String getShard() {
      return shard;
    }

    public void setShard(String shard) {
      this.shard = shard;
    }

    public String getCollection() {
      return collection;
    }

    public void setCollection(String collection) {
      this.collection = collection;
    }
  }
  
  public static class OverrideLastPublished extends CoreAdminRequest {
    protected String state;

    public OverrideLastPublished() {
      action = CoreAdminAction.FORCEPREPAREFORLEADERSHIP;
    }

    @Override
    public SolrParams getParams() {
      if( action == null ) {
        throw new RuntimeException( "no action specified!" );
      }
      ModifiableSolrParams params = new ModifiableSolrParams();
      params.set(CoreAdminParams.ACTION, action.toString());
      params.set(CoreAdminParams.CORE, core);
      params.set(ZkStateReader.STATE_PROP, state);
      return params;
    }

    public String getState() {
      return state;
    }

    public void setState(String state) {
      this.state = state;
    }
  }

  public static class MergeIndexes extends CoreAdminRequest {
    protected List<String> indexDirs;
    protected List<String> srcCores;

    public MergeIndexes() {
      action = CoreAdminAction.MERGEINDEXES;
    }

    public void setIndexDirs(List<String> indexDirs) {
      this.indexDirs = indexDirs;
    }

    public List<String> getIndexDirs() {
      return indexDirs;
    }

    public List<String> getSrcCores() {
      return srcCores;
    }

    public void setSrcCores(List<String> srcCores) {
      this.srcCores = srcCores;
    }

    @Override
    public SolrParams getParams() {
      if (action == null) {
        throw new RuntimeException("no action specified!");
      }
      ModifiableSolrParams params = new ModifiableSolrParams();
      params.set(CoreAdminParams.ACTION, action.toString());
      params.set(CoreAdminParams.CORE, core);
      if (indexDirs != null)  {
        for (String indexDir : indexDirs) {
          params.add(CoreAdminParams.INDEX_DIR, indexDir);
        }
      }
      if (srcCores != null) {
        for (String srcCore : srcCores) {
          params.add(CoreAdminParams.SRC_CORE, srcCore);
        }
      }
      return params;
    }
  }

  public static class Unload extends CoreAdminRequest {
    protected boolean deleteIndex;
    protected boolean deleteDataDir;
    protected boolean deleteInstanceDir;

    public Unload(boolean deleteIndex) {
      action = CoreAdminAction.UNLOAD;
      this.deleteIndex = deleteIndex;
    }

    public boolean isDeleteIndex() {
      return deleteIndex;
    }

    public void setDeleteIndex(boolean deleteIndex) {
      this.deleteIndex = deleteIndex;
    }

    public void setDeleteDataDir(boolean deleteDataDir) {
     this.deleteDataDir = deleteDataDir; 
    }

    public void setDeleteInstanceDir(boolean deleteInstanceDir){
        this.deleteInstanceDir = deleteInstanceDir;
    }

    public boolean isDeleteDataDir() {
      return deleteDataDir;
    }

    public boolean isDeleteInstanceDir() {
      return deleteInstanceDir;
    }

    @Override
    public SolrParams getParams() {
      ModifiableSolrParams params = (ModifiableSolrParams) super.getParams();
      params.set(CoreAdminParams.DELETE_INDEX, deleteIndex);
      params.set(CoreAdminParams.DELETE_DATA_DIR, deleteDataDir);
      params.set(CoreAdminParams.DELETE_INSTANCE_DIR, deleteInstanceDir);
      return params;
    }

  }

  public static class CreateSnapshot extends CoreAdminRequest {
    private String commitName;

    public CreateSnapshot(String commitName) {
      super();
      this.action = CoreAdminAction.CREATESNAPSHOT;
      if(commitName == null) {
        throw new NullPointerException("Please specify non null value for commitName parameter.");
      }
      this.commitName = commitName;
    }

    public String getCommitName() {
      return commitName;
    }

    @Override
    public SolrParams getParams() {
      ModifiableSolrParams params = new ModifiableSolrParams(super.getParams());
      params.set(CoreAdminParams.COMMIT_NAME, this.commitName);
      return params;
    }
  }

  public static class DeleteSnapshot extends CoreAdminRequest {
    private String commitName;

    public DeleteSnapshot(String commitName) {
      super();
      this.action = CoreAdminAction.DELETESNAPSHOT;

      if(commitName == null) {
        throw new NullPointerException("Please specify non null value for commitName parameter.");
      }
      this.commitName = commitName;
    }

    public String getCommitName() {
      return commitName;
    }

    @Override
    public SolrParams getParams() {
      ModifiableSolrParams params = new ModifiableSolrParams(super.getParams());
      params.set(CoreAdminParams.COMMIT_NAME, this.commitName);
      return params;
    }
  }

  public static class ListSnapshots extends CoreAdminRequest {
    public ListSnapshots() {
      super();
      this.action = CoreAdminAction.LISTSNAPSHOTS;
    }
  }


  public CoreAdminRequest()
  {
    super( METHOD.GET, "/admin/cores" );
  }

  public CoreAdminRequest( String path )
  {
    super( METHOD.GET, path );
  }

  public void setCoreName( String coreName )
  {
    this.core = coreName;
  }

  public final void setOtherCoreName( String otherCoreName )
  {
    this.other = otherCoreName;
  }

  public final void setIndexInfoNeeded(boolean isIndexInfoNeeded) {
    this.isIndexInfoNeeded = isIndexInfoNeeded;
  }
  
  //---------------------------------------------------------------------------------------
  //
  //---------------------------------------------------------------------------------------

  public void setAction( CoreAdminAction action )
  {
    this.action = action;
  }

  //---------------------------------------------------------------------------------------
  //
  //---------------------------------------------------------------------------------------

  @Override
  public SolrParams getParams() 
  {
    if( action == null ) {
      throw new RuntimeException( "no action specified!" );
    }
    ModifiableSolrParams params = new ModifiableSolrParams();
    params.set( CoreAdminParams.ACTION, action.toString() );
    params.set( CoreAdminParams.CORE, core );
    params.set(CoreAdminParams.INDEX_INFO, (isIndexInfoNeeded ? "true" : "false"));
    if (other != null) {
      params.set(CoreAdminParams.OTHER, other);
    }
    return params;
  }

  //---------------------------------------------------------------------------------------
  //
  //---------------------------------------------------------------------------------------

  @Override
  public Collection<ContentStream> getContentStreams() throws IOException {
    return null;
  }

  @Override
  protected CoreAdminResponse createResponse(SolrClient client) {
    return new CoreAdminResponse();
  }

  //---------------------------------------------------------------------------------------
  //
  //---------------------------------------------------------------------------------------

  public static CoreAdminResponse reloadCore(String name, SolrClient client) throws SolrServerException, IOException
  {
    CoreAdminRequest req = new CoreAdminRequest();
    req.setCoreName(name);
    req.setAction(CoreAdminAction.RELOAD);
    return req.process(client);
  }

  public static CoreAdminResponse unloadCore(String name, SolrClient client) throws SolrServerException, IOException
  {
    return unloadCore(name, false, client);
  }

  public static CoreAdminResponse unloadCore(String name, boolean deleteIndex, SolrClient client) throws SolrServerException, IOException {
    return unloadCore(name, deleteIndex, false, client);
  }

  public static CoreAdminResponse unloadCore(String name, boolean deleteIndex, boolean deleteInstanceDir, SolrClient client) throws SolrServerException, IOException {
    Unload req = new Unload(deleteIndex);
    req.setCoreName(name);
    req.setDeleteInstanceDir(deleteInstanceDir);
    return req.process(client);
  }

  /**
   * Rename an existing core.
   * 
   * @throws IllegalArgumentException if the new core name contains invalid characters.
   */
  public static CoreAdminResponse renameCore(String coreName, String newName, SolrClient client )
      throws SolrServerException, IOException {
    CoreAdminRequest req = new CoreAdminRequest();
    req.setCoreName(coreName);
    req.setOtherCoreName(SolrIdentifierValidator.validateCoreName(newName));
    req.setAction( CoreAdminAction.RENAME );
    return req.process( client );
  }

  public static CoreStatus getCoreStatus(String coreName, SolrClient client) throws SolrServerException, IOException {
<<<<<<< HEAD
    CoreAdminRequest req = new CoreAdminRequest();
    req.setAction(CoreAdminAction.STATUS);
=======
    return getCoreStatus(coreName, true, client);
  }

  public static CoreStatus getCoreStatus(String coreName, boolean getIndexInfo, SolrClient client)
      throws SolrServerException, IOException {
    CoreAdminRequest req = new CoreAdminRequest();
    req.setAction(CoreAdminAction.STATUS);
    req.setIndexInfoNeeded(getIndexInfo);
>>>>>>> 3b49705c
    return new CoreStatus(req.process(client).getCoreStatus(coreName));
  }

  public static CoreAdminResponse getStatus( String name, SolrClient client ) throws SolrServerException, IOException
  {
    CoreAdminRequest req = new CoreAdminRequest();
    req.setCoreName( name );
    req.setAction( CoreAdminAction.STATUS );
    return req.process( client );
  }
  
  public static CoreAdminResponse createCore( String name, String instanceDir, SolrClient client ) throws SolrServerException, IOException
  {
    return CoreAdminRequest.createCore(name, instanceDir, client, null, null);
  }
  
  public static CoreAdminResponse createCore( String name, String instanceDir, SolrClient client, String configFile, String schemaFile ) throws SolrServerException, IOException {
    return createCore(name, instanceDir, client, configFile, schemaFile, null, null);
  }
  
  public static CoreAdminResponse createCore( String name, String instanceDir, SolrClient client, String configFile, String schemaFile, String dataDir, String tlogDir ) throws SolrServerException, IOException
  {
    CoreAdminRequest.Create req = new CoreAdminRequest.Create();
    req.setCoreName( name );
    req.setInstanceDir(instanceDir);
    if (dataDir != null) {
      req.setDataDir(dataDir);
    }
    if (tlogDir != null) {
      req.setUlogDir(tlogDir);
    }
    if(configFile != null){
      req.setConfigName(configFile);
    }
    if(schemaFile != null){
      req.setSchemaName(schemaFile);
    }
    return req.process( client );
  }

  public static CoreAdminResponse mergeIndexes(String name,
      String[] indexDirs, String[] srcCores, SolrClient client) throws SolrServerException,
      IOException {
    CoreAdminRequest.MergeIndexes req = new CoreAdminRequest.MergeIndexes();
    req.setCoreName(name);
    req.setIndexDirs(Arrays.asList(indexDirs));
    req.setSrcCores(Arrays.asList(srcCores));
    return req.process(client);
  }
}<|MERGE_RESOLUTION|>--- conflicted
+++ resolved
@@ -620,10 +620,6 @@
   }
 
   public static CoreStatus getCoreStatus(String coreName, SolrClient client) throws SolrServerException, IOException {
-<<<<<<< HEAD
-    CoreAdminRequest req = new CoreAdminRequest();
-    req.setAction(CoreAdminAction.STATUS);
-=======
     return getCoreStatus(coreName, true, client);
   }
 
@@ -632,7 +628,6 @@
     CoreAdminRequest req = new CoreAdminRequest();
     req.setAction(CoreAdminAction.STATUS);
     req.setIndexInfoNeeded(getIndexInfo);
->>>>>>> 3b49705c
     return new CoreStatus(req.process(client).getCoreStatus(coreName));
   }
 
