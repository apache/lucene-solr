--- conflicted
+++ resolved
@@ -73,13 +73,10 @@
     return buf[offset + idx];
   }
 
-<<<<<<< HEAD
-=======
   /**
    * this is for internal use to get a cached string value.
    * returns null if There is no cached String value
    */
->>>>>>> 6d0386c9
   public String getStringOrNull() {
     return utf16;
   }
