--- conflicted
+++ resolved
@@ -213,7 +213,6 @@
     return null;
   }
 
-<<<<<<< HEAD
   /**
    * Check that all replicas in a collection are live
    *
@@ -244,11 +243,11 @@
   @Override
   public Iterator<Slice> iterator() {
     return slices.values().iterator();
-=======
+  }
+
   public Replica getLeader(String sliceName) {
     Slice slice = getSlice(sliceName);
     if (slice == null) return null;
     return slice.getLeader();
->>>>>>> 9ce830d8
   }
 }