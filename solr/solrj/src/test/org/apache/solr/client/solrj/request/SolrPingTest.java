--- conflicted
+++ resolved
@@ -32,10 +32,7 @@
 /**
  * Test SolrPing in Solrj
  */
-<<<<<<< HEAD
 
-=======
->>>>>>> f8f767ea
 public class SolrPingTest extends EmbeddedSolrServerTestBase {
   
   @BeforeClass
