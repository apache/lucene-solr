/*
 * Licensed to the Apache Software Foundation (ASF) under one or more
 * contributor license agreements.  See the NOTICE file distributed with
 * this work for additional information regarding copyright ownership.
 * The ASF licenses this file to You under the Apache License, Version 2.0
 * (the "License"); you may not use this file except in compliance with
 * the License.  You may obtain a copy of the License at
 *
 *     http://www.apache.org/licenses/LICENSE-2.0
 *
 * Unless required by applicable law or agreed to in writing, software
 * distributed under the License is distributed on an "AS IS" BASIS,
 * WITHOUT WARRANTIES OR CONDITIONS OF ANY KIND, either express or implied.
 * See the License for the specific language governing permissions and
 * limitations under the License.
 */
package org.apache.solr.client.solrj.io.stream;

import java.io.IOException;
import java.util.ArrayList;
import java.util.Collections;
import java.util.HashMap;
import java.util.HashSet;
import java.util.List;
import java.util.Map;
import java.util.stream.Collectors;
import java.util.stream.IntStream;

import org.apache.lucene.util.LuceneTestCase;
import org.apache.lucene.util.LuceneTestCase.Slow;
import org.apache.solr.SolrTestCaseJ4;
import org.apache.solr.client.solrj.SolrServerException;
import org.apache.solr.client.solrj.embedded.JettySolrRunner;
import org.apache.solr.client.solrj.io.ClassificationEvaluation;
import org.apache.solr.client.solrj.io.SolrClientCache;
import org.apache.solr.client.solrj.io.Tuple;
import org.apache.solr.client.solrj.io.comp.ComparatorOrder;
import org.apache.solr.client.solrj.io.comp.FieldComparator;
import org.apache.solr.client.solrj.io.stream.expr.StreamExpression;
import org.apache.solr.client.solrj.io.stream.expr.StreamExpressionParser;
import org.apache.solr.client.solrj.io.stream.expr.StreamFactory;
import org.apache.solr.client.solrj.io.stream.metrics.CountMetric;
import org.apache.solr.client.solrj.io.stream.metrics.MaxMetric;
import org.apache.solr.client.solrj.io.stream.metrics.MeanMetric;
import org.apache.solr.client.solrj.io.stream.metrics.MinMetric;
import org.apache.solr.client.solrj.io.stream.metrics.SumMetric;
import org.apache.solr.client.solrj.request.CollectionAdminRequest;
import org.apache.solr.client.solrj.request.UpdateRequest;
import org.apache.solr.cloud.SolrCloudTestCase;
import org.apache.solr.common.params.CommonParams;
import org.apache.solr.common.params.ModifiableSolrParams;
import org.junit.Assume;
import org.junit.Before;
import org.junit.BeforeClass;
import org.junit.Test;

@Slow
@SolrTestCaseJ4.SuppressSSL
@LuceneTestCase.SuppressCodecs({"Lucene3x", "Lucene40","Lucene41","Lucene42","Lucene45"})
public class StreamExpressionTest extends SolrCloudTestCase {

  private static final String COLLECTIONORALIAS = "collection1";
  private static final int TIMEOUT = DEFAULT_TIMEOUT;
  private static final String id = "id";

  private static boolean useAlias;

  @BeforeClass
  public static void setupCluster() throws Exception {
    configureCluster(4)
        .addConfig("conf", getFile("solrj").toPath().resolve("solr").resolve("configsets").resolve("streaming").resolve("conf"))
        .addConfig("ml", getFile("solrj").toPath().resolve("solr").resolve("configsets").resolve("ml").resolve("conf"))
        .configure();

    String collection;
    useAlias = random().nextBoolean();
    if (useAlias) {
      collection = COLLECTIONORALIAS + "_collection";
    } else {
      collection = COLLECTIONORALIAS;
    }

    CollectionAdminRequest.createCollection(collection, "conf", 2, 1).process(cluster.getSolrClient());
    cluster.waitForActiveCollection(collection, 2, 2);
    if (useAlias) {
      CollectionAdminRequest.createAlias(COLLECTIONORALIAS, collection).process(cluster.getSolrClient());
    }
  }

  @Before
  public void cleanIndex() throws Exception {
    new UpdateRequest()
        .deleteByQuery("*:*")
        .commit(cluster.getSolrClient(), COLLECTIONORALIAS);
  }

  @Test
  public void testCloudSolrStream() throws Exception {

    new UpdateRequest()
        .add(id, "0", "a_s", "hello0", "a_i", "0", "a_f", "0")
        .add(id, "2", "a_s", "hello2", "a_i", "2", "a_f", "0")
        .add(id, "3", "a_s", "hello3", "a_i", "3", "a_f", "3")
        .add(id, "4", "a_s", "hello4", "a_i", "4", "a_f", "4")
        .add(id, "1", "a_s", "hello1", "a_i", "1", "a_f", "1")
        .commit(cluster.getSolrClient(), COLLECTIONORALIAS);

    StreamFactory factory = new StreamFactory().withCollectionZkHost(COLLECTIONORALIAS, cluster.getZkServer().getZkAddress());
    StreamExpression expression;
    CloudSolrStream stream;
    List<Tuple> tuples;
    StreamContext streamContext = new StreamContext();
    SolrClientCache solrClientCache = new SolrClientCache();
    streamContext.setSolrClientCache(solrClientCache);

    try {
      // Basic test
      expression = StreamExpressionParser.parse("search(" + COLLECTIONORALIAS + ", q=*:*, fl=\"id,a_s,a_i,a_f\", sort=\"a_f asc, a_i asc\")");
      stream = new CloudSolrStream(expression, factory);
      stream.setStreamContext(streamContext);
      tuples = getTuples(stream);

      assert (tuples.size() == 5);
      assertOrder(tuples, 0, 2, 1, 3, 4);
      assertLong(tuples.get(0), "a_i", 0);

      // Basic w/aliases
      expression = StreamExpressionParser.parse("search(" + COLLECTIONORALIAS + ", q=*:*, fl=\"id,a_s,a_i,a_f\", sort=\"a_f asc, a_i asc\", aliases=\"a_i=alias.a_i, a_s=name\")");
      stream = new CloudSolrStream(expression, factory);
      stream.setStreamContext(streamContext);
      tuples = getTuples(stream);

      assert (tuples.size() == 5);
      assertOrder(tuples, 0, 2, 1, 3, 4);
      assertLong(tuples.get(0), "alias.a_i", 0);
      assertString(tuples.get(0), "name", "hello0");

      // Basic filtered test
      expression = StreamExpressionParser.parse("search(" + COLLECTIONORALIAS + ", q=\"id:(0 3 4)\", fl=\"id,a_s,a_i,a_f\", sort=\"a_f asc, a_i asc\")");
      stream = new CloudSolrStream(expression, factory);
      stream.setStreamContext(streamContext);
      tuples = getTuples(stream);

      assert (tuples.size() == 3);
      assertOrder(tuples, 0, 3, 4);
      assertLong(tuples.get(1), "a_i", 3);

      try {
        expression = StreamExpressionParser.parse("search(" + COLLECTIONORALIAS + ", fl=\"id,a_s,a_i,a_f\", sort=\"a_f asc, a_i asc\")");
        stream = new CloudSolrStream(expression, factory);
        stream.setStreamContext(streamContext);
        tuples = getTuples(stream);
        throw new Exception("Should be an exception here");
      } catch (Exception e) {
        assertTrue(e.getMessage().contains("q param expected for search function"));
      }

      try {
        expression = StreamExpressionParser.parse("search(" + COLLECTIONORALIAS + ", q=\"blah\", sort=\"a_f asc, a_i asc\")");
        stream = new CloudSolrStream(expression, factory);
        stream.setStreamContext(streamContext);
        tuples = getTuples(stream);
        throw new Exception("Should be an exception here");
      } catch (Exception e) {
        assertTrue(e.getMessage().contains("fl param expected for search function"));
      }

      try {
        expression = StreamExpressionParser.parse("search(" + COLLECTIONORALIAS + ", q=\"blah\", fl=\"id, a_f\", sort=\"a_f\")");
        stream = new CloudSolrStream(expression, factory);
        stream.setStreamContext(streamContext);
        tuples = getTuples(stream);
        throw new Exception("Should be an exception here");
      } catch (Exception e) {
        assertTrue(e.getMessage().contains("Invalid sort spec"));
      }

      // Test with shards param

      List<String> shardUrls = TupleStream.getShards(cluster.getZkServer().getZkAddress(), COLLECTIONORALIAS, streamContext);

      Map<String, List<String>> shardsMap = new HashMap();
      shardsMap.put("myCollection", shardUrls);
      StreamContext context = new StreamContext();
      context.put("shards", shardsMap);
      context.setSolrClientCache(solrClientCache);

      // Basic test
      expression = StreamExpressionParser.parse("search(myCollection, q=*:*, fl=\"id,a_s,a_i,a_f\", sort=\"a_f asc, a_i asc\")");
      stream = new CloudSolrStream(expression, factory);
      stream.setStreamContext(context);
      tuples = getTuples(stream);

      assert (tuples.size() == 5);
      assertOrder(tuples, 0, 2, 1, 3, 4);
      assertLong(tuples.get(0), "a_i", 0);


      //Execersise the /stream hander

      //Add the shards http parameter for the myCollection
      StringBuilder buf = new StringBuilder();
      for (String shardUrl : shardUrls) {
        if (buf.length() > 0) {
          buf.append(",");
        }
        buf.append(shardUrl);
      }

      ModifiableSolrParams solrParams = new ModifiableSolrParams();
      solrParams.add("qt", "/stream");
      solrParams.add("expr", "search(myCollection, q=*:*, fl=\"id,a_s,a_i,a_f\", sort=\"a_f asc, a_i asc\")");
      solrParams.add("myCollection.shards", buf.toString());
      stream.setStreamContext(context);
      tuples = getTuples(stream);

      assert (tuples.size() == 5);
      assertOrder(tuples, 0, 2, 1, 3, 4);
      assertLong(tuples.get(0), "a_i", 0);

    } finally {
      solrClientCache.close();
    }
  }

  @Test
  public void testSearchFacadeStream() throws Exception {

    new UpdateRequest()
        .add(id, "0", "a_s", "hello0", "a_i", "0", "a_f", "0")
        .add(id, "2", "a_s", "hello2", "a_i", "2", "a_f", "0")
        .add(id, "3", "a_s", "hello3", "a_i", "3", "a_f", "3")
        .add(id, "4", "a_s", "hello4", "a_i", "4", "a_f", "4")
        .add(id, "1", "a_s", "hello1", "a_i", "1", "a_f", "1")
        .commit(cluster.getSolrClient(), COLLECTIONORALIAS);

    List<Tuple> tuples;
    StreamContext streamContext = new StreamContext();
    SolrClientCache solrClientCache = new SolrClientCache();
    streamContext.setSolrClientCache(solrClientCache);
    List<String> shardUrls = TupleStream.getShards(cluster.getZkServer().getZkAddress(), COLLECTIONORALIAS, streamContext);

    try {
      StringBuilder buf = new StringBuilder();
      for (String shardUrl : shardUrls) {
        if (buf.length() > 0) {
          buf.append(",");
        }
        buf.append(shardUrl);
      }

      ModifiableSolrParams solrParams = new ModifiableSolrParams();
      solrParams.add("qt", "/stream");
      solrParams.add("expr", "sort(search("+COLLECTIONORALIAS+"), by=\"a_i asc\")");
      SolrStream solrStream = new SolrStream(shardUrls.get(0), solrParams);
      solrStream.setStreamContext(streamContext);
      tuples = getTuples(solrStream);
      assert (tuples.size() == 5);
      assertOrder(tuples, 0, 1, 2, 3, 4);
      assertLong(tuples.get(0), "a_i", 0);
      assertDouble(tuples.get(0), "a_f", 0);
      assertString(tuples.get(0), "a_s", "hello0");

      assertLong(tuples.get(1), "a_i", 1);
      assertDouble(tuples.get(1), "a_f", 1);
      assertString(tuples.get(1), "a_s", "hello1");

      assertLong(tuples.get(2), "a_i", 2);
      assertDouble(tuples.get(2), "a_f", 0);
      assertString(tuples.get(2), "a_s", "hello2");

      assertLong(tuples.get(3), "a_i", 3);
      assertDouble(tuples.get(3), "a_f", 3);
      assertString(tuples.get(3), "a_s", "hello3");

      assertLong(tuples.get(4), "a_i", 4);
      assertDouble(tuples.get(4), "a_f", 4);
      assertString(tuples.get(4), "a_s", "hello4");

    } finally {
      solrClientCache.close();
    }
  }


  @Test
  public void testSqlStream() throws Exception {

    new UpdateRequest()
        .add(id, "0", "a_s", "hello0", "a_i", "0", "a_f", "0")
        .add(id, "2", "a_s", "hello2", "a_i", "2", "a_f", "0")
        .add(id, "3", "a_s", "hello3", "a_i", "3", "a_f", "3")
        .add(id, "4", "a_s", "hello4", "a_i", "4", "a_f", "4")
        .add(id, "1", "a_s", "hello1", "a_i", "1", "a_f", "1")
        .commit(cluster.getSolrClient(), COLLECTIONORALIAS);

    List<Tuple> tuples;
    StreamContext streamContext = new StreamContext();
    SolrClientCache solrClientCache = new SolrClientCache();
    streamContext.setSolrClientCache(solrClientCache);
    List<String> shardUrls = TupleStream.getShards(cluster.getZkServer().getZkAddress(), COLLECTIONORALIAS, streamContext);

    try {
      StringBuilder buf = new StringBuilder();
      for (String shardUrl : shardUrls) {
        if (buf.length() > 0) {
          buf.append(",");
        }
        buf.append(shardUrl);
      }

      ModifiableSolrParams solrParams = new ModifiableSolrParams();
      solrParams.add("qt", "/stream");
      solrParams.add("expr", "sql("+COLLECTIONORALIAS+", stmt=\"select id from collection1 order by a_i asc\")");
      SolrStream solrStream = new SolrStream(shardUrls.get(0), solrParams);
      solrStream.setStreamContext(streamContext);
      tuples = getTuples(solrStream);
      assert (tuples.size() == 5);
      assertOrder(tuples, 0, 1, 2, 3, 4);

      //Test with using the default collection
      solrParams = new ModifiableSolrParams();
      solrParams.add("qt", "/stream");
      solrParams.add("expr", "sql(stmt=\"select id from collection1 order by a_i asc\")");
      solrStream = new SolrStream(shardUrls.get(0), solrParams);
      solrStream.setStreamContext(streamContext);
      tuples = getTuples(solrStream);
      assert (tuples.size() == 5);
      assertOrder(tuples, 0, 1, 2, 3, 4);

    } finally {
      solrClientCache.close();
    }
  }

  @Test
  public void testCloudSolrStreamWithZkHost() throws Exception {

    new UpdateRequest()
        .add(id, "0", "a_s", "hello0", "a_i", "0", "a_f", "0")
        .add(id, "2", "a_s", "hello2", "a_i", "2", "a_f", "0")
        .add(id, "3", "a_s", "hello3", "a_i", "3", "a_f", "3")
        .add(id, "4", "a_s", "hello4", "a_i", "4", "a_f", "4")
        .add(id, "1", "a_s", "hello1", "a_i", "1", "a_f", "1")
        .commit(cluster.getSolrClient(), COLLECTIONORALIAS);

    StreamFactory factory = new StreamFactory();
    StreamExpression expression;
    CloudSolrStream stream;
    StreamContext streamContext = new StreamContext();
    SolrClientCache solrClientCache = new SolrClientCache();
    streamContext.setSolrClientCache(solrClientCache);
    List<Tuple> tuples;

    try {
      // Basic test
      expression = StreamExpressionParser.parse("search(" + COLLECTIONORALIAS + ", zkHost=" + cluster.getZkServer().getZkAddress() + ", q=*:*, fl=\"id,a_s,a_i,a_f\", sort=\"a_f asc, a_i asc\")");
      stream = new CloudSolrStream(expression, factory);
      stream.setStreamContext(streamContext);
      tuples = getTuples(stream);

      assert (tuples.size() == 5);
      assertOrder(tuples, 0, 2, 1, 3, 4);
      assertLong(tuples.get(0), "a_i", 0);

      // Basic w/aliases
      expression = StreamExpressionParser.parse("search(" + COLLECTIONORALIAS + ", q=*:*, fl=\"id,a_s,a_i,a_f\", sort=\"a_f asc, a_i asc\", aliases=\"a_i=alias.a_i, a_s=name\", zkHost=" + cluster.getZkServer().getZkAddress() + ")");
      stream = new CloudSolrStream(expression, factory);
      stream.setStreamContext(streamContext);
      tuples = getTuples(stream);

      assert (tuples.size() == 5);
      assertOrder(tuples, 0, 2, 1, 3, 4);
      assertLong(tuples.get(0), "alias.a_i", 0);
      assertString(tuples.get(0), "name", "hello0");

      // Basic filtered test
      expression = StreamExpressionParser.parse("search(" + COLLECTIONORALIAS + ", q=\"id:(0 3 4)\", fl=\"id,a_s,a_i,a_f\", zkHost="
          + cluster.getZkServer().getZkAddress() + ", sort=\"a_f asc, a_i asc\")");
      stream = new CloudSolrStream(expression, factory);
      stream.setStreamContext(streamContext);
      tuples = getTuples(stream);

      assert (tuples.size() == 3);
      assertOrder(tuples, 0, 3, 4);
      assertLong(tuples.get(1), "a_i", 3);


      // Test a couple of multile field lists.
      expression = StreamExpressionParser.parse("search(collection1, fq=\"a_s:hello0\", fq=\"a_s:hello1\", q=\"id:(*)\", " +
          "zkHost=" + cluster.getZkServer().getZkAddress() + ", fl=\"id,a_s,a_i,a_f\", sort=\"a_f asc, a_i asc\")");
      stream = new CloudSolrStream(expression, factory);
      stream.setStreamContext(streamContext);
      tuples = getTuples(stream);

      assertEquals("fq clauses should have prevented any docs from coming back", tuples.size(), 0);


      expression = StreamExpressionParser.parse("search(collection1, fq=\"a_s:(hello0 OR hello1)\", q=\"id:(*)\", " +
          "zkHost=" + cluster.getZkServer().getZkAddress() + ", fl=\"id,a_s,a_i,a_f\", sort=\"a_f asc, a_i asc\")");
      stream = new CloudSolrStream(expression, factory);
      stream.setStreamContext(streamContext);
      tuples = getTuples(stream);

      assertEquals("Combining an f1 clause should show us 2 docs", tuples.size(), 2);

    } finally {
      solrClientCache.close();
    }

  }

  @Test
  public void testParameterSubstitution() throws Exception {
    String oldVal = System.getProperty("StreamingExpressionMacros", "false");
    System.setProperty("StreamingExpressionMacros", "true");
    try {
      new UpdateRequest()
          .add(id, "0", "a_s", "hello0", "a_i", "0", "a_f", "0")
          .add(id, "2", "a_s", "hello2", "a_i", "2", "a_f", "0")
          .add(id, "3", "a_s", "hello3", "a_i", "3", "a_f", "3")
          .add(id, "4", "a_s", "hello4", "a_i", "4", "a_f", "4")
          .add(id, "1", "a_s", "hello1", "a_i", "1", "a_f", "1")
          .commit(cluster.getSolrClient(), COLLECTIONORALIAS);

      String url = cluster.getJettySolrRunners().get(0).getBaseUrl().toString() + "/" + COLLECTIONORALIAS;
      List<Tuple> tuples;
      TupleStream stream;

      // Basic test
      ModifiableSolrParams sParams = new ModifiableSolrParams();
      sParams.set("expr", "merge("
          + "${q1},"
          + "${q2},"
          + "on=${mySort})");
      sParams.set(CommonParams.QT, "/stream");
      sParams.set("q1", "search(" + COLLECTIONORALIAS + ", q=\"id:(0 3 4)\", fl=\"id,a_s,a_i,a_f\", sort=${mySort})");
      sParams.set("q2", "search(" + COLLECTIONORALIAS + ", q=\"id:(1)\", fl=\"id,a_s,a_i,a_f\", sort=${mySort})");
      sParams.set("mySort", "a_f asc");
      stream = new SolrStream(url, sParams);
      tuples = getTuples(stream);

      assertEquals(4, tuples.size());
      assertOrder(tuples, 0, 1, 3, 4);

      // Basic test desc
      sParams.set("mySort", "a_f desc");
      stream = new SolrStream(url, sParams);
      tuples = getTuples(stream);

      assertEquals(4, tuples.size());
      assertOrder(tuples, 4, 3, 1, 0);

      // Basic w/ multi comp
      sParams.set("q2", "search(" + COLLECTIONORALIAS + ", q=\"id:(1 2)\", fl=\"id,a_s,a_i,a_f\", sort=${mySort})");
      sParams.set("mySort", "\"a_f asc, a_s asc\"");
      stream = new SolrStream(url, sParams);
      tuples = getTuples(stream);

      assertEquals(5, tuples.size());
      assertOrder(tuples, 0, 2, 1, 3, 4);
    } finally {
      System.setProperty("StreamingExpressionMacros", oldVal);
    }
  }


  @Test
  public void testNulls() throws Exception {

    new UpdateRequest()
        .add(id, "0", "a_i", "1", "a_f", "0", "s_multi", "aaa", "s_multi", "bbb", "i_multi", "100", "i_multi", "200")
        .add(id, "2", "a_s", "hello2", "a_i", "3", "a_f", "0")
        .add(id, "3", "a_s", "hello3", "a_i", "4", "a_f", "3")
        .add(id, "4", "a_s", "hello4", "a_f", "4")
        .add(id, "1", "a_s", "hello1", "a_i", "2", "a_f", "1")
        .commit(cluster.getSolrClient(), COLLECTIONORALIAS);

    StreamExpression expression;
    TupleStream stream;
    List<Tuple> tuples;
    Tuple tuple;
    StreamContext streamContext = new StreamContext();
    SolrClientCache solrClientCache = new SolrClientCache();
    streamContext.setSolrClientCache(solrClientCache);

    StreamFactory factory = new StreamFactory()
        .withCollectionZkHost(COLLECTIONORALIAS, cluster.getZkServer().getZkAddress())
        .withFunctionName("search", CloudSolrStream.class);
    try {
      // Basic test
      expression = StreamExpressionParser.parse("search(" + COLLECTIONORALIAS + ", q=*:*, fl=\"id,a_s,a_i,a_f, s_multi, i_multi\", qt=\"/export\", sort=\"a_i asc\")");
      stream = new CloudSolrStream(expression, factory);
      stream.setStreamContext(streamContext);
      tuples = getTuples(stream);

      assert (tuples.size() == 5);
      assertOrder(tuples, 4, 0, 1, 2, 3);

      tuple = tuples.get(0);
      assertTrue("hello4".equals(tuple.getString("a_s")));
      assertNull(tuple.get("s_multi"));
      assertNull(tuple.get("i_multi"));
      assertNull(tuple.getLong("a_i"));


      tuple = tuples.get(1);
      assertNull(tuple.get("a_s"));
      List<String> strings = tuple.getStrings("s_multi");
      assertNotNull(strings);
      assertEquals("aaa", strings.get(0));
      assertEquals("bbb", strings.get(1));
      List<Long> longs = tuple.getLongs("i_multi");
      assertNotNull(longs);

      //test sort (asc) with null string field. Null should sort to the top.
      expression = StreamExpressionParser.parse("search(" + COLLECTIONORALIAS + ", q=*:*, fl=\"id,a_s,a_i,a_f, s_multi, i_multi\", qt=\"/export\", sort=\"a_s asc\")");
      stream = new CloudSolrStream(expression, factory);
      stream.setStreamContext(streamContext);
      tuples = getTuples(stream);

      assert (tuples.size() == 5);
      assertOrder(tuples, 0, 1, 2, 3, 4);

      //test sort(desc) with null string field.  Null should sort to the bottom.
      expression = StreamExpressionParser.parse("search(" + COLLECTIONORALIAS + ", q=*:*, fl=\"id,a_s,a_i,a_f, s_multi, i_multi\", qt=\"/export\", sort=\"a_s desc\")");
      stream = new CloudSolrStream(expression, factory);
      stream.setStreamContext(streamContext);
      tuples = getTuples(stream);

      assert (tuples.size() == 5);
      assertOrder(tuples, 4, 3, 2, 1, 0);
    } finally {
      solrClientCache.close();
    }
  }



  @Test
  public void testRandomStream() throws Exception {

    UpdateRequest update = new UpdateRequest();
    for(int idx = 0; idx < 1000; ++idx){
      String idxString = Integer.toString(idx);
      update.add(id,idxString, "a_s", "hello" + idxString, "a_i", idxString, "a_f", idxString);
    }
    update.commit(cluster.getSolrClient(), COLLECTIONORALIAS);

    StreamExpression expression;
    TupleStream stream;

    StreamFactory factory = new StreamFactory()
        .withCollectionZkHost(COLLECTIONORALIAS, cluster.getZkServer().getZkAddress())
        .withFunctionName("random", RandomStream.class);


    StreamContext context = new StreamContext();
    SolrClientCache cache = new SolrClientCache();
    try {
      context.setSolrClientCache(cache);

      expression = StreamExpressionParser.parse("random(" + COLLECTIONORALIAS + ", q=\"*:*\", rows=\"1000\", fl=\"id, a_i\")");
      stream = factory.constructStream(expression);
      stream.setStreamContext(context);
      List<Tuple> tuples1 = getTuples(stream);
      assert (tuples1.size() == 1000);

      expression = StreamExpressionParser.parse("random(" + COLLECTIONORALIAS + ", q=\"*:*\", rows=\"1000\", fl=\"id, a_i\")");
      stream = factory.constructStream(expression);
      stream.setStreamContext(context);
      List<Tuple> tuples2 = getTuples(stream);
      assert (tuples2.size() == 1000);

      boolean different = false;
      for (int i = 0; i < tuples1.size(); i++) {
        Tuple tuple1 = tuples1.get(i);
        Tuple tuple2 = tuples2.get(i);
        if (!tuple1.get("id").equals(tuple2.get(id))) {
          different = true;
          break;
        }
      }

      assertTrue(different);

      Collections.sort(tuples1, new FieldComparator("id", ComparatorOrder.ASCENDING));
      Collections.sort(tuples2, new FieldComparator("id", ComparatorOrder.ASCENDING));

      for (int i = 0; i < tuples1.size(); i++) {
        Tuple tuple1 = tuples1.get(i);
        Tuple tuple2 = tuples2.get(i);
        if (!tuple1.get("id").equals(tuple2.get(id))) {
          assert(tuple1.getLong("id").equals(tuple2.get("a_i")));
        }
      }

      expression = StreamExpressionParser.parse("random(" + COLLECTIONORALIAS + ", q=\"*:*\", rows=\"1\", fl=\"id, a_i\")");
      stream = factory.constructStream(expression);
      stream.setStreamContext(context);
      List<Tuple> tuples3 = getTuples(stream);
      assert (tuples3.size() == 1);


      //Exercise the /stream handler
      ModifiableSolrParams sParams = new ModifiableSolrParams(StreamingTest.mapParams(CommonParams.QT, "/stream"));
      sParams.add("expr", "random(" + COLLECTIONORALIAS + ", q=\"*:*\", rows=\"1\", fl=\"id, a_i\")");
      JettySolrRunner jetty = cluster.getJettySolrRunner(0);
      SolrStream solrStream = new SolrStream(jetty.getBaseUrl().toString() + "/collection1", sParams);
      List<Tuple> tuples4 = getTuples(solrStream);
      assert (tuples4.size() == 1);

    } finally {
      cache.close();
    }
  }

  @Test
  public void testKnnSearchStream() throws Exception {

    UpdateRequest update = new UpdateRequest();
    update.add(id, "1", "a_t", "hello world have a very nice day blah");
    update.add(id, "4", "a_t", "hello world have a very streaming is fun");
    update.add(id, "3", "a_t", "hello world have a very nice bug out");
    update.add(id, "2", "a_t", "hello world have a very nice day fancy sky");
    update.commit(cluster.getSolrClient(), COLLECTIONORALIAS);

    StreamContext context = new StreamContext();
    SolrClientCache cache = new SolrClientCache();
    try {
      context.setSolrClientCache(cache);
      ModifiableSolrParams sParams = new ModifiableSolrParams(StreamingTest.mapParams(CommonParams.QT, "/stream"));
      sParams.add("expr", "knnSearch(" + COLLECTIONORALIAS + ", id=\"1\", qf=\"a_t\", rows=\"4\", fl=\"id, score\", mintf=\"1\")");
      JettySolrRunner jetty = cluster.getJettySolrRunner(0);
      SolrStream solrStream = new SolrStream(jetty.getBaseUrl().toString() + "/collection1", sParams);
      List<Tuple> tuples = getTuples(solrStream);
      assertTrue(tuples.size() == 3);
      assertOrder(tuples, 2, 3, 4);

      sParams = new ModifiableSolrParams(StreamingTest.mapParams(CommonParams.QT, "/stream"));
      sParams.add("expr", "knnSearch(" + COLLECTIONORALIAS + ", id=\"1\", qf=\"a_t\", k=\"2\", fl=\"id, score\", mintf=\"1\")");
      solrStream = new SolrStream(jetty.getBaseUrl().toString() + "/collection1", sParams);
      tuples = getTuples(solrStream);
      assertTrue(tuples.size() == 2);
      assertOrder(tuples, 2, 3);

      sParams = new ModifiableSolrParams(StreamingTest.mapParams(CommonParams.QT, "/stream"));
      sParams.add("expr", "knnSearch(" + COLLECTIONORALIAS + ", id=\"1\", qf=\"a_t\", rows=\"4\", fl=\"id, score\", mintf=\"1\", maxdf=\"0\")");
      solrStream = new SolrStream(jetty.getBaseUrl().toString() + "/collection1", sParams);
      tuples = getTuples(solrStream);
      assertTrue(tuples.size() == 0);

      sParams = new ModifiableSolrParams(StreamingTest.mapParams(CommonParams.QT, "/stream"));
      sParams.add("expr", "knnSearch(" + COLLECTIONORALIAS + ", id=\"1\", qf=\"a_t\", rows=\"4\", fl=\"id, score\", mintf=\"1\", maxwl=\"1\")");
      solrStream = new SolrStream(jetty.getBaseUrl().toString() + "/collection1", sParams);
      tuples = getTuples(solrStream);
      assertTrue(tuples.size() == 0);

      sParams = new ModifiableSolrParams(StreamingTest.mapParams(CommonParams.QT, "/stream"));
      sParams.add("expr", "knnSearch(" + COLLECTIONORALIAS + ", id=\"1\", qf=\"a_t\", rows=\"2\", fl=\"id, score\", mintf=\"1\", minwl=\"20\")");
      solrStream = new SolrStream(jetty.getBaseUrl().toString() + "/collection1", sParams);
      tuples = getTuples(solrStream);
      assertTrue(tuples.size() == 0);

    } finally {
      cache.close();
    }
  }









  @Test
  public void testStatsStream() throws Exception {

    new UpdateRequest()
        .add(id, "0", "a_s", "hello0", "a_i", "0", "a_f", "1")
        .add(id, "2", "a_s", "hello0", "a_i", "2", "a_f", "2")
        .add(id, "3", "a_s", "hello3", "a_i", "3", "a_f", "3")
        .add(id, "4", "a_s", "hello4", "a_i", "4", "a_f", "4")
        .add(id, "1", "a_s", "hello0", "a_i", "1", "a_f", "5")
        .add(id, "5", "a_s", "hello3", "a_i", "10", "a_f", "6")
        .add(id, "6", "a_s", "hello4", "a_i", "11", "a_f", "7")
        .add(id, "7", "a_s", "hello3", "a_i", "12", "a_f", "8")
        .add(id, "8", "a_s", "hello3", "a_i", "13", "a_f", "9")
        .add(id, "9", "a_s", "hello0", "a_i", "14", "a_f", "10")
        .commit(cluster.getSolrClient(), COLLECTIONORALIAS);

    StreamFactory factory = new StreamFactory()
    .withCollectionZkHost(COLLECTIONORALIAS, cluster.getZkServer().getZkAddress())
    .withFunctionName("stats", StatsStream.class)
    .withFunctionName("sum", SumMetric.class)
    .withFunctionName("min", MinMetric.class)
    .withFunctionName("max", MaxMetric.class)
    .withFunctionName("avg", MeanMetric.class)
    .withFunctionName("count", CountMetric.class);

    StreamExpression expression;
    TupleStream stream;
    List<Tuple> tuples;
    StreamContext streamContext = new StreamContext();
    SolrClientCache cache = new SolrClientCache();
    try {
      streamContext.setSolrClientCache(cache);
      String expr = "stats(" + COLLECTIONORALIAS + ", q=*:*, sum(a_i), sum(a_f), min(a_i), min(a_f), max(a_i), max(a_f), avg(a_i), avg(a_f), count(*))";
      expression = StreamExpressionParser.parse(expr);
      stream = factory.constructStream(expression);
      stream.setStreamContext(streamContext);

      tuples = getTuples(stream);

      assert (tuples.size() == 1);

      //Test Long and Double Sums

      Tuple tuple = tuples.get(0);

      Double sumi = tuple.getDouble("sum(a_i)");
      Double sumf = tuple.getDouble("sum(a_f)");
      Double mini = tuple.getDouble("min(a_i)");
      Double minf = tuple.getDouble("min(a_f)");
      Double maxi = tuple.getDouble("max(a_i)");
      Double maxf = tuple.getDouble("max(a_f)");
      Double avgi = tuple.getDouble("avg(a_i)");
      Double avgf = tuple.getDouble("avg(a_f)");
      Double count = tuple.getDouble("count(*)");

      assertTrue(sumi.longValue() == 70);
      assertTrue(sumf.doubleValue() == 55.0D);
      assertTrue(mini.doubleValue() == 0.0D);
      assertTrue(minf.doubleValue() == 1.0D);
      assertTrue(maxi.doubleValue() == 14.0D);
      assertTrue(maxf.doubleValue() == 10.0D);
      assertTrue(avgi.doubleValue() == 7.0D);
      assertTrue(avgf.doubleValue() == 5.5D);
      assertTrue(count.doubleValue() == 10);


      //Test with shards parameter
      List<String> shardUrls = TupleStream.getShards(cluster.getZkServer().getZkAddress(), COLLECTIONORALIAS, streamContext);
      expr = "stats(myCollection, q=*:*, sum(a_i), sum(a_f), min(a_i), min(a_f), max(a_i), max(a_f), avg(a_i), avg(a_f), count(*))";
      Map<String, List<String>> shardsMap = new HashMap();
      shardsMap.put("myCollection", shardUrls);
      StreamContext context = new StreamContext();
      context.put("shards", shardsMap);
      context.setSolrClientCache(cache);
      stream = factory.constructStream(expr);
      stream.setStreamContext(context);

      tuples = getTuples(stream);

      assert (tuples.size() == 1);

      //Test Long and Double Sums

      tuple = tuples.get(0);

      sumi = tuple.getDouble("sum(a_i)");
      sumf = tuple.getDouble("sum(a_f)");
      mini = tuple.getDouble("min(a_i)");
      minf = tuple.getDouble("min(a_f)");
      maxi = tuple.getDouble("max(a_i)");
      maxf = tuple.getDouble("max(a_f)");
      avgi = tuple.getDouble("avg(a_i)");
      avgf = tuple.getDouble("avg(a_f)");
      count = tuple.getDouble("count(*)");

      assertTrue(sumi.longValue() == 70);
      assertTrue(sumf.doubleValue() == 55.0D);
      assertTrue(mini.doubleValue() == 0.0D);
      assertTrue(minf.doubleValue() == 1.0D);
      assertTrue(maxi.doubleValue() == 14.0D);
      assertTrue(maxf.doubleValue() == 10.0D);
      assertTrue(avgi.doubleValue() == 7.0D);
      assertTrue(avgf.doubleValue() == 5.5D);
      assertTrue(count.doubleValue() == 10);

      //Execersise the /stream hander

      //Add the shards http parameter for the myCollection
      StringBuilder buf = new StringBuilder();
      for (String shardUrl : shardUrls) {
        if (buf.length() > 0) {
          buf.append(",");
        }
        buf.append(shardUrl);
      }

      ModifiableSolrParams solrParams = new ModifiableSolrParams();
      solrParams.add("qt", "/stream");
      solrParams.add("expr", expr);
      solrParams.add("myCollection.shards", buf.toString());
      SolrStream solrStream = new SolrStream(shardUrls.get(0), solrParams);
      tuples = getTuples(solrStream);
      assert (tuples.size() == 1);

      tuple =tuples.get(0);

      sumi = tuple.getDouble("sum(a_i)");
      sumf = tuple.getDouble("sum(a_f)");
      mini = tuple.getDouble("min(a_i)");
      minf = tuple.getDouble("min(a_f)");
      maxi = tuple.getDouble("max(a_i)");
      maxf = tuple.getDouble("max(a_f)");
      avgi = tuple.getDouble("avg(a_i)");
      avgf = tuple.getDouble("avg(a_f)");
      count = tuple.getDouble("count(*)");

      assertTrue(sumi.longValue() == 70);
      assertTrue(sumf.doubleValue() == 55.0D);
      assertTrue(mini.doubleValue() == 0.0D);
      assertTrue(minf.doubleValue() == 1.0D);
      assertTrue(maxi.doubleValue() == 14.0D);
      assertTrue(maxf.doubleValue() == 10.0D);
      assertTrue(avgi.doubleValue() == 7.0D);
      assertTrue(avgf.doubleValue() == 5.5D);
      assertTrue(count.doubleValue() == 10);
      //Add a negative test to prove that it cannot find slices if shards parameter is removed

      try {
        ModifiableSolrParams solrParamsBad = new ModifiableSolrParams();
        solrParamsBad.add("qt", "/stream");
        solrParamsBad.add("expr", expr);
        solrStream = new SolrStream(shardUrls.get(0), solrParamsBad);
        tuples = getTuples(solrStream);
        throw new Exception("Exception should have been thrown above");
      } catch (IOException e) {
        assertTrue(e.getMessage().contains("Collection not found: myCollection"));
      }
    } finally {
      cache.close();
    }
  }

  @Test
  public void testFacetStream() throws Exception {

    new UpdateRequest()
        .add(id, "0", "a_s", "hello0", "a_i", "0", "a_f", "1")
        .add(id, "2", "a_s", "hello0", "a_i", "2", "a_f", "2")
        .add(id, "3", "a_s", "hello3", "a_i", "3", "a_f", "3")
        .add(id, "4", "a_s", "hello4", "a_i", "4", "a_f", "4")
        .add(id, "1", "a_s", "hello0", "a_i", "1", "a_f", "5")
        .add(id, "5", "a_s", "hello3", "a_i", "10", "a_f", "6")
        .add(id, "6", "a_s", "hello4", "a_i", "11", "a_f", "7")
        .add(id, "7", "a_s", "hello3", "a_i", "12", "a_f", "8")
        .add(id, "8", "a_s", "hello3", "a_i", "13", "a_f", "9")
        .add(id, "9", "a_s", "hello0", "a_i", "14", "a_f", "10")
        .commit(cluster.getSolrClient(), COLLECTIONORALIAS);

    String clause;
    TupleStream stream;
    List<Tuple> tuples;

    StreamFactory factory = new StreamFactory()
      .withCollectionZkHost("collection1", cluster.getZkServer().getZkAddress())
      .withFunctionName("facet", FacetStream.class)
      .withFunctionName("sum", SumMetric.class)
      .withFunctionName("min", MinMetric.class)
      .withFunctionName("max", MaxMetric.class)
      .withFunctionName("avg", MeanMetric.class)
      .withFunctionName("count", CountMetric.class);

    // Basic test
    clause = "facet("
              +   "collection1, "
              +   "q=\"*:*\", "
              +   "fl=\"a_s,a_i,a_f\", "
              +   "sort=\"a_s asc\", "
              +   "buckets=\"a_s\", "
              +   "bucketSorts=\"sum(a_i) asc\", "
              +   "bucketSizeLimit=100, "
              +   "sum(a_i), sum(a_f), "
              +   "min(a_i), min(a_f), "
              +   "max(a_i), max(a_f), "
              +   "avg(a_i), avg(a_f), "
              +   "count(*)"
              + ")";

    stream = factory.constructStream(clause);
    tuples = getTuples(stream);

    assert(tuples.size() == 3);

    //Test Long and Double Sums

    Tuple tuple = tuples.get(0);
    String bucket = tuple.getString("a_s");
    Double sumi = tuple.getDouble("sum(a_i)");
    Double sumf = tuple.getDouble("sum(a_f)");
    Double mini = tuple.getDouble("min(a_i)");
    Double minf = tuple.getDouble("min(a_f)");
    Double maxi = tuple.getDouble("max(a_i)");
    Double maxf = tuple.getDouble("max(a_f)");
    Double avgi = tuple.getDouble("avg(a_i)");
    Double avgf = tuple.getDouble("avg(a_f)");
    Double count = tuple.getDouble("count(*)");

    assertTrue(bucket.equals("hello4"));
    assertTrue(sumi.longValue() == 15);
    assertTrue(sumf.doubleValue() == 11.0D);
    assertTrue(mini.doubleValue() == 4.0D);
    assertTrue(minf.doubleValue() == 4.0D);
    assertTrue(maxi.doubleValue() == 11.0D);
    assertTrue(maxf.doubleValue() == 7.0D);
    assertTrue(avgi.doubleValue() == 7.5D);
    assertTrue(avgf.doubleValue() == 5.5D);
    assertTrue(count.doubleValue() == 2);

    tuple = tuples.get(1);
    bucket = tuple.getString("a_s");
    sumi = tuple.getDouble("sum(a_i)");
    sumf = tuple.getDouble("sum(a_f)");
    mini = tuple.getDouble("min(a_i)");
    minf = tuple.getDouble("min(a_f)");
    maxi = tuple.getDouble("max(a_i)");
    maxf = tuple.getDouble("max(a_f)");
    avgi = tuple.getDouble("avg(a_i)");
    avgf = tuple.getDouble("avg(a_f)");
    count = tuple.getDouble("count(*)");

    assertTrue(bucket.equals("hello0"));
    assertTrue(sumi.doubleValue() == 17.0D);
    assertTrue(sumf.doubleValue() == 18.0D);
    assertTrue(mini.doubleValue() == 0.0D);
    assertTrue(minf.doubleValue() == 1.0D);
    assertTrue(maxi.doubleValue() == 14.0D);
    assertTrue(maxf.doubleValue() == 10.0D);
    assertTrue(avgi.doubleValue() == 4.25D);
    assertTrue(avgf.doubleValue() == 4.5D);
    assertTrue(count.doubleValue() == 4);

    tuple = tuples.get(2);
    bucket = tuple.getString("a_s");
    sumi = tuple.getDouble("sum(a_i)");
    sumf = tuple.getDouble("sum(a_f)");
    mini = tuple.getDouble("min(a_i)");
    minf = tuple.getDouble("min(a_f)");
    maxi = tuple.getDouble("max(a_i)");
    maxf = tuple.getDouble("max(a_f)");
    avgi = tuple.getDouble("avg(a_i)");
    avgf = tuple.getDouble("avg(a_f)");
    count = tuple.getDouble("count(*)");

    assertTrue(bucket.equals("hello3"));
    assertTrue(sumi.doubleValue() == 38.0D);
    assertTrue(sumf.doubleValue() == 26.0D);
    assertTrue(mini.doubleValue() == 3.0D);
    assertTrue(minf.doubleValue() == 3.0D);
    assertTrue(maxi.doubleValue() == 13.0D);
    assertTrue(maxf.doubleValue() == 9.0D);
    assertTrue(avgi.doubleValue() == 9.5D);
    assertTrue(avgf.doubleValue() == 6.5D);
    assertTrue(count.doubleValue() == 4);


    //Reverse the Sort.

    clause = "facet("
        +   "collection1, "
        +   "q=\"*:*\", "
        +   "fl=\"a_s,a_i,a_f\", "
        +   "sort=\"a_s asc\", "
        +   "buckets=\"a_s\", "
        +   "bucketSorts=\"sum(a_i) desc\", "
        +   "bucketSizeLimit=100, "
        +   "sum(a_i), sum(a_f), "
        +   "min(a_i), min(a_f), "
        +   "max(a_i), max(a_f), "
        +   "avg(a_i), avg(a_f), "
        +   "count(*)"
        + ")";

    stream = factory.constructStream(clause);
    tuples = getTuples(stream);


    //Test Long and Double Sums

    tuple = tuples.get(0);
    bucket = tuple.getString("a_s");
    sumi = tuple.getDouble("sum(a_i)");
    sumf = tuple.getDouble("sum(a_f)");
    mini = tuple.getDouble("min(a_i)");
    minf = tuple.getDouble("min(a_f)");
    maxi = tuple.getDouble("max(a_i)");
    maxf = tuple.getDouble("max(a_f)");
    avgi = tuple.getDouble("avg(a_i)");
    avgf = tuple.getDouble("avg(a_f)");
    count = tuple.getDouble("count(*)");

    assertTrue(bucket.equals("hello3"));
    assertTrue(sumi.doubleValue() == 38.0D);
    assertTrue(sumf.doubleValue() == 26.0D);
    assertTrue(mini.doubleValue() == 3.0D);
    assertTrue(minf.doubleValue() == 3.0D);
    assertTrue(maxi.doubleValue() == 13.0D);
    assertTrue(maxf.doubleValue() == 9.0D);
    assertTrue(avgi.doubleValue() == 9.5D);
    assertTrue(avgf.doubleValue() == 6.5D);
    assertTrue(count.doubleValue() == 4);

    tuple = tuples.get(1);
    bucket = tuple.getString("a_s");
    sumi = tuple.getDouble("sum(a_i)");
    sumf = tuple.getDouble("sum(a_f)");
    mini = tuple.getDouble("min(a_i)");
    minf = tuple.getDouble("min(a_f)");
    maxi = tuple.getDouble("max(a_i)");
    maxf = tuple.getDouble("max(a_f)");
    avgi = tuple.getDouble("avg(a_i)");
    avgf = tuple.getDouble("avg(a_f)");
    count = tuple.getDouble("count(*)");

    assertTrue(bucket.equals("hello0"));
    assertTrue(sumi.doubleValue() == 17.0D);
    assertTrue(sumf.doubleValue() == 18.0D);
    assertTrue(mini.doubleValue() == 0.0D);
    assertTrue(minf.doubleValue() == 1.0D);
    assertTrue(maxi.doubleValue() == 14.0D);
    assertTrue(maxf.doubleValue() == 10.0D);
    assertTrue(avgi.doubleValue() == 4.25D);
    assertTrue(avgf.doubleValue() == 4.5D);
    assertTrue(count.doubleValue() == 4);

    tuple = tuples.get(2);
    bucket = tuple.getString("a_s");
    sumi = tuple.getDouble("sum(a_i)");
    sumf = tuple.getDouble("sum(a_f)");
    mini = tuple.getDouble("min(a_i)");
    minf = tuple.getDouble("min(a_f)");
    maxi = tuple.getDouble("max(a_i)");
    maxf = tuple.getDouble("max(a_f)");
    avgi = tuple.getDouble("avg(a_i)");
    avgf = tuple.getDouble("avg(a_f)");
    count = tuple.getDouble("count(*)");

    assertTrue(bucket.equals("hello4"));
    assertTrue(sumi.longValue() == 15);
    assertTrue(sumf.doubleValue() == 11.0D);
    assertTrue(mini.doubleValue() == 4.0D);
    assertTrue(minf.doubleValue() == 4.0D);
    assertTrue(maxi.doubleValue() == 11.0D);
    assertTrue(maxf.doubleValue() == 7.0D);
    assertTrue(avgi.doubleValue() == 7.5D);
    assertTrue(avgf.doubleValue() == 5.5D);
    assertTrue(count.doubleValue() == 2);


    clause = "facet("
        +   "collection1, "
        +   "q=\"*:*\", "
        +   "fl=\"a_s,a_i,a_f\", "
        +   "sort=\"a_s asc\", "
        +   "buckets=\"a_s\", "
        +   "bucketSorts=\"sum(a_i) desc\", "
        +   "rows=2, "
        +   "sum(a_i), sum(a_f), "
        +   "min(a_i), min(a_f), "
        +   "max(a_i), max(a_f), "
        +   "avg(a_i), avg(a_f), "
        +   "count(*)"
        + ")";

    stream = factory.constructStream(clause);
    tuples = getTuples(stream);


    //Test rows

    tuple = tuples.get(0);
    assertEquals(tuples.size(), 2);

    bucket = tuple.getString("a_s");
    sumi = tuple.getDouble("sum(a_i)");
    sumf = tuple.getDouble("sum(a_f)");
    mini = tuple.getDouble("min(a_i)");
    minf = tuple.getDouble("min(a_f)");
    maxi = tuple.getDouble("max(a_i)");
    maxf = tuple.getDouble("max(a_f)");
    avgi = tuple.getDouble("avg(a_i)");
    avgf = tuple.getDouble("avg(a_f)");
    count = tuple.getDouble("count(*)");

    assertTrue(bucket.equals("hello3"));
    assertTrue(sumi.doubleValue() == 38.0D);
    assertTrue(sumf.doubleValue() == 26.0D);
    assertTrue(mini.doubleValue() == 3.0D);
    assertTrue(minf.doubleValue() == 3.0D);
    assertTrue(maxi.doubleValue() == 13.0D);
    assertTrue(maxf.doubleValue() == 9.0D);
    assertTrue(avgi.doubleValue() == 9.5D);
    assertTrue(avgf.doubleValue() == 6.5D);
    assertTrue(count.doubleValue() == 4);

    tuple = tuples.get(1);
    bucket = tuple.getString("a_s");
    sumi = tuple.getDouble("sum(a_i)");
    sumf = tuple.getDouble("sum(a_f)");
    mini = tuple.getDouble("min(a_i)");
    minf = tuple.getDouble("min(a_f)");
    maxi = tuple.getDouble("max(a_i)");
    maxf = tuple.getDouble("max(a_f)");
    avgi = tuple.getDouble("avg(a_i)");
    avgf = tuple.getDouble("avg(a_f)");
    count = tuple.getDouble("count(*)");

    assertTrue(bucket.equals("hello0"));
    assertTrue(sumi.doubleValue() == 17.0D);
    assertTrue(sumf.doubleValue() == 18.0D);
    assertTrue(mini.doubleValue() == 0.0D);
    assertTrue(minf.doubleValue() == 1.0D);
    assertTrue(maxi.doubleValue() == 14.0D);
    assertTrue(maxf.doubleValue() == 10.0D);
    assertTrue(avgi.doubleValue() == 4.25D);
    assertTrue(avgf.doubleValue() == 4.5D);
    assertTrue(count.doubleValue() == 4);


    clause = "facet("
        +   "collection1, "
        +   "q=\"*:*\", "
        +   "fl=\"a_s,a_i,a_f\", "
        +   "sort=\"a_s asc\", "
        +   "buckets=\"a_s\", "
        +   "bucketSorts=\"sum(a_i) desc\", "
        +   "rows=2, offset=1, method=dvhash, refine=true,"
        +   "sum(a_i), sum(a_f), "
        +   "min(a_i), min(a_f), "
        +   "max(a_i), max(a_f), "
        +   "avg(a_i), avg(a_f), "
        +   "count(*)"
        + ")";

    stream = factory.constructStream(clause);
    tuples = getTuples(stream);


    //Test offset

    tuple = tuples.get(0);
    assertEquals(tuples.size(), 2);

    tuple = tuples.get(0);
    bucket = tuple.getString("a_s");
    sumi = tuple.getDouble("sum(a_i)");
    sumf = tuple.getDouble("sum(a_f)");
    mini = tuple.getDouble("min(a_i)");
    minf = tuple.getDouble("min(a_f)");
    maxi = tuple.getDouble("max(a_i)");
    maxf = tuple.getDouble("max(a_f)");
    avgi = tuple.getDouble("avg(a_i)");
    avgf = tuple.getDouble("avg(a_f)");
    count = tuple.getDouble("count(*)");

    assertTrue(bucket.equals("hello0"));
    assertTrue(sumi.doubleValue() == 17.0D);
    assertTrue(sumf.doubleValue() == 18.0D);
    assertTrue(mini.doubleValue() == 0.0D);
    assertTrue(minf.doubleValue() == 1.0D);
    assertTrue(maxi.doubleValue() == 14.0D);
    assertTrue(maxf.doubleValue() == 10.0D);
    assertTrue(avgi.doubleValue() == 4.25D);
    assertTrue(avgf.doubleValue() == 4.5D);
    assertTrue(count.doubleValue() == 4);

    tuple = tuples.get(1);
    bucket = tuple.getString("a_s");
    sumi = tuple.getDouble("sum(a_i)");
    sumf = tuple.getDouble("sum(a_f)");
    mini = tuple.getDouble("min(a_i)");
    minf = tuple.getDouble("min(a_f)");
    maxi = tuple.getDouble("max(a_i)");
    maxf = tuple.getDouble("max(a_f)");
    avgi = tuple.getDouble("avg(a_i)");
    avgf = tuple.getDouble("avg(a_f)");
    count = tuple.getDouble("count(*)");

    assertTrue(bucket.equals("hello4"));
    assertTrue(sumi.longValue() == 15);
    assertTrue(sumf.doubleValue() == 11.0D);
    assertTrue(mini.doubleValue() == 4.0D);
    assertTrue(minf.doubleValue() == 4.0D);
    assertTrue(maxi.doubleValue() == 11.0D);
    assertTrue(maxf.doubleValue() == 7.0D);
    assertTrue(avgi.doubleValue() == 7.5D);
    assertTrue(avgf.doubleValue() == 5.5D);
    assertTrue(count.doubleValue() == 2);


    //Test index sort
    clause = "facet("
        +   "collection1, "
        +   "q=\"*:*\", "
        +   "fl=\"a_s,a_i,a_f\", "
        +   "sort=\"a_s asc\", "
        +   "buckets=\"a_s\", "
        +   "bucketSorts=\"a_s desc\", "
        +   "bucketSizeLimit=100, "
        +   "sum(a_i), sum(a_f), "
        +   "min(a_i), min(a_f), "
        +   "max(a_i), max(a_f), "
        +   "avg(a_i), avg(a_f), "
        +   "count(*)"
        + ")";

    stream = factory.constructStream(clause);
    tuples = getTuples(stream);

    assert(tuples.size() == 3);


    tuple = tuples.get(0);
    bucket = tuple.getString("a_s");
    sumi = tuple.getDouble("sum(a_i)");
    sumf = tuple.getDouble("sum(a_f)");
    mini = tuple.getDouble("min(a_i)");
    minf = tuple.getDouble("min(a_f)");
    maxi = tuple.getDouble("max(a_i)");
    maxf = tuple.getDouble("max(a_f)");
    avgi = tuple.getDouble("avg(a_i)");
    avgf = tuple.getDouble("avg(a_f)");
    count = tuple.getDouble("count(*)");


    assertTrue(bucket.equals("hello4"));
    assertTrue(sumi.longValue() == 15);
    assertTrue(sumf.doubleValue() == 11.0D);
    assertTrue(mini.doubleValue() == 4.0D);
    assertTrue(minf.doubleValue() == 4.0D);
    assertTrue(maxi.doubleValue() == 11.0D);
    assertTrue(maxf.doubleValue() == 7.0D);
    assertTrue(avgi.doubleValue() == 7.5D);
    assertTrue(avgf.doubleValue() == 5.5D);
    assertTrue(count.doubleValue() == 2);


    tuple = tuples.get(1);
    bucket = tuple.getString("a_s");
    sumi = tuple.getDouble("sum(a_i)");
    sumf = tuple.getDouble("sum(a_f)");
    mini = tuple.getDouble("min(a_i)");
    minf = tuple.getDouble("min(a_f)");
    maxi = tuple.getDouble("max(a_i)");
    maxf = tuple.getDouble("max(a_f)");
    avgi = tuple.getDouble("avg(a_i)");
    avgf = tuple.getDouble("avg(a_f)");
    count = tuple.getDouble("count(*)");

    assertTrue(bucket.equals("hello3"));
    assertTrue(sumi.doubleValue() == 38.0D);
    assertTrue(sumf.doubleValue() == 26.0D);
    assertTrue(mini.doubleValue() == 3.0D);
    assertTrue(minf.doubleValue() == 3.0D);
    assertTrue(maxi.doubleValue() == 13.0D);
    assertTrue(maxf.doubleValue() == 9.0D);
    assertTrue(avgi.doubleValue() == 9.5D);
    assertTrue(avgf.doubleValue() == 6.5D);
    assertTrue(count.doubleValue() == 4);


    tuple = tuples.get(2);
    bucket = tuple.getString("a_s");
    sumi = tuple.getDouble("sum(a_i)");
    sumf = tuple.getDouble("sum(a_f)");
    mini = tuple.getDouble("min(a_i)");
    minf = tuple.getDouble("min(a_f)");
    maxi = tuple.getDouble("max(a_i)");
    maxf = tuple.getDouble("max(a_f)");
    avgi = tuple.getDouble("avg(a_i)");
    avgf = tuple.getDouble("avg(a_f)");
    count = tuple.getDouble("count(*)");

    assertTrue(bucket.equals("hello0"));
    assertTrue(sumi.doubleValue() == 17.0D);
    assertTrue(sumf.doubleValue() == 18.0D);
    assertTrue(mini.doubleValue() == 0.0D);
    assertTrue(minf.doubleValue() == 1.0D);
    assertTrue(maxi.doubleValue() == 14.0D);
    assertTrue(maxf.doubleValue() == 10.0D);
    assertTrue(avgi.doubleValue() == 4.25D);
    assertTrue(avgf.doubleValue() == 4.5D);
    assertTrue(count.doubleValue() == 4);

    //Test index sort

    clause = "facet("
        +   "collection1, "
        +   "q=\"*:*\", "
        +   "fl=\"a_s,a_i,a_f\", "
        +   "sort=\"a_s asc\", "
        +   "buckets=\"a_s\", "
        +   "bucketSorts=\"a_s asc\", "
        +   "bucketSizeLimit=100, "
        +   "sum(a_i), sum(a_f), "
        +   "min(a_i), min(a_f), "
        +   "max(a_i), max(a_f), "
        +   "avg(a_i), avg(a_f), "
        +   "count(*)"
        + ")";

    stream = factory.constructStream(clause);
    tuples = getTuples(stream);

    assert(tuples.size() == 3);


    tuple = tuples.get(0);
    bucket = tuple.getString("a_s");
    sumi = tuple.getDouble("sum(a_i)");
    sumf = tuple.getDouble("sum(a_f)");
    mini = tuple.getDouble("min(a_i)");
    minf = tuple.getDouble("min(a_f)");
    maxi = tuple.getDouble("max(a_i)");
    maxf = tuple.getDouble("max(a_f)");
    avgi = tuple.getDouble("avg(a_i)");
    avgf = tuple.getDouble("avg(a_f)");
    count = tuple.getDouble("count(*)");

    assertTrue(bucket.equals("hello0"));
    assertTrue(sumi.doubleValue() == 17.0D);
    assertTrue(sumf.doubleValue() == 18.0D);
    assertTrue(mini.doubleValue() == 0.0D);
    assertTrue(minf.doubleValue() == 1.0D);
    assertTrue(maxi.doubleValue() == 14.0D);
    assertTrue(maxf.doubleValue() == 10.0D);
    assertTrue(avgi.doubleValue() == 4.25D);
    assertTrue(avgf.doubleValue() == 4.5D);
    assertTrue(count.doubleValue() == 4);


    tuple = tuples.get(1);
    bucket = tuple.getString("a_s");
    sumi = tuple.getDouble("sum(a_i)");
    sumf = tuple.getDouble("sum(a_f)");
    mini = tuple.getDouble("min(a_i)");
    minf = tuple.getDouble("min(a_f)");
    maxi = tuple.getDouble("max(a_i)");
    maxf = tuple.getDouble("max(a_f)");
    avgi = tuple.getDouble("avg(a_i)");
    avgf = tuple.getDouble("avg(a_f)");
    count = tuple.getDouble("count(*)");

    assertTrue(bucket.equals("hello3"));
    assertTrue(sumi.doubleValue() == 38.0D);
    assertTrue(sumf.doubleValue() == 26.0D);
    assertTrue(mini.doubleValue() == 3.0D);
    assertTrue(minf.doubleValue() == 3.0D);
    assertTrue(maxi.doubleValue() == 13.0D);
    assertTrue(maxf.doubleValue() == 9.0D);
    assertTrue(avgi.doubleValue() == 9.5D);
    assertTrue(avgf.doubleValue() == 6.5D);
    assertTrue(count.doubleValue() == 4);


    tuple = tuples.get(2);
    bucket = tuple.getString("a_s");
    sumi = tuple.getDouble("sum(a_i)");
    sumf = tuple.getDouble("sum(a_f)");
    mini = tuple.getDouble("min(a_i)");
    minf = tuple.getDouble("min(a_f)");
    maxi = tuple.getDouble("max(a_i)");
    maxf = tuple.getDouble("max(a_f)");
    avgi = tuple.getDouble("avg(a_i)");
    avgf = tuple.getDouble("avg(a_f)");
    count = tuple.getDouble("count(*)");

    assertTrue(bucket.equals("hello4"));
    assertTrue(sumi.longValue() == 15);
    assertTrue(sumf.doubleValue() == 11.0D);
    assertTrue(mini.doubleValue() == 4.0D);
    assertTrue(minf.doubleValue() == 4.0D);
    assertTrue(maxi.doubleValue() == 11.0D);
    assertTrue(maxf.doubleValue() == 7.0D);
    assertTrue(avgi.doubleValue() == 7.5D);
    assertTrue(avgf.doubleValue() == 5.5D);
    assertTrue(count.doubleValue() == 2);

    //Test zero result facets
    clause = "facet("
        +   "collection1, "
        +   "q=\"blahhh\", "
        +   "fl=\"a_s,a_i,a_f\", "
        +   "sort=\"a_s asc\", "
        +   "buckets=\"a_s\", "
        +   "bucketSorts=\"a_s asc\", "
        +   "bucketSizeLimit=100, "
        +   "sum(a_i), sum(a_f), "
        +   "min(a_i), min(a_f), "
        +   "max(a_i), max(a_f), "
        +   "avg(a_i), avg(a_f), "
        +   "count(*)"
        + ")";

    stream = factory.constructStream(clause);
    tuples = getTuples(stream);

    assert(tuples.size() == 0);

  }

  @Test
  public void testMultiCollection() throws Exception {

    CollectionAdminRequest.createCollection("collection2", "conf", 2, 1).process(cluster.getSolrClient());
    cluster.waitForActiveCollection("collection2", 2, 2);

    new UpdateRequest()
        .add(id, "0", "a_s", "hello", "a_i", "0", "a_f", "0", "s_multi", "aaaa", "test_dt", getDateString("2016", "5", "1"), "i_multi", "4", "i_multi", "7")
        .add(id, "2", "a_s", "hello", "a_i", "2", "a_f", "0", "s_multi", "aaaa1", "test_dt", getDateString("2016", "5", "1"), "i_multi", "44", "i_multi", "77")
        .add(id, "3", "a_s", "hello", "a_i", "3", "a_f", "3", "s_multi", "aaaa2", "test_dt", getDateString("2016", "5", "1"), "i_multi", "444", "i_multi", "777")
        .add(id, "4", "a_s", "hello", "a_i", "4", "a_f", "4", "s_multi", "aaaa3", "test_dt", getDateString("2016", "5", "1"), "i_multi", "4444", "i_multi", "7777")
        .add(id, "1", "a_s", "hello", "a_i", "1", "a_f", "1", "s_multi", "aaaa4", "test_dt", getDateString("2016", "5", "1"), "i_multi", "44444", "i_multi", "77777")
        .commit(cluster.getSolrClient(), "collection1");

    new UpdateRequest()
        .add(id, "10", "a_s", "hello", "a_i", "10", "a_f", "0", "s_multi", "aaaa", "test_dt", getDateString("2016", "5", "1"), "i_multi", "4", "i_multi", "7")
        .add(id, "12", "a_s", "hello", "a_i", "12", "a_f", "0", "s_multi", "aaaa1", "test_dt", getDateString("2016", "5", "1"), "i_multi", "44", "i_multi", "77")
        .add(id, "13", "a_s", "hello", "a_i", "13", "a_f", "3", "s_multi", "aaaa2", "test_dt", getDateString("2016", "5", "1"),  "i_multi", "444", "i_multi", "777")
        .add(id, "14", "a_s", "hello", "a_i", "14", "a_f", "4", "s_multi", "aaaa3", "test_dt", getDateString("2016", "5", "1"), "i_multi", "4444", "i_multi", "7777")
        .add(id, "11", "a_s", "hello", "a_i", "11", "a_f", "1", "s_multi", "aaaa4", "test_dt", getDateString("2016", "5", "1"), "i_multi", "44444", "i_multi", "77777")
        .commit(cluster.getSolrClient(), "collection2");


    List<Tuple> tuples;
    StreamContext streamContext = new StreamContext();
    SolrClientCache solrClientCache = new SolrClientCache();
    streamContext.setSolrClientCache(solrClientCache);
    List<String> shardUrls = TupleStream.getShards(cluster.getZkServer().getZkAddress(), COLLECTIONORALIAS, streamContext);

    try {
      StringBuilder buf = new StringBuilder();
      for (String shardUrl : shardUrls) {
        if (buf.length() > 0) {
          buf.append(",");
        }
        buf.append(shardUrl);
      }

      ModifiableSolrParams solrParams = new ModifiableSolrParams();
      solrParams.add("qt", "/stream");
      solrParams.add("expr", "search(\"collection1, collection2\", q=\"*:*\", fl=\"id, a_i\", rows=50, sort=\"a_i asc\")");
      SolrStream solrStream = new SolrStream(shardUrls.get(0), solrParams);
      solrStream.setStreamContext(streamContext);
      tuples = getTuples(solrStream);
      assert (tuples.size() == 10);
      assertOrder(tuples, 0, 1, 2, 3, 4,10,11,12,13,14);

      //Test with export handler, different code path.

      solrParams = new ModifiableSolrParams();
      solrParams.add("qt", "/stream");
      solrParams.add("expr", "search(\"collection1, collection2\", q=\"*:*\", fl=\"id, a_i\", sort=\"a_i asc\", qt=\"/export\")");
      solrStream = new SolrStream(shardUrls.get(0), solrParams);
      solrStream.setStreamContext(streamContext);
      tuples = getTuples(solrStream);
      assert (tuples.size() == 10);
      assertOrder(tuples, 0, 1, 2, 3, 4,10,11,12,13,14);


      solrParams = new ModifiableSolrParams();
      solrParams.add("qt", "/stream");
      solrParams.add("expr", "facet(\"collection1, collection2\", q=\"*:*\", buckets=\"a_s\", bucketSorts=\"count(*) asc\", count(*))");
      solrStream = new SolrStream(shardUrls.get(0), solrParams);
      solrStream.setStreamContext(streamContext);
      tuples = getTuples(solrStream);
      assert (tuples.size() == 1);
      Tuple tuple = tuples.get(0);
      assertEquals(tuple.getString("a_s"), "hello");
      assertEquals(tuple.getLong("count(*)").longValue(), 10);

      String expr = "timeseries(\"collection1, collection2\", q=\"*:*\", " +
              "start=\"2016-01-01T01:00:00.000Z\", " +
              "end=\"2016-12-01T01:00:00.000Z\", " +
              "gap=\"+1YEAR\", " +
              "field=\"test_dt\", " +
              "format=\"yyyy\","+
              "count(*))";

      solrParams = new ModifiableSolrParams();
      solrParams.add("qt", "/stream");
      solrParams.add("expr", expr);
      solrStream = new SolrStream(shardUrls.get(0), solrParams);
      solrStream.setStreamContext(streamContext);
      tuples = getTuples(solrStream);
      assert (tuples.size() == 1);
      tuple = tuples.get(0);
      assertEquals(tuple.getString("test_dt"), "2016");
      assertEquals(tuple.getLong("count(*)").longValue(), 10);

      //Test parallel

      solrParams = new ModifiableSolrParams();
      solrParams.add("qt", "/stream");
      solrParams.add("expr", "parallel(collection1, sort=\"a_i asc\", workers=2, search(\"collection1, collection2\", q=\"*:*\", fl=\"id, a_i\", sort=\"a_i asc\", qt=\"/export\", partitionKeys=\"a_s\"))");
      solrStream = new SolrStream(shardUrls.get(0), solrParams);
      solrStream.setStreamContext(streamContext);
      tuples = getTuples(solrStream);
      assert (tuples.size() == 10);
      assertOrder(tuples, 0, 1, 2, 3, 4,10,11,12,13,14);

    } finally {
      CollectionAdminRequest.deleteCollection("collection2").process(cluster.getSolrClient());
      solrClientCache.close();
    }


  }

  @Test
  public void testSubFacetStream() throws Exception {

    new UpdateRequest()
        .add(id, "0", "level1_s", "hello0", "level2_s", "a", "a_i", "0", "a_f", "1")
        .add(id, "2", "level1_s", "hello0", "level2_s", "a", "a_i", "2", "a_f", "2")
        .add(id, "3", "level1_s", "hello3", "level2_s", "a", "a_i", "3", "a_f", "3")
        .add(id, "4", "level1_s", "hello4", "level2_s", "a", "a_i", "4", "a_f", "4")
        .add(id, "1", "level1_s", "hello0", "level2_s", "b", "a_i", "1", "a_f", "5")
        .add(id, "5", "level1_s", "hello3", "level2_s", "b", "a_i", "10", "a_f", "6")
        .add(id, "6", "level1_s", "hello4", "level2_s", "b", "a_i", "11", "a_f", "7")
        .add(id, "7", "level1_s", "hello3", "level2_s", "b", "a_i", "12", "a_f", "8")
        .add(id, "8", "level1_s", "hello3", "level2_s", "b", "a_i", "13", "a_f", "9")
        .add(id, "9", "level1_s", "hello0", "level2_s", "b", "a_i", "14", "a_f", "10")
        .commit(cluster.getSolrClient(), COLLECTIONORALIAS);

    String clause;
    TupleStream stream;
    List<Tuple> tuples;

    StreamFactory factory = new StreamFactory()
      .withCollectionZkHost("collection1", cluster.getZkServer().getZkAddress())
      .withFunctionName("facet", FacetStream.class)
      .withFunctionName("sum", SumMetric.class)
      .withFunctionName("min", MinMetric.class)
      .withFunctionName("max", MaxMetric.class)
      .withFunctionName("avg", MeanMetric.class)
      .withFunctionName("count", CountMetric.class);

    // Basic test
    clause = "facet("
              +   "collection1, "
              +   "q=\"*:*\", "
              +   "buckets=\"level1_s, level2_s\", "
              +   "bucketSorts=\"sum(a_i) desc, sum(a_i) desc)\", "
              +   "bucketSizeLimit=100, "
              +   "sum(a_i), count(*)"
              + ")";

    stream = factory.constructStream(clause);
    tuples = getTuples(stream);

    assert(tuples.size() == 6);

    Tuple tuple = tuples.get(0);
    String bucket1 = tuple.getString("level1_s");
    String bucket2 = tuple.getString("level2_s");
    Double sumi = tuple.getDouble("sum(a_i)");
    Double count = tuple.getDouble("count(*)");

    assertTrue(bucket1.equals("hello3"));
    assertTrue(bucket2.equals("b"));
    assertTrue(sumi.longValue() == 35);
    assertTrue(count.doubleValue() == 3);

    tuple = tuples.get(1);
    bucket1 = tuple.getString("level1_s");
    bucket2 = tuple.getString("level2_s");
    sumi = tuple.getDouble("sum(a_i)");
    count = tuple.getDouble("count(*)");

    assertTrue(bucket1.equals("hello0"));
    assertTrue(bucket2.equals("b"));
    assertTrue(sumi.longValue() == 15);
    assertTrue(count.doubleValue() == 2);

    tuple = tuples.get(2);
    bucket1 = tuple.getString("level1_s");
    bucket2 = tuple.getString("level2_s");
    sumi = tuple.getDouble("sum(a_i)");
    count = tuple.getDouble("count(*)");

    assertTrue(bucket1.equals("hello4"));
    assertTrue(bucket2.equals("b"));
    assertTrue(sumi.longValue() == 11);
    assertTrue(count.doubleValue() == 1);

    tuple = tuples.get(3);
    bucket1 = tuple.getString("level1_s");
    bucket2 = tuple.getString("level2_s");
    sumi = tuple.getDouble("sum(a_i)");
    count = tuple.getDouble("count(*)");

    assertTrue(bucket1.equals("hello4"));
    assertTrue(bucket2.equals("a"));
    assertTrue(sumi.longValue() == 4);
    assertTrue(count.doubleValue() == 1);

    tuple = tuples.get(4);
    bucket1 = tuple.getString("level1_s");
    bucket2 = tuple.getString("level2_s");
    sumi = tuple.getDouble("sum(a_i)");
    count = tuple.getDouble("count(*)");

    assertTrue(bucket1.equals("hello3"));
    assertTrue(bucket2.equals("a"));
    assertTrue(sumi.longValue() == 3);
    assertTrue(count.doubleValue() == 1);

    tuple = tuples.get(5);
    bucket1 = tuple.getString("level1_s");
    bucket2 = tuple.getString("level2_s");
    sumi = tuple.getDouble("sum(a_i)");
    count = tuple.getDouble("count(*)");

    assertTrue(bucket1.equals("hello0"));
    assertTrue(bucket2.equals("a"));
    assertTrue(sumi.longValue() == 2);
    assertTrue(count.doubleValue() == 2);

    clause = "facet("
        +   "collection1, "
        +   "q=\"*:*\", "
        +   "buckets=\"level1_s, level2_s\", "
        +   "bucketSorts=\"level1_s desc, level2_s desc)\", "
        +   "bucketSizeLimit=100, "
        +   "sum(a_i), count(*)"
        + ")";

    stream = factory.constructStream(clause);
    tuples = getTuples(stream);

    assert(tuples.size() == 6);

    tuple = tuples.get(0);
    bucket1 = tuple.getString("level1_s");
    bucket2 = tuple.getString("level2_s");
    sumi = tuple.getDouble("sum(a_i)");
    count = tuple.getDouble("count(*)");

    assertTrue(bucket1.equals("hello4"));
    assertTrue(bucket2.equals("b"));
    assertTrue(sumi.longValue() == 11);
    assertTrue(count.doubleValue() == 1);

    tuple = tuples.get(1);
    bucket1 = tuple.getString("level1_s");
    bucket2 = tuple.getString("level2_s");
    sumi = tuple.getDouble("sum(a_i)");
    count = tuple.getDouble("count(*)");

    assertTrue(bucket1.equals("hello4"));
    assertTrue(bucket2.equals("a"));
    assertTrue(sumi.longValue() == 4);
    assertTrue(count.doubleValue() == 1);

    tuple = tuples.get(2);
    bucket1 = tuple.getString("level1_s");
    bucket2 = tuple.getString("level2_s");
    sumi = tuple.getDouble("sum(a_i)");
    count = tuple.getDouble("count(*)");

    assertTrue(bucket1.equals("hello3"));
    assertTrue(bucket2.equals("b"));
    assertTrue(sumi.longValue() == 35);
    assertTrue(count.doubleValue() == 3);

    tuple = tuples.get(3);
    bucket1 = tuple.getString("level1_s");
    bucket2 = tuple.getString("level2_s");
    sumi = tuple.getDouble("sum(a_i)");
    count = tuple.getDouble("count(*)");

    assertTrue(bucket1.equals("hello3"));
    assertTrue(bucket2.equals("a"));
    assertTrue(sumi.longValue() == 3);
    assertTrue(count.doubleValue() == 1);

    tuple = tuples.get(4);
    bucket1 = tuple.getString("level1_s");
    bucket2 = tuple.getString("level2_s");
    sumi = tuple.getDouble("sum(a_i)");
    count = tuple.getDouble("count(*)");

    assertTrue(bucket1.equals("hello0"));
    assertTrue(bucket2.equals("b"));
    assertTrue(sumi.longValue() == 15);
    assertTrue(count.doubleValue() == 2);

    tuple = tuples.get(5);
    bucket1 = tuple.getString("level1_s");
    bucket2 = tuple.getString("level2_s");
    sumi = tuple.getDouble("sum(a_i)");
    count = tuple.getDouble("count(*)");

    assertTrue(bucket1.equals("hello0"));
    assertTrue(bucket2.equals("a"));
    assertTrue(sumi.longValue() == 2);
    assertTrue(count.doubleValue() == 2);
  }

  @Test
  public void testTopicStream() throws Exception {
    Assume.assumeTrue(!useAlias);

    new UpdateRequest()
        .add(id, "0", "a_s", "hello", "a_i", "0", "a_f", "1")
        .add(id, "2", "a_s", "hello", "a_i", "2", "a_f", "2")
        .add(id, "3", "a_s", "hello", "a_i", "3", "a_f", "3")
        .add(id, "4", "a_s", "hello", "a_i", "4", "a_f", "4")
        .add(id, "1", "a_s", "hello", "a_i", "1", "a_f", "5")
        .add(id, "5", "a_s", "hello", "a_i", "10", "a_f", "6")
        .add(id, "6", "a_s", "hello", "a_i", "11", "a_f", "7")
        .add(id, "7", "a_s", "hello", "a_i", "12", "a_f", "8")
        .add(id, "8", "a_s", "hello", "a_i", "13", "a_f", "9")
        .add(id, "9", "a_s", "hello", "a_i", "14", "a_f", "10")
        .commit(cluster.getSolrClient(), COLLECTIONORALIAS);

    StreamFactory factory = new StreamFactory()
        .withCollectionZkHost("collection1", cluster.getZkServer().getZkAddress())
        .withFunctionName("topic", TopicStream.class)
        .withFunctionName("search", CloudSolrStream.class)
        .withFunctionName("daemon", DaemonStream.class);

    StreamExpression expression;
    TupleStream stream;
    List<Tuple> tuples;

    SolrClientCache cache = new SolrClientCache();

    try {
      //Store checkpoints in the same index as the main documents. This perfectly valid
      expression = StreamExpressionParser.parse("topic(collection1, collection1, q=\"a_s:hello\", fl=\"id\", id=\"1000000\", checkpointEvery=3)");

      stream = factory.constructStream(expression);
      StreamContext context = new StreamContext();
      context.setSolrClientCache(cache);
      stream.setStreamContext(context);
      tuples = getTuples(stream);

      //Should be zero because the checkpoints will be set to the highest vesion on the shards.
      assertEquals(tuples.size(), 0);

      cluster.getSolrClient().commit("collection1");
      //Now check to see if the checkpoints are present

              expression = StreamExpressionParser.parse("search(collection1, q=\"id:1000000\", fl=\"id, checkpoint_ss, _version_\", sort=\"id asc\")");
              stream = factory.constructStream(expression);
              context = new StreamContext();
              context.setSolrClientCache(cache);
              stream.setStreamContext(context);
              tuples = getTuples(stream);
              assertEquals(tuples.size(), 1);
              List<String> checkpoints = tuples.get(0).getStrings("checkpoint_ss");
              assertEquals(checkpoints.size(), 2);
              Long version1 = tuples.get(0).getLong("_version_");

      //Index a few more documents
      new UpdateRequest()
          .add(id, "10", "a_s", "hello", "a_i", "13", "a_f", "9")
          .add(id, "11", "a_s", "hello", "a_i", "14", "a_f", "10")
          .commit(cluster.getSolrClient(), COLLECTIONORALIAS);

      expression = StreamExpressionParser.parse("topic(collection1, collection1, fl=\"id\", q=\"a_s:hello\", id=\"1000000\", checkpointEvery=2)");

      stream = factory.constructStream(expression);
      context = new StreamContext();
      context.setSolrClientCache(cache);
      stream.setStreamContext(context);

      try {
        stream.open();
        Tuple tuple1 = stream.read();
        assertEquals((long) tuple1.getLong("id"), 10l);
        cluster.getSolrClient().commit("collection1");

                // Checkpoint should not have changed.
                expression = StreamExpressionParser.parse("search(collection1, q=\"id:1000000\", fl=\"id, checkpoint_ss, _version_\", sort=\"id asc\")");
                TupleStream cstream = factory.constructStream(expression);
                context = new StreamContext();
                context.setSolrClientCache(cache);
                cstream.setStreamContext(context);
                tuples = getTuples(cstream);

                assertEquals(tuples.size(), 1);
                checkpoints = tuples.get(0).getStrings("checkpoint_ss");
                assertEquals(checkpoints.size(), 2);
                Long version2 = tuples.get(0).getLong("_version_");
                assertEquals(version1, version2);

        Tuple tuple2 = stream.read();
        cluster.getSolrClient().commit("collection1");
        assertEquals((long) tuple2.getLong("id"), 11l);

                //Checkpoint should have changed.
                expression = StreamExpressionParser.parse("search(collection1, q=\"id:1000000\", fl=\"id, checkpoint_ss, _version_\", sort=\"id asc\")");
                cstream = factory.constructStream(expression);
                context = new StreamContext();
                context.setSolrClientCache(cache);
                cstream.setStreamContext(context);
                tuples = getTuples(cstream);

                assertEquals(tuples.size(), 1);
                checkpoints = tuples.get(0).getStrings("checkpoint_ss");
                assertEquals(checkpoints.size(), 2);
                Long version3 = tuples.get(0).getLong("_version_");
                assertTrue(version3 > version2);

        Tuple tuple3 = stream.read();
        assertTrue(tuple3.EOF);
      } finally {
        stream.close();
      }

      //Test with the DaemonStream

      DaemonStream dstream = null;
      try {
        expression = StreamExpressionParser.parse("daemon(topic(collection1, collection1, fl=\"id\", q=\"a_s:hello\", id=\"1000000\", checkpointEvery=2), id=\"test\", runInterval=\"1000\", queueSize=\"9\")");
        dstream = (DaemonStream) factory.constructStream(expression);
        context = new StreamContext();
        context.setSolrClientCache(cache);
        dstream.setStreamContext(context);

        //Index a few more documents
        new UpdateRequest()
            .add(id, "12", "a_s", "hello", "a_i", "13", "a_f", "9")
            .add(id, "13", "a_s", "hello", "a_i", "14", "a_f", "10")
            .commit(cluster.getSolrClient(), COLLECTIONORALIAS);

        //Start reading from the DaemonStream
        Tuple tuple = null;

        dstream.open();
        tuple = dstream.read();
        assertEquals(12, (long) tuple.getLong(id));
        tuple = dstream.read();
        assertEquals(13, (long) tuple.getLong(id));
        cluster.getSolrClient().commit("collection1"); // We want to see if the version has been updated after reading two tuples

        //Index a few more documents
        new UpdateRequest()
            .add(id, "14", "a_s", "hello", "a_i", "13", "a_f", "9")
            .add(id, "15", "a_s", "hello", "a_i", "14", "a_f", "10")
            .commit(cluster.getSolrClient(), COLLECTIONORALIAS);

        //Read from the same DaemonStream stream

        tuple = dstream.read();
        assertEquals(14, (long) tuple.getLong(id));
        tuple = dstream.read(); // This should trigger a checkpoint as it's the 4th read from the stream.
        assertEquals(15, (long) tuple.getLong(id));

        dstream.shutdown();
        tuple = dstream.read();
        assertTrue(tuple.EOF);
      } finally {
        dstream.close();
      }
    } finally {
      cache.close();
    }
  }


  @Test
  // commented 4-Sep-2018 @LuceneTestCase.BadApple(bugUrl="https://issues.apache.org/jira/browse/SOLR-12028") // 2-Aug-2018
  public void testParallelTopicStream() throws Exception {

    Assume.assumeTrue(!useAlias);

    new UpdateRequest()
        .add(id, "0", "a_s", "hello", "a_i", "0", "a_f", "1", "subject", "ha ha bla blah0")
        .add(id, "2", "a_s", "hello", "a_i", "2", "a_f", "2", "subject", "ha ha bla blah2")
        .add(id, "3", "a_s", "hello", "a_i", "3", "a_f", "3", "subject", "ha ha bla blah3")
        .add(id, "4", "a_s", "hello", "a_i", "4", "a_f", "4", "subject", "ha ha bla blah4")
        .add(id, "1", "a_s", "hello", "a_i", "1", "a_f", "5", "subject", "ha ha bla blah5")
        .add(id, "5", "a_s", "hello", "a_i", "10", "a_f", "6", "subject", "ha ha bla blah6")
        .add(id, "6", "a_s", "hello", "a_i", "11", "a_f", "7", "subject", "ha ha bla blah7")
        .add(id, "7", "a_s", "hello", "a_i", "12", "a_f", "8", "subject", "ha ha bla blah8")
        .add(id, "8", "a_s", "hello", "a_i", "13", "a_f", "9", "subject", "ha ha bla blah9")
        .add(id, "9", "a_s", "hello", "a_i", "14", "a_f", "10", "subject", "ha ha bla blah10")
        .commit(cluster.getSolrClient(), COLLECTIONORALIAS);

    StreamFactory factory = new StreamFactory()
        .withCollectionZkHost("collection1", cluster.getZkServer().getZkAddress())
        .withFunctionName("topic", TopicStream.class)
        .withFunctionName("search", CloudSolrStream.class)
        .withFunctionName("parallel", ParallelStream.class)
        .withFunctionName("daemon", DaemonStream.class);

    StreamExpression expression;
    TupleStream stream;
    List<Tuple> tuples;

    SolrClientCache cache = new SolrClientCache();

    try {
      //Store checkpoints in the same index as the main documents. This is perfectly valid
      expression = StreamExpressionParser.parse("parallel(collection1, " +
                                                         "workers=\"2\", " +
                                                         "sort=\"_version_ asc\"," +
                                                         "topic(collection1, " +
                                                               "collection1, " +
                                                               "q=\"a_s:hello\", " +
                                                               "fl=\"id\", " +
                                                               "id=\"1000000\", " +
                                                               "partitionKeys=\"id\"))");

      stream = factory.constructStream(expression);
      StreamContext context = new StreamContext();
      context.setSolrClientCache(cache);
      stream.setStreamContext(context);
      tuples = getTuples(stream);

      //Should be zero because the checkpoints will be set to the highest version on the shards.
      assertEquals(tuples.size(), 0);

      cluster.getSolrClient().commit("collection1");
      //Now check to see if the checkpoints are present

      expression = StreamExpressionParser.parse("search(collection1, q=\"id:1000000*\", fl=\"id, checkpoint_ss, _version_\", sort=\"id asc\")");

      stream = factory.constructStream(expression);
      context = new StreamContext();
      context.setSolrClientCache(cache);
      stream.setStreamContext(context);
      tuples = getTuples(stream);
      assertEquals(tuples.size(), 2);
      List<String> checkpoints = tuples.get(0).getStrings("checkpoint_ss");
      assertEquals(checkpoints.size(), 2);
      String id1 = tuples.get(0).getString("id");
      String id2 = tuples.get(1).getString("id");
      assertTrue(id1.equals("1000000_0"));
      assertTrue(id2.equals("1000000_1"));

      //Index a few more documents
      new UpdateRequest()
          .add(id, "10", "a_s", "hello", "a_i", "13", "a_f", "9")
          .add(id, "11", "a_s", "hello", "a_i", "14", "a_f", "10")
          .commit(cluster.getSolrClient(), COLLECTIONORALIAS);

      expression = StreamExpressionParser.parse("parallel(collection1, " +
          "workers=\"2\", " +
          "sort=\"_version_ asc\"," +
          "topic(collection1, " +
          "collection1, " +
          "q=\"a_s:hello\", " +
          "fl=\"id\", " +
          "id=\"1000000\", " +
          "partitionKeys=\"id\"))");

      stream = factory.constructStream(expression);
      context = new StreamContext();
      context.setSolrClientCache(cache);
      stream.setStreamContext(context);

      assertTopicRun(stream, "10", "11");

      //Test will initial checkpoint. This should pull all

      expression = StreamExpressionParser.parse("parallel(collection1, " +
          "workers=\"2\", " +
          "sort=\"_version_ asc\"," +
          "topic(collection1, " +
          "collection1, " +
          "q=\"a_s:hello\", " +
          "fl=\"id\", " +
          "id=\"2000000\", " +
          "initialCheckpoint=\"0\", " +
          "partitionKeys=\"id\"))");

      stream = factory.constructStream(expression);
      context = new StreamContext();
      context.setSolrClientCache(cache);
      stream.setStreamContext(context);
      assertTopicRun(stream, "0", "1", "2", "3", "4", "5", "6", "7", "8", "9", "10", "11");

      //Add more documents
      //Index a few more documents
      new UpdateRequest()
          .add(id, "12", "a_s", "hello", "a_i", "13", "a_f", "9")
          .add(id, "13", "a_s", "hello", "a_i", "14", "a_f", "10")
          .commit(cluster.getSolrClient(), COLLECTIONORALIAS);

      //Run the same topic again including the initialCheckpoint. It should start where it left off.
      //initialCheckpoint should be ignored for all but the first run.
      stream = factory.constructStream(expression);
      context = new StreamContext();
      context.setSolrClientCache(cache);
      stream.setStreamContext(context);
      assertTopicRun(stream, "12", "13");

      //Test text extraction

      expression = StreamExpressionParser.parse("parallel(collection1, " +
          "workers=\"2\", " +
          "sort=\"_version_ asc\"," +
          "topic(collection1, " +
          "collection1, " +
          "q=\"subject:bla\", " +
          "fl=\"subject\", " +
          "id=\"3000000\", " +
          "initialCheckpoint=\"0\", " +
          "partitionKeys=\"id\"))");

      stream = factory.constructStream(expression);
      context = new StreamContext();
      context.setSolrClientCache(cache);
      stream.setStreamContext(context);

      assertTopicSubject(stream, "ha ha bla blah0",
          "ha ha bla blah1",
          "ha ha bla blah2",
          "ha ha bla blah3",
          "ha ha bla blah4",
          "ha ha bla blah5",
          "ha ha bla blah6",
          "ha ha bla blah7",
          "ha ha bla blah8",
          "ha ha bla blah9",
          "ha ha bla blah10");

    } finally {
      cache.close();
    }
  }





  @Test
  public void testEchoStream() throws Exception {
    String expr = "echo(hello world)";
    ModifiableSolrParams paramsLoc = new ModifiableSolrParams();
    paramsLoc.set("expr", expr);
    paramsLoc.set("qt", "/stream");

    String url = cluster.getJettySolrRunners().get(0).getBaseUrl().toString()+"/"+COLLECTIONORALIAS;
    TupleStream solrStream = new SolrStream(url, paramsLoc);

    StreamContext context = new StreamContext();
    solrStream.setStreamContext(context);
    List<Tuple> tuples = getTuples(solrStream);
    assertTrue(tuples.size() == 1);
    String s = (String)tuples.get(0).get("echo");
    assertTrue(s.equals("hello world"));

    expr = "echo(\"hello world\")";
    paramsLoc = new ModifiableSolrParams();
    paramsLoc.set("expr", expr);
    paramsLoc.set("qt", "/stream");

    solrStream = new SolrStream(url, paramsLoc);

    solrStream.setStreamContext(context);
    tuples = getTuples(solrStream);
    assertTrue(tuples.size() == 1);
    s = (String)tuples.get(0).get("echo");
    assertTrue(s.equals("hello world"));

    expr = "echo(\"hello, world\")";
    paramsLoc = new ModifiableSolrParams();
    paramsLoc.set("expr", expr);
    paramsLoc.set("qt", "/stream");

    solrStream = new SolrStream(url, paramsLoc);

    solrStream.setStreamContext(context);
    tuples = getTuples(solrStream);
    assertTrue(tuples.size() == 1);
    s = (String)tuples.get(0).get("echo");
    assertTrue(s.equals("hello, world"));

    expr = "echo(\"hello, \\\"t\\\" world\")";
    paramsLoc = new ModifiableSolrParams();
    paramsLoc.set("expr", expr);
    paramsLoc.set("qt", "/stream");

    solrStream = new SolrStream(url, paramsLoc);

    solrStream.setStreamContext(context);
    tuples = getTuples(solrStream);
    assertTrue(tuples.size() == 1);
    s = (String)tuples.get(0).get("echo");

    assertTrue(s.equals("hello, \"t\" world"));

    expr = "parallel("+COLLECTIONORALIAS+", workers=2, sort=\"echo asc\", echo(\"hello, \\\"t\\\" world\"))";
    paramsLoc = new ModifiableSolrParams();
    paramsLoc.set("expr", expr);
    paramsLoc.set("qt", "/stream");

    solrStream = new SolrStream(url, paramsLoc);

    solrStream.setStreamContext(context);
    tuples = getTuples(solrStream);
    assertTrue(tuples.size() == 2);
    s = (String)tuples.get(0).get("echo");
    assertTrue(s.equals("hello, \"t\" world"));
    s = (String)tuples.get(1).get("echo");
    assertTrue(s.equals("hello, \"t\" world"));

    expr = "echo(\"tuytuy iuyiuyi iuyiuyiu iuyiuyiuyiu iuyi iuyiyiuy iuyiuyiu iyiuyiu iyiuyiuyyiyiu yiuyiuyi" +
        " yiuyiuyi yiuyiuuyiu yiyiuyiyiu iyiuyiuyiuiuyiu yiuyiuyi yiuyiy yiuiyiuiuy\")";
    paramsLoc = new ModifiableSolrParams();
    paramsLoc.set("expr", expr);
    paramsLoc.set("qt", "/stream");

    solrStream = new SolrStream(url, paramsLoc);

    solrStream.setStreamContext(context);
    tuples = getTuples(solrStream);
    assertTrue(tuples.size() == 1);
    s = (String)tuples.get(0).get("echo");

    assertTrue(s.equals("tuytuy iuyiuyi iuyiuyiu iuyiuyiuyiu iuyi iuyiyiuy iuyiuyiu iyiuyiu iyiuyiuyyiyiu yiuyiuyi yiuyiuyi " +
        "yiuyiuuyiu yiyiuyiyiu iyiuyiuyiuiuyiu yiuyiuyi yiuyiy yiuiyiuiuy"));
  }

  @Test
  public void testEvalStream() throws Exception {
    UpdateRequest updateRequest = new UpdateRequest();
    updateRequest.add(id, "hello", "test_t", "l b c d c");
    updateRequest.commit(cluster.getSolrClient(), COLLECTIONORALIAS);

    String expr = "eval(select(echo(\"search("+COLLECTIONORALIAS+", q=\\\"*:*\\\", fl=id, sort=\\\"id desc\\\")\"), echo as expr_s))";
    ModifiableSolrParams paramsLoc = new ModifiableSolrParams();
    paramsLoc.set("expr", expr);
    paramsLoc.set("qt", "/stream");

    String url = cluster.getJettySolrRunners().get(0).getBaseUrl().toString()+"/"+COLLECTIONORALIAS;
    TupleStream solrStream = new SolrStream(url, paramsLoc);

    StreamContext context = new StreamContext();
    solrStream.setStreamContext(context);
    List<Tuple> tuples = getTuples(solrStream);
    assertTrue(tuples.size() == 1);
    String s = (String)tuples.get(0).get("id");
    assertTrue(s.equals("hello"));
  }

  private String getDateString(String year, String month, String day) {
    return year+"-"+month+"-"+day+"T00:00:00Z";
  }

  @Test
  public void testTimeSeriesStream() throws Exception {
    UpdateRequest updateRequest = new UpdateRequest();

    int i=0;
    while(i<50) {
      updateRequest.add(id, "id_"+(++i),"test_dt", getDateString("2016", "5", "1"), "price_f", "400.00");
    }

    while(i<100) {
      updateRequest.add(id, "id_"+(++i),"test_dt", getDateString("2015", "5", "1"), "price_f", "300.0");
    }

    while(i<150) {
      updateRequest.add(id, "id_"+(++i),"test_dt", getDateString("2014", "5", "1"), "price_f", "500.0");
    }

    while(i<250) {
      updateRequest.add(id, "id_"+(++i),"test_dt", getDateString("2013", "5", "1"), "price_f", "100.00");
    }

    updateRequest.commit(cluster.getSolrClient(), COLLECTIONORALIAS);

    String expr = "timeseries("+COLLECTIONORALIAS+", q=\"*:*\", start=\"2013-01-01T01:00:00.000Z\", " +
        "end=\"2017-12-01T01:00:00.000Z\", " +
        "gap=\"+1YEAR\", " +
        "field=\"test_dt\", " +
        "count(*), sum(price_f), max(price_f), min(price_f))";
    ModifiableSolrParams paramsLoc = new ModifiableSolrParams();
    paramsLoc.set("expr", expr);
    paramsLoc.set("qt", "/stream");

    String url = cluster.getJettySolrRunners().get(0).getBaseUrl().toString()+"/"+COLLECTIONORALIAS;
    TupleStream solrStream = new SolrStream(url, paramsLoc);

    StreamContext context = new StreamContext();
    solrStream.setStreamContext(context);
    List<Tuple> tuples = getTuples(solrStream);
    assertTrue(tuples.size() == 5);

    assertTrue(tuples.get(0).get("test_dt").equals("2013-01-01T01:00:00Z"));
    assertTrue(tuples.get(0).getLong("count(*)").equals(100L));
    assertTrue(tuples.get(0).getDouble("sum(price_f)").equals(10000D));
    assertTrue(tuples.get(0).getDouble("max(price_f)").equals(100D));
    assertTrue(tuples.get(0).getDouble("min(price_f)").equals(100D));

    assertTrue(tuples.get(1).get("test_dt").equals("2014-01-01T01:00:00Z"));
    assertTrue(tuples.get(1).getLong("count(*)").equals(50L));
    assertTrue(tuples.get(1).getDouble("sum(price_f)").equals(25000D));
    assertTrue(tuples.get(1).getDouble("max(price_f)").equals(500D));
    assertTrue(tuples.get(1).getDouble("min(price_f)").equals(500D));

    assertTrue(tuples.get(2).get("test_dt").equals("2015-01-01T01:00:00Z"));
    assertTrue(tuples.get(2).getLong("count(*)").equals(50L));
    assertTrue(tuples.get(2).getDouble("sum(price_f)").equals(15000D));
    assertTrue(tuples.get(2).getDouble("max(price_f)").equals(300D));
    assertTrue(tuples.get(2).getDouble("min(price_f)").equals(300D));

    assertTrue(tuples.get(3).get("test_dt").equals("2016-01-01T01:00:00Z"));
    assertTrue(tuples.get(3).getLong("count(*)").equals(50L));
    assertTrue(tuples.get(3).getDouble("sum(price_f)").equals(20000D));
    assertTrue(tuples.get(3).getDouble("max(price_f)").equals(400D));
    assertTrue(tuples.get(3).getDouble("min(price_f)").equals(400D));

    assertTrue(tuples.get(4).get("test_dt").equals("2017-01-01T01:00:00Z"));
    assertEquals((long)tuples.get(4).getLong("count(*)"), 0L);
    assertEquals(tuples.get(4).getDouble("sum(price_f)"), 0D, 0);
    assertEquals(tuples.get(4).getDouble("max(price_f)"),0D, 0);
    assertEquals(tuples.get(4).getDouble("min(price_f)"), 0D, 0);


    expr = "timeseries("+COLLECTIONORALIAS+", q=\"*:*\", start=\"2013-01-01T01:00:00.000Z\", " +
        "end=\"2016-12-01T01:00:00.000Z\", " +
        "gap=\"+1YEAR\", " +
        "field=\"test_dt\", " +
        "format=\"yyyy\", " +
        "count(*), sum(price_f), max(price_f), min(price_f))";
    paramsLoc = new ModifiableSolrParams();
    paramsLoc.set("expr", expr);
    paramsLoc.set("qt", "/stream");

    solrStream = new SolrStream(url, paramsLoc);

    solrStream.setStreamContext(context);
    tuples = getTuples(solrStream);
    assertTrue(tuples.size() == 4);

    assertTrue(tuples.get(0).get("test_dt").equals("2013"));
    assertTrue(tuples.get(0).getLong("count(*)").equals(100L));
    assertTrue(tuples.get(0).getDouble("sum(price_f)").equals(10000D));
    assertTrue(tuples.get(0).getDouble("max(price_f)").equals(100D));
    assertTrue(tuples.get(0).getDouble("min(price_f)").equals(100D));

    assertTrue(tuples.get(1).get("test_dt").equals("2014"));
    assertTrue(tuples.get(1).getLong("count(*)").equals(50L));
    assertTrue(tuples.get(1).getDouble("sum(price_f)").equals(25000D));
    assertTrue(tuples.get(1).getDouble("max(price_f)").equals(500D));
    assertTrue(tuples.get(1).getDouble("min(price_f)").equals(500D));

    assertTrue(tuples.get(2).get("test_dt").equals("2015"));
    assertTrue(tuples.get(2).getLong("count(*)").equals(50L));
    assertTrue(tuples.get(2).getDouble("sum(price_f)").equals(15000D));
    assertTrue(tuples.get(2).getDouble("max(price_f)").equals(300D));
    assertTrue(tuples.get(2).getDouble("min(price_f)").equals(300D));

    assertTrue(tuples.get(3).get("test_dt").equals("2016"));
    assertTrue(tuples.get(3).getLong("count(*)").equals(50L));
    assertTrue(tuples.get(3).getDouble("sum(price_f)").equals(20000D));
    assertTrue(tuples.get(3).getDouble("max(price_f)").equals(400D));
    assertTrue(tuples.get(3).getDouble("min(price_f)").equals(400D));

    expr = "timeseries("+COLLECTIONORALIAS+", q=\"*:*\", start=\"2013-01-01T01:00:00.000Z\", " +
        "end=\"2016-12-01T01:00:00.000Z\", " +
        "gap=\"+1YEAR\", " +
        "field=\"test_dt\", " +
        "format=\"yyyy-MM\", " +
        "count(*), sum(price_f), max(price_f), min(price_f))";
    paramsLoc = new ModifiableSolrParams();
    paramsLoc.set("expr", expr);
    paramsLoc.set("qt", "/stream");

    solrStream = new SolrStream(url, paramsLoc);

    solrStream.setStreamContext(context);
    tuples = getTuples(solrStream);
    assertTrue(tuples.size() == 4);

    assertTrue(tuples.get(0).get("test_dt").equals("2013-01"));
    assertTrue(tuples.get(0).getLong("count(*)").equals(100L));
    assertTrue(tuples.get(0).getDouble("sum(price_f)").equals(10000D));
    assertTrue(tuples.get(0).getDouble("max(price_f)").equals(100D));
    assertTrue(tuples.get(0).getDouble("min(price_f)").equals(100D));

    assertTrue(tuples.get(1).get("test_dt").equals("2014-01"));
    assertTrue(tuples.get(1).getLong("count(*)").equals(50L));
    assertTrue(tuples.get(1).getDouble("sum(price_f)").equals(25000D));
    assertTrue(tuples.get(1).getDouble("max(price_f)").equals(500D));
    assertTrue(tuples.get(1).getDouble("min(price_f)").equals(500D));

    assertTrue(tuples.get(2).get("test_dt").equals("2015-01"));
    assertTrue(tuples.get(2).getLong("count(*)").equals(50L));
    assertTrue(tuples.get(2).getDouble("sum(price_f)").equals(15000D));
    assertTrue(tuples.get(2).getDouble("max(price_f)").equals(300D));
    assertTrue(tuples.get(2).getDouble("min(price_f)").equals(300D));

    assertTrue(tuples.get(3).get("test_dt").equals("2016-01"));
    assertTrue(tuples.get(3).getLong("count(*)").equals(50L));
    assertTrue(tuples.get(3).getDouble("sum(price_f)").equals(20000D));
    assertTrue(tuples.get(3).getDouble("max(price_f)").equals(400D));
    assertTrue(tuples.get(3).getDouble("min(price_f)").equals(400D));


    expr = "timeseries("+COLLECTIONORALIAS+", q=\"*:*\", start=\"2012-01-01T01:00:00.000Z\", " +
        "end=\"2016-12-01T01:00:00.000Z\", " +
        "gap=\"+1YEAR\", " +
        "field=\"test_dt\", " +
        "format=\"yyyy-MM\", " +
        "count(*), sum(price_f), max(price_f), min(price_f))";
    paramsLoc = new ModifiableSolrParams();
    paramsLoc.set("expr", expr);
    paramsLoc.set("qt", "/stream");

    solrStream = new SolrStream(url, paramsLoc);

    solrStream.setStreamContext(context);
    tuples = getTuples(solrStream);
    assertTrue(tuples.size() == 5);
    assertTrue(tuples.get(0).get("test_dt").equals("2012-01"));
    assertTrue(tuples.get(0).getLong("count(*)").equals(0L));
    assertTrue(tuples.get(0).getDouble("sum(price_f)") == 0);
    assertTrue(tuples.get(0).getDouble("max(price_f)") == 0);
    assertTrue(tuples.get(0).getDouble("min(price_f)") == 0);

    assertTrue(tuples.get(1).get("test_dt").equals("2013-01"));
    assertTrue(tuples.get(1).getLong("count(*)").equals(100L));
    assertTrue(tuples.get(1).getDouble("sum(price_f)").equals(10000D));
    assertTrue(tuples.get(1).getDouble("max(price_f)").equals(100D));
    assertTrue(tuples.get(1).getDouble("min(price_f)").equals(100D));

    assertTrue(tuples.get(2).get("test_dt").equals("2014-01"));
    assertTrue(tuples.get(2).getLong("count(*)").equals(50L));
    assertTrue(tuples.get(2).getDouble("sum(price_f)").equals(25000D));
    assertTrue(tuples.get(2).getDouble("max(price_f)").equals(500D));
    assertTrue(tuples.get(2).getDouble("min(price_f)").equals(500D));

    assertTrue(tuples.get(3).get("test_dt").equals("2015-01"));
    assertTrue(tuples.get(3).getLong("count(*)").equals(50L));
    assertTrue(tuples.get(3).getDouble("sum(price_f)").equals(15000D));
    assertTrue(tuples.get(3).getDouble("max(price_f)").equals(300D));
    assertTrue(tuples.get(3).getDouble("min(price_f)").equals(300D));

    assertTrue(tuples.get(4).get("test_dt").equals("2016-01"));
    assertTrue(tuples.get(4).getLong("count(*)").equals(50L));
    assertTrue(tuples.get(4).getDouble("sum(price_f)").equals(20000D));
    assertTrue(tuples.get(4).getDouble("max(price_f)").equals(400D));
    assertTrue(tuples.get(4).getDouble("min(price_f)").equals(400D));
  }

  @Test
  public void testTupleStream() throws Exception {
    UpdateRequest updateRequest = new UpdateRequest();
    updateRequest.add(id, "hello", "test_t", "l b c d c e");
    updateRequest.add(id, "hello1", "test_t", "l b c d c");
    updateRequest.commit(cluster.getSolrClient(), COLLECTIONORALIAS);

    String expr = "search("+COLLECTIONORALIAS+", q=\"*:*\", fl=\"id,test_t\", sort=\"id desc\")";

    //Add a Stream and an Evaluator to the Tuple.
    String cat = "tuple(results="+expr+", sum=add(1,1))";
    ModifiableSolrParams paramsLoc = new ModifiableSolrParams();
    paramsLoc.set("expr", cat);
    paramsLoc.set("qt", "/stream");

    String url = cluster.getJettySolrRunners().get(0).getBaseUrl().toString()+"/"+COLLECTIONORALIAS;
    TupleStream solrStream = new SolrStream(url, paramsLoc);

    StreamContext context = new StreamContext();
    solrStream.setStreamContext(context);
    List<Tuple> tuples = getTuples(solrStream);
    assertTrue(tuples.size() == 1);
    List<Map> results  = (List<Map>)tuples.get(0).get("results");
    assertTrue(results.get(0).get("id").equals("hello1"));
    assertTrue(results.get(0).get("test_t").equals("l b c d c"));
    assertTrue(results.get(1).get("id").equals("hello"));
    assertTrue(results.get(1).get("test_t").equals("l b c d c e"));

    assertTrue(tuples.get(0).getLong("sum").equals(2L));

  }


  private Map<String,Double> getIdToLabel(TupleStream stream, String outField) throws IOException {
    Map<String, Double> idToLabel = new HashMap<>();
    List<Tuple> tuples = getTuples(stream);
    for (Tuple tuple : tuples) {
      idToLabel.put(tuple.getString("id"), tuple.getDouble(outField));
    }
    return idToLabel;
  }


  @Test
  public void testBasicTextLogitStream() throws Exception {
    Assume.assumeTrue(!useAlias);

    CollectionAdminRequest.createCollection("destinationCollection", "ml", 2, 1).process(cluster.getSolrClient());
    cluster.waitForActiveCollection("destinationCollection", 2, 2);

    UpdateRequest updateRequest = new UpdateRequest();
    for (int i = 0; i < 5000; i+=2) {
      updateRequest.add(id, String.valueOf(i), "tv_text", "a b c c d", "out_i", "1");
      updateRequest.add(id, String.valueOf(i+1), "tv_text", "a b e e f", "out_i", "0");
    }
    updateRequest.commit(cluster.getSolrClient(), COLLECTIONORALIAS);

    StreamExpression expression;
    TupleStream stream;
    List<Tuple> tuples;
    StreamContext streamContext = new StreamContext();
    SolrClientCache solrClientCache = new SolrClientCache();
    streamContext.setSolrClientCache(solrClientCache);

    StreamFactory factory = new StreamFactory()
        .withCollectionZkHost("collection1", cluster.getZkServer().getZkAddress())
        .withCollectionZkHost("destinationCollection", cluster.getZkServer().getZkAddress())
        .withFunctionName("features", FeaturesSelectionStream.class)
        .withFunctionName("train", TextLogitStream.class)
        .withFunctionName("search", CloudSolrStream.class)
        .withFunctionName("update", UpdateStream.class);
    try {
      expression = StreamExpressionParser.parse("features(collection1, q=\"*:*\", featureSet=\"first\", field=\"tv_text\", outcome=\"out_i\", numTerms=4)");
      stream = new FeaturesSelectionStream(expression, factory);
      stream.setStreamContext(streamContext);
      tuples = getTuples(stream);

      assert (tuples.size() == 4);
      HashSet<String> terms = new HashSet<>();
      for (Tuple tuple : tuples) {
        terms.add((String) tuple.get("term_s"));
      }
      assertTrue(terms.contains("d"));
      assertTrue(terms.contains("c"));
      assertTrue(terms.contains("e"));
      assertTrue(terms.contains("f"));

      String textLogitExpression = "train(" +
          "collection1, " +
          "features(collection1, q=\"*:*\", featureSet=\"first\", field=\"tv_text\", outcome=\"out_i\", numTerms=4)," +
          "q=\"*:*\", " +
          "name=\"model\", " +
          "field=\"tv_text\", " +
          "outcome=\"out_i\", " +
          "maxIterations=100)";
      stream = factory.constructStream(textLogitExpression);
      stream.setStreamContext(streamContext);
      tuples = getTuples(stream);
      Tuple lastTuple = tuples.get(tuples.size() - 1);
      List<Double> lastWeights = lastTuple.getDoubles("weights_ds");
      Double[] lastWeightsArray = lastWeights.toArray(new Double[lastWeights.size()]);

      // first feature is bias value
      Double[] testRecord = {1.0, 1.17, 0.691, 0.0, 0.0};
      double d = sum(multiply(testRecord, lastWeightsArray));
      double prob = sigmoid(d);
      assertEquals(prob, 1.0, 0.1);

      // first feature is bias value
      Double[] testRecord2 = {1.0, 0.0, 0.0, 1.17, 0.691};
      d = sum(multiply(testRecord2, lastWeightsArray));
      prob = sigmoid(d);
      assertEquals(prob, 0, 0.1);

      stream = factory.constructStream("update(destinationCollection, batchSize=5, " + textLogitExpression + ")");
      getTuples(stream);
      cluster.getSolrClient().commit("destinationCollection");

      stream = factory.constructStream("search(destinationCollection, " +
          "q=*:*, " +
          "fl=\"iteration_i,* \", " +
          "rows=100, " +
          "sort=\"iteration_i desc\")");
      stream.setStreamContext(streamContext);
      tuples = getTuples(stream);
      assertEquals(100, tuples.size());
      Tuple lastModel = tuples.get(0);
      ClassificationEvaluation evaluation = ClassificationEvaluation.create(lastModel.fields);
      assertTrue(evaluation.getF1() >= 1.0);
      assertEquals(Math.log(5000.0 / (2500 + 1)), lastModel.getDoubles("idfs_ds").get(0), 0.0001);
      // make sure the tuples is retrieved in correct order
      Tuple firstTuple = tuples.get(99);
      assertEquals(1L, (long) firstTuple.getLong("iteration_i"));
    } finally {
      CollectionAdminRequest.deleteCollection("destinationCollection").process(cluster.getSolrClient());
      solrClientCache.close();
    }
  }

  private double sigmoid(double in) {

    double d = 1.0 / (1+Math.exp(-in));
    return d;
  }

  private double[] multiply(Double[] vec1, Double[] vec2) {
    double[] working = new double[vec1.length];
    for(int i=0; i<vec1.length; i++) {
      working[i]= vec1[i]*vec2[i];
    }

    return working;
  }

  private double sum(double[] vec) {
    double d = 0.0;

    for(double v : vec) {
      d += v;
    }

    return d;
  }

  @Test
  public void testFeaturesSelectionStream() throws Exception {
    Assume.assumeTrue(!useAlias);

    CollectionAdminRequest.createCollection("destinationCollection", "ml", 2, 1).process(cluster.getSolrClient());
    cluster.waitForActiveCollection("destinationCollection", 2, 2);

    UpdateRequest updateRequest = new UpdateRequest();
    for (int i = 0; i < 5000; i+=2) {
      updateRequest.add(id, String.valueOf(i), "whitetok", "a b c d", "out_i", "1");
      updateRequest.add(id, String.valueOf(i+1), "whitetok", "a b e f", "out_i", "0");
    }
    updateRequest.commit(cluster.getSolrClient(), COLLECTIONORALIAS);

    StreamExpression expression;
    TupleStream stream;
    List<Tuple> tuples;
    StreamContext streamContext = new StreamContext();
    SolrClientCache solrClientCache = new SolrClientCache();
    streamContext.setSolrClientCache(solrClientCache);

    StreamFactory factory = new StreamFactory()
        .withCollectionZkHost("collection1", cluster.getZkServer().getZkAddress())
        .withCollectionZkHost("destinationCollection", cluster.getZkServer().getZkAddress())
        .withFunctionName("featuresSelection", FeaturesSelectionStream.class)
        .withFunctionName("search", CloudSolrStream.class)
        .withFunctionName("update", UpdateStream.class);


    try {
      String featuresExpression = "featuresSelection(collection1, q=\"*:*\", featureSet=\"first\", field=\"whitetok\", outcome=\"out_i\", numTerms=4)";
      // basic
      expression = StreamExpressionParser.parse(featuresExpression);
      stream = new FeaturesSelectionStream(expression, factory);
      stream.setStreamContext(streamContext);
      tuples = getTuples(stream);

      assert (tuples.size() == 4);

      assertTrue(tuples.get(0).get("term_s").equals("c"));
      assertTrue(tuples.get(1).get("term_s").equals("d"));
      assertTrue(tuples.get(2).get("term_s").equals("e"));
      assertTrue(tuples.get(3).get("term_s").equals("f"));

      // update
      expression = StreamExpressionParser.parse("update(destinationCollection, batchSize=5, " + featuresExpression + ")");
      stream = new UpdateStream(expression, factory);
      stream.setStreamContext(streamContext);
      getTuples(stream);
      cluster.getSolrClient().commit("destinationCollection");

      expression = StreamExpressionParser.parse("search(destinationCollection, q=featureSet_s:first, fl=\"index_i, term_s\", sort=\"index_i asc\")");
      stream = new CloudSolrStream(expression, factory);
      stream.setStreamContext(streamContext);
      tuples = getTuples(stream);
      assertEquals(4, tuples.size());
      assertTrue(tuples.get(0).get("term_s").equals("c"));
      assertTrue(tuples.get(1).get("term_s").equals("d"));
      assertTrue(tuples.get(2).get("term_s").equals("e"));
      assertTrue(tuples.get(3).get("term_s").equals("f"));
    } finally {
      CollectionAdminRequest.deleteCollection("destinationCollection").process(cluster.getSolrClient());
      solrClientCache.close();
    }
  }


  @Test
  public void testSignificantTermsStream() throws Exception {

    UpdateRequest updateRequest = new UpdateRequest();
    for (int i = 0; i < 5000; i++) {
      updateRequest.add(id, "a"+i, "test_t", "a b c d m l");
    }

    for (int i = 0; i < 5000; i++) {
      updateRequest.add(id, "b"+i, "test_t", "a b e f");
    }

    for (int i = 0; i < 900; i++) {
      updateRequest.add(id, "c"+i, "test_t", "c");
    }

    for (int i = 0; i < 600; i++) {
      updateRequest.add(id, "d"+i, "test_t", "d");
    }

    for (int i = 0; i < 500; i++) {
      updateRequest.add(id, "e"+i, "test_t", "m");
    }

    updateRequest.commit(cluster.getSolrClient(), COLLECTIONORALIAS);

    TupleStream stream;
    List<Tuple> tuples;

    StreamFactory factory = new StreamFactory()
        .withCollectionZkHost("collection1", cluster.getZkServer().getZkAddress())
        .withDefaultZkHost(cluster.getZkServer().getZkAddress())
        .withFunctionName("significantTerms", SignificantTermsStream.class);

    StreamContext streamContext = new StreamContext();
    SolrClientCache cache = new SolrClientCache();
    streamContext.setSolrClientCache(cache);
    try {

      String significantTerms = "significantTerms(collection1, q=\"id:a*\",  field=\"test_t\", limit=3, minTermLength=1, maxDocFreq=\".5\")";
      stream = factory.constructStream(significantTerms);
      stream.setStreamContext(streamContext);
      tuples = getTuples(stream);

      assert (tuples.size() == 3);
      assertTrue(tuples.get(0).get("term").equals("l"));
      assertTrue(tuples.get(0).getLong("background") == 5000);
      assertTrue(tuples.get(0).getLong("foreground") == 5000);


      assertTrue(tuples.get(1).get("term").equals("m"));
      assertTrue(tuples.get(1).getLong("background") == 5500);
      assertTrue(tuples.get(1).getLong("foreground") == 5000);

      assertTrue(tuples.get(2).get("term").equals("d"));
      assertTrue(tuples.get(2).getLong("background") == 5600);
      assertTrue(tuples.get(2).getLong("foreground") == 5000);

      //Test maxDocFreq
      significantTerms = "significantTerms(collection1, q=\"id:a*\",  field=\"test_t\", limit=3, maxDocFreq=2650, minTermLength=1)";
      stream = factory.constructStream(significantTerms);
      stream.setStreamContext(streamContext);
      tuples = getTuples(stream);

      assert (tuples.size() == 1);
      assertTrue(tuples.get(0).get("term").equals("l"));
      assertTrue(tuples.get(0).getLong("background") == 5000);
      assertTrue(tuples.get(0).getLong("foreground") == 5000);

      //Test maxDocFreq percentage

      significantTerms = "significantTerms(collection1, q=\"id:a*\",  field=\"test_t\", limit=3, maxDocFreq=\".45\", minTermLength=1)";
      stream = factory.constructStream(significantTerms);
      stream.setStreamContext(streamContext);
      tuples = getTuples(stream);
      assert (tuples.size() == 1);
      assertTrue(tuples.get(0).get("term").equals("l"));
      assertTrue(tuples.get(0).getLong("background") == 5000);
      assertTrue(tuples.get(0).getLong("foreground") == 5000);


      //Test min doc freq
      significantTerms = "significantTerms(collection1, q=\"id:a*\",  field=\"test_t\", limit=3, minDocFreq=\"2700\", minTermLength=1, maxDocFreq=\".5\")";
      stream = factory.constructStream(significantTerms);
      stream.setStreamContext(streamContext);
      tuples = getTuples(stream);

      assert (tuples.size() == 3);

      assertTrue(tuples.get(0).get("term").equals("m"));
      assertTrue(tuples.get(0).getLong("background") == 5500);
      assertTrue(tuples.get(0).getLong("foreground") == 5000);

      assertTrue(tuples.get(1).get("term").equals("d"));
      assertTrue(tuples.get(1).getLong("background") == 5600);
      assertTrue(tuples.get(1).getLong("foreground") == 5000);

      assertTrue(tuples.get(2).get("term").equals("c"));
      assertTrue(tuples.get(2).getLong("background") == 5900);
      assertTrue(tuples.get(2).getLong("foreground") == 5000);


      //Test min doc freq percent
      significantTerms = "significantTerms(collection1, q=\"id:a*\",  field=\"test_t\", limit=3, minDocFreq=\".478\", minTermLength=1, maxDocFreq=\".5\")";
      stream = factory.constructStream(significantTerms);
      stream.setStreamContext(streamContext);
      tuples = getTuples(stream);

      assert (tuples.size() == 1);

      assertTrue(tuples.get(0).get("term").equals("c"));
      assertTrue(tuples.get(0).getLong("background") == 5900);
      assertTrue(tuples.get(0).getLong("foreground") == 5000);

      //Test limit

      significantTerms = "significantTerms(collection1, q=\"id:a*\",  field=\"test_t\", limit=2, minDocFreq=\"2700\", minTermLength=1, maxDocFreq=\".5\")";
      stream = factory.constructStream(significantTerms);
      stream.setStreamContext(streamContext);
      tuples = getTuples(stream);

      assert (tuples.size() == 2);

      assertTrue(tuples.get(0).get("term").equals("m"));
      assertTrue(tuples.get(0).getLong("background") == 5500);
      assertTrue(tuples.get(0).getLong("foreground") == 5000);

      assertTrue(tuples.get(1).get("term").equals("d"));
      assertTrue(tuples.get(1).getLong("background") == 5600);
      assertTrue(tuples.get(1).getLong("foreground") == 5000);

      //Test term length

      significantTerms = "significantTerms(collection1, q=\"id:a*\",  field=\"test_t\", limit=2, minDocFreq=\"2700\", minTermLength=2)";
      stream = factory.constructStream(significantTerms);
      stream.setStreamContext(streamContext);
      tuples = getTuples(stream);
      assert (tuples.size() == 0);


      //Test with shards parameter
      List<String> shardUrls = TupleStream.getShards(cluster.getZkServer().getZkAddress(), COLLECTIONORALIAS, streamContext);

      Map<String, List<String>> shardsMap = new HashMap();
      shardsMap.put("myCollection", shardUrls);
      StreamContext context = new StreamContext();
      context.put("shards", shardsMap);
      context.setSolrClientCache(cache);
      significantTerms = "significantTerms(myCollection, q=\"id:a*\",  field=\"test_t\", limit=2, minDocFreq=\"2700\", minTermLength=1, maxDocFreq=\".5\")";
      stream = factory.constructStream(significantTerms);
      stream.setStreamContext(context);
      tuples = getTuples(stream);

      assert (tuples.size() == 2);

      assertTrue(tuples.get(0).get("term").equals("m"));
      assertTrue(tuples.get(0).getLong("background") == 5500);
      assertTrue(tuples.get(0).getLong("foreground") == 5000);

      assertTrue(tuples.get(1).get("term").equals("d"));
      assertTrue(tuples.get(1).getLong("background") == 5600);
      assertTrue(tuples.get(1).getLong("foreground") == 5000);

      //Execersise the /stream hander

      //Add the shards http parameter for the myCollection
      StringBuilder buf = new StringBuilder();
      for (String shardUrl : shardUrls) {
        if (buf.length() > 0) {
          buf.append(",");
        }
        buf.append(shardUrl);
      }

      ModifiableSolrParams solrParams = new ModifiableSolrParams();
      solrParams.add("qt", "/stream");
      solrParams.add("expr", significantTerms);
      solrParams.add("myCollection.shards", buf.toString());
      SolrStream solrStream = new SolrStream(shardUrls.get(0), solrParams);
      tuples = getTuples(solrStream);
      assert (tuples.size() == 2);

      assertTrue(tuples.get(0).get("term").equals("m"));
      assertTrue(tuples.get(0).getLong("background") == 5500);
      assertTrue(tuples.get(0).getLong("foreground") == 5000);

      assertTrue(tuples.get(1).get("term").equals("d"));
      assertTrue(tuples.get(1).getLong("background") == 5600);
      assertTrue(tuples.get(1).getLong("foreground") == 5000);

      //Add a negative test to prove that it cannot find slices if shards parameter is removed

      try {
        ModifiableSolrParams solrParamsBad = new ModifiableSolrParams();
        solrParamsBad.add("qt", "/stream");
        solrParamsBad.add("expr", significantTerms);
        solrStream = new SolrStream(shardUrls.get(0), solrParamsBad);
        tuples = getTuples(solrStream);
        throw new Exception("Exception should have been thrown above");
      } catch (IOException e) {
        assertTrue(e.getMessage().contains("Slices not found for myCollection"));
      }
    } finally {
      cache.close();
    }
  }

  @Test
  public void tooLargeForGetRequest() throws IOException, SolrServerException {
    // Test expressions which are larger than GET can handle
    UpdateRequest updateRequest = new UpdateRequest();
    for (int i = 0; i < 10; i++) {
      updateRequest.add(id, "a"+i, "test_t", "a b c d m l");
    }
    for(int i=1; i<=50; i++) {
      updateRequest.add(id, "id_"+(i),"test_dt", getDateString("2016", "5", "1"), "price_f", "400.00");
    }
    updateRequest.commit(cluster.getSolrClient(), COLLECTIONORALIAS);

    SolrClientCache cache = new SolrClientCache();
    StreamContext streamContext = new StreamContext();
    streamContext.setSolrClientCache(cache);
    String longQuery = "\"id:(" + IntStream.range(0, 4000).mapToObj(i -> "a").collect(Collectors.joining(" ", "", "")) + ")\"";
<<<<<<< HEAD
        
=======

>>>>>>> 6d0386c9
    try {
      assertSuccess("significantTerms("+COLLECTIONORALIAS+", q="+longQuery+", field=\"test_t\", limit=3, minTermLength=1, maxDocFreq=\".5\")", streamContext);
      String expr = "timeseries("+COLLECTIONORALIAS+", q="+longQuery+", start=\"2013-01-01T01:00:00.000Z\", " +
              "end=\"2016-12-01T01:00:00.000Z\", " +
              "gap=\"+1YEAR\", " +
              "field=\"test_dt\", " +
              "format=\"yyyy\", " +
              "count(*), sum(price_f), max(price_f), min(price_f))";
      assertSuccess(expr, streamContext);
      expr = "facet("
                    +   "collection1, "
                    +   "q="+longQuery+", "
                    +   "fl=\"a_s,a_i,a_f\", "
                    +   "sort=\"a_s asc\", "
                    +   "buckets=\"a_s\", "
                    +   "bucketSorts=\"sum(a_i) asc\", "
                    +   "bucketSizeLimit=100, "
                    +   "sum(a_i), sum(a_f), "
                    +   "min(a_i), min(a_f), "
                    +   "max(a_i), max(a_f), "
                    +   "avg(a_i), avg(a_f), "
                    +   "count(*)"
                    + ")";
      assertSuccess(expr, streamContext);
<<<<<<< HEAD
      expr = "stats(" + COLLECTIONORALIAS + ", q="+longQuery+", sum(a_i), sum(a_f), min(a_i), min(a_f), max(a_i), max(a_f), avg(a_i), avg(a_f), count(*))"; 
=======
      expr = "stats(" + COLLECTIONORALIAS + ", q="+longQuery+", sum(a_i), sum(a_f), min(a_i), min(a_f), max(a_i), max(a_f), avg(a_i), avg(a_f), count(*))";
>>>>>>> 6d0386c9
      assertSuccess(expr, streamContext);
      expr = "search(" + COLLECTIONORALIAS + ", q="+longQuery+", fl=\"id,a_s,a_i,a_f\", sort=\"a_f asc, a_i asc\")";
      assertSuccess(expr, streamContext);
      expr = "random(" + COLLECTIONORALIAS + ", q="+longQuery+", rows=\"1000\", fl=\"id, a_i\")";
      assertSuccess(expr, streamContext);
    } finally {
      cache.close();
    }
  }

  private void assertSuccess(String expr, StreamContext streamContext) throws IOException {
    ModifiableSolrParams paramsLoc = new ModifiableSolrParams();
    paramsLoc.set("expr", expr);
    paramsLoc.set("qt", "/stream");

    String url = cluster.getJettySolrRunners().get(0).getBaseUrl().toString()+"/"+COLLECTIONORALIAS;
    TupleStream solrStream = new SolrStream(url, paramsLoc);
    solrStream.setStreamContext(streamContext);
    getTuples(solrStream);
  }

  protected List<Tuple> getTuples(TupleStream tupleStream) throws IOException {
    List<Tuple> tuples = new ArrayList<Tuple>();

    try {
      tupleStream.open();
      for (Tuple t = tupleStream.read(); !t.EOF; t = tupleStream.read()) {
        tuples.add(t);
      }
    } finally {
      tupleStream.close();
    }
    return tuples;
  }
  protected boolean assertOrder(List<Tuple> tuples, int... ids) throws Exception {
    return assertOrderOf(tuples, "id", ids);
  }
  protected boolean assertOrderOf(List<Tuple> tuples, String fieldName, int... ids) throws Exception {
    int i = 0;
    for(int val : ids) {
      Tuple t = tuples.get(i);
      String tip = t.getString(fieldName);
      if(!tip.equals(Integer.toString(val))) {
        throw new Exception("Found value:"+tip+" expecting:"+val);
      }
      ++i;
    }
    return true;
  }

  public boolean assertLong(Tuple tuple, String fieldName, long l) throws Exception {
    long lv = (long)tuple.get(fieldName);
    if(lv != l) {
      throw new Exception("Longs not equal:"+l+" : "+lv);
    }

    return true;
  }

  public boolean assertString(Tuple tuple, String fieldName, String expected) throws Exception {
    String actual = (String)tuple.get(fieldName);

    if( (null == expected && null != actual) ||
        (null != expected && null == actual) ||
        (null != expected && !expected.equals(actual))){
      throw new Exception("Longs not equal:"+expected+" : "+actual);
    }

    return true;
  }

  public boolean assertDouble(Tuple tuple, String fieldName, double d) throws Exception {
    double dv = tuple.getDouble(fieldName);
    if(dv != d) {
      throw new Exception("Doubles not equal:"+d+" : "+dv);
    }

    return true;
  }

  protected boolean assertMaps(List<Map> maps, int... ids) throws Exception {
    if(maps.size() != ids.length) {
      throw new Exception("Expected id count != actual map count:"+ids.length+":"+maps.size());
    }

    int i=0;
    for(int val : ids) {
      Map t = maps.get(i);
      String tip = (String)t.get("id");
      if(!tip.equals(Integer.toString(val))) {
        throw new Exception("Found value:"+tip+" expecting:"+val);
      }
      ++i;
    }
    return true;
  }

  private void assertTopicRun(TupleStream stream, String... idArray) throws Exception {
    long version = -1;
    int count = 0;
    List<String> ids = new ArrayList();
    for(String id : idArray) {
      ids.add(id);
    }

    try {
      stream.open();
      while (true) {
        Tuple tuple = stream.read();
        if (tuple.EOF) {
          break;
        } else {
          ++count;
          String id = tuple.getString("id");
          if (!ids.contains(id)) {
            throw new Exception("Expecting id in topic run not found:" + id);
          }

          long v = tuple.getLong("_version_");
          if (v < version) {
            throw new Exception("Out of order version in topic run:" + v);
          }
        }
      }
    } finally {
      stream.close();
    }

    if(count != ids.size()) {
      throw new Exception("Wrong count in topic run:"+count);
    }
  }

  private void assertTopicSubject(TupleStream stream, String... textArray) throws Exception {
    long version = -1;
    int count = 0;
    List<String> texts = new ArrayList();
    for(String text : textArray) {
      texts.add(text);
    }

    try {
      stream.open();
      while (true) {
        Tuple tuple = stream.read();
        if (tuple.EOF) {
          break;
        } else {
          ++count;
          String subject = tuple.getString("subject");
          if (!texts.contains(subject)) {
            throw new Exception("Expecting subject in topic run not found:" + subject);
          }
        }
      }
    } finally {
      stream.close();
    }
  }
}<|MERGE_RESOLUTION|>--- conflicted
+++ resolved
@@ -2801,11 +2801,7 @@
     StreamContext streamContext = new StreamContext();
     streamContext.setSolrClientCache(cache);
     String longQuery = "\"id:(" + IntStream.range(0, 4000).mapToObj(i -> "a").collect(Collectors.joining(" ", "", "")) + ")\"";
-<<<<<<< HEAD
-        
-=======
-
->>>>>>> 6d0386c9
+
     try {
       assertSuccess("significantTerms("+COLLECTIONORALIAS+", q="+longQuery+", field=\"test_t\", limit=3, minTermLength=1, maxDocFreq=\".5\")", streamContext);
       String expr = "timeseries("+COLLECTIONORALIAS+", q="+longQuery+", start=\"2013-01-01T01:00:00.000Z\", " +
@@ -2830,11 +2826,7 @@
                     +   "count(*)"
                     + ")";
       assertSuccess(expr, streamContext);
-<<<<<<< HEAD
-      expr = "stats(" + COLLECTIONORALIAS + ", q="+longQuery+", sum(a_i), sum(a_f), min(a_i), min(a_f), max(a_i), max(a_f), avg(a_i), avg(a_f), count(*))"; 
-=======
       expr = "stats(" + COLLECTIONORALIAS + ", q="+longQuery+", sum(a_i), sum(a_f), min(a_i), min(a_f), max(a_i), max(a_f), avg(a_i), avg(a_f), count(*))";
->>>>>>> 6d0386c9
       assertSuccess(expr, streamContext);
       expr = "search(" + COLLECTIONORALIAS + ", q="+longQuery+", fl=\"id,a_s,a_i,a_f\", sort=\"a_f asc, a_i asc\")";
       assertSuccess(expr, streamContext);
