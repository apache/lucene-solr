/*
 * Licensed to the Apache Software Foundation (ASF) under one or more
 * contributor license agreements.  See the NOTICE file distributed with
 * this work for additional information regarding copyright ownership.
 * The ASF licenses this file to You under the Apache License, Version 2.0
 * (the "License"); you may not use this file except in compliance with
 * the License.  You may obtain a copy of the License at
 *
 *     http://www.apache.org/licenses/LICENSE-2.0
 *
 * Unless required by applicable law or agreed to in writing, software
 * distributed under the License is distributed on an "AS IS" BASIS,
 * WITHOUT WARRANTIES OR CONDITIONS OF ANY KIND, either express or implied.
 * See the License for the specific language governing permissions and
 * limitations under the License.
 */
package org.apache.solr.client.solrj.io.stream;

import java.io.IOException;
import java.lang.invoke.MethodHandles;
import java.util.ArrayList;
import java.util.Arrays;
import java.util.Collections;
import java.util.List;
import java.util.Map;
import java.util.concurrent.TimeUnit;
import java.util.function.Function;
import java.util.stream.Collectors;

import org.apache.solr.client.solrj.SolrRequest;
import org.apache.solr.client.solrj.io.Tuple;
import org.apache.solr.client.solrj.request.CollectionAdminRequest;
import org.apache.solr.client.solrj.request.QueryRequest;
import org.apache.solr.client.solrj.request.UpdateRequest;
import org.apache.solr.cloud.SolrCloudTestCase;
import org.apache.solr.common.SolrException;
import org.apache.solr.common.cloud.DocCollection;
import org.apache.solr.common.cloud.Replica;
import org.apache.solr.common.util.TimeSource;
import org.apache.solr.common.util.Utils;
import org.apache.solr.security.BasicAuthPlugin;
import org.apache.solr.security.RuleBasedAuthorizationPlugin;
import org.apache.solr.util.TimeOut;

import static org.apache.solr.security.Sha256AuthenticationProvider.getSaltedHashedValue;

import org.junit.After;
import org.junit.AfterClass;
import org.junit.BeforeClass;
import org.slf4j.Logger;
import org.slf4j.LoggerFactory;

/**
 * tests various streaming expressions (via the SolrJ {@link SolrStream} API) against a SolrCloud cluster
 * using both Authenticationand Role based Authorization
 */
public class CloudAuthStreamTest extends SolrCloudTestCase {
    
  private static final Logger log = LoggerFactory.getLogger(MethodHandles.lookup().lookupClass());

  private static final String COLLECTION_X = "collection_x";
  private static final String COLLECTION_Y = "collection_y";
  
  private static final String READ_ONLY_USER = "read_only_user";
  private static final String WRITE_X_USER = "write_x_user";
  private static final String WRITE_Y_USER = "write_y_user";
  private static final String ADMIN_USER = "admin_user";
  
  private static String solrUrl = null;
  
  /**
   * Helper that returns the original {@link SolrRequest} <em>with it's original type</em> 
   * so it can be chained.  This menthod knows that for the purpose of this test, every user name 
   * is it's own password
   *
   * @see SolrRequest#setBasicAuthCredentials
   */
  private static <T extends SolrRequest> T setBasicAuthCredentials(T req, String user) {
    assert null != user;
    req.setBasicAuthCredentials(user, user);
    return req;
  }

  @BeforeClass
  public static void setupCluster() throws Exception {
    final List<String> users = Arrays.asList(READ_ONLY_USER, WRITE_X_USER, WRITE_Y_USER, ADMIN_USER);
    // For simplicity: every user uses a password the same as their name...
    final Map<String,String> credentials = users.stream()
      .collect(Collectors.toMap(Function.identity(), s -> getSaltedHashedValue(s)));
    
    // For simplicity: Every user is their own role...
    final Map<String,String> roles = users.stream()
      .collect(Collectors.toMap(Function.identity(), Function.identity()));

    final String SECURITY_JSON = Utils.toJSONString
      (Utils.makeMap("authorization",
                     Utils.makeMap("class", RuleBasedAuthorizationPlugin.class.getName(),
                                   "user-role", roles,
                                   // NOTE: permissions order matters!
                                   "permissions", Arrays.asList(// any authn user can 'read' or hit /stream
                                                                Utils.makeMap("name","read",
                                                                              "role","*"),
                                                                Utils.makeMap("name","stream",
                                                                              "collection", "*",
                                                                              "path", "/stream",
                                                                              "role","*"),
                                                                // per collection write perms
                                                                Utils.makeMap("name","update",
                                                                              "collection", COLLECTION_X,
                                                                              "role", WRITE_X_USER),
                                                                Utils.makeMap("name","update",
                                                                              "collection", COLLECTION_Y,
                                                                              "role", WRITE_Y_USER),
                                                                Utils.makeMap("name","all",
                                                                              "role",ADMIN_USER))),
                     "authentication",
                     Utils.makeMap("class", BasicAuthPlugin.class.getName(),
                                   "blockUnknown",true,
                                   "credentials", credentials)));
    
    // we want at most one core per node to force lots of network traffic to try and tickle distributed bugs
    configureCluster(5)
      .withSecurityJson(SECURITY_JSON)
      .configure();

    for (String collection : Arrays.asList(COLLECTION_X, COLLECTION_Y)) {
      CollectionAdminRequest.createCollection(collection, "_default", 2, 2)
        .setBasicAuthCredentials(ADMIN_USER, ADMIN_USER)
        .process(cluster.getSolrClient());
    }
    
    for (String collection : Arrays.asList(COLLECTION_X, COLLECTION_Y)) {
      cluster.getSolrClient().waitForState(collection, DEFAULT_TIMEOUT, TimeUnit.SECONDS,
                                           (n, c) -> DocCollection.isFullyActive(n, c, 2, 2));
    }

    solrUrl = cluster.getRandomJetty(random()).getProxyBaseUrl().toString();
    
    log.info("All stream requests will be sent to random solrUrl: {}", solrUrl);
  }
  
  @AfterClass
  public static void clearVariables() {
    solrUrl = null;
  }
  
  @After
  public void clearCollections() throws Exception {
    log.info("Clearing Collections @After test method...");
    assertEquals(0,
                 setBasicAuthCredentials(new UpdateRequest(), WRITE_X_USER)
                 .deleteByQuery("*:*")
                 .commit(cluster.getSolrClient(), COLLECTION_X).getStatus());
    assertEquals(0,
                 setBasicAuthCredentials(new UpdateRequest(), WRITE_Y_USER)
                 .deleteByQuery("*:*")
                 .commit(cluster.getSolrClient(), COLLECTION_Y).getStatus());
  }
  
  /**
   * Simple sanity checks that authentication is working the way the test expects 
   */
  public void testSanityCheckAuth() throws Exception {
    
    assertEquals("sanity check of non authenticated query request",
                 401,
                 expectThrows(SolrException.class, () -> {
                     final long ignored = 
                       (new QueryRequest(params("q", "*:*",
                                                "rows", "0",
                                                "_trace", "no_auth_sanity_check")))
                       .process(cluster.getSolrClient(), COLLECTION_X).getResults().getNumFound();
                   }).code());
    
    assertEquals("sanity check of update to X from write_X user",
                 0,
                 (setBasicAuthCredentials(new UpdateRequest(), WRITE_X_USER)
                  .add(sdoc("id", "1_from_write_X_user"))
                  .commit(cluster.getSolrClient(), COLLECTION_X)).getStatus());

    assertEquals("sanity check of update to X from read only user",
                 500, // should be 403, but CloudSolrClient lies on updates for now: SOLR-14222 
                 expectThrows(SolrException.class, () -> {
                     final int ignored = (setBasicAuthCredentials(new UpdateRequest(), READ_ONLY_USER)
                                          .add(sdoc("id", "2_from_read_only_user"))
                                          .commit(cluster.getSolrClient(), COLLECTION_X)).getStatus();
                   }).code());
    
    assertEquals("sanity check of update to X from write_Y user",
                 500, // should be 403, but CloudSolrClient lies on updates for now: SOLR-14222 
                 expectThrows(SolrException.class, () -> {
                     final int ignored = (setBasicAuthCredentials(new UpdateRequest(), WRITE_Y_USER)
                                          .add(sdoc("id", "3_from_write_Y_user"))
                                          .commit(cluster.getSolrClient(), COLLECTION_X)).getStatus();
                   }).code());
    
    assertEquals("sanity check of update to Y from write_Y user",
                 0,
                 (setBasicAuthCredentials(new UpdateRequest(), WRITE_Y_USER)
                  .add(sdoc("id", "1_from_write_Y_user"))
                  .commit(cluster.getSolrClient(), COLLECTION_Y)).getStatus());
    
    for (String user : Arrays.asList(READ_ONLY_USER, WRITE_Y_USER, WRITE_X_USER)) {
      for (String collection : Arrays.asList(COLLECTION_X, COLLECTION_Y)) {
        assertEquals("sanity check: query "+collection+" from user: "+user,
                     1, countDocsInCollection(collection, user));
      }
    }
  }

  public void testEchoStream() throws Exception {
    final SolrStream solrStream = new SolrStream(solrUrl + "/" + COLLECTION_X,
                                                 params("qt", "/stream", 
                                                        "expr", "echo(hello world)"));
    solrStream.setCredentials(READ_ONLY_USER, READ_ONLY_USER);
    final List<Tuple> tuples = getTuples(solrStream);
    assertEquals(1, tuples.size());
    assertEquals("hello world", tuples.get(0).get("echo"));
  }
  
  public void testEchoStreamNoCredentials() throws Exception {
    final SolrStream solrStream = new SolrStream(solrUrl + "/" + COLLECTION_X,
                                                 params("qt", "/stream", 
                                                        "expr", "echo(hello world)"));
    // NOTE: no credentials
    
    // NOTE: Can't make any assertions about Exception: SOLR-14226
    expectThrows(Exception.class, () -> {
        final List<Tuple> ignored = getTuples(solrStream);
      });
  }
  
  public void testEchoStreamInvalidCredentials() throws Exception {
    final SolrStream solrStream = new SolrStream(solrUrl + "/" + COLLECTION_X,
                                                 params("qt", "/stream", 
                                                        "expr", "echo(hello world)"));
    solrStream.setCredentials(READ_ONLY_USER, "BOGUS_PASSWORD");
    
    // NOTE: Can't make any assertions about Exception: SOLR-14226
    expectThrows(Exception.class, () -> {
        final List<Tuple> ignored = getTuples(solrStream);
      });
  }
  
  public void testSimpleUpdateStream() throws Exception {
    final SolrStream solrStream = new SolrStream(solrUrl + "/" + COLLECTION_X,
                                                 params("qt", "/stream", "expr",
                                                        "update("+COLLECTION_X+",batchSize=1," +
                                                        "tuple(id=42,a_i=1,b_i=5))"));
    solrStream.setCredentials(WRITE_X_USER, WRITE_X_USER);
    final List<Tuple> tuples = getTuples(solrStream);
    assertEquals(1, tuples.size());
    assertEquals(1L, tuples.get(0).get("totalIndexed"));

    assertEquals(1L, commitAndCountDocsInCollection(COLLECTION_X, WRITE_X_USER));
  }
  
  public void testSimpleUpdateStreamInvalidCredentials() throws Exception {
    final SolrStream solrStream = new SolrStream(solrUrl + "/" + COLLECTION_X,
                                                 params("qt", "/stream", "expr",
                                                        "update("+COLLECTION_X+",batchSize=1," +
                                                        "tuple(id=42,a_i=1,b_i=5))"));
    // "WRITE" credentials should be required for 'update(...)'
    solrStream.setCredentials(WRITE_X_USER, "BOGUS_PASSWORD");
    
    // NOTE: Can't make any assertions about Exception: SOLR-14226
    expectThrows(Exception.class, () -> {
        final List<Tuple> ignored = getTuples(solrStream);
      });
    
    assertEquals(0L, commitAndCountDocsInCollection(COLLECTION_X, WRITE_X_USER));
  }
  
  public void testSimpleUpdateStreamInsufficientCredentials() throws Exception {
    // both of these users have valid credentials and authz read COLLECTION_X, but neither has
    // authz to write to X...
    for (String user : Arrays.asList(READ_ONLY_USER, WRITE_Y_USER)) {
      final SolrStream solrStream = new SolrStream(solrUrl + "/" + COLLECTION_X,
                                                   params("qt", "/stream", "expr",
                                                          "update("+COLLECTION_X+",batchSize=1," +
                                                          "tuple(id=42,a_i=1,b_i=5))"));
      
      solrStream.setCredentials(user, user);
    
      // NOTE: Can't make any assertions about Exception: SOLR-14226
      expectThrows(Exception.class, () -> {
          final List<Tuple> ignored = getTuples(solrStream);
        });
    }
    
    assertEquals(0L, commitAndCountDocsInCollection(COLLECTION_X, WRITE_X_USER));
  }
  
  public void testIndirectUpdateStream() throws Exception {
    { // WRITE_X user should be able to update X via a (dummy) stream from Y...
      final SolrStream solrStream = new SolrStream(solrUrl + "/" + COLLECTION_Y,
                                                   params("qt", "/stream", "expr",
                                                          "update("+COLLECTION_X+",batchSize=1," +
                                                          "tuple(id=42,a_i=1,b_i=5))"));
      solrStream.setCredentials(WRITE_X_USER, WRITE_X_USER);
      final List<Tuple> tuples = getTuples(solrStream);
      assertEquals(1, tuples.size());
      assertEquals(1L, tuples.get(0).get("totalIndexed"));
    }
    
    { // Now add some "real" docs directly to Y...
      final UpdateRequest update = setBasicAuthCredentials(new UpdateRequest(), WRITE_Y_USER);
      for (int i = 1; i <= 42; i++) {
        update.add(sdoc("id",i+"y","foo_i",""+i));
      }
      assertEquals("initial docs in Y",
                   0, update.commit(cluster.getSolrClient(), COLLECTION_Y).getStatus());
    }

    { // WRITE_X user should be able to update X via a (search) stream from Y (routed via Y)
      final String expr
        = "update("+COLLECTION_X+", batchSize=50,                   " // note batch size
        + "       search("+COLLECTION_Y+",                          "
        + "              q=\"foo_i:[* TO 10]\",                     " // 10 matches = 1 batch
        + "              rows=100,                                  "
        + "              fl=\"id,foo_i,_version_\",                 " // pruneVersionField default true
        + "              sort=\"foo_i desc\"))                      "
        ;
      
      final SolrStream solrStream = new SolrStream(solrUrl + "/" + COLLECTION_Y, // NOTE: Y route
                                                   params("qt", "/stream",
                                                          "expr", expr));
      solrStream.setCredentials(WRITE_X_USER, WRITE_X_USER);
      final List<Tuple> tuples = getTuples(solrStream);
      assertEquals(1, tuples.size());
      assertEquals(10L, tuples.get(0).get("batchIndexed"));
      assertEquals(10L, tuples.get(0).get("totalIndexed"));
    }

    { // WRITE_X user should be able to update X via a (search) stream from Y (routed via X)...
      final String expr
        = "update("+COLLECTION_X+", batchSize=5,                    " // note batch size
        + "       search("+COLLECTION_Y+",                          "
        + "              q=\"foo_i:[30 TO *]\",                     " // 13 matches = 3 batches
        + "              rows=100,                                  "
        + "              fl=\"id,foo_i\",                           "
        + "              sort=\"foo_i desc\"))                      "
        ;
      
      final SolrStream solrStream = new SolrStream(solrUrl + "/" + COLLECTION_X, // NOTE: X route
                                                   params("qt", "/stream",
                                                          "expr", expr));
      solrStream.setCredentials(WRITE_X_USER, WRITE_X_USER);
      final List<Tuple> tuples = getTuples(solrStream);
      assertEquals(3, tuples.size());
      
      assertEquals( 5L, tuples.get(0).get("batchIndexed"));
      assertEquals( 5L, tuples.get(0).get("totalIndexed"));
      
      assertEquals( 5L, tuples.get(1).get("batchIndexed"));
      assertEquals(10L, tuples.get(1).get("totalIndexed"));
      
      assertEquals( 3L, tuples.get(2).get("batchIndexed"));
      assertEquals(13L, tuples.get(2).get("totalIndexed"));
    }

    assertEquals(1L + 10L + 13L, commitAndCountDocsInCollection(COLLECTION_X, WRITE_X_USER));
    
  }
  
  public void testIndirectUpdateStreamInsufficientCredentials() throws Exception {
    
    // regardless of how it's routed, WRITE_Y should NOT have authz to stream updates to X...
    for (String path : Arrays.asList(COLLECTION_X, COLLECTION_Y)) {
      final SolrStream solrStream = new SolrStream(solrUrl + "/" + path,
                                                   params("qt", "/stream", "expr",
                                                          "update("+COLLECTION_X+",batchSize=1," +
                                                          "tuple(id=42,a_i=1,b_i=5))"));
      solrStream.setCredentials(WRITE_Y_USER, WRITE_Y_USER);
    
      // NOTE: Can't make any assertions about Exception: SOLR-14226
      expectThrows(Exception.class, () -> {
          final List<Tuple> ignored = getTuples(solrStream);
        });
    }

    assertEquals(0L, commitAndCountDocsInCollection(COLLECTION_X, WRITE_X_USER));
  }

  public void testExecutorUpdateStream() throws Exception {
      final String expr
        = "executor(threads=1,                                              "
        + "         tuple(expr_s=\"update("+COLLECTION_X+", batchSize=5,    "
        + "                               tuple(id=42,a_i=1,b_i=5))       "
        + "                      \"))                                       "
        ;
    final SolrStream solrStream = new SolrStream(solrUrl + "/" + COLLECTION_X,
                                                 params("qt", "/stream",
                                                        "expr", expr));
    solrStream.setCredentials(WRITE_X_USER, WRITE_X_USER);
    final List<Tuple> tuples = getTuples(solrStream);
    assertEquals(0, tuples.size());

    assertEquals(1L, commitAndCountDocsInCollection(COLLECTION_X, WRITE_X_USER));
  }

  public void testExecutorUpdateStreamInsufficientCredentials() throws Exception {
    int id = 0;
    // both of these users have valid credentials and authz read COLLECTION_X, but neither has
    // authz to write to X...
    for (String user : Arrays.asList(READ_ONLY_USER, WRITE_Y_USER)) {
      // ... regardless of how the request is routed...
      for (String path : Arrays.asList(COLLECTION_X, COLLECTION_Y)) {
        final String trace = user + ":" + path;
        final String expr
          = "executor(threads=1,                                                         "
          + "         tuple(expr_s=\"update("+COLLECTION_X+", batchSize=5,               "
          + "                               tuple(id='"+(++id)+"',foo_s='"+trace+"'))    "
          + "                      \"))                                                  "
          ;
        final SolrStream solrStream = new SolrStream(solrUrl + "/" + path,
                                                     params("qt", "/stream",
                                                            "_trace", "executor_via_" + trace,
                                                            "expr", expr));
        solrStream.setCredentials(user, user);

        // NOTE: Becaue of the backgroun threads, no failures will to be returned to client...
        final List<Tuple> tuples = getTuples(solrStream);
        assertEquals(0, tuples.size());
        
        // we have to assert that the updates failed solely based on the side effects...
        assertEquals("doc count after execute update via " + trace,
                     0L, commitAndCountDocsInCollection(COLLECTION_X, WRITE_X_USER));

      }
    }

    // sanity check
    assertEquals("final doc count",
                 0L, commitAndCountDocsInCollection(COLLECTION_X, WRITE_X_USER));
  }

  public void testDaemonUpdateStream() throws Exception {
    final String daemonUrl = getRandomCoreUrl(COLLECTION_X);
    log.info("Using Daemon @ {}", daemonUrl);
    
    {
      final String expr
        // NOTE: inspite of what is implied by 'terminate=true', this daemon will
        // NEVER terminate on it's own as long as the updates are successful
        // (aparently that requires usage of anest topic() stream to set a "sleepMillis"?!?!?!)
        = "daemon(id=daemonId,runInterval=1000,terminate=true,           "
        + "       update("+COLLECTION_X+",tuple(id=42,a_i=1,b_i=5)))     "
        ;
      final SolrStream solrStream = new SolrStream(daemonUrl,
                                                   params("qt", "/stream",
                                                          "expr", expr));
      solrStream.setCredentials(WRITE_X_USER, WRITE_X_USER);
      final List<Tuple> tuples = getTuples(solrStream);
      assertEquals(1, tuples.size()); // daemon starting status
    }
    try {
      // We have to poll the daemon 'list' to know once it's run...
      long iterations = 0;
      final TimeOut timeout = new TimeOut(60, TimeUnit.SECONDS, TimeSource.NANO_TIME);
      while ( ! timeout.hasTimedOut() ) {
        final SolrStream daemonCheck = new SolrStream(daemonUrl,
                                                      params("qt", "/stream",
                                                             "action", "list"));
        daemonCheck.setCredentials(WRITE_X_USER, WRITE_X_USER);
        final List<Tuple> tuples = getTuples(daemonCheck);
        assertEquals(1, tuples.size()); // our daemon;
        iterations = tuples.get(0).getLong("iterations");
        if (1 < iterations) {
          // once the daemon has had a chance to run, break out of TimeOut
          break;
        }
        Thread.sleep(Math.max(1, Math.min(5000, timeout.timeLeft(TimeUnit.MILLISECONDS))));
      }
      assertTrue("Didn't see any iterations after waiting an excessive amount of time: " + iterations,
                 0 < iterations);
    } finally {
      // kill the damon...
      final SolrStream daemonKiller = new SolrStream(daemonUrl,
                                                     params("qt", "/stream",
                                                            "action", "kill",
                                                            "id", "daemonId"));
      daemonKiller.setCredentials(WRITE_X_USER, WRITE_X_USER);
      final List<Tuple> tuples = getTuples(daemonKiller);
      assertEquals(1, tuples.size()); // daemon death status
    }
    
    assertEquals(1L, commitAndCountDocsInCollection(COLLECTION_X, WRITE_X_USER));
  }
  
  public void testDaemonUpdateStreamInsufficientCredentials() throws Exception {
    final String daemonUrl = getRandomCoreUrl(COLLECTION_X);
    log.info("Using Daemon @ {}", daemonUrl);
    
    // both of these users have valid credentials and authz read COLLECTION_X, but neither has
    // authz to write to X...
    for (String user : Arrays.asList(READ_ONLY_USER, WRITE_Y_USER)) {
      final String daemonId = "daemon_" + user;
      {
        final String expr
          = "daemon(id="+daemonId+",runInterval=1000,terminate=true,           "
          + "       update("+COLLECTION_X+",tuple(id=42,a_i=1,b_i=5)))     "
          ;
        final SolrStream solrStream = new SolrStream(daemonUrl,
                                                     params("qt", "/stream",
                                                            "_trace", "start_" + daemonId,
                                                            "expr", expr));
        solrStream.setCredentials(user, user);
        final List<Tuple> tuples = getTuples(solrStream);
        assertEquals(1, tuples.size()); // daemon starting status
      }
      try {
        // We have to poll the daemon 'list' to know once it's run / terminated...
        Object state = null;
        final TimeOut timeout = new TimeOut(60, TimeUnit.SECONDS, TimeSource.NANO_TIME);
        while ( ! timeout.hasTimedOut() ) {
          final SolrStream daemonCheck = new SolrStream(daemonUrl,
                                                        params("qt", "/stream",
                                                               "_trace", "check_" + daemonId,
                                                               "action", "list"));
          daemonCheck.setCredentials(user, user);
          final List<Tuple> tuples = getTuples(daemonCheck);
          assertEquals(1, tuples.size()); // our daemon;
          if (log.isInfoEnabled()) {
            log.info("Current daemon status: {}", tuples.get(0).getFields());
          }
          assertEquals(daemonId + " should have never had a successful iteration",
                       Long.valueOf(0L), tuples.get(0).getLong("iterations"));
          state = tuples.get(0).get("state");
          if ("TERMINATED".equals(state)) {
            // once the daemon has failed, break out of TimeOut
            break;
          }
          Thread.sleep(Math.max(1, Math.min(5000, timeout.timeLeft(TimeUnit.MILLISECONDS))));
        }
        assertEquals("Timed out w/o ever getting TERMINATED state from " + daemonId,
                     "TERMINATED", state);
      } finally {
        // kill the damon...
        final SolrStream daemonKiller = new SolrStream(daemonUrl,
                                                       params("qt", "/stream",
                                                              "_trace", "kill_" + daemonId,
                                                              "action", "kill",
                                                              "id", daemonId));
        daemonKiller.setCredentials(user, user);
        final List<Tuple> tuples = getTuples(daemonKiller);
        assertEquals(1, tuples.size()); // daemon death status
      }
      
      assertEquals("doc count after daemon update for " + user,
                   0L, commitAndCountDocsInCollection(COLLECTION_X, WRITE_X_USER));
    }
    
    // sanity check
    assertEquals("final doc count",
                 0L, commitAndCountDocsInCollection(COLLECTION_X, WRITE_X_USER));
    
  }

  public void testSimpleDeleteStream() throws Exception {
    assertEquals(0,
                 (setBasicAuthCredentials(new UpdateRequest(), WRITE_X_USER)
                  .add(sdoc("id", "42"))
                  .commit(cluster.getSolrClient(), COLLECTION_X)).getStatus());
    assertEquals(1L, commitAndCountDocsInCollection(COLLECTION_X, WRITE_X_USER));
    
    final SolrStream solrStream = new SolrStream(solrUrl + "/" + COLLECTION_X,
                                                 params("qt", "/stream", "expr",
                                                        "delete("+COLLECTION_X+",batchSize=1," +
                                                        "tuple(id=42))"));
    solrStream.setCredentials(WRITE_X_USER, WRITE_X_USER);
    final List<Tuple> tuples = getTuples(solrStream);
    assertEquals(1, tuples.size());
    assertEquals(1L, tuples.get(0).get("totalIndexed"));
    
    assertEquals(0L, commitAndCountDocsInCollection(COLLECTION_X, WRITE_X_USER));

  }

  /** A simple "Delete by Query" example */
  public void testSimpleDeleteStreamByQuery() throws Exception {
    { // Put some "real" docs directly to both X...
      final UpdateRequest update = setBasicAuthCredentials(new UpdateRequest(), WRITE_X_USER);
      for (int i = 1; i <= 42; i++) {
        update.add(sdoc("id",i+"x","foo_i",""+i));
      }
      assertEquals("initial docs in X",
                   0, update.commit(cluster.getSolrClient(), COLLECTION_X).getStatus());
    }
    
    assertEquals(42L, commitAndCountDocsInCollection(COLLECTION_X, WRITE_X_USER));
    
    { // WRITE_X user should be able to delete X via a query from X
      final String expr
        = "delete("+COLLECTION_X+", batchSize=5,                    " // note batch size
        + "       search("+COLLECTION_X+",                          "
        + "              q=\"foo_i:[* TO 10]\",                     " // 10 matches = 2 batches
        + "              rows=100,                                  "
        + "              fl=\"id,foo_i,_version_\",                 " // foo_i should be ignored...
        + "              sort=\"foo_i desc\"))                      " // version constraint should be ok
        ;

      final SolrStream solrStream = new SolrStream(solrUrl + "/" + COLLECTION_X,
                                                   params("qt", "/stream",
                                                          "expr", expr));
      solrStream.setCredentials(WRITE_X_USER, WRITE_X_USER);
      final List<Tuple> tuples = getTuples(solrStream);
      assertEquals(2, tuples.size());
      assertEquals(5L, tuples.get(0).get("totalIndexed"));
      assertEquals(10L, tuples.get(1).get("totalIndexed"));
    }
    
    assertEquals(42L - 10L, commitAndCountDocsInCollection(COLLECTION_X, WRITE_X_USER));
  }

  
  public void testSimpleDeleteStreamInvalidCredentials() throws Exception {
    assertEquals(0,
                 (setBasicAuthCredentials(new UpdateRequest(), WRITE_X_USER)
                  .add(sdoc("id", "42"))
                  .commit(cluster.getSolrClient(), COLLECTION_X)).getStatus());
    assertEquals(1L, commitAndCountDocsInCollection(COLLECTION_X, WRITE_X_USER));
    
    final SolrStream solrStream = new SolrStream(solrUrl + "/" + COLLECTION_X,
                                                 params("qt", "/stream", "expr",
                                                        "update("+COLLECTION_X+",batchSize=1," +
                                                        "tuple(id=42))"));
    // "WRITE" credentials should be required for 'update(...)'
    solrStream.setCredentials(WRITE_X_USER, "BOGUS_PASSWORD");
    
    // NOTE: Can't make any assertions about Exception: SOLR-14226
    expectThrows(Exception.class, () -> {
        final List<Tuple> ignored = getTuples(solrStream);
      });
    
    assertEquals(1L, commitAndCountDocsInCollection(COLLECTION_X, WRITE_X_USER));
  }


  public void testSimpleDeleteStreamInsufficientCredentials() throws Exception {
    assertEquals(0,
                 (setBasicAuthCredentials(new UpdateRequest(), WRITE_X_USER)
                  .add(sdoc("id", "42"))
                  .commit(cluster.getSolrClient(), COLLECTION_X)).getStatus());
    assertEquals(1L, commitAndCountDocsInCollection(COLLECTION_X, WRITE_X_USER));
    
    // both of these users have valid credentials and authz read COLLECTION_X, but neither has
    // authz to write to X...
    for (String user : Arrays.asList(READ_ONLY_USER, WRITE_Y_USER)) {
      final SolrStream solrStream = new SolrStream(solrUrl + "/" + COLLECTION_X,
                                                   params("qt", "/stream", "expr",
                                                          "update("+COLLECTION_X+",batchSize=1," +
                                                          "tuple(id=42))"));
      
      solrStream.setCredentials(user, user);
    
      // NOTE: Can't make any assertions about Exception: SOLR-14226
      expectThrows(Exception.class, () -> {
          final List<Tuple> ignored = getTuples(solrStream);
        });
    }
    
    assertEquals(1L, commitAndCountDocsInCollection(COLLECTION_X, WRITE_X_USER));
  }
  
  public void testIndirectDeleteStream() throws Exception {
    { // Put some "real" docs directly to both X & Y...
      final UpdateRequest xxx_Update = setBasicAuthCredentials(new UpdateRequest(), WRITE_X_USER);
      final UpdateRequest yyy_Update = setBasicAuthCredentials(new UpdateRequest(), WRITE_Y_USER);
      for (int i = 1; i <= 42; i++) {
        xxx_Update.add(sdoc("id",i+"z","foo_i",""+i));
        yyy_Update.add(sdoc("id",i+"z","foo_i",""+i));
      }
      assertEquals("initial docs in X",
                   0, xxx_Update.commit(cluster.getSolrClient(), COLLECTION_X).getStatus());
      assertEquals("initial docs in Y",
                   0, yyy_Update.commit(cluster.getSolrClient(), COLLECTION_Y).getStatus());
    }
    
    assertEquals(42L, commitAndCountDocsInCollection(COLLECTION_X, WRITE_X_USER));
    assertEquals(42L, commitAndCountDocsInCollection(COLLECTION_Y, WRITE_Y_USER));
    
    { // WRITE_X user should be able to delete X via a (dummy) stream from Y...
      final SolrStream solrStream = new SolrStream(solrUrl + "/" + COLLECTION_Y,
                                                   params("qt", "/stream", "expr",
                                                          "delete("+COLLECTION_X+",batchSize=1," +
                                                          "tuple(id=42z))"));
      solrStream.setCredentials(WRITE_X_USER, WRITE_X_USER);
      final List<Tuple> tuples = getTuples(solrStream);
      assertEquals(1, tuples.size());
      assertEquals(1L, tuples.get(0).get("totalIndexed"));
    }

    assertEquals(42L - 1L, commitAndCountDocsInCollection(COLLECTION_X, WRITE_X_USER));
    assertEquals(42L, commitAndCountDocsInCollection(COLLECTION_Y, WRITE_Y_USER));
    
    { // WRITE_X user should be able to delete ids from X via a (search) stream from Y (routed via Y)
      final String expr
        = "delete("+COLLECTION_X+", batchSize=50,                   " // note batch size
        + "       pruneVersionField=true,                           " // NOTE: ignoring Y version to del X
        + "       search("+COLLECTION_Y+",                          "
        + "              q=\"foo_i:[* TO 10]\",                     " // 10 matches = 1 batch
        + "              rows=100,                                  "
        + "              fl=\"id,foo_i,_version_\",                 " // foo_i & version should be ignored
        + "              sort=\"foo_i desc\"))                      "
        ;
      
      final SolrStream solrStream = new SolrStream(solrUrl + "/" + COLLECTION_Y, // NOTE: Y route
                                                   params("qt", "/stream",
                                                          "expr", expr));
      solrStream.setCredentials(WRITE_X_USER, WRITE_X_USER);
      final List<Tuple> tuples = getTuples(solrStream);
      assertEquals(1, tuples.size());
      assertEquals(10L, tuples.get(0).get("batchIndexed"));
      assertEquals(10L, tuples.get(0).get("totalIndexed"));

    }

    assertEquals(42L - 1L - 10L, commitAndCountDocsInCollection(COLLECTION_X, WRITE_X_USER));
    assertEquals(42L, commitAndCountDocsInCollection(COLLECTION_Y, WRITE_Y_USER));
      
    { // WRITE_X user should be able to delete ids from X via a (search) stream from Y (routed via X)...
      final String expr
        = "delete("+COLLECTION_X+", batchSize=5,                    " // note batch size
        + "       search("+COLLECTION_Y+",                          "
        + "              q=\"foo_i:[30 TO *]\",                     " // 13 matches = 3 batches
        + "              rows=100,                                  "
        + "              fl=\"id,foo_i\",                           " // foo_i should be ignored
        + "              sort=\"foo_i desc\"))                      "
        ;
      
      final SolrStream solrStream = new SolrStream(solrUrl + "/" + COLLECTION_X, // NOTE: X route
                                                   params("qt", "/stream",
                                                          "expr", expr));
      solrStream.setCredentials(WRITE_X_USER, WRITE_X_USER);
      final List<Tuple> tuples = getTuples(solrStream);
      assertEquals(3, tuples.size());
      
      assertEquals( 5L, tuples.get(0).get("batchIndexed"));
      assertEquals( 5L, tuples.get(0).get("totalIndexed"));
      
      assertEquals( 5L, tuples.get(1).get("batchIndexed"));
      assertEquals(10L, tuples.get(1).get("totalIndexed"));
      
      assertEquals( 3L, tuples.get(2).get("batchIndexed"));
      assertEquals(13L, tuples.get(2).get("totalIndexed"));
    }

    assertEquals(42L - 1L - 10L - (13L - 1L), // '42' in last 13 deletes was already deleted from X
                 commitAndCountDocsInCollection(COLLECTION_X, WRITE_X_USER));
    assertEquals(42L, commitAndCountDocsInCollection(COLLECTION_Y, WRITE_Y_USER));
    
  }

  public void testIndirectDeleteStreamInsufficientCredentials() throws Exception {
    assertEquals(0,
                 (setBasicAuthCredentials(new UpdateRequest(), WRITE_X_USER)
                  .add(sdoc("id", "42"))
                  .commit(cluster.getSolrClient(), COLLECTION_X)).getStatus());
    assertEquals(1L, commitAndCountDocsInCollection(COLLECTION_X, WRITE_X_USER));
    
    // regardless of how it's routed, WRITE_Y should NOT have authz to delete from X...
    for (String path : Arrays.asList(COLLECTION_X, COLLECTION_Y)) {
      final SolrStream solrStream = new SolrStream(solrUrl + "/" + path,
                                                   params("qt", "/stream", "expr",
                                                          "delete("+COLLECTION_X+",batchSize=1," +
                                                          "tuple(id=42))"));
      solrStream.setCredentials(WRITE_Y_USER, WRITE_Y_USER);
    
      // NOTE: Can't make any assertions about Exception: SOLR-14226
      expectThrows(Exception.class, () -> {
          final List<Tuple> ignored = getTuples(solrStream);
        });
    }

    assertEquals(1L, commitAndCountDocsInCollection(COLLECTION_X, WRITE_X_USER));
  }

  /**
   * Helper method that uses the specified user to (first commit, and then) count the total 
   * number of documents in the collection
   */
  protected static long commitAndCountDocsInCollection(final String collection,
                                                   final String user) throws Exception {
    assertEquals(0, setBasicAuthCredentials(new UpdateRequest(), user).commit(cluster.getSolrClient(),
                                                                              collection).getStatus());
    return countDocsInCollection(collection, user);
  }
  
  /**
   * Helper method that uses the specified user to count the total number of documents in the collection
   */
  protected static long countDocsInCollection(final String collection,
                                           final String user) throws Exception {
    return setBasicAuthCredentials(new QueryRequest(params("q", "*:*",
                                                           "rows", "0",
                                                           "_trace", "count_via_" + user + ":" + collection)),
                                   user)
      .process(cluster.getSolrClient(), collection).getResults().getNumFound();
  }
  
  /**
   * Slurps a stream into a List
   */
  protected static List<Tuple> getTuples(final TupleStream tupleStream) throws IOException {
    List<Tuple> tuples = new ArrayList<Tuple>();
    try {
      log.trace("TupleStream: {}", tupleStream);
      tupleStream.open();
      for (Tuple t = tupleStream.read(); !t.EOF; t = tupleStream.read()) {
<<<<<<< HEAD
        log.trace("Tuple: {}", t.getFields()); //logok
=======
        if (log.isTraceEnabled()) {
          log.trace("Tuple: {}", t.getFields());
        }
>>>>>>> 54c5dd7d
        tuples.add(t);
      }
    } finally {
      tupleStream.close();
    }
    return tuples;
  }

  /**
   * Sigh.  DaemonStream requires polling the same core where the stream was exectured.
   */
  protected static String getRandomCoreUrl(final String collection) throws Exception {
    final List<String> replicaUrls = 
      cluster.getSolrClient().getZkStateReader().getClusterState()
      .getCollectionOrNull(collection).getReplicas().stream()
      .map(Replica::getCoreUrl).collect(Collectors.toList());
    Collections.shuffle(replicaUrls, random());
    return replicaUrls.get(0);
  }

}<|MERGE_RESOLUTION|>--- conflicted
+++ resolved
@@ -808,13 +808,9 @@
       log.trace("TupleStream: {}", tupleStream);
       tupleStream.open();
       for (Tuple t = tupleStream.read(); !t.EOF; t = tupleStream.read()) {
-<<<<<<< HEAD
-        log.trace("Tuple: {}", t.getFields()); //logok
-=======
         if (log.isTraceEnabled()) {
           log.trace("Tuple: {}", t.getFields());
         }
->>>>>>> 54c5dd7d
         tuples.add(t);
       }
     } finally {
