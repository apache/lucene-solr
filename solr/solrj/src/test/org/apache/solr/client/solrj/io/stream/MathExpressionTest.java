/*
 * Licensed to the Apache Software Foundation (ASF) under one or more
 * contributor license agreements.  See the NOTICE file distributed with
 * this work for additional information regarding copyright ownership.
 * The ASF licenses this file to You under the Apache License, Version 2.0
 * (the "License"); you may not use this file except in compliance with
 * the License.  You may obtain a copy of the License at
 *
 *     http://www.apache.org/licenses/LICENSE-2.0
 *
 * Unless required by applicable law or agreed to in writing, software
 * distributed under the License is distributed on an "AS IS" BASIS,
 * WITHOUT WARRANTIES OR CONDITIONS OF ANY KIND, either express or implied.
 * See the License for the specific language governing permissions and
 * limitations under the License.
 */

package org.apache.solr.client.solrj.io.stream;

import java.io.IOException;
import java.util.ArrayList;
import java.util.List;
import java.util.Map;
import org.apache.lucene.util.LuceneTestCase;
import org.apache.lucene.util.LuceneTestCase.Slow;
import org.apache.solr.client.solrj.io.SolrClientCache;
import org.apache.solr.client.solrj.io.Tuple;
import org.apache.solr.client.solrj.request.CollectionAdminRequest;
import org.apache.solr.client.solrj.request.UpdateRequest;
import org.apache.solr.cloud.AbstractDistribZkTestBase;
import org.apache.solr.cloud.SolrCloudTestCase;
import org.apache.solr.common.params.ModifiableSolrParams;
import org.junit.Before;
import org.junit.BeforeClass;
import org.junit.Test;

@Slow
@LuceneTestCase.SuppressCodecs({"Lucene3x", "Lucene40","Lucene41","Lucene42","Lucene45"})
public class MathExpressionTest extends SolrCloudTestCase {

  private static final String COLLECTIONORALIAS = "collection1";
  private static final int TIMEOUT = DEFAULT_TIMEOUT;
  private static final String id = "id";

  private static boolean useAlias;

  @BeforeClass
  public static void setupCluster() throws Exception {
    configureCluster(4)
        .addConfig("conf", getFile("solrj").toPath().resolve("solr").resolve("configsets").resolve("streaming").resolve("conf"))
        .addConfig("ml", getFile("solrj").toPath().resolve("solr").resolve("configsets").resolve("ml").resolve("conf"))
        .configure();

    String collection;
    useAlias = random().nextBoolean();
    if (useAlias) {
      collection = COLLECTIONORALIAS + "_collection";
    } else {
      collection = COLLECTIONORALIAS;
    }

    CollectionAdminRequest.createCollection(collection, "conf", 2, 1).process(cluster.getSolrClient());
    AbstractDistribZkTestBase.waitForRecoveriesToFinish(collection, cluster.getSolrClient().getZkStateReader(),
        false, true, TIMEOUT);
    if (useAlias) {
      CollectionAdminRequest.createAlias(COLLECTIONORALIAS, collection).process(cluster.getSolrClient());
    }
  }

  @Before
  public void cleanIndex() throws Exception {
    new UpdateRequest()
        .deleteByQuery("*:*")
        .commit(cluster.getSolrClient(), COLLECTIONORALIAS);
  }

    @Test
  public void testAnalyzeEvaluator() throws Exception {

    UpdateRequest updateRequest = new UpdateRequest();
    updateRequest.add(id, "1", "test_t", "l b c d c");
    updateRequest.commit(cluster.getSolrClient(), COLLECTIONORALIAS);


    SolrClientCache cache = new SolrClientCache();
    try {

      String expr = "cartesianProduct(search("+COLLECTIONORALIAS+", q=\"*:*\", fl=\"id, test_t\", sort=\"id desc\"), analyze(test_t, test_t) as test_t)";
      ModifiableSolrParams paramsLoc = new ModifiableSolrParams();
      paramsLoc.set("expr", expr);
      paramsLoc.set("qt", "/stream");
      String url = cluster.getJettySolrRunners().get(0).getBaseUrl().toString()+"/"+COLLECTIONORALIAS;

      SolrStream solrStream = new SolrStream(url, paramsLoc);

      StreamContext context = new StreamContext();
      solrStream.setStreamContext(context);
      List<Tuple> tuples = getTuples(solrStream);
      assertTrue(tuples.size() == 5);

      Tuple t = tuples.get(0);
      assertTrue(t.getString("test_t").equals("l"));
      assertTrue(t.getString("id").equals("1"));

      t = tuples.get(1);
      assertTrue(t.getString("test_t").equals("b"));
      assertTrue(t.getString("id").equals("1"));


      t = tuples.get(2);
      assertTrue(t.getString("test_t").equals("c"));
      assertTrue(t.getString("id").equals("1"));


      t = tuples.get(3);
      assertTrue(t.getString("test_t").equals("d"));
      assertTrue(t.getString("id").equals("1"));

      t = tuples.get(4);
      assertTrue(t.getString("test_t").equals("c"));
      assertTrue(t.getString("id").equals("1"));


      expr = "analyze(\"hello world\", test_t)";
      paramsLoc = new ModifiableSolrParams();
      paramsLoc.set("expr", expr);
      paramsLoc.set("qt", "/stream");

      solrStream = new SolrStream(url, paramsLoc);
      context = new StreamContext();
      solrStream.setStreamContext(context);
      tuples = getTuples(solrStream);
      assertEquals(tuples.size(), 1);
      List terms = (List)tuples.get(0).get("return-value");
      assertTrue(terms.get(0).equals("hello"));
      assertTrue(terms.get(1).equals("world"));

      //Try with single param
      expr = "cartesianProduct(search("+COLLECTIONORALIAS+", q=\"*:*\", fl=\"id, test_t\", sort=\"id desc\"), analyze(test_t) as test_t)";
      paramsLoc = new ModifiableSolrParams();
      paramsLoc.set("expr", expr);
      paramsLoc.set("qt", "/stream");

      solrStream = new SolrStream(url, paramsLoc);

      context = new StreamContext();
      solrStream.setStreamContext(context);
      tuples = getTuples(solrStream);
      assertTrue(tuples.size() == 5);

      t = tuples.get(0);
      assertTrue(t.getString("test_t").equals("l"));
      assertTrue(t.getString("id").equals("1"));

      t = tuples.get(1);
      assertTrue(t.getString("test_t").equals("b"));
      assertTrue(t.getString("id").equals("1"));


      t = tuples.get(2);
      assertTrue(t.getString("test_t").equals("c"));
      assertTrue(t.getString("id").equals("1"));


      t = tuples.get(3);
      assertTrue(t.getString("test_t").equals("d"));
      assertTrue(t.getString("id").equals("1"));

      t = tuples.get(4);
      assertTrue(t.getString("test_t").equals("c"));
      assertTrue(t.getString("id").equals("1"));

      //Try with null in the test_t field
      expr = "cartesianProduct(search("+COLLECTIONORALIAS+", q=\"*:*\", fl=\"id\", sort=\"id desc\"), analyze(test_t, test_t) as test_t)";
      paramsLoc = new ModifiableSolrParams();
      paramsLoc.set("expr", expr);
      paramsLoc.set("qt", "/stream");

      solrStream = new SolrStream(url, paramsLoc);

      context = new StreamContext();
      solrStream.setStreamContext(context);
      tuples = getTuples(solrStream);
      assertTrue(tuples.size() == 1);

      //Test annotating tuple
      expr = "select(search("+COLLECTIONORALIAS+", q=\"*:*\", fl=\"id, test_t\", sort=\"id desc\"), analyze(test_t, test_t) as test1_t)";
      paramsLoc = new ModifiableSolrParams();
      paramsLoc.set("expr", expr);
      paramsLoc.set("qt", "/stream");

      solrStream = new SolrStream(url, paramsLoc);

      context = new StreamContext();
      solrStream.setStreamContext(context);
      tuples = getTuples(solrStream);
      assertTrue(tuples.size() == 1);
      List l = (List)tuples.get(0).get("test1_t");
      assertTrue(l.get(0).equals("l"));
      assertTrue(l.get(1).equals("b"));
      assertTrue(l.get(2).equals("c"));
      assertTrue(l.get(3).equals("d"));
      assertTrue(l.get(4).equals("c"));
    } finally {
      cache.close();
    }
  }

  @Test
  public void testMemset() throws Exception {
    String expr = "let(echo=\"b, c\"," +
        "              a=memset(list(tuple(field1=val(1), field2=val(10)), tuple(field1=val(2), field2=val(20))), " +
        "                       cols=\"field1, field2\", " +
        "                       vars=\"f1, f2\")," +
        "              b=add(f1)," +
        "              c=add(f2))";
    ModifiableSolrParams paramsLoc = new ModifiableSolrParams();
    paramsLoc.set("expr", expr);
    paramsLoc.set("qt", "/stream");

    String url = cluster.getJettySolrRunners().get(0).getBaseUrl().toString() + "/" + COLLECTIONORALIAS;
    TupleStream solrStream = new SolrStream(url, paramsLoc);

    StreamContext context = new StreamContext();
    solrStream.setStreamContext(context);
    List<Tuple> tuples = getTuples(solrStream);
    assertEquals(tuples.size(),  1);
    Number f1 = (Number)tuples.get(0).get("b");
    assertEquals(f1.doubleValue(), 3, 0.0);

    Number f2 = (Number)tuples.get(0).get("c");
    assertEquals(f2.doubleValue(), 30, 0.0);
  }

  @Test
  public void testMemsetSize() throws Exception {
    String expr = "let(echo=\"b, c\"," +
        "              a=memset(plist(tuple(field1=val(1), field2=val(10)), tuple(field1=val(2), field2=val(20))), " +
        "                       cols=\"field1, field2\", " +
        "                       vars=\"f1, f2\"," +
        "                       size=1)," +
        "              b=add(f1)," +
        "              c=add(f2))";
    ModifiableSolrParams paramsLoc = new ModifiableSolrParams();
    paramsLoc.set("expr", expr);
    paramsLoc.set("qt", "/stream");

    String url = cluster.getJettySolrRunners().get(0).getBaseUrl().toString() + "/" + COLLECTIONORALIAS;
    TupleStream solrStream = new SolrStream(url, paramsLoc);

    StreamContext context = new StreamContext();
    solrStream.setStreamContext(context);
    List<Tuple> tuples = getTuples(solrStream);
    assertEquals(tuples.size(),  1);
    Number f1 = (Number)tuples.get(0).get("b");
    assertEquals(f1.doubleValue(), 1, 0.0);

    Number f2 = (Number)tuples.get(0).get("c");
    assertEquals(f2.doubleValue(), 10, 0.0);
  }

  @Test
  public void testMemsetTimeSeries() throws Exception {
    UpdateRequest updateRequest = new UpdateRequest();

    int i=0;
    while(i<50) {
      updateRequest.add(id, "id_"+(++i),"test_dt", getDateString("2016", "5", "1"), "price_f", "400.00");
    }

    while(i<100) {
      updateRequest.add(id, "id_"+(++i),"test_dt", getDateString("2015", "5", "1"), "price_f", "300.0");
    }

    while(i<150) {
      updateRequest.add(id, "id_"+(++i),"test_dt", getDateString("2014", "5", "1"), "price_f", "500.0");
    }

    while(i<250) {
      updateRequest.add(id, "id_"+(++i),"test_dt", getDateString("2013", "5", "1"), "price_f", "100.00");
    }

    updateRequest.commit(cluster.getSolrClient(), COLLECTIONORALIAS);

    String expr = "memset(timeseries("+COLLECTIONORALIAS+", " +
        "                            q=\"*:*\", " +
        "                            start=\"2013-01-01T01:00:00.000Z\", " +
        "                            end=\"2016-12-01T01:00:00.000Z\", " +
        "                            gap=\"+1YEAR\", " +
        "                            field=\"test_dt\", " +
        "                            count(*)), " +
        "                 cols=\"count(*)\"," +
        "                 vars=\"a\")";

    ModifiableSolrParams paramsLoc = new ModifiableSolrParams();
    paramsLoc.set("expr", expr);
    paramsLoc.set("qt", "/stream");

    String url = cluster.getJettySolrRunners().get(0).getBaseUrl().toString()+"/"+COLLECTIONORALIAS;
    TupleStream solrStream = new SolrStream(url, paramsLoc);

    StreamContext context = new StreamContext();
    solrStream.setStreamContext(context);
    List<Tuple> tuples = getTuples(solrStream);
    assertTrue(tuples.size() == 1);
    Map<String, List<Number>> mem = (Map)tuples.get(0).get("return-value");
    List<Number> array = mem.get("a");
    assertEquals(array.get(0).intValue(), 100);
    assertEquals(array.get(1).intValue(), 50);
    assertEquals(array.get(2).intValue(), 50);
    assertEquals(array.get(3).intValue(), 50);
  }

  @Test
  public void testLatlonFunctions() throws Exception {
    UpdateRequest updateRequest = new UpdateRequest();

    int i=0;
    while(i<5) {
      updateRequest.add(id, "id_"+(++i),"test_dt", getDateString("2016", "5", "1"),
          "price_i",  Integer.toString(i), "loc_p", (42.906797030808235+i)+","+(76.69455762489834+i));
    }


    updateRequest.commit(cluster.getSolrClient(), COLLECTIONORALIAS);

    String expr = "let(echo=true," +
        "              a=search("+COLLECTIONORALIAS+", q=*:*, fl=\"id, loc_p, price_i\",rows=100, sort=\"price_i asc\"),"+
        "              b=latlonVectors(a, field=loc_p)," +
        "              c=distance(array(40.7128, 74.0060), array(45.7128, 74.0060), haversineMeters()))";


    ModifiableSolrParams paramsLoc = new ModifiableSolrParams();
    paramsLoc.set("expr", expr);
    paramsLoc.set("qt", "/stream");

    String url = cluster.getJettySolrRunners().get(0).getBaseUrl().toString()+"/"+COLLECTIONORALIAS;
    TupleStream solrStream = new SolrStream(url, paramsLoc);

    StreamContext context = new StreamContext();
    solrStream.setStreamContext(context);
    List<Tuple> tuples = getTuples(solrStream);
    assertTrue(tuples.size() == 1);
    List<List<Number>>locVectors = (List<List<Number>>)tuples.get(0).get("b");
    int v=1;
    for(List<Number> row : locVectors) {
     double lat = row.get(0).doubleValue();
     double lon = row.get(1).doubleValue();
     assertEquals(lat, 42.906797030808235+v, 0);
     assertEquals(lon, 76.69455762489834+v, 0);
     ++v;
    }

    double distance = tuples.get(0).getDouble("c");
    assertEquals(distance, 555975.3986718428, 1.0);

  }
  
  @Test
  public void testHist() throws Exception {
    String expr = "hist(sequence(100, 0, 1), 10)";
    ModifiableSolrParams paramsLoc = new ModifiableSolrParams();
    paramsLoc.set("expr", expr);
    paramsLoc.set("qt", "/stream");

    String url = cluster.getJettySolrRunners().get(0).getBaseUrl().toString()+"/"+COLLECTIONORALIAS;
    TupleStream solrStream = new SolrStream(url, paramsLoc);

    StreamContext context = new StreamContext();
    solrStream.setStreamContext(context);
    List<Tuple> tuples = getTuples(solrStream);
    assertTrue(tuples.size() == 10);
    for(int i=0; i<tuples.size(); i++) {
      Tuple stats = tuples.get(i);
      assertTrue(((Number)stats.get("N")).intValue() == 10);
      assertTrue(((Number)stats.get("min")).intValue() == 10*i);
      assertTrue(((Number)stats.get("var")).doubleValue() == 9.166666666666666);
      assertTrue(((Number)stats.get("stdev")).doubleValue() == 3.0276503540974917);
    }

    expr = "hist(sequence(100, 0, 1), 5)";
    paramsLoc = new ModifiableSolrParams();
    paramsLoc.set("expr", expr);
    paramsLoc.set("qt", "/stream");

    solrStream = new SolrStream(url, paramsLoc);
    solrStream.setStreamContext(context);
    tuples = getTuples(solrStream);
    assertTrue(tuples.size() == 5);

    for(int i=0; i<tuples.size(); i++) {
      Tuple stats = tuples.get(i);
      assertTrue(((Number)stats.get("N")).intValue() == 20);
      assertTrue(((Number)stats.get("min")).intValue() == 20*i);
      assertTrue(((Number)stats.get("var")).doubleValue() == 35);
      assertTrue(((Number)stats.get("stdev")).doubleValue() == 5.916079783099616);
    }
  }

  @Test
  public void testConvexHull() throws Exception {
    String expr = "let(echo=true," +
        "              x=array(96.42894739701268, 99.11076410926444, 95.71563821370013,101.4356840561301, 96.17912865782684, 113.430677406492, 109.5927785287056, 87.26561260238425, 103.3122002816537, 100.4959815617706, 92.78972440872515, 92.98815024042877, 89.1448359089767, 104.9410622701036, 106.5546761317927, 102.0132643274808, 119.6726096270366, 97.61388415294184, 106.7928221374049, 94.31369945729962, 87.37098859879977, 82.8015657665458, 88.84342877874248, 94.58797342988339, 92.38720473619748)," +
        "              y=array(97.43395922838836, 109.5441846957560, 78.82698890096127, 96.67181538737611,95.52423701473863, 85.3391529394878, 87.01956497912255, 111.5289690656729,86.41034184809114, 84.11696923489203, 109.3874354244069, 102.3391063812790,109.0604436531823,102.7957014900897,114.4376483055848,107.4387578165579,106.2490201384653,103.4490197583837,93.8201540211101,101.6060721649409, 115.3512636715722,119.1046170610335,99.74910277836263,104.2116724112481, 86.02222520549304)," +
        "              c=transpose(matrix(x, y))," +
        "              d=convexHull(c)," +
        "              e=getVertices(d)," +
        "              f=getArea(d)," +
        "              g=getBoundarySize(d)," +
        "              h=getBaryCenter(d))";
    ModifiableSolrParams paramsLoc = new ModifiableSolrParams();
    paramsLoc.set("expr", expr);
    paramsLoc.set("qt", "/stream");

    String url = cluster.getJettySolrRunners().get(0).getBaseUrl().toString()+"/"+COLLECTIONORALIAS;
    TupleStream solrStream = new SolrStream(url, paramsLoc);

    StreamContext context = new StreamContext();
    solrStream.setStreamContext(context);
    List<Tuple> tuples = getTuples(solrStream);
    assertTrue(tuples.size() == 1);
    List<List<Number>> points = (List<List<Number>>)tuples.get(0).get("e");
    assertTrue(points.size() == 6);
    List<Number> point1 = points.get(0);
    assertEquals(point1.size(), 2);
    assertEquals(point1.get(0).doubleValue(), 82.8015657665458, 0.0);
    assertEquals(point1.get(1).doubleValue(), 119.1046170610335, 0.0);

    List<Number> point2 = points.get(1);
    assertEquals(point2.size(), 2);
    assertEquals(point2.get(0).doubleValue(), 92.38720473619748, 0.0);
    assertEquals(point2.get(1).doubleValue(), 86.02222520549304, 0.0);


    List<Number> point3 = points.get(2);
    assertEquals(point3.size(), 2);
    assertEquals(point3.get(0).doubleValue(), 95.71563821370013, 0.0);
    assertEquals(point3.get(1).doubleValue(), 78.82698890096127, 0.0);

    List<Number> point4 = points.get(3);
    assertEquals(point4.size(), 2);
    assertEquals(point4.get(0).doubleValue(), 113.430677406492, 0.0);
    assertEquals(point4.get(1).doubleValue(),  85.3391529394878, 0.0);


    List<Number> point5 = points.get(4);
    assertEquals(point5.size(), 2);
    assertEquals(point5.get(0).doubleValue(), 119.6726096270366, 0.0);
    assertEquals(point5.get(1).doubleValue(),  106.2490201384653, 0.0);


    List<Number> point6 = points.get(5);
    assertEquals(point6.size(), 2);
    assertEquals(point6.get(0).doubleValue(), 106.5546761317927, 0.0);
    assertEquals(point6.get(1).doubleValue(),  114.4376483055848, 0.0);


    double area = tuples.get(0).getDouble("f");
    assertEquals(area, 911.6283603859929, 0.0);

    double boundarySize = tuples.get(0).getDouble("g");
    assertEquals(boundarySize, 122.73784789223708, 0.0);

    List<Number> baryCenter = (List<Number>)tuples.get(0).get("h");
    assertEquals(baryCenter.size(), 2);
    assertEquals(baryCenter.get(0).doubleValue(), 101.3021125450865, 0.0);
    assertEquals(baryCenter.get(1).doubleValue(), 100.07343616615786, 0.0);

  }

  @Test
  public void testEnclosingDisk() throws Exception {
    String expr = "let(echo=true," +
        "              x=array(96.42894739701268, 99.11076410926444, 95.71563821370013,101.4356840561301, 96.17912865782684, 113.430677406492, 109.5927785287056, 87.26561260238425, 103.3122002816537, 100.4959815617706, 92.78972440872515, 92.98815024042877, 89.1448359089767, 104.9410622701036, 106.5546761317927, 102.0132643274808, 119.6726096270366, 97.61388415294184, 106.7928221374049, 94.31369945729962, 87.37098859879977, 82.8015657665458, 88.84342877874248, 94.58797342988339, 92.38720473619748)," +
        "              y=array(97.43395922838836, 109.5441846957560, 78.82698890096127, 96.67181538737611,95.52423701473863, 85.3391529394878, 87.01956497912255, 111.5289690656729,86.41034184809114, 84.11696923489203, 109.3874354244069, 102.3391063812790,109.0604436531823,102.7957014900897,114.4376483055848,107.4387578165579,106.2490201384653,103.4490197583837,93.8201540211101,101.6060721649409, 115.3512636715722,119.1046170610335,99.74910277836263,104.2116724112481, 86.02222520549304)," +
        "              c=transpose(matrix(x, y))," +
        "              d=enclosingDisk(c)," +
        "              e=getCenter(d)," +
        "              f=getRadius(d)," +
        "              g=getSupportPoints(d))";
    ModifiableSolrParams paramsLoc = new ModifiableSolrParams();
    paramsLoc.set("expr", expr);
    paramsLoc.set("qt", "/stream");

    String url = cluster.getJettySolrRunners().get(0).getBaseUrl().toString()+"/"+COLLECTIONORALIAS;
    TupleStream solrStream = new SolrStream(url, paramsLoc);

    StreamContext context = new StreamContext();
    solrStream.setStreamContext(context);
    List<Tuple> tuples = getTuples(solrStream);
    assertTrue(tuples.size() == 1);

    List<Number> center = (List<Number>)tuples.get(0).get("e");
    assertEquals(center.get(0).doubleValue(), 97.40659699625388, 0.0);
    assertEquals(center.get(1).doubleValue(), 101.57826559647323, 0.0);

    double radius =tuples.get(0).getDouble("f");
    assertEquals(radius, 22.814029299535, 0.0);

    List<List<Number>> supportPoints = (List<List<Number>>)tuples.get(0).get("g");
    List<Number> support1 = supportPoints.get(0);
    assertEquals(support1.get(0).doubleValue(), 95.71563821370013, 0.0);
    assertEquals(support1.get(1).doubleValue(), 78.82698890096127, 0.0);

    List<Number> support2 = supportPoints.get(1);
    assertEquals(support2.get(0).doubleValue(), 82.8015657665458, 0.0);
    assertEquals(support2.get(1).doubleValue(), 119.1046170610335, 0.0);

    List<Number> support3 = supportPoints.get(2);
    assertEquals(support3.get(0).doubleValue(), 113.430677406492, 0.0);
    assertEquals(support3.get(1).doubleValue(), 85.3391529394878, 0.0);
  }

  @Test
  public void testCumulativeProbability() throws Exception {
    String expr = "cumulativeProbability(normalDistribution(500, 40), 500)";
    ModifiableSolrParams paramsLoc = new ModifiableSolrParams();
    paramsLoc.set("expr", expr);
    paramsLoc.set("qt", "/stream");

    String url = cluster.getJettySolrRunners().get(0).getBaseUrl().toString()+"/"+COLLECTIONORALIAS;
    TupleStream solrStream = new SolrStream(url, paramsLoc);

    StreamContext context = new StreamContext();
    solrStream.setStreamContext(context);
    List<Tuple> tuples = getTuples(solrStream);
    assertTrue(tuples.size() == 1);
    Number number = (Number)tuples.get(0).get("return-value");
    assertTrue(number.doubleValue() == .5D);
  }

  private String getDateString(String year, String month, String day) {
    return year+"-"+month+"-"+day+"T00:00:00Z";
  }

  @Test
  public void testCorrelationStream() throws Exception {
    UpdateRequest updateRequest = new UpdateRequest();

    int i=0;
    while(i<50) {
      updateRequest.add(id, "id_"+(++i),"test_dt", getDateString("2016", "5", "1"), "price_f", "400.00");
    }

    while(i<100) {
      updateRequest.add(id, "id_"+(++i),"test_dt", getDateString("2015", "5", "1"), "price_f", "300.0");
    }

    while(i<150) {
      updateRequest.add(id, "id_"+(++i),"test_dt", getDateString("2014", "5", "1"), "price_f", "500.0");
    }

    while(i<250) {
      updateRequest.add(id, "id_"+(++i),"test_dt", getDateString("2013", "5", "1"), "price_f", "100.00");
    }

    updateRequest.commit(cluster.getSolrClient(), COLLECTIONORALIAS);

    String expr = "timeseries("+COLLECTIONORALIAS+", q=\"*:*\", start=\"2013-01-01T01:00:00.000Z\", " +
        "end=\"2016-12-01T01:00:00.000Z\", " +
        "gap=\"+1YEAR\", " +
        "field=\"test_dt\", " +
        "count(*), sum(price_f), max(price_f), min(price_f))";

    String cexpr = "let(a="+expr+", b=select("+expr+",mult(-1, count(*)) as nvalue), c=col(a, count(*)), d=col(b, nvalue), " +
                       "tuple(corr=corr(c,d), scorr=corr(array(500, 50, 50, 50),d, type=spearmans), kcorr=corr(array(500, 50, 50, 50),d, type=kendalls), d=d))";

    ModifiableSolrParams paramsLoc = new ModifiableSolrParams();
    paramsLoc.set("expr", cexpr);
    paramsLoc.set("qt", "/stream");

    String url = cluster.getJettySolrRunners().get(0).getBaseUrl().toString()+"/"+COLLECTIONORALIAS;
    TupleStream solrStream = new SolrStream(url, paramsLoc);

    StreamContext context = new StreamContext();
    solrStream.setStreamContext(context);
    List<Tuple> tuples = getTuples(solrStream);
    assertTrue(tuples.size() == 1);
    assertTrue(tuples.get(0).getDouble("corr").equals(-1.0D));
    assertTrue(tuples.get(0).getDouble("scorr").equals(-1.0D));
    assertTrue(tuples.get(0).getDouble("kcorr").equals(-1.0D));
  }

  @Test
  public void testCovariance() throws Exception {
    UpdateRequest updateRequest = new UpdateRequest();

    int i=0;
    while(i<50) {
      updateRequest.add(id, "id_"+(++i),"test_dt", getDateString("2016", "5", "1"), "price_f", "400.00");
    }

    while(i<100) {
      updateRequest.add(id, "id_"+(++i),"test_dt", getDateString("2015", "5", "1"), "price_f", "300.0");
    }

    while(i<150) {
      updateRequest.add(id, "id_"+(++i),"test_dt", getDateString("2014", "5", "1"), "price_f", "500.0");
    }

    while(i<250) {
      updateRequest.add(id, "id_"+(++i),"test_dt", getDateString("2013", "5", "1"), "price_f", "100.00");
    }

    updateRequest.commit(cluster.getSolrClient(), COLLECTIONORALIAS);

    String expr = "timeseries("+COLLECTIONORALIAS+", q=\"*:*\", start=\"2013-01-01T01:00:00.000Z\", " +
        "end=\"2016-12-01T01:00:00.000Z\", " +
        "gap=\"+1YEAR\", " +
        "field=\"test_dt\", " +
        "count(*), sum(price_f), max(price_f), min(price_f))";

    String cexpr = "let(a="+expr+", b=select("+expr+",mult(-1, count(*)) as nvalue), c=col(a, count(*)), d=col(b, nvalue), tuple(colc=c, cold=d, cov=cov(c,d)))";

    ModifiableSolrParams paramsLoc = new ModifiableSolrParams();
    paramsLoc.set("expr", cexpr);
    paramsLoc.set("qt", "/stream");

    String url = cluster.getJettySolrRunners().get(0).getBaseUrl().toString()+"/"+COLLECTIONORALIAS;
    TupleStream solrStream = new SolrStream(url, paramsLoc);

    StreamContext context = new StreamContext();
    solrStream.setStreamContext(context);
    List<Tuple> tuples = getTuples(solrStream);
    assertTrue(tuples.size() == 1);
    assertTrue(tuples.get(0).getDouble("cov").equals(-625.0D));
  }

  @Test
  public void testDistance() throws Exception {
    String cexpr = "let(echo=true, " +
                       "a=array(1,2,3,4)," +
                       "b=array(2,3,4,5), " +
                       "c=array(3,4,5,6), " +
                       "d=distance(a, b), " +
                       "e=distance(a, c)," +
                       "f=distance(b, c)," +
                       "g=transpose(matrix(a, b, c))," +
                       "h=distance(g)," +
                       "i=distance(a, b, manhattan()), " +
                       "j=distance(a, c, manhattan())," +
                       "k=distance(b, c, manhattan())," +
                       "l=transpose(matrix(a, b, c))," +
                       "m=distance(l, manhattan())," +
                       "n=distance(a, b, canberra()), " +
                       "o=distance(a, c, canberra())," +
                       "p=distance(b, c, canberra())," +
                       "q=transpose(matrix(a, b, c))," +
                       "r=distance(q, canberra())," +
                       "s=distance(a, b, earthMovers()), " +
                       "t=distance(a, c, earthMovers())," +
                       "u=distance(b, c, earthMovers())," +
                       "w=transpose(matrix(a, b, c))," +
                       "x=distance(w, earthMovers())," +
                       ")";

    ModifiableSolrParams paramsLoc = new ModifiableSolrParams();
    paramsLoc.set("expr", cexpr);
    paramsLoc.set("qt", "/stream");
    String url = cluster.getJettySolrRunners().get(0).getBaseUrl().toString()+"/"+COLLECTIONORALIAS;
    TupleStream solrStream = new SolrStream(url, paramsLoc);
    StreamContext context = new StreamContext();
    solrStream.setStreamContext(context);
    List<Tuple> tuples = getTuples(solrStream);
    assertTrue(tuples.size() == 1);
    Number d = (Number)tuples.get(0).get("d");
    assertEquals(d.doubleValue(), 2.0, 0.0);
    Number e = (Number)tuples.get(0).get("e");
    assertEquals(e.doubleValue(), 4.0, 0.0);
    Number f = (Number)tuples.get(0).get("f");
    assertEquals(f.doubleValue(), 2.0, 0.0);

    List<List<Number>> h = (List<List<Number>>)tuples.get(0).get("h");
    assertEquals(h.size(), 3);
    assertEquals(h.get(0).size(), 3);
    List<Number> row0 = h.get(0);
    assertEquals(row0.get(0).doubleValue(), 0, 0);
    assertEquals(row0.get(1).doubleValue(), 2, 0);
    assertEquals(row0.get(2).doubleValue(), 4, 0);

    List<Number> row1 = h.get(1);
    assertEquals(row1.get(0).doubleValue(), 2, 0);
    assertEquals(row1.get(1).doubleValue(), 0, 0);
    assertEquals(row1.get(2).doubleValue(), 2, 0);

    List<Number> row2 = h.get(2);
    assertEquals(row2.get(0).doubleValue(), 4, 0);
    assertEquals(row2.get(1).doubleValue(), 2, 0);
    assertEquals(row2.get(2).doubleValue(), 0, 0);

    Number i = (Number)tuples.get(0).get("i");
    assertEquals(i.doubleValue(), 4.0, 0.0);
    Number j = (Number)tuples.get(0).get("j");
    assertEquals(j.doubleValue(), 8.0, 0.0);
    Number k = (Number)tuples.get(0).get("k");
    assertEquals(k.doubleValue(), 4.0, 0.0);

    List<List<Number>> m = (List<List<Number>>)tuples.get(0).get("m");
    assertEquals(m.size(), 3);
    assertEquals(m.get(0).size(), 3);
    row0 = m.get(0);
    assertEquals(row0.get(0).doubleValue(), 0, 0);
    assertEquals(row0.get(1).doubleValue(), 4, 0);
    assertEquals(row0.get(2).doubleValue(), 8, 0);

    row1 = m.get(1);
    assertEquals(row1.get(0).doubleValue(), 4, 0);
    assertEquals(row1.get(1).doubleValue(), 0, 0);
    assertEquals(row1.get(2).doubleValue(), 4, 0);

    row2 = m.get(2);
    assertEquals(row2.get(0).doubleValue(), 8, 0);
    assertEquals(row2.get(1).doubleValue(), 4, 0);
    assertEquals(row2.get(2).doubleValue(), 0, 0);

    Number n = (Number)tuples.get(0).get("n");
    assertEquals(n.doubleValue(), 0.787302, 0.0001);
    Number o = (Number)tuples.get(0).get("o");
    assertEquals(o.doubleValue(), 1.283333, 0.0001);
    Number p = (Number)tuples.get(0).get("p");
    assertEquals(p.doubleValue(), 0.544877, 0.0001);

    List<List<Number>> r = (List<List<Number>>)tuples.get(0).get("r");
    assertEquals(r.size(), 3);
    assertEquals(r.get(0).size(), 3);
    row0 = r.get(0);
    assertEquals(row0.get(0).doubleValue(), 0, 0);
    assertEquals(row0.get(1).doubleValue(), 0.787302, .0001);
    assertEquals(row0.get(2).doubleValue(), 1.283333, .0001);

    row1 = r.get(1);
    assertEquals(row1.get(0).doubleValue(), 0.787302, .0001);
    assertEquals(row1.get(1).doubleValue(), 0, 0);
    assertEquals(row1.get(2).doubleValue(), 0.544877, .0001);

    row2 = r.get(2);
    assertEquals(row2.get(0).doubleValue(), 1.283333, .0001);
    assertEquals(row2.get(1).doubleValue(), 0.544877, .0001);
    assertEquals(row2.get(2).doubleValue(), 0, 0);


    Number s = (Number)tuples.get(0).get("s");
    assertEquals(s.doubleValue(), 10.0, 0);
    Number t = (Number)tuples.get(0).get("t");
    assertEquals(t.doubleValue(), 20.0, 0);
    Number u = (Number)tuples.get(0).get("u");
    assertEquals(u.doubleValue(), 10.0, 0);

    List<List<Number>> x = (List<List<Number>>)tuples.get(0).get("x");
    assertEquals(x.size(), 3);
    assertEquals(x.get(0).size(), 3);
    row0 = x.get(0);
    assertEquals(row0.get(0).doubleValue(), 0, 0);
    assertEquals(row0.get(1).doubleValue(), 10.0, 0);
    assertEquals(row0.get(2).doubleValue(), 20, 0);

    row1 = x.get(1);
    assertEquals(row1.get(0).doubleValue(), 10, 0);
    assertEquals(row1.get(1).doubleValue(), 0, 0);
    assertEquals(row1.get(2).doubleValue(), 10, 0);

    row2 = x.get(2);
    assertEquals(row2.get(0).doubleValue(), 20, 0);
    assertEquals(row2.get(1).doubleValue(), 10, 0);
    assertEquals(row2.get(2).doubleValue(), 0, 0);
  }

  @Test
  public void testReverse() throws Exception {
    UpdateRequest updateRequest = new UpdateRequest();

    int i=0;
    while(i<50) {
      updateRequest.add(id, "id_"+(++i),"test_dt", getDateString("2016", "5", "1"), "price_f", "400.00");
    }

    while(i<100) {
      updateRequest.add(id, "id_"+(++i),"test_dt", getDateString("2015", "5", "1"), "price_f", "300.0");
    }

    while(i<150) {
      updateRequest.add(id, "id_"+(++i),"test_dt", getDateString("2014", "5", "1"), "price_f", "500.0");
    }

    while(i<250) {
      updateRequest.add(id, "id_"+(++i),"test_dt", getDateString("2013", "5", "1"), "price_f", "100.00");
    }

    updateRequest.commit(cluster.getSolrClient(), COLLECTIONORALIAS);

    String expr = "timeseries("+COLLECTIONORALIAS+", q=\"*:*\", start=\"2013-01-01T01:00:00.000Z\", " +
        "end=\"2016-12-01T01:00:00.000Z\", " +
        "gap=\"+1YEAR\", " +
        "field=\"test_dt\", " +
        "count(*), sum(price_f), max(price_f), min(price_f))";

    String cexpr = "let(a="+expr+", c=col(a, max(price_f)), tuple(reverse=rev(c)))";

    ModifiableSolrParams paramsLoc = new ModifiableSolrParams();
    paramsLoc.set("expr", cexpr);
    paramsLoc.set("qt", "/stream");

    String url = cluster.getJettySolrRunners().get(0).getBaseUrl().toString()+"/"+COLLECTIONORALIAS;
    TupleStream solrStream = new SolrStream(url, paramsLoc);

    StreamContext context = new StreamContext();
    solrStream.setStreamContext(context);
    List<Tuple> tuples = getTuples(solrStream);
    assertTrue(tuples.size() == 1);
    List<Number> reverse = (List<Number>)tuples.get(0).get("reverse");
    assertTrue(reverse.size() == 4);
    assertTrue(reverse.get(0).doubleValue() == 400D);
    assertTrue(reverse.get(1).doubleValue() == 300D);
    assertTrue(reverse.get(2).doubleValue() == 500D);
    assertTrue(reverse.get(3).doubleValue() == 100D);
  }

  @Test
  public void testCopyOf() throws Exception {
    UpdateRequest updateRequest = new UpdateRequest();

    int i=0;
    while(i<50) {
      updateRequest.add(id, "id_"+(++i),"test_dt", getDateString("2016", "5", "1"), "price_f", "400.00");
    }

    while(i<100) {
      updateRequest.add(id, "id_"+(++i),"test_dt", getDateString("2015", "5", "1"), "price_f", "300.0");
    }

    while(i<150) {
      updateRequest.add(id, "id_"+(++i),"test_dt", getDateString("2014", "5", "1"), "price_f", "500.0");
    }

    while(i<250) {
      updateRequest.add(id, "id_"+(++i),"test_dt", getDateString("2013", "5", "1"), "price_f", "100.00");
    }

    updateRequest.commit(cluster.getSolrClient(), COLLECTIONORALIAS);

    String expr = "timeseries("+COLLECTIONORALIAS+", q=\"*:*\", start=\"2013-01-01T01:00:00.000Z\", " +
        "end=\"2016-12-01T01:00:00.000Z\", " +
        "gap=\"+1YEAR\", " +
        "field=\"test_dt\", " +
        "count(*), sum(price_f), max(price_f), min(price_f))";

    String cexpr = "let(a="+expr+", c=col(a, max(price_f)), tuple(copy1=copyOf(c, 10), copy2=copyOf(c), copy3=copyOf(c, 2) ))";

    ModifiableSolrParams paramsLoc = new ModifiableSolrParams();
    paramsLoc.set("expr", cexpr);
    paramsLoc.set("qt", "/stream");

    String url = cluster.getJettySolrRunners().get(0).getBaseUrl().toString()+"/"+COLLECTIONORALIAS;
    TupleStream solrStream = new SolrStream(url, paramsLoc);

    StreamContext context = new StreamContext();
    solrStream.setStreamContext(context);
    List<Tuple> tuples = getTuples(solrStream);
    assertTrue(tuples.size() == 1);
    List<Number> copy1 = (List<Number>)tuples.get(0).get("copy1");
    assertTrue(copy1.size() == 4);
    assertTrue(copy1.get(0).doubleValue() == 100D);
    assertTrue(copy1.get(1).doubleValue() == 500D);
    assertTrue(copy1.get(2).doubleValue() == 300D);
    assertTrue(copy1.get(3).doubleValue() == 400D);

    List<Number> copy2 = (List<Number>)tuples.get(0).get("copy2");
    assertTrue(copy2.size() == 4);
    assertTrue(copy2.get(0).doubleValue() == 100D);
    assertTrue(copy2.get(1).doubleValue() == 500D);
    assertTrue(copy2.get(2).doubleValue() == 300D);
    assertTrue(copy2.get(3).doubleValue() == 400D);

    List<Number> copy3 = (List<Number>)tuples.get(0).get("copy3");
    assertTrue(copy3.size() == 2);
    assertTrue(copy3.get(0).doubleValue() == 100D);
    assertTrue(copy3.get(1).doubleValue() == 500D);
  }

  @Test
  public void testCopyOfRange() throws Exception {
    UpdateRequest updateRequest = new UpdateRequest();

    int i=0;
    while(i<50) {
      updateRequest.add(id, "id_"+(++i),"test_dt", getDateString("2016", "5", "1"), "price_f", "400.00");
    }

    while(i<100) {
      updateRequest.add(id, "id_"+(++i),"test_dt", getDateString("2015", "5", "1"), "price_f", "300.0");
    }

    while(i<150) {
      updateRequest.add(id, "id_"+(++i),"test_dt", getDateString("2014", "5", "1"), "price_f", "500.0");
    }

    while(i<250) {
      updateRequest.add(id, "id_"+(++i),"test_dt", getDateString("2013", "5", "1"), "price_f", "100.00");
    }

    updateRequest.commit(cluster.getSolrClient(), COLLECTIONORALIAS);

    String expr = "timeseries("+COLLECTIONORALIAS+", q=\"*:*\", start=\"2013-01-01T01:00:00.000Z\", " +
        "end=\"2016-12-01T01:00:00.000Z\", " +
        "gap=\"+1YEAR\", " +
        "field=\"test_dt\", " +
        "count(*), sum(price_f), max(price_f), min(price_f))";

    String cexpr = "let(a="+expr+", c=col(a, max(price_f)), tuple(copy=copyOfRange(c, 1, 3), copy2=copyOfRange(c, 2, 4), l=length(c)))";

    ModifiableSolrParams paramsLoc = new ModifiableSolrParams();
    paramsLoc.set("expr", cexpr);
    paramsLoc.set("qt", "/stream");

    String url = cluster.getJettySolrRunners().get(0).getBaseUrl().toString()+"/"+COLLECTIONORALIAS;
    TupleStream solrStream = new SolrStream(url, paramsLoc);

    StreamContext context = new StreamContext();
    solrStream.setStreamContext(context);
    List<Tuple> tuples = getTuples(solrStream);
    assertTrue(tuples.size() == 1);
    List<Number> copy1 = (List<Number>)tuples.get(0).get("copy");
    assertTrue(copy1.size() == 2);
    assertTrue(copy1.get(0).doubleValue() == 500D);
    assertTrue(copy1.get(1).doubleValue() == 300D);

    List<Number> copy2 = (List<Number>)tuples.get(0).get("copy2");
    assertTrue(copy2.size() == 2);
    assertTrue(copy2.get(0).doubleValue() == 300D);
    assertTrue(copy2.get(1).doubleValue() == 400D);

    long l = tuples.get(0).getLong("l");
    assertTrue(l == 4);

  }

  @Test
  public void testPercentile() throws Exception {
    String cexpr = "percentile(array(1,2,3,4,5,6,7,8,9,10,11), 50)";
    ModifiableSolrParams paramsLoc = new ModifiableSolrParams();
    paramsLoc.set("expr", cexpr);
    paramsLoc.set("qt", "/stream");

    String url = cluster.getJettySolrRunners().get(0).getBaseUrl().toString()+"/"+COLLECTIONORALIAS;
    TupleStream solrStream = new SolrStream(url, paramsLoc);

    StreamContext context = new StreamContext();
    solrStream.setStreamContext(context);
    List<Tuple> tuples = getTuples(solrStream);
    assertTrue(tuples.size() == 1);
    Tuple tuple = tuples.get(0);
    double p = tuple.getDouble("return-value");
    assertEquals(p, 6, 0.0);


    cexpr = "percentile(array(11,10,3,4,5,6,7,8,9,2,1), 50)";
    paramsLoc = new ModifiableSolrParams();
    paramsLoc.set("expr", cexpr);
    paramsLoc.set("qt", "/stream");

    solrStream = new SolrStream(url, paramsLoc);

    context = new StreamContext();
    solrStream.setStreamContext(context);
    tuples = getTuples(solrStream);
    assertTrue(tuples.size() == 1);
    tuple = tuples.get(0);
    p = tuple.getDouble("return-value");
    assertEquals(p, 6, 0.0);

    cexpr = "percentile(array(11,10,3,4,5,6,7,8,9,2,1), 20)";
    paramsLoc = new ModifiableSolrParams();
    paramsLoc.set("expr", cexpr);
    paramsLoc.set("qt", "/stream");

    solrStream = new SolrStream(url, paramsLoc);

    context = new StreamContext();
    solrStream.setStreamContext(context);
    tuples = getTuples(solrStream);
    assertTrue(tuples.size() == 1);
    tuple = tuples.get(0);
    p = tuple.getDouble("return-value");
    assertEquals(p, 2.4, 0.001);


    cexpr = "percentile(array(11,10,3,4,5,6,7,8,9,2,1), array(20, 50))";
    paramsLoc = new ModifiableSolrParams();
    paramsLoc.set("expr", cexpr);
    paramsLoc.set("qt", "/stream");

    solrStream = new SolrStream(url, paramsLoc);

    context = new StreamContext();
    solrStream.setStreamContext(context);
    tuples = getTuples(solrStream);
    assertTrue(tuples.size() == 1);
    tuple = tuples.get(0);
    List<Number> percentiles = (List<Number>)tuple.get("return-value");
    assertEquals(percentiles.get(0).doubleValue(), 2.4, 0.001);
    assertEquals(percentiles.get(1).doubleValue(), 6.0, 0.001);
  }

  @Test
  public void testPrimes() throws Exception {
    String cexpr = "primes(10, 0)";
    ModifiableSolrParams paramsLoc = new ModifiableSolrParams();
    paramsLoc.set("expr", cexpr);
    paramsLoc.set("qt", "/stream");

    String url = cluster.getJettySolrRunners().get(0).getBaseUrl().toString()+"/"+COLLECTIONORALIAS;
    TupleStream solrStream = new SolrStream(url, paramsLoc);

    StreamContext context = new StreamContext();
    solrStream.setStreamContext(context);
    List<Tuple> tuples = getTuples(solrStream);
    assertTrue(tuples.size() == 1);
    Tuple tuple = tuples.get(0);
    List<Number> asort = (List<Number>)tuple.get("return-value");
    assertEquals(asort.size(), 10);
    assertEquals(asort.get(0).intValue(), 2);
    assertEquals(asort.get(1).intValue(), 3);
    assertEquals(asort.get(2).intValue(), 5);
    assertEquals(asort.get(3).intValue(), 7);
    assertEquals(asort.get(4).intValue(), 11);
    assertEquals(asort.get(5).intValue(), 13);
    assertEquals(asort.get(6).intValue(), 17);
    assertEquals(asort.get(7).intValue(), 19);
    assertEquals(asort.get(8).intValue(), 23);
    assertEquals(asort.get(9).intValue(), 29);
  }

  @Test
  public void testBinomialCoefficient() throws Exception {
    String cexpr = "binomialCoefficient(8,3)";
    ModifiableSolrParams paramsLoc = new ModifiableSolrParams();
    paramsLoc.set("expr", cexpr);
    paramsLoc.set("qt", "/stream");
    String url = cluster.getJettySolrRunners().get(0).getBaseUrl().toString()+"/"+COLLECTIONORALIAS;
    TupleStream solrStream = new SolrStream(url, paramsLoc);
    StreamContext context = new StreamContext();
    solrStream.setStreamContext(context);
    List<Tuple> tuples = getTuples(solrStream);
    assertTrue(tuples.size() == 1);
    Tuple tuple = tuples.get(0);
    long binomialCoefficient = (long) tuple.get("return-value");
    assertEquals(binomialCoefficient, 56);
  }

  @Test
  public void testAscend() throws Exception {
    String cexpr = "asc(array(11.5, 12.3, 4, 3, 1, 0))";
    ModifiableSolrParams paramsLoc = new ModifiableSolrParams();
    paramsLoc.set("expr", cexpr);
    paramsLoc.set("qt", "/stream");

    String url = cluster.getJettySolrRunners().get(0).getBaseUrl().toString()+"/"+COLLECTIONORALIAS;
    TupleStream solrStream = new SolrStream(url, paramsLoc);

    StreamContext context = new StreamContext();
    solrStream.setStreamContext(context);
    List<Tuple> tuples = getTuples(solrStream);
    assertTrue(tuples.size() == 1);
    Tuple tuple = tuples.get(0);
    List<Number> asort = (List<Number>)tuple.get("return-value");
    assertEquals(asort.size(), 6);
    assertEquals(asort.get(0).doubleValue(), 0, 0.0);
    assertEquals(asort.get(1).doubleValue(), 1, 0.0);
    assertEquals(asort.get(2).doubleValue(), 3, 0.0);
    assertEquals(asort.get(3).doubleValue(), 4, 0.0);
    assertEquals(asort.get(4).doubleValue(), 11.5, 0.0);
    assertEquals(asort.get(5).doubleValue(), 12.3, 0.0);
  }

  @Test
  public void testRankTransform() throws Exception {
    UpdateRequest updateRequest = new UpdateRequest();

    int i=0;
    while(i<50) {
      updateRequest.add(id, "id_"+(++i),"test_dt", getDateString("2016", "5", "1"), "price_f", "400.00");
    }

    while(i<100) {
      updateRequest.add(id, "id_"+(++i),"test_dt", getDateString("2015", "5", "1"), "price_f", "300.0");
    }

    while(i<150) {
      updateRequest.add(id, "id_"+(++i),"test_dt", getDateString("2014", "5", "1"), "price_f", "500.0");
    }

    while(i<250) {
      updateRequest.add(id, "id_"+(++i),"test_dt", getDateString("2013", "5", "1"), "price_f", "100.00");
    }

    updateRequest.commit(cluster.getSolrClient(), COLLECTIONORALIAS);

    String expr = "timeseries("+COLLECTIONORALIAS+", q=\"*:*\", start=\"2013-01-01T01:00:00.000Z\", " +
        "end=\"2016-12-01T01:00:00.000Z\", " +
        "gap=\"+1YEAR\", " +
        "field=\"test_dt\", " +
        "count(*), sum(price_f), max(price_f), min(price_f))";

    String cexpr = "let(a="+expr+", c=col(a, max(price_f)), tuple(reverse=rev(c), ranked=rank(c)))";

    ModifiableSolrParams paramsLoc = new ModifiableSolrParams();
    paramsLoc.set("expr", cexpr);
    paramsLoc.set("qt", "/stream");

    String url = cluster.getJettySolrRunners().get(0).getBaseUrl().toString()+"/"+COLLECTIONORALIAS;
    TupleStream solrStream = new SolrStream(url, paramsLoc);

    StreamContext context = new StreamContext();
    solrStream.setStreamContext(context);
    List<Tuple> tuples = getTuples(solrStream);
    assertTrue(tuples.size() == 1);
    List<Number> reverse = (List<Number>)tuples.get(0).get("reverse");
    assertTrue(reverse.size() == 4);
    assertTrue(reverse.get(0).doubleValue() == 400D);
    assertTrue(reverse.get(1).doubleValue() == 300D);
    assertTrue(reverse.get(2).doubleValue() == 500D);
    assertTrue(reverse.get(3).doubleValue() == 100D);

    List<Number> ranked = (List<Number>)tuples.get(0).get("ranked");
    assertTrue(ranked.size() == 4);
    assertTrue(ranked.get(0).doubleValue() == 1D);
    assertTrue(ranked.get(1).doubleValue() == 4D);
    assertTrue(ranked.get(2).doubleValue() == 2D);
    assertTrue(ranked.get(3).doubleValue() == 3D);
  }

  @Test
  public void testArray() throws Exception {
    String cexpr = "array(1, 2, 3, 300, 2, 500)";
    ModifiableSolrParams paramsLoc = new ModifiableSolrParams();
    paramsLoc.set("expr", cexpr);
    paramsLoc.set("qt", "/stream");
    String url = cluster.getJettySolrRunners().get(0).getBaseUrl().toString()+"/"+COLLECTIONORALIAS;
    TupleStream solrStream = new SolrStream(url, paramsLoc);
    StreamContext context = new StreamContext();
    solrStream.setStreamContext(context);
    List<Tuple> tuples = getTuples(solrStream);
    assertTrue(tuples.size() == 1);
    List<Number> out = (List<Number>)tuples.get(0).get("return-value");
    assertTrue(out.size() == 6);
    assertTrue(out.get(0).intValue() == 1);
    assertTrue(out.get(1).intValue() == 2);
    assertTrue(out.get(2).intValue() == 3);
    assertTrue(out.get(3).intValue() == 300);
    assertTrue(out.get(4).intValue() == 2);
    assertTrue(out.get(5).intValue() == 500);

    cexpr = "array(1.122, 2.222, 3.333, 300.1, 2.13, 500.23)";
    paramsLoc = new ModifiableSolrParams();
    paramsLoc.set("expr", cexpr);
    paramsLoc.set("qt", "/stream");
    solrStream = new SolrStream(url, paramsLoc);
    solrStream.setStreamContext(context);
    tuples = getTuples(solrStream);
    assertTrue(tuples.size() == 1);
    out = (List<Number>)tuples.get(0).get("return-value");
    assertTrue(out.size() == 6);
    assertTrue(out.get(0).doubleValue() == 1.122D);
    assertTrue(out.get(1).doubleValue() == 2.222D);
    assertTrue(out.get(2).doubleValue() == 3.333D);
    assertTrue(out.get(3).doubleValue() == 300.1D);
    assertTrue(out.get(4).doubleValue() == 2.13D);
    assertTrue(out.get(5).doubleValue() == 500.23D);
  }

  @Test
  public void testPairSort() throws Exception {
    String cexpr = "let(a=array(4.5, 7.7, 2.1, 2.1, 6.3)," +
        "               b=array(1, 2, 3, 4, 5)," +
        "               c=pairSort(a, b))";
    ModifiableSolrParams paramsLoc = new ModifiableSolrParams();
    paramsLoc.set("expr", cexpr);
    paramsLoc.set("qt", "/stream");
    String url = cluster.getJettySolrRunners().get(0).getBaseUrl().toString()+"/"+COLLECTIONORALIAS;
    TupleStream solrStream = new SolrStream(url, paramsLoc);
    StreamContext context = new StreamContext();
    solrStream.setStreamContext(context);
    List<Tuple> tuples = getTuples(solrStream);
    assertTrue(tuples.size() == 1);
    List<List<Number>> out = (List<List<Number>>)tuples.get(0).get("c");
    assertEquals(out.size(), 2);
    List<Number> row1 = out.get(0);
    assertEquals(row1.get(0).doubleValue(), 2.1, 0);
    assertEquals(row1.get(1).doubleValue(), 2.1, 0);
    assertEquals(row1.get(2).doubleValue(), 4.5, 0);
    assertEquals(row1.get(3).doubleValue(), 6.3, 0);
    assertEquals(row1.get(4).doubleValue(), 7.7, 0);

    List<Number> row2 = out.get(1);
    assertEquals(row2.get(0).doubleValue(), 3, 0);
    assertEquals(row2.get(1).doubleValue(), 4, 0);
    assertEquals(row2.get(2).doubleValue(), 1, 0);
    assertEquals(row2.get(3).doubleValue(), 5, 0);
    assertEquals(row2.get(4).doubleValue(), 2, 0);
  }


  @Test
  public void testOnes() throws Exception {
    String cexpr = "ones(6)";
    ModifiableSolrParams paramsLoc = new ModifiableSolrParams();
    paramsLoc.set("expr", cexpr);
    paramsLoc.set("qt", "/stream");
    String url = cluster.getJettySolrRunners().get(0).getBaseUrl().toString()+"/"+COLLECTIONORALIAS;
    TupleStream solrStream = new SolrStream(url, paramsLoc);
    StreamContext context = new StreamContext();
    solrStream.setStreamContext(context);
    List<Tuple> tuples = getTuples(solrStream);
    assertTrue(tuples.size() == 1);
    List<Number> out = (List<Number>)tuples.get(0).get("return-value");
    assertEquals(out.size(), 6);
    assertEquals(out.get(0).intValue(), 1);
    assertEquals(out.get(1).intValue(), 1);
    assertEquals(out.get(2).intValue(), 1);
    assertEquals(out.get(3).intValue(), 1);
    assertEquals(out.get(4).intValue(), 1);
    assertEquals(out.get(5).intValue(), 1);
  }

  @Test
  public void testNatural() throws Exception {
    String cexpr = "natural(6)";
    ModifiableSolrParams paramsLoc = new ModifiableSolrParams();
    paramsLoc.set("expr", cexpr);
    paramsLoc.set("qt", "/stream");
    String url = cluster.getJettySolrRunners().get(0).getBaseUrl().toString()+"/"+COLLECTIONORALIAS;
    TupleStream solrStream = new SolrStream(url, paramsLoc);
    StreamContext context = new StreamContext();
    solrStream.setStreamContext(context);
    List<Tuple> tuples = getTuples(solrStream);
    assertTrue(tuples.size() == 1);
    List<Number> out = (List<Number>)tuples.get(0).get("return-value");
    assertEquals(out.size(), 6);
    assertEquals(out.get(0).intValue(), 0);
    assertEquals(out.get(1).intValue(), 1);
    assertEquals(out.get(2).intValue(), 2);
    assertEquals(out.get(3).intValue(), 3);
    assertEquals(out.get(4).intValue(), 4);
    assertEquals(out.get(5).intValue(), 5);
  }


  @Test
  public void testRepeat() throws Exception {
    String cexpr = "repeat(6.5, 6)";
    ModifiableSolrParams paramsLoc = new ModifiableSolrParams();
    paramsLoc.set("expr", cexpr);
    paramsLoc.set("qt", "/stream");
    String url = cluster.getJettySolrRunners().get(0).getBaseUrl().toString()+"/"+COLLECTIONORALIAS;
    TupleStream solrStream = new SolrStream(url, paramsLoc);
    StreamContext context = new StreamContext();
    solrStream.setStreamContext(context);
    List<Tuple> tuples = getTuples(solrStream);
    assertTrue(tuples.size() == 1);
    List<Number> out = (List<Number>)tuples.get(0).get("return-value");
    assertEquals(out.size(), 6);
    assertEquals(out.get(0).doubleValue(), 6.5, 0);
    assertEquals(out.get(1).doubleValue(), 6.5, 0);
    assertEquals(out.get(2).doubleValue(), 6.5, 0);
    assertEquals(out.get(3).doubleValue(), 6.5, 0);
    assertEquals(out.get(4).doubleValue(), 6.5, 0);
    assertEquals(out.get(5).doubleValue(), 6.5, 0);
  }


  @Test
  public void testLtrim() throws Exception {
    String cexpr = "ltrim(array(1,2,3,4,5,6), 2)";
    ModifiableSolrParams paramsLoc = new ModifiableSolrParams();
    paramsLoc.set("expr", cexpr);
    paramsLoc.set("qt", "/stream");
    String url = cluster.getJettySolrRunners().get(0).getBaseUrl().toString()+"/"+COLLECTIONORALIAS;
    TupleStream solrStream = new SolrStream(url, paramsLoc);
    StreamContext context = new StreamContext();
    solrStream.setStreamContext(context);
    List<Tuple> tuples = getTuples(solrStream);
    assertTrue(tuples.size() == 1);
    List<Number> out = (List<Number>)tuples.get(0).get("return-value");
    assertEquals(out.size(), 4);
    assertEquals(out.get(0).intValue(), 3);
    assertEquals(out.get(1).intValue(), 4);
    assertEquals(out.get(2).intValue(), 5);
    assertEquals(out.get(3).intValue(), 6);
  }

  @Test
  public void testRtrim() throws Exception {
    String cexpr = "rtrim(array(1,2,3,4,5,6), 2)";
    ModifiableSolrParams paramsLoc = new ModifiableSolrParams();
    paramsLoc.set("expr", cexpr);
    paramsLoc.set("qt", "/stream");
    String url = cluster.getJettySolrRunners().get(0).getBaseUrl().toString()+"/"+COLLECTIONORALIAS;
    TupleStream solrStream = new SolrStream(url, paramsLoc);
    StreamContext context = new StreamContext();
    solrStream.setStreamContext(context);
    List<Tuple> tuples = getTuples(solrStream);
    assertTrue(tuples.size() == 1);
    List<Number> out = (List<Number>)tuples.get(0).get("return-value");
    assertEquals(out.size(), 4);
    assertEquals(out.get(0).intValue(), 1);
    assertEquals(out.get(1).intValue(), 2);
    assertEquals(out.get(2).intValue(), 3);
    assertEquals(out.get(3).intValue(), 4);
  }


  @Test
  public void testZeros() throws Exception {
    String cexpr = "zeros(6)";
    ModifiableSolrParams paramsLoc = new ModifiableSolrParams();
    paramsLoc.set("expr", cexpr);
    paramsLoc.set("qt", "/stream");
    String url = cluster.getJettySolrRunners().get(0).getBaseUrl().toString()+"/"+COLLECTIONORALIAS;
    TupleStream solrStream = new SolrStream(url, paramsLoc);
    StreamContext context = new StreamContext();
    solrStream.setStreamContext(context);
    List<Tuple> tuples = getTuples(solrStream);
    assertTrue(tuples.size() == 1);
    List<Number> out = (List<Number>)tuples.get(0).get("return-value");
    assertEquals(out.size(), 6);
    assertEquals(out.get(0).intValue(), 0);
    assertEquals(out.get(1).intValue(), 0);
    assertEquals(out.get(2).intValue(), 0);
    assertEquals(out.get(3).intValue(), 0);
    assertEquals(out.get(4).intValue(), 0);
    assertEquals(out.get(5).intValue(), 0);
  }

  @Test
  public void testMatrix() throws Exception {
    String cexpr = "let(echo=true," +
        "               a=setColumnLabels(matrix(array(1, 2, 3), " +
        "                                        rev(array(4,5,6)))," +
        "                                        array(col1, col2, col3))," +
        "               b=rowAt(a, 1)," +
        "               c=colAt(a, 2)," +
        "               d=getColumnLabels(a)," +
        "               e=topFeatures(a, 1)," +
        "               f=rowCount(a)," +
        "               g=columnCount(a)," +
        "               h=indexOf(d, \"col2\")," +
        "               i=indexOf(d, col3))";
    ModifiableSolrParams paramsLoc = new ModifiableSolrParams();
    paramsLoc.set("expr", cexpr);
    paramsLoc.set("qt", "/stream");
    String url = cluster.getJettySolrRunners().get(0).getBaseUrl().toString()+"/"+COLLECTIONORALIAS;
    TupleStream solrStream = new SolrStream(url, paramsLoc);
    StreamContext context = new StreamContext();
    solrStream.setStreamContext(context);
    List<Tuple> tuples = getTuples(solrStream);
    assertTrue(tuples.size() == 1);
    List<List<Number>> out = (List<List<Number>>)tuples.get(0).get("a");

    List<Number> array1 = out.get(0);
    assertEquals(array1.size(), 3);
    assertEquals(array1.get(0).doubleValue(), 1.0, 0.0);
    assertEquals(array1.get(1).doubleValue(), 2.0, 0.0);
    assertEquals(array1.get(2).doubleValue(), 3.0, 0.0);

    List<Number> array2 = out.get(1);
    assertEquals(array2.size(), 3);
    assertEquals(array2.get(0).doubleValue(), 6.0, 0.0);
    assertEquals(array2.get(1).doubleValue(), 5.0, 0.0);
    assertEquals(array2.get(2).doubleValue(), 4.0, 0.0);

    List<Number> row = (List<Number>)tuples.get(0).get("b");

    assertEquals(row.size(), 3);
    assertEquals(array2.get(0).doubleValue(), 6.0, 0.0);
    assertEquals(array2.get(1).doubleValue(), 5.0, 0.0);
    assertEquals(array2.get(2).doubleValue(), 4.0, 0.0);

    List<Number> col = (List<Number>)tuples.get(0).get("c");
    assertEquals(col.size(), 2);
    assertEquals(col.get(0).doubleValue(), 3.0, 0.0);
    assertEquals(col.get(1).doubleValue(), 4.0, 0.0);

    List<String> colLabels = (List<String>)tuples.get(0).get("d");
    assertEquals(colLabels.size(), 3);
    assertEquals(colLabels.get(0), "col1");
    assertEquals(colLabels.get(1), "col2");
    assertEquals(colLabels.get(2), "col3");

    List<List<String>> features  = (List<List<String>>)tuples.get(0).get("e");
    assertEquals(features.size(), 2);
    assertEquals(features.get(0).size(), 1);
    assertEquals(features.get(1).size(), 1);
    assertEquals(features.get(0).get(0), "col3");
    assertEquals(features.get(1).get(0), "col1");

    assertTrue(tuples.get(0).getLong("f") == 2);
    assertTrue(tuples.get(0).getLong("g")== 3);
    assertTrue(tuples.get(0).getLong("h")== 1);
    assertTrue(tuples.get(0).getLong("i")== 2);
  }


  @Test
  public void testZplot() throws Exception {
    String cexpr = "let(c=tuple(a=add(1,2), b=add(2,3))," +
        "               zplot(table=c))";

    ModifiableSolrParams paramsLoc = new ModifiableSolrParams();
    paramsLoc.set("expr", cexpr);
    paramsLoc.set("qt", "/stream");
    String url = cluster.getJettySolrRunners().get(0).getBaseUrl().toString()+"/"+COLLECTIONORALIAS;
    TupleStream solrStream = new SolrStream(url, paramsLoc);
    StreamContext context = new StreamContext();
    solrStream.setStreamContext(context);
    List<Tuple> tuples = getTuples(solrStream);
    assertTrue(tuples.size() == 1);
    Tuple out = tuples.get(0);

    assertEquals(out.getDouble("a").doubleValue(), 3.0, 0.0);
    assertEquals(out.getDouble("b").doubleValue(), 5.0, 0.0);

    cexpr = "let(c=list(tuple(a=add(1,2), b=add(2,3)), tuple(a=add(1,3), b=add(2,4)))," +
        "        zplot(table=c))";

    paramsLoc = new ModifiableSolrParams();
    paramsLoc.set("expr", cexpr);
    paramsLoc.set("qt", "/stream");
    solrStream = new SolrStream(url, paramsLoc);
    context = new StreamContext();
    solrStream.setStreamContext(context);
    tuples = getTuples(solrStream);
    assertTrue(tuples.size() == 2);
    out = tuples.get(0);

    assertEquals(out.getDouble("a").doubleValue(), 3.0, 0.0);
    assertEquals(out.getDouble("b").doubleValue(), 5.0, 0.0);

    out = tuples.get(1);

    assertEquals(out.getDouble("a").doubleValue(), 4.0, 0.0);
    assertEquals(out.getDouble("b").doubleValue(), 6.0, 0.0);


    cexpr = "let(a=array(1,2,3,4)," +
        "        b=array(10,11,12,13),"+
        "        zplot(x=a, y=b))";

    paramsLoc = new ModifiableSolrParams();
    paramsLoc.set("expr", cexpr);
    paramsLoc.set("qt", "/stream");
    solrStream = new SolrStream(url, paramsLoc);
    context = new StreamContext();
    solrStream.setStreamContext(context);
    tuples = getTuples(solrStream);
    assertTrue(tuples.size() == 4);
    out = tuples.get(0);

    assertEquals(out.getDouble("x").doubleValue(), 1.0, 0.0);
    assertEquals(out.getDouble("y").doubleValue(), 10.0, 0.0);

    out = tuples.get(1);

    assertEquals(out.getDouble("x").doubleValue(), 2.0, 0.0);
    assertEquals(out.getDouble("y").doubleValue(), 11.0, 0.0);

    out = tuples.get(2);

    assertEquals(out.getDouble("x").doubleValue(), 3.0, 0.0);
    assertEquals(out.getDouble("y").doubleValue(), 12.0, 0.0);

    out = tuples.get(3);

    assertEquals(out.getDouble("x").doubleValue(), 4.0, 0.0);
    assertEquals(out.getDouble("y").doubleValue(), 13.0, 0.0);

<<<<<<< HEAD
=======
    cexpr = "zplot(dist=binomialDistribution(10, .50))";

    paramsLoc = new ModifiableSolrParams();
    paramsLoc.set("expr", cexpr);
    paramsLoc.set("qt", "/stream");
    solrStream = new SolrStream(url, paramsLoc);
    context = new StreamContext();
    solrStream.setStreamContext(context);
    tuples = getTuples(solrStream);
    assertEquals(tuples.size(),11);
    long x = tuples.get(5).getLong("x");
    double y = tuples.get(5).getDouble("y");

    assertEquals(x, 5);
    assertEquals(y,     0.24609375000000003, 0);

    //Due to random errors (bugs) in Apache Commons Math EmpiricalDistribution
    //there are times when tuples are discarded because
    //they contain values with NaN values. This will occur
    //only on the very end of the tails of the normal distribution or other
    //real distributions and doesn't effect the visual quality of the curve very much.
    //But it does effect the reliability of tests.
    //For this reason the loop below is in place to run the test N times looking
    //for the correct number of tuples before asserting the mean.

    int n = 0;
    int limit = 15;
    while(true) {
      cexpr = "zplot(dist=normalDistribution(100, 10))";
      paramsLoc = new ModifiableSolrParams();
      paramsLoc.set("expr", cexpr);
      paramsLoc.set("qt", "/stream");
      solrStream = new SolrStream(url, paramsLoc);
      context = new StreamContext();
      solrStream.setStreamContext(context);
      tuples = getTuples(solrStream);
      //Assert the mean
      if (tuples.size() == 32) {
        double x1 = tuples.get(15).getDouble("x");
        double y1 = tuples.get(15).getDouble("y");
        assertEquals(x1, 100, 10);
        assertEquals(y1, .039, .02);
        break;
      } else {
        ++n;
        if(n == limit) {
          throw new Exception("Reached iterations limit without correct tuple count.");
        }
      }
    }
>>>>>>> 6d0386c9
  }


  @Test
  public void testMatrixMath() throws Exception {
    String cexpr = "let(echo=true, a=matrix(array(1.5, 2.5, 3.5), array(4.5,5.5,6.5)), " +
                                  "b=grandSum(a), " +
                                  "c=sumRows(a), " +
                                  "d=sumColumns(a), " +
                                  "e=scalarAdd(1, a)," +
                                  "f=scalarSubtract(1, a)," +
                                  "g=scalarMultiply(1.5, a)," +
                                  "h=scalarDivide(1.5, a)," +
                                  "i=scalarAdd(1.5, array(1.5, 2.5, 3.5))," +
                                  "j=scalarSubtract(1.5, array(1.5, 2.5, 3.5))," +
                                  "k=scalarMultiply(1.5, array(1.5, 2.5, 3.5))," +
                                  "l=scalarDivide(1.5, array(1.5, 2.5, 3.5)))";

    ModifiableSolrParams paramsLoc = new ModifiableSolrParams();
    paramsLoc.set("expr", cexpr);
    paramsLoc.set("qt", "/stream");
    String url = cluster.getJettySolrRunners().get(0).getBaseUrl().toString()+"/"+COLLECTIONORALIAS;
    TupleStream solrStream = new SolrStream(url, paramsLoc);
    StreamContext context = new StreamContext();
    solrStream.setStreamContext(context);
    List<Tuple> tuples = getTuples(solrStream);
    assertTrue(tuples.size() == 1);

    double grandSum = tuples.get(0).getDouble("b");
    assertEquals(grandSum, 24, 0.0);

    List<Number> sumRows = (List<Number>)tuples.get(0).get("c");
    assertEquals(sumRows.size(), 2);
    assertEquals(sumRows.get(0).doubleValue(), 7.5, 0.0);
    assertEquals(sumRows.get(1).doubleValue(), 16.5, 0.0);

    List<Number> sumCols = (List<Number>)tuples.get(0).get("d");
    assertEquals(sumCols.size(), 3);
    assertEquals(sumCols.get(0).doubleValue(), 6.0, 0.0);
    assertEquals(sumCols.get(1).doubleValue(), 8.0, 0.0);
    assertEquals(sumCols.get(2).doubleValue(), 10, 0.0);

    List<List<Number>> scalarAdd = (List<List<Number>>)tuples.get(0).get("e");
    List<Number> row1 = scalarAdd.get(0);
    assertEquals(row1.size(), 3);
    assertEquals(row1.get(0).doubleValue(), 2.5, 0.0);
    assertEquals(row1.get(1).doubleValue(), 3.5, 0.0);
    assertEquals(row1.get(2).doubleValue(), 4.5, 0.0);

    List<Number> row2 = scalarAdd.get(1);
    assertEquals(row2.get(0).doubleValue(), 5.5, 0.0);
    assertEquals(row2.get(1).doubleValue(), 6.5, 0.0);
    assertEquals(row2.get(2).doubleValue(), 7.5, 0.0);

    List<List<Number>> scalarSubtract = (List<List<Number>>)tuples.get(0).get("f");
    row1 = scalarSubtract.get(0);
    assertEquals(row1.size(), 3);
    assertEquals(row1.get(0).doubleValue(), 0.5, 0.0);
    assertEquals(row1.get(1).doubleValue(), 1.5, 0.0);
    assertEquals(row1.get(2).doubleValue(), 2.5, 0.0);

    row2 = scalarSubtract.get(1);
    assertEquals(row2.get(0).doubleValue(), 3.5, 0.0);
    assertEquals(row2.get(1).doubleValue(), 4.5, 0.0);
    assertEquals(row2.get(2).doubleValue(), 5.5, 0.0);

    List<List<Number>> scalarMultiply = (List<List<Number>>)tuples.get(0).get("g");
    row1 = scalarMultiply.get(0);
    assertEquals(row1.size(), 3);
    assertEquals(row1.get(0).doubleValue(), 2.25, 0.0);
    assertEquals(row1.get(1).doubleValue(), 3.75, 0.0);
    assertEquals(row1.get(2).doubleValue(), 5.25, 0.0);

    row2 = scalarMultiply.get(1);
    assertEquals(row2.get(0).doubleValue(), 6.75, 0.0);
    assertEquals(row2.get(1).doubleValue(), 8.25, 0.0);
    assertEquals(row2.get(2).doubleValue(), 9.75, 0.0);

    List<List<Number>> scalarDivide = (List<List<Number>>)tuples.get(0).get("h");
    row1 = scalarDivide.get(0);
    assertEquals(row1.size(), 3);
    assertEquals(row1.get(0).doubleValue(), 1.0, 0.0);
    assertEquals(row1.get(1).doubleValue(), 1.66666666666667, 0.001);
    assertEquals(row1.get(2).doubleValue(), 2.33333333333333, 0.001);

    row2 = scalarDivide.get(1);
    assertEquals(row2.get(0).doubleValue(), 3, 0.0);
    assertEquals(row2.get(1).doubleValue(), 3.66666666666667, 0.001);
    assertEquals(row2.get(2).doubleValue(), 4.33333333333333, 0.001);

    List<Number> rowA = (List<Number>)tuples.get(0).get("i");
    assertEquals(rowA.size(), 3);
    assertEquals(rowA.get(0).doubleValue(), 3.0, 0.0);
    assertEquals(rowA.get(1).doubleValue(), 4.0, 0.0);
    assertEquals(rowA.get(2).doubleValue(), 5.0, 0.0);

    rowA = (List<Number>)tuples.get(0).get("j");
    assertEquals(rowA.size(), 3);
    assertEquals(rowA.get(0).doubleValue(), 0, 0.0);
    assertEquals(rowA.get(1).doubleValue(), 1.0, 0.0);
    assertEquals(rowA.get(2).doubleValue(), 2.0, 0.0);

    rowA = (List<Number>)tuples.get(0).get("k");
    assertEquals(rowA.size(), 3);
    assertEquals(rowA.get(0).doubleValue(), 2.25, 0.0);
    assertEquals(rowA.get(1).doubleValue(), 3.75, 0.0);
    assertEquals(rowA.get(2).doubleValue(), 5.25, 0.0);

    rowA = (List<Number>)tuples.get(0).get("l");
    assertEquals(rowA.size(), 3);
    assertEquals(rowA.get(0).doubleValue(), 1.0, 0.0);
    assertEquals(rowA.get(1).doubleValue(), 1.66666666666667, 0.001);
    assertEquals(rowA.get(2).doubleValue(), 2.33333333333333, 0.001);
  }

  @Test
  public void testTranspose() throws Exception {
    String cexpr = "let(a=matrix(array(1,2,3), array(4,5,6)), b=transpose(a))";
    ModifiableSolrParams paramsLoc = new ModifiableSolrParams();
    paramsLoc.set("expr", cexpr);
    paramsLoc.set("qt", "/stream");
    String url = cluster.getJettySolrRunners().get(0).getBaseUrl().toString()+"/"+COLLECTIONORALIAS;
    TupleStream solrStream = new SolrStream(url, paramsLoc);
    StreamContext context = new StreamContext();
    solrStream.setStreamContext(context);
    List<Tuple> tuples = getTuples(solrStream);
    assertTrue(tuples.size() == 1);
    List<List<Number>> out = (List<List<Number>>)tuples.get(0).get("b");
    assertEquals(out.size(), 3);
    List<Number> array1 = out.get(0);
    assertEquals(array1.size(), 2);
    assertEquals(array1.get(0).doubleValue(), 1.0, 0.0);
    assertEquals(array1.get(1).doubleValue(), 4.0, 0.0);

    List<Number> array2 = out.get(1);
    assertEquals(array2.size(), 2);
    assertEquals(array2.get(0).doubleValue(), 2.0, 0.0);
    assertEquals(array2.get(1).doubleValue(), 5.0, 0.0);

    List<Number> array3 = out.get(2);
    assertEquals(array3.size(), 2);
    assertEquals(array3.get(0).doubleValue(), 3.0, 0.0);
    assertEquals(array3.get(1).doubleValue(), 6.0, 0.0);
  }

  @Test
  public void testUnitize() throws Exception {
    String cexpr = "let(echo=true, a=unitize(matrix(array(1,2,3), array(4,5,6))), b=unitize(array(4,5,6)))";
    ModifiableSolrParams paramsLoc = new ModifiableSolrParams();
    paramsLoc.set("expr", cexpr);
    paramsLoc.set("qt", "/stream");
    String url = cluster.getJettySolrRunners().get(0).getBaseUrl().toString()+"/"+COLLECTIONORALIAS;
    TupleStream solrStream = new SolrStream(url, paramsLoc);
    StreamContext context = new StreamContext();
    solrStream.setStreamContext(context);
    List<Tuple> tuples = getTuples(solrStream);
    assertTrue(tuples.size() == 1);
    List<List<Number>> out = (List<List<Number>>)tuples.get(0).get("a");
    assertEquals(out.size(), 2);
    List<Number> array1 = out.get(0);
    assertEquals(array1.size(), 3);
    assertEquals(array1.get(0).doubleValue(), 0.2672612419124244, 0.0);
    assertEquals(array1.get(1).doubleValue(), 0.5345224838248488, 0.0);
    assertEquals(array1.get(2).doubleValue(), 0.8017837257372732, 0.0);

    List<Number> array2 = out.get(1);
    assertEquals(array2.size(), 3);
    assertEquals(array2.get(0).doubleValue(), 0.4558423058385518, 0.0);
    assertEquals(array2.get(1).doubleValue(), 0.5698028822981898, 0.0);
    assertEquals(array2.get(2).doubleValue(), 0.6837634587578276, 0.0);

    List<Number> array3 = (List<Number>)tuples.get(0).get("b");
    assertEquals(array3.size(), 3);
    assertEquals(array3.get(0).doubleValue(), 0.4558423058385518, 0.0);
    assertEquals(array3.get(1).doubleValue(), 0.5698028822981898, 0.0);
    assertEquals(array3.get(2).doubleValue(), 0.6837634587578276, 0.0);
  }

  @Test
  public void testNormalizeSum() throws Exception {
    String cexpr = "let(echo=true, " +
                       "a=normalizeSum(matrix(array(1,2,3), array(4,5,6))), " +
                       "b=normalizeSum(array(1,2,3))," +
                       "c=normalizeSum(array(1,2,3), 100))";
    ModifiableSolrParams paramsLoc = new ModifiableSolrParams();
    paramsLoc.set("expr", cexpr);
    paramsLoc.set("qt", "/stream");
    String url = cluster.getJettySolrRunners().get(0).getBaseUrl().toString()+"/"+COLLECTIONORALIAS;
    TupleStream solrStream = new SolrStream(url, paramsLoc);
    StreamContext context = new StreamContext();
    solrStream.setStreamContext(context);
    List<Tuple> tuples = getTuples(solrStream);
    assertTrue(tuples.size() == 1);
    List<List<Number>> out = (List<List<Number>>)tuples.get(0).get("a");
    assertEquals(out.size(), 2);
    List<Number> array1 = out.get(0);
    assertEquals(array1.size(), 3);
    assertEquals(array1.get(0).doubleValue(), 0.16666666666666666, 0.0001);
    assertEquals(array1.get(1).doubleValue(), 0.3333333333333333, 0.00001);
    assertEquals(array1.get(2).doubleValue(), 0.5, 0.0001);

    List<Number> array2 = out.get(1);
    assertEquals(array2.size(), 3);
    assertEquals(array2.get(0).doubleValue(), 0.26666666666666666, 0.0001);
    assertEquals(array2.get(1).doubleValue(), 0.3333333333333333, 0.0001);
    assertEquals(array2.get(2).doubleValue(), 0.4, 0.0001);

    List<Number> array3 = (List<Number>)tuples.get(0).get("b");
    assertEquals(array3.size(), 3);
    assertEquals(array3.get(0).doubleValue(), 0.16666666666666666, 0.0001);
    assertEquals(array3.get(1).doubleValue(), 0.3333333333333333, 0.0001);
    assertEquals(array3.get(2).doubleValue(), 0.5, 0.0001);

    List<Number> array4 = (List<Number>)tuples.get(0).get("c");
    assertEquals(array4.size(), 3);
    assertEquals(array4.get(0).doubleValue(), 16.666666666666666, 0.0001);
    assertEquals(array4.get(1).doubleValue(), 33.33333333333333, 0.00001);
    assertEquals(array4.get(2).doubleValue(), 50, 0.0001);
  }

  @Test
  public void testStandardize() throws Exception {
    String cexpr = "let(echo=true, a=standardize(matrix(array(1,2,3), array(4,5,6))), b=standardize(array(4,5,6)),  c=zscores(array(4,5,6)))";
    ModifiableSolrParams paramsLoc = new ModifiableSolrParams();
    paramsLoc.set("expr", cexpr);
    paramsLoc.set("qt", "/stream");
    String url = cluster.getJettySolrRunners().get(0).getBaseUrl().toString()+"/"+COLLECTIONORALIAS;
    TupleStream solrStream = new SolrStream(url, paramsLoc);
    StreamContext context = new StreamContext();
    solrStream.setStreamContext(context);
    List<Tuple> tuples = getTuples(solrStream);
    assertTrue(tuples.size() == 1);
    List<List<Number>> out = (List<List<Number>>)tuples.get(0).get("a");
    assertEquals(out.size(), 2);
    List<Number> array1 = out.get(0);
    assertEquals(array1.size(), 3);
    assertEquals(array1.get(0).doubleValue(), -1, 0.0);
    assertEquals(array1.get(1).doubleValue(), 0, 0.0);
    assertEquals(array1.get(2).doubleValue(), 1, 0.0);

    List<Number> array2 = out.get(1);
    assertEquals(array2.size(), 3);
    assertEquals(array2.get(0).doubleValue(), -1, 0.0);
    assertEquals(array2.get(1).doubleValue(), 0, 0.0);
    assertEquals(array2.get(2).doubleValue(), 1, 0.0);

    List<Number> array3 = (List<Number>)tuples.get(0).get("b");
    assertEquals(array3.size(), 3);
    assertEquals(array3.get(0).doubleValue(), -1, 0.0);
    assertEquals(array3.get(1).doubleValue(), 0, 0.0);
    assertEquals(array3.get(2).doubleValue(), 1, 0.0);

    List<Number> array4 = (List<Number>)tuples.get(0).get("c");
    assertEquals(array4.size(), 3);
    assertEquals(array4.get(0).doubleValue(), -1, 0.0);
    assertEquals(array4.get(1).doubleValue(), 0, 0.0);
    assertEquals(array4.get(2).doubleValue(), 1, 0.0);
  }

  @Test
  public void testMarkovChain() throws Exception {
    String cexpr = "let(state0=array(.5,.5),\n" +
                   "    state1=array(.5,.5),\n" +
                   "    states=matrix(state0, state1),\n" +
                   "    m=markovChain(states, 0),\n" +
                   "    s=sample(m, 50000),\n" +
                   "    f=freqTable(s))";
    ModifiableSolrParams paramsLoc = new ModifiableSolrParams();
    paramsLoc.set("expr", cexpr);
    paramsLoc.set("qt", "/stream");
    String url = cluster.getJettySolrRunners().get(0).getBaseUrl().toString()+"/"+COLLECTIONORALIAS;
    TupleStream solrStream = new SolrStream(url, paramsLoc);
    StreamContext context = new StreamContext();
    solrStream.setStreamContext(context);
    List<Tuple> tuples = getTuples(solrStream);
    assertTrue(tuples.size() == 2);

    Tuple bin0 = tuples.get(0);
    double state0Pct = bin0.getDouble("pct");
    assertEquals(state0Pct, .5, .015);
    Tuple bin1 = tuples.get(1);
    double state1Pct = bin1.getDouble("pct");
    assertEquals(state1Pct, .5, .015);
  }

  @Test
  public void testAddAll() throws Exception {
    String cexpr = "addAll(array(1, 2, 3), array(4.5, 5.5, 6.5), array(7,8,9))";
    ModifiableSolrParams paramsLoc = new ModifiableSolrParams();
    paramsLoc.set("expr", cexpr);
    paramsLoc.set("qt", "/stream");
    String url = cluster.getJettySolrRunners().get(0).getBaseUrl().toString()+"/"+COLLECTIONORALIAS;
    TupleStream solrStream = new SolrStream(url, paramsLoc);
    StreamContext context = new StreamContext();
    solrStream.setStreamContext(context);
    List<Tuple> tuples = getTuples(solrStream);
    assertTrue(tuples.size() == 1);
    List<Number> out = (List<Number>)tuples.get(0).get("return-value");
    assertTrue(out.size() == 9);
    assertTrue(out.get(0).intValue() == 1);
    assertTrue(out.get(1).intValue() == 2);
    assertTrue(out.get(2).intValue() == 3);
    assertTrue(out.get(3).doubleValue() == 4.5D);
    assertTrue(out.get(4).doubleValue() == 5.5D);
    assertTrue(out.get(5).doubleValue() == 6.5D);
    assertTrue(out.get(6).intValue() == 7);
    assertTrue(out.get(7).intValue() == 8);
    assertTrue(out.get(8).intValue() == 9);
  }

  @Test
  public void testProbabilityRange() throws Exception {
    String cexpr = "let(a=normalDistribution(500, 20), " +
                       "b=probability(a, 520, 530))";
    ModifiableSolrParams paramsLoc = new ModifiableSolrParams();
    paramsLoc.set("expr", cexpr);
    paramsLoc.set("qt", "/stream");
    String url = cluster.getJettySolrRunners().get(0).getBaseUrl().toString()+"/"+COLLECTIONORALIAS;
    TupleStream solrStream = new SolrStream(url, paramsLoc);
    StreamContext context = new StreamContext();
    solrStream.setStreamContext(context);
    List<Tuple> tuples = getTuples(solrStream);
    assertTrue(tuples.size() == 1);
    Number prob = (Number)tuples.get(0).get("b");
    assertEquals(prob.doubleValue(),  0.09184805266259899, 0.0);
  }

  @Test
  // 12-Jun-2018 @BadApple(bugUrl="https://issues.apache.org/jira/browse/SOLR-12028")
  // commented out on: 24-Dec-2018   @BadApple(bugUrl="https://issues.apache.org/jira/browse/SOLR-12028") // added 20-Jul-2018
  public void testDistributions() throws Exception {
    String cexpr = "let(a=normalDistribution(10, 2), " +
                       "b=sample(a, 250), " +
                       "c=normalDistribution(100, 6), " +
                       "d=sample(c, 250), " +
                       "u=uniformDistribution(1, 6),"+
                       "t=sample(u, 250),"+
                       "e=empiricalDistribution(d),"+
                       "f=sample(e, 250),"+
                       "tuple(sample=b, ks=ks(a,b), ks2=ks(a, d), ks3=ks(u, t)))";
    ModifiableSolrParams paramsLoc = new ModifiableSolrParams();
    paramsLoc.set("expr", cexpr);
    paramsLoc.set("qt", "/stream");
    String url = cluster.getJettySolrRunners().get(0).getBaseUrl().toString()+"/"+COLLECTIONORALIAS;
    try {
      sampleTest(paramsLoc, url);
    } catch(AssertionError e) {
      //This test will have random failures do to the random sampling. So if it fails try it again.
      try {
        sampleTest(paramsLoc, url);
      } catch(AssertionError e2) {
        try {
          sampleTest(paramsLoc, url);
        } catch(AssertionError e3) {
          //If it fails a lot in a row, we probably broke some code. (TODO: bad test)
          sampleTest(paramsLoc, url);
        }
      }
    }
  }

  private void sampleTest(ModifiableSolrParams paramsLoc, String url) throws IOException {
    TupleStream solrStream = new SolrStream(url, paramsLoc);
    StreamContext context = new StreamContext();
    solrStream.setStreamContext(context);
    List<Tuple> tuples = getTuples(solrStream);
    assertTrue(tuples.size() == 1);
    List<Number> out = (List<Number>) tuples.get(0).get("sample");

    Map ks = (Map) tuples.get(0).get("ks");
    Map ks2 = (Map) tuples.get(0).get("ks2");
    Map ks3 = (Map) tuples.get(0).get("ks3");

    assertTrue(out.size() == 250);
    Number pvalue = (Number) ks.get("p-value");
    Number pvalue2 = (Number) ks2.get("p-value");
    Number pvalue3 = (Number) ks3.get("p-value");

    assertTrue(pvalue.doubleValue() > .05D);
    assertTrue(pvalue2.doubleValue() == 0);
    assertTrue(pvalue3.doubleValue() > .05D);
  }

  @Test
  public void testSumDifference() throws Exception {
    String cexpr = "sumDifference(array(2,4,6,8,10,12),array(1,2,3,4,5,6))";
    ModifiableSolrParams paramsLoc = new ModifiableSolrParams();
    paramsLoc.set("expr", cexpr);
    paramsLoc.set("qt", "/stream");
    String url = cluster.getJettySolrRunners().get(0).getBaseUrl().toString()+"/"+COLLECTIONORALIAS;
    TupleStream solrStream = new SolrStream(url, paramsLoc);
    StreamContext context = new StreamContext();
    solrStream.setStreamContext(context);
    List<Tuple> tuples = getTuples(solrStream);
    assertTrue(tuples.size() == 1);
    double sd = tuples.get(0).getDouble("return-value");
    assertEquals(sd, 21.0D, 0.0);
  }

  @Test
  public void testMeanDifference() throws Exception {
    String cexpr = "meanDifference(array(2,4,6,8,10,12),array(1,2,3,4,5,6))";
    ModifiableSolrParams paramsLoc = new ModifiableSolrParams();
    paramsLoc.set("expr", cexpr);
    paramsLoc.set("qt", "/stream");
    String url = cluster.getJettySolrRunners().get(0).getBaseUrl().toString()+"/"+COLLECTIONORALIAS;
    TupleStream solrStream = new SolrStream(url, paramsLoc);
    StreamContext context = new StreamContext();
    solrStream.setStreamContext(context);
    List<Tuple> tuples = getTuples(solrStream);
    assertTrue(tuples.size() == 1);
    double sd = tuples.get(0).getDouble("return-value");
    assertEquals(sd, 3.5, 0.0);
  }

  @Test
  public void testSelectWithSequentialEvaluators() throws Exception {
    String cexpr = "select(list(tuple(a=add(1,2)), tuple(a=add(2,2))), " +
        "                  add(1, a) as blah, " +
        "                  add(1, blah) as blah1)";
    ModifiableSolrParams paramsLoc = new ModifiableSolrParams();
    paramsLoc.set("expr", cexpr);
    paramsLoc.set("qt", "/stream");
    String url = cluster.getJettySolrRunners().get(0).getBaseUrl().toString()+"/"+COLLECTIONORALIAS;
    TupleStream solrStream = new SolrStream(url, paramsLoc);
    StreamContext context = new StreamContext();
    solrStream.setStreamContext(context);
    List<Tuple> tuples = getTuples(solrStream);
    assertEquals(tuples.size(), 2);
    Tuple tuple0 = tuples.get(0);
    assertEquals(tuple0.getLong("blah").longValue(), 4L);
    assertEquals(tuple0.getLong("blah1").longValue(), 5L);

    Tuple tuple1 = tuples.get(1);
    assertEquals(tuple1.getLong("blah").longValue(), 5L);
    assertEquals(tuple1.getLong("blah1").longValue(), 6L);
  }

  @Test
  public void testLetWithNumericVariables() throws Exception {
    String cexpr = "let(echo=true, a=1.88888, b=8888888888.98)";
    ModifiableSolrParams paramsLoc = new ModifiableSolrParams();
    paramsLoc.set("expr", cexpr);
    paramsLoc.set("qt", "/stream");
    String url = cluster.getJettySolrRunners().get(0).getBaseUrl().toString()+"/"+COLLECTIONORALIAS;
    TupleStream solrStream = new SolrStream(url, paramsLoc);
    StreamContext context = new StreamContext();
    solrStream.setStreamContext(context);
    List<Tuple> tuples = getTuples(solrStream);
    assertEquals(tuples.size(), 1);
    Tuple tuple = tuples.get(0);
    assertEquals(tuple.getDouble("a").doubleValue(), 1.88888, 0.0);
    assertEquals(tuple.getDouble("b").doubleValue(), 8888888888.98, 0.0);
  }

  @Test
  public void testLog10() throws Exception {
    String cexpr = "let(echo=true, a=array(10, 20, 30), b=log10(a), c=log10(30.5))";
    ModifiableSolrParams paramsLoc = new ModifiableSolrParams();
    paramsLoc.set("expr", cexpr);
    paramsLoc.set("qt", "/stream");
    String url = cluster.getJettySolrRunners().get(0).getBaseUrl().toString()+"/"+COLLECTIONORALIAS;
    TupleStream solrStream = new SolrStream(url, paramsLoc);
    StreamContext context = new StreamContext();
    solrStream.setStreamContext(context);
    List<Tuple> tuples = getTuples(solrStream);
    assertEquals(tuples.size(), 1);
    Tuple tuple = tuples.get(0);
    List<Number> logs = (List<Number>)tuple.get("b");
    assertEquals(logs.size(), 3);
    assertEquals(logs.get(0).doubleValue(), 1, 0.0);
    assertEquals(logs.get(1).doubleValue(), 1.3010299956639813, 0.0);
    assertEquals(logs.get(2).doubleValue(), 1.4771212547196624, 0.0);

    Number log = (Number)tuple.get("c");
    assertEquals(log.doubleValue(), 1.4842998393467859, 0.0);
  }


  @Test
  public void testRecip() throws Exception {
    String cexpr = "let(echo=true, a=array(10, 20, 30), b=recip(a), c=recip(30.5))";
    ModifiableSolrParams paramsLoc = new ModifiableSolrParams();
    paramsLoc.set("expr", cexpr);
    paramsLoc.set("qt", "/stream");
    String url = cluster.getJettySolrRunners().get(0).getBaseUrl().toString()+"/"+COLLECTIONORALIAS;
    TupleStream solrStream = new SolrStream(url, paramsLoc);
    StreamContext context = new StreamContext();
    solrStream.setStreamContext(context);
    List<Tuple> tuples = getTuples(solrStream);
    assertEquals(tuples.size(), 1);
    Tuple tuple = tuples.get(0);
    List<Number> logs = (List<Number>)tuple.get("b");
    assertEquals(logs.size(), 3);
    assertEquals(logs.get(0).doubleValue(), .1, 0.0);
    assertEquals(logs.get(1).doubleValue(), .05, 0.0);
    assertEquals(logs.get(2).doubleValue(), 0.03333333333333333, 0.0);

    Number log = (Number)tuple.get("c");
    assertEquals(log.doubleValue(), 0.03278688524590164, 0.0);
  }


  @Test
  public void testPow() throws Exception {
    String cexpr = "let(echo=true, a=array(10, 20, 30), b=pow(a, 2), c=pow(2, a), d=pow(10, 3), e=pow(a, array(1, 2, 3)))";
    ModifiableSolrParams paramsLoc = new ModifiableSolrParams();
    paramsLoc.set("expr", cexpr);
    paramsLoc.set("qt", "/stream");
    String url = cluster.getJettySolrRunners().get(0).getBaseUrl().toString()+"/"+COLLECTIONORALIAS;
    TupleStream solrStream = new SolrStream(url, paramsLoc);
    StreamContext context = new StreamContext();
    solrStream.setStreamContext(context);
    List<Tuple> tuples = getTuples(solrStream);
    assertEquals(tuples.size(), 1);
    Tuple tuple = tuples.get(0);
    List<Number> pows = (List<Number>)tuple.get("b");
    assertEquals(pows.size(), 3);
    assertEquals(pows.get(0).doubleValue(), 100, 0.0);
    assertEquals(pows.get(1).doubleValue(), 400, 0.0);
    assertEquals(pows.get(2).doubleValue(), 900, 0.0);

    pows = (List<Number>)tuple.get("c");
    assertEquals(pows.size(), 3);
    assertEquals(pows.get(0).doubleValue(), 1024, 0.0);
    assertEquals(pows.get(1).doubleValue(), 1048576, 0.0);
    assertEquals(pows.get(2).doubleValue(), 1073741824, 0.0);

    double p = tuple.getDouble("d");
    assertEquals(p, 1000, 0.0);

    pows = (List<Number>)tuple.get("e");
    assertEquals(pows.size(), 3);
    assertEquals(pows.get(0).doubleValue(), 10, 0.0);
    assertEquals(pows.get(1).doubleValue(), 400, 0.0);
    assertEquals(pows.get(2).doubleValue(), 27000, 0.0);

  }

  @Test
  public void testTermVectors() throws Exception {
    // Test termVectors with only documents and default termVector settings
    String cexpr = "let(echo=true," +
                       "a=select(list(tuple(id=\"1\", text=\"hello world\"), " +
                                     "tuple(id=\"2\", text=\"hello steve\"), " +
                                     "tuple(id=\"3\", text=\"hello jim jim\"), " +
                                     "tuple(id=\"4\", text=\"hello jack\")), id, analyze(text, test_t) as terms)," +
                   "    b=termVectors(a, minDocFreq=0, maxDocFreq=1)," +
        "               c=getRowLabels(b)," +
        "               d=getColumnLabels(b)," +
        "               e=getAttribute(b, docFreqs))";
    ModifiableSolrParams paramsLoc = new ModifiableSolrParams();
    paramsLoc.set("expr", cexpr);
    paramsLoc.set("qt", "/stream");
    String url = cluster.getJettySolrRunners().get(0).getBaseUrl().toString()+"/"+COLLECTIONORALIAS;
    TupleStream solrStream = new SolrStream(url, paramsLoc);
    StreamContext context = new StreamContext();
    solrStream.setStreamContext(context);
    List<Tuple> tuples = getTuples(solrStream);
    assertTrue(tuples.size() == 1);
    List<List<Number>> termVectors  = (List<List<Number>>)tuples.get(0).get("b");

    assertEquals(termVectors.size(), 4);
    List<Number> termVector = termVectors.get(0);
    assertEquals(termVector.size(), 5);
    assertEquals(termVector.get(0).doubleValue(), 1.0, 0.0);
    assertEquals(termVector.get(1).doubleValue(), 0.0, 0.0);
    assertEquals(termVector.get(2).doubleValue(), 0.0, 0.0);
    assertEquals(termVector.get(3).doubleValue(), 0.0, 0.0);
    assertEquals(termVector.get(4).doubleValue(), 1.916290731874155, 0.0);

    termVector = termVectors.get(1);
    assertEquals(termVector.size(), 5);
    assertEquals(termVector.get(0).doubleValue(), 1.0, 0.0);
    assertEquals(termVector.get(1).doubleValue(), 0.0, 0.0);
    assertEquals(termVector.get(2).doubleValue(), 0.0, 0.0);
    assertEquals(termVector.get(3).doubleValue(), 1.916290731874155, 0.0);
    assertEquals(termVector.get(4).doubleValue(), 0.0, 0.0);

    termVector = termVectors.get(2);
    assertEquals(termVector.size(), 5);
    assertEquals(termVector.get(0).doubleValue(), 1.0, 0.0);
    assertEquals(termVector.get(1).doubleValue(), 0.0, 0.0);
    assertEquals(termVector.get(2).doubleValue(), 2.7100443424662948, 0.0);
    assertEquals(termVector.get(3).doubleValue(), 0.0, 0.0);
    assertEquals(termVector.get(4).doubleValue(), 0.0, 0.0);

    termVector = termVectors.get(3);
    assertEquals(termVector.size(), 5);
    assertEquals(termVector.get(0).doubleValue(), 1.0, 0.0);
    assertEquals(termVector.get(1).doubleValue(), 1.916290731874155, 0.0);
    assertEquals(termVector.get(2).doubleValue(), 0.0, 0.0);
    assertEquals(termVector.get(3).doubleValue(), 0.0, 0.0);
    assertEquals(termVector.get(4).doubleValue(), 0.0, 0.0);

    List<String> rowLabels  = (List<String>)tuples.get(0).get("c");
    assertEquals(rowLabels.size(), 4);
    assertEquals(rowLabels.get(0), "1");
    assertEquals(rowLabels.get(1), "2");
    assertEquals(rowLabels.get(2), "3");
    assertEquals(rowLabels.get(3), "4");

    List<String> columnLabels  = (List<String>)tuples.get(0).get("d");
    assertEquals(columnLabels.size(), 5);
    assertEquals(columnLabels.get(0), "hello");
    assertEquals(columnLabels.get(1), "jack");
    assertEquals(columnLabels.get(2), "jim");
    assertEquals(columnLabels.get(3), "steve");
    assertEquals(columnLabels.get(4), "world");

    Map<String, Number> docFreqs  = (Map<String, Number>)tuples.get(0).get("e");

    assertEquals(docFreqs.size(), 5);
    assertEquals(docFreqs.get("hello").intValue(), 4);
    assertEquals(docFreqs.get("jack").intValue(), 1);
    assertEquals(docFreqs.get("jim").intValue(), 1);
    assertEquals(docFreqs.get("steve").intValue(), 1);
    assertEquals(docFreqs.get("world").intValue(), 1);

    //Test minTermLength. This should drop off the term jim

    cexpr = "let(echo=true," +
                 "a=select(list(tuple(id=\"1\", text=\"hello world\"), " +
                               "tuple(id=\"2\", text=\"hello steve\"), " +
                               "tuple(id=\"3\", text=\"hello jim jim\"), " +
                               "tuple(id=\"4\", text=\"hello jack\")), id, analyze(text, test_t) as terms)," +
            "    b=termVectors(a, minTermLength=4, minDocFreq=0, maxDocFreq=1)," +
            "    c=getRowLabels(b)," +
            "    d=getColumnLabels(b)," +
            "    e=getAttribute(b, docFreqs))";
    paramsLoc = new ModifiableSolrParams();
    paramsLoc.set("expr", cexpr);
    paramsLoc.set("qt", "/stream");
    solrStream = new SolrStream(url, paramsLoc);
    context = new StreamContext();
    solrStream.setStreamContext(context);
    tuples = getTuples(solrStream);
    assertTrue(tuples.size() == 1);
    termVectors  = (List<List<Number>>)tuples.get(0).get("b");
    assertEquals(termVectors.size(), 4);
    termVector = termVectors.get(0);
    assertEquals(termVector.size(), 4);
    assertEquals(termVector.get(0).doubleValue(), 1.0, 0.0);
    assertEquals(termVector.get(1).doubleValue(), 0.0, 0.0);
    assertEquals(termVector.get(2).doubleValue(), 0.0, 0.0);
    assertEquals(termVector.get(3).doubleValue(), 1.916290731874155, 0.0);

    termVector = termVectors.get(1);
    assertEquals(termVector.size(), 4);
    assertEquals(termVector.get(0).doubleValue(), 1.0, 0.0);
    assertEquals(termVector.get(1).doubleValue(), 0.0, 0.0);
    assertEquals(termVector.get(2).doubleValue(), 1.916290731874155, 0.0);
    assertEquals(termVector.get(3).doubleValue(), 0.0, 0.0);

    termVector = termVectors.get(2);
    assertEquals(termVector.size(), 4);
    assertEquals(termVector.get(0).doubleValue(), 1.0, 0.0);
    assertEquals(termVector.get(1).doubleValue(), 0.0, 0.0);
    assertEquals(termVector.get(2).doubleValue(), 0.0, 0.0);
    assertEquals(termVector.get(3).doubleValue(), 0.0, 0.0);

    termVector = termVectors.get(3);
    assertEquals(termVector.size(), 4);
    assertEquals(termVector.get(0).doubleValue(), 1.0, 0.0);
    assertEquals(termVector.get(1).doubleValue(), 1.916290731874155, 0.0);
    assertEquals(termVector.get(2).doubleValue(), 0.0, 0.0);
    assertEquals(termVector.get(3).doubleValue(), 0.0, 0.0);

    rowLabels  = (List<String>)tuples.get(0).get("c");
    assertEquals(rowLabels.size(), 4);
    assertEquals(rowLabels.get(0), "1");
    assertEquals(rowLabels.get(1), "2");
    assertEquals(rowLabels.get(2), "3");
    assertEquals(rowLabels.get(3), "4");

    columnLabels  = (List<String>)tuples.get(0).get("d");
    assertEquals(columnLabels.size(), 4);
    assertEquals(columnLabels.get(0), "hello");
    assertEquals(columnLabels.get(1), "jack");
    assertEquals(columnLabels.get(2), "steve");
    assertEquals(columnLabels.get(3), "world");

    docFreqs  = (Map<String, Number>)tuples.get(0).get("e");

    assertEquals(docFreqs.size(), 4);
    assertEquals(docFreqs.get("hello").intValue(), 4);
    assertEquals(docFreqs.get("jack").intValue(), 1);
    assertEquals(docFreqs.get("steve").intValue(), 1);
    assertEquals(docFreqs.get("world").intValue(), 1);


    //Test exclude. This should drop off the term jim

    cexpr = "let(echo=true," +
        "        a=select(plist(tuple(id=\"1\", text=\"hello world\"), " +
        "                      tuple(id=\"2\", text=\"hello steve\"), " +
        "                      tuple(id=\"3\", text=\"hello jim jim\"), " +
        "                      tuple(id=\"4\", text=\"hello jack\")), id, analyze(text, test_t) as terms)," +
        "        b=termVectors(a, exclude=jim, minDocFreq=0, maxDocFreq=1)," +
        "        c=getRowLabels(b)," +
        "        d=getColumnLabels(b)," +
        "        e=getAttribute(b, docFreqs))";

    paramsLoc = new ModifiableSolrParams();
    paramsLoc.set("expr", cexpr);
    paramsLoc.set("qt", "/stream");
    solrStream = new SolrStream(url, paramsLoc);
    context = new StreamContext();
    solrStream.setStreamContext(context);
    tuples = getTuples(solrStream);
    assertTrue(tuples.size() == 1);
    termVectors  = (List<List<Number>>)tuples.get(0).get("b");
    assertEquals(termVectors.size(), 4);
    termVector = termVectors.get(0);
    assertEquals(termVector.size(), 4);
    assertEquals(termVector.get(0).doubleValue(), 1.0, 0.0);
    assertEquals(termVector.get(1).doubleValue(), 0.0, 0.0);
    assertEquals(termVector.get(2).doubleValue(), 0.0, 0.0);
    assertEquals(termVector.get(3).doubleValue(), 1.916290731874155, 0.0);

    termVector = termVectors.get(1);
    assertEquals(termVector.size(), 4);
    assertEquals(termVector.get(0).doubleValue(), 1.0, 0.0);
    assertEquals(termVector.get(1).doubleValue(), 0.0, 0.0);
    assertEquals(termVector.get(2).doubleValue(), 1.916290731874155, 0.0);
    assertEquals(termVector.get(3).doubleValue(), 0.0, 0.0);

    termVector = termVectors.get(2);
    assertEquals(termVector.size(), 4);
    assertEquals(termVector.get(0).doubleValue(), 1.0, 0.0);
    assertEquals(termVector.get(1).doubleValue(), 0.0, 0.0);
    assertEquals(termVector.get(2).doubleValue(), 0.0, 0.0);
    assertEquals(termVector.get(3).doubleValue(), 0.0, 0.0);

    termVector = termVectors.get(3);
    assertEquals(termVector.size(), 4);
    assertEquals(termVector.get(0).doubleValue(), 1.0, 0.0);
    assertEquals(termVector.get(1).doubleValue(), 1.916290731874155, 0.0);
    assertEquals(termVector.get(2).doubleValue(), 0.0, 0.0);
    assertEquals(termVector.get(3).doubleValue(), 0.0, 0.0);

    rowLabels  = (List<String>)tuples.get(0).get("c");
    assertEquals(rowLabels.size(), 4);
    assertEquals(rowLabels.get(0), "1");
    assertEquals(rowLabels.get(1), "2");
    assertEquals(rowLabels.get(2), "3");
    assertEquals(rowLabels.get(3), "4");

    columnLabels  = (List<String>)tuples.get(0).get("d");
    assertEquals(columnLabels.size(), 4);
    assertEquals(columnLabels.get(0), "hello");
    assertEquals(columnLabels.get(1), "jack");
    assertEquals(columnLabels.get(2), "steve");
    assertEquals(columnLabels.get(3), "world");

    docFreqs  = (Map<String, Number>)tuples.get(0).get("e");

    assertEquals(docFreqs.size(), 4);
    assertEquals(docFreqs.get("hello").intValue(), 4);
    assertEquals(docFreqs.get("jack").intValue(), 1);
    assertEquals(docFreqs.get("steve").intValue(), 1);
    assertEquals(docFreqs.get("world").intValue(), 1);

    //Test minDocFreq attribute at .5. This should eliminate all but the term hello

    cexpr = "let(echo=true," +
        "a=select(plist(tuple(id=\"1\", text=\"hello world\"), " +
        "tuple(id=\"2\", text=\"hello steve\"), " +
        "tuple(id=\"3\", text=\"hello jim jim\"), " +
        "tuple(id=\"4\", text=\"hello jack\")), id, analyze(text, test_t) as terms)," +
        "    b=termVectors(a, minDocFreq=.5, maxDocFreq=1)," +
        "    c=getRowLabels(b)," +
        "    d=getColumnLabels(b)," +
        "    e=getAttribute(b, docFreqs))";
    paramsLoc = new ModifiableSolrParams();
    paramsLoc.set("expr", cexpr);
    paramsLoc.set("qt", "/stream");
    solrStream = new SolrStream(url, paramsLoc);
    context = new StreamContext();
    solrStream.setStreamContext(context);
    tuples = getTuples(solrStream);
    assertTrue(tuples.size() == 1);
    termVectors  = (List<List<Number>>)tuples.get(0).get("b");

    assertEquals(termVectors.size(), 4);
    termVector = termVectors.get(0);
    assertEquals(termVector.size(), 1);
    assertEquals(termVector.get(0).doubleValue(), 1.0, 0.0);

    termVector = termVectors.get(1);
    assertEquals(termVector.size(), 1);
    assertEquals(termVector.get(0).doubleValue(), 1.0, 0.0);

    termVector = termVectors.get(2);
    assertEquals(termVector.size(), 1);
    assertEquals(termVector.get(0).doubleValue(), 1.0, 0.0);

    termVector = termVectors.get(3);
    assertEquals(termVector.size(), 1);
    assertEquals(termVector.get(0).doubleValue(), 1.0, 0.0);

    rowLabels  = (List<String>)tuples.get(0).get("c");
    assertEquals(rowLabels.size(), 4);
    assertEquals(rowLabels.get(0), "1");
    assertEquals(rowLabels.get(1), "2");
    assertEquals(rowLabels.get(2), "3");
    assertEquals(rowLabels.get(3), "4");

    columnLabels  = (List<String>)tuples.get(0).get("d");
    assertEquals(columnLabels.size(), 1);
    assertEquals(columnLabels.get(0), "hello");

    docFreqs  = (Map<String, Number>)tuples.get(0).get("e");

    assertEquals(docFreqs.size(), 1);
    assertEquals(docFreqs.get("hello").intValue(), 4);

    //Test maxDocFreq attribute at 0. This should eliminate all terms

    cexpr = "let(echo=true," +
        "a=select(plist(tuple(id=\"1\", text=\"hello world\"), " +
        "tuple(id=\"2\", text=\"hello steve\"), " +
        "tuple(id=\"3\", text=\"hello jim jim\"), " +
        "tuple(id=\"4\", text=\"hello jack\")), id, analyze(text, test_t) as terms)," +
        "    b=termVectors(a, maxDocFreq=0)," +
        "    c=getRowLabels(b)," +
        "    d=getColumnLabels(b)," +
        "    e=getAttribute(b, docFreqs))";
    paramsLoc = new ModifiableSolrParams();
    paramsLoc.set("expr", cexpr);
    paramsLoc.set("qt", "/stream");
    solrStream = new SolrStream(url, paramsLoc);
    context = new StreamContext();
    solrStream.setStreamContext(context);
    tuples = getTuples(solrStream);
    assertTrue(tuples.size() == 1);
    termVectors  = (List<List<Number>>)tuples.get(0).get("b");
    assertEquals(termVectors.size(), 4);
    assertEquals(termVectors.get(0).size(), 0);
  }

  @Test
  public void testPivot() throws Exception {
    String cexpr = "let(echo=true," +
        "               a=list(tuple(fx=x1, fy=f1, fv=add(1,1)), " +
        "                      tuple(fx=x1, fy=f2, fv=add(1,3)), " +
        "                      tuple(fx=x2, fy=f1, fv=add(1,7)), " +
        "                      tuple(fx=x3, fy=f1, fv=add(1,4))," +
        "                      tuple(fx=x3, fy=f3, fv=add(1,7)))," +
                   "    b=pivot(a, fx, fy, fv)," +
        "               c=getRowLabels(b)," +
        "               d=getColumnLabels(b))";
    ModifiableSolrParams paramsLoc = new ModifiableSolrParams();
    paramsLoc.set("expr", cexpr);
    paramsLoc.set("qt", "/stream");
    String url = cluster.getJettySolrRunners().get(0).getBaseUrl().toString()+"/"+COLLECTIONORALIAS;
    TupleStream solrStream = new SolrStream(url, paramsLoc);
    StreamContext context = new StreamContext();
    solrStream.setStreamContext(context);
    List<Tuple> tuples = getTuples(solrStream);
    assertEquals(tuples.size(), 1);
    List<List<Number>> matrix = (List<List<Number>>)tuples.get(0).get("b");
    List<Number> row1 = matrix.get(0);
    assertEquals(row1.get(0).doubleValue(), 2.0,0);
    assertEquals(row1.get(1).doubleValue(), 4.0,0);
    assertEquals(row1.get(2).doubleValue(), 0,0);
    List<Number> row2 = matrix.get(1);
    assertEquals(row2.get(0).doubleValue(), 8.0,0);
    assertEquals(row2.get(1).doubleValue(), 0,0);
    assertEquals(row2.get(2).doubleValue(), 0,0);
    List<Number> row3 = matrix.get(2);
    assertEquals(row3.get(0).doubleValue(), 5.0,0);
    assertEquals(row3.get(1).doubleValue(), 0,0);
    assertEquals(row3.get(2).doubleValue(), 8.0,0);

    List<String> rowLabels = (List<String>)tuples.get(0).get("c");
    assertEquals(rowLabels.get(0), "x1");
    assertEquals(rowLabels.get(1), "x2");
    assertEquals(rowLabels.get(2), "x3");
    List<String> columnLabels = (List<String>)tuples.get(0).get("d");
    assertEquals(columnLabels.get(0), "f1");
    assertEquals(columnLabels.get(1), "f2");
    assertEquals(columnLabels.get(2), "f3");
  }

  @Test
  public void testEbeSubtract() throws Exception {
    String cexpr = "let(echo=true," +
        "               a=array(2, 4, 6, 8, 10, 12)," +
        "               b=array(1, 2, 3, 4, 5, 6)," +
        "               c=ebeSubtract(a,b)," +
        "               d=array(10, 11, 12, 13, 14, 15)," +
        "               e=array(100, 200, 300, 400, 500, 600)," +
        "               f=matrix(a, b)," +
        "               g=matrix(d, e)," +
        "               h=ebeSubtract(f, g))";
    ModifiableSolrParams paramsLoc = new ModifiableSolrParams();
    paramsLoc.set("expr", cexpr);
    paramsLoc.set("qt", "/stream");
    String url = cluster.getJettySolrRunners().get(0).getBaseUrl().toString()+"/"+COLLECTIONORALIAS;
    TupleStream solrStream = new SolrStream(url, paramsLoc);
    StreamContext context = new StreamContext();
    solrStream.setStreamContext(context);
    List<Tuple> tuples = getTuples(solrStream);
    assertTrue(tuples.size() == 1);
    List<Number> out = (List<Number>)tuples.get(0).get("c");
    assertEquals(out.size(), 6);
    assertEquals(out.get(0).doubleValue(), 1.0, 0.0);
    assertEquals(out.get(1).doubleValue(), 2.0, 0.0);
    assertEquals(out.get(2).doubleValue(), 3.0, 0.0);
    assertEquals(out.get(3).doubleValue(), 4.0, 0.0);
    assertEquals(out.get(4).doubleValue(), 5.0, 0.0);
    assertEquals(out.get(5).doubleValue(), 6.0, 0.0);

    List<List<Number>> mout = (List<List<Number>>)tuples.get(0).get("h");
    assertEquals(mout.size(), 2);
    List<Number> row1 = mout.get(0);
    assertEquals(row1.size(), 6);
    assertEquals(row1.get(0).doubleValue(), -8.0, 0.0);
    assertEquals(row1.get(1).doubleValue(), -7.0, 0.0);
    assertEquals(row1.get(2).doubleValue(), -6.0, 0.0);
    assertEquals(row1.get(3).doubleValue(), -5.0, 0.0);
    assertEquals(row1.get(4).doubleValue(), -4.0, 0.0);
    assertEquals(row1.get(5).doubleValue(), -3.0, 0.0);

    List<Number> row2 = mout.get(1);
    assertEquals(row2.size(), 6);
    assertEquals(row2.get(0).doubleValue(), -99.0, 0.0);
    assertEquals(row2.get(1).doubleValue(), -198.0, 0.0);
    assertEquals(row2.get(2).doubleValue(), -297.0, 0.0);
    assertEquals(row2.get(3).doubleValue(), -396.0, 0.0);
    assertEquals(row2.get(4).doubleValue(), -495.0, 0.0);
    assertEquals(row2.get(5).doubleValue(), -594.0, 0.0);
  }

  @Test
  public void testMatrixMult() throws Exception {
    String cexpr = "let(echo=true," +
        "               a=array(1,2,3)," +
        "               b=matrix(array(4), array(5), array(6))," +
        "               c=matrixMult(a, b)," +
        "               d=matrix(array(3, 4), array(10,11), array(30, 40))," +
        "               e=matrixMult(a, d)," +
        "               f=array(4,8,10)," +
        "               g=matrix(a, f)," +
        "               h=matrixMult(d, g)," +
        "               i=matrixMult(b, a))";
    ModifiableSolrParams paramsLoc = new ModifiableSolrParams();
    paramsLoc.set("expr", cexpr);
    paramsLoc.set("qt", "/stream");
    String url = cluster.getJettySolrRunners().get(0).getBaseUrl().toString()+"/"+COLLECTIONORALIAS;
    TupleStream solrStream = new SolrStream(url, paramsLoc);
    StreamContext context = new StreamContext();
    solrStream.setStreamContext(context);
    List<Tuple> tuples = getTuples(solrStream);
    assertTrue(tuples.size() == 1);
    List<List<Number>> matrix = (List<List<Number>>)tuples.get(0).get("c");
    assertEquals(matrix.size(), 1);
    List<Number> row = matrix.get(0);
    assertEquals(row.size(), 1);
    assertEquals(row.get(0).doubleValue(), 32.0, 0.0);

    matrix = (List<List<Number>>)tuples.get(0).get("e");
    assertEquals(matrix.size(), 1);
    row = matrix.get(0);
    assertEquals(row.size(), 2);
    assertEquals(row.get(0).doubleValue(), 113.0, 0.0);
    assertEquals(row.get(1).doubleValue(), 146.0, 0.0);

    matrix = (List<List<Number>>)tuples.get(0).get("h");
    assertEquals(matrix.size(), 3);
    row = matrix.get(0);
    assertEquals(row.size(), 3);
    assertEquals(row.get(0).doubleValue(), 19.0, 0.0);
    assertEquals(row.get(1).doubleValue(), 38.0, 0.0);
    assertEquals(row.get(2).doubleValue(), 49.0, 0.0);

    row = matrix.get(1);
    assertEquals(row.size(), 3);
    assertEquals(row.get(0).doubleValue(), 54.0, 0.0);
    assertEquals(row.get(1).doubleValue(), 108.0, 0.0);
    assertEquals(row.get(2).doubleValue(), 140.0, 0.0);

    row = matrix.get(2);
    assertEquals(row.size(), 3);
    assertEquals(row.get(0).doubleValue(), 190.0, 0.0);
    assertEquals(row.get(1).doubleValue(), 380.0, 0.0);
    assertEquals(row.get(2).doubleValue(), 490.0, 0.0);

    matrix = (List<List<Number>>)tuples.get(0).get("i");

    assertEquals(matrix.size(), 3);
    row = matrix.get(0);
    assertEquals(row.size(), 3);
    assertEquals(row.get(0).doubleValue(), 4.0, 0.0);
    assertEquals(row.get(1).doubleValue(), 8.0, 0.0);
    assertEquals(row.get(2).doubleValue(), 12.0, 0.0);

    row = matrix.get(1);
    assertEquals(row.size(), 3);
    assertEquals(row.get(0).doubleValue(), 5.0, 0.0);
    assertEquals(row.get(1).doubleValue(), 10.0, 0.0);
    assertEquals(row.get(2).doubleValue(), 15.0, 0.0);

    row = matrix.get(2);
    assertEquals(row.size(), 3);
    assertEquals(row.get(0).doubleValue(), 6.0, 0.0);
    assertEquals(row.get(1).doubleValue(), 12.0, 0.0);
    assertEquals(row.get(2).doubleValue(), 18.0, 0.0);
  }

  @Test
  public void testKmeans() throws Exception {
    String cexpr = "let(echo=true," +
        "               a=array(1,1,1,0,0,0)," +
        "               b=array(1,1,1,0,0,0)," +
        "               c=array(0,0,0,1,1,1)," +
        "               d=array(0,0,0,1,1,1)," +
        "               e=setRowLabels(matrix(a,b,c,d), " +
        "                              array(doc1, doc2, doc3, doc4))," +
        "               f=kmeans(e, 2)," +
        "               g=getCluster(f, 0)," +
        "               h=getCluster(f, 1)," +
        "               i=getCentroids(f)," +
        "               j=getRowLabels(g)," +
        "               k=getRowLabels(h))";
    ModifiableSolrParams paramsLoc = new ModifiableSolrParams();
    paramsLoc.set("expr", cexpr);
    paramsLoc.set("qt", "/stream");
    String url = cluster.getJettySolrRunners().get(0).getBaseUrl().toString()+"/"+COLLECTIONORALIAS;
    TupleStream solrStream = new SolrStream(url, paramsLoc);
    StreamContext context = new StreamContext();
    solrStream.setStreamContext(context);
    List<Tuple> tuples = getTuples(solrStream);
    assertTrue(tuples.size() == 1);
    List<List<Number>> cluster1 = (List<List<Number>>)tuples.get(0).get("g");
    List<List<Number>> cluster2 = (List<List<Number>>)tuples.get(0).get("h");
    List<List<Number>> centroids = (List<List<Number>>)tuples.get(0).get("i");
    List<String> labels1 = (List<String>)tuples.get(0).get("j");
    List<String> labels2 = (List<String>)tuples.get(0).get("k");

    assertEquals(cluster1.size(), 2);
    assertEquals(cluster2.size(), 2);
    assertEquals(centroids.size(), 2);

    //Assert that the docs are not in both clusters
    assertTrue(!(labels1.contains("doc1") && labels2.contains("doc1")));
    assertTrue(!(labels1.contains("doc2") && labels2.contains("doc2")));
    assertTrue(!(labels1.contains("doc3") && labels2.contains("doc3")));
    assertTrue(!(labels1.contains("doc4") && labels2.contains("doc4")));

    //Assert that (doc1 and doc2) or (doc3 and doc4) are in labels1
    assertTrue((labels1.contains("doc1") && labels1.contains("doc2")) ||
        ((labels1.contains("doc3") && labels1.contains("doc4"))));

    //Assert that (doc1 and doc2) or (doc3 and doc4) are in labels2
    assertTrue((labels2.contains("doc1") && labels2.contains("doc2")) ||
        ((labels2.contains("doc3") && labels2.contains("doc4"))));

    if(labels1.contains("doc1")) {
      assertEquals(centroids.get(0).get(0).doubleValue(), 1.0, 0.0);
      assertEquals(centroids.get(0).get(1).doubleValue(), 1.0, 0.0);
      assertEquals(centroids.get(0).get(2).doubleValue(), 1.0, 0.0);
      assertEquals(centroids.get(0).get(3).doubleValue(), 0.0, 0.0);
      assertEquals(centroids.get(0).get(4).doubleValue(), 0.0, 0.0);
      assertEquals(centroids.get(0).get(5).doubleValue(), 0.0, 0.0);

      assertEquals(centroids.get(1).get(0).doubleValue(), 0.0, 0.0);
      assertEquals(centroids.get(1).get(1).doubleValue(), 0.0, 0.0);
      assertEquals(centroids.get(1).get(2).doubleValue(), 0.0, 0.0);
      assertEquals(centroids.get(1).get(3).doubleValue(), 1.0, 0.0);
      assertEquals(centroids.get(1).get(4).doubleValue(), 1.0, 0.0);
      assertEquals(centroids.get(1).get(5).doubleValue(), 1.0, 0.0);
    } else {
      assertEquals(centroids.get(0).get(0).doubleValue(), 0.0, 0.0);
      assertEquals(centroids.get(0).get(1).doubleValue(), 0.0, 0.0);
      assertEquals(centroids.get(0).get(2).doubleValue(), 0.0, 0.0);
      assertEquals(centroids.get(0).get(3).doubleValue(), 1.0, 0.0);
      assertEquals(centroids.get(0).get(4).doubleValue(), 1.0, 0.0);
      assertEquals(centroids.get(0).get(5).doubleValue(), 1.0, 0.0);

      assertEquals(centroids.get(1).get(0).doubleValue(), 1.0, 0.0);
      assertEquals(centroids.get(1).get(1).doubleValue(), 1.0, 0.0);
      assertEquals(centroids.get(1).get(2).doubleValue(), 1.0, 0.0);
      assertEquals(centroids.get(1).get(3).doubleValue(), 0.0, 0.0);
      assertEquals(centroids.get(1).get(4).doubleValue(), 0.0, 0.0);
      assertEquals(centroids.get(1).get(5).doubleValue(), 0.0, 0.0);
    }
  }

  @Test
  public void testMultiKmeans() throws Exception {
    String cexpr = "let(echo=true," +
        "               a=array(1,1,1,0,0,0)," +
        "               b=array(1,1,1,0,0,0)," +
        "               c=array(0,0,0,1,1,1)," +
        "               d=array(0,0,0,1,1,1)," +
        "               e=setRowLabels(matrix(a,b,c,d), " +
        "                              array(doc1, doc2, doc3, doc4))," +
        "               f=multiKmeans(e, 2, 5)," +
        "               g=getCluster(f, 0)," +
        "               h=getCluster(f, 1)," +
        "               i=getCentroids(f)," +
        "               j=getRowLabels(g)," +
        "               k=getRowLabels(h))";
    ModifiableSolrParams paramsLoc = new ModifiableSolrParams();
    paramsLoc.set("expr", cexpr);
    paramsLoc.set("qt", "/stream");
    String url = cluster.getJettySolrRunners().get(0).getBaseUrl().toString()+"/"+COLLECTIONORALIAS;
    TupleStream solrStream = new SolrStream(url, paramsLoc);
    StreamContext context = new StreamContext();
    solrStream.setStreamContext(context);
    List<Tuple> tuples = getTuples(solrStream);
    assertTrue(tuples.size() == 1);
    List<List<Number>> cluster1 = (List<List<Number>>)tuples.get(0).get("g");
    List<List<Number>> cluster2 = (List<List<Number>>)tuples.get(0).get("h");
    List<List<Number>> centroids = (List<List<Number>>)tuples.get(0).get("i");
    List<String> labels1 = (List<String>)tuples.get(0).get("j");
    List<String> labels2 = (List<String>)tuples.get(0).get("k");

    assertEquals(cluster1.size(), 2);
    assertEquals(cluster2.size(), 2);
    assertEquals(centroids.size(), 2);

    //Assert that the docs are not in both clusters
    assertTrue(!(labels1.contains("doc1") && labels2.contains("doc1")));
    assertTrue(!(labels1.contains("doc2") && labels2.contains("doc2")));
    assertTrue(!(labels1.contains("doc3") && labels2.contains("doc3")));
    assertTrue(!(labels1.contains("doc4") && labels2.contains("doc4")));

    //Assert that (doc1 and doc2) or (doc3 and doc4) are in labels1
    assertTrue((labels1.contains("doc1") && labels1.contains("doc2")) ||
        ((labels1.contains("doc3") && labels1.contains("doc4"))));

    //Assert that (doc1 and doc2) or (doc3 and doc4) are in labels2
    assertTrue((labels2.contains("doc1") && labels2.contains("doc2")) ||
        ((labels2.contains("doc3") && labels2.contains("doc4"))));

    if(labels1.contains("doc1")) {
      assertEquals(centroids.get(0).get(0).doubleValue(), 1.0, 0.0);
      assertEquals(centroids.get(0).get(1).doubleValue(), 1.0, 0.0);
      assertEquals(centroids.get(0).get(2).doubleValue(), 1.0, 0.0);
      assertEquals(centroids.get(0).get(3).doubleValue(), 0.0, 0.0);
      assertEquals(centroids.get(0).get(4).doubleValue(), 0.0, 0.0);
      assertEquals(centroids.get(0).get(5).doubleValue(), 0.0, 0.0);

      assertEquals(centroids.get(1).get(0).doubleValue(), 0.0, 0.0);
      assertEquals(centroids.get(1).get(1).doubleValue(), 0.0, 0.0);
      assertEquals(centroids.get(1).get(2).doubleValue(), 0.0, 0.0);
      assertEquals(centroids.get(1).get(3).doubleValue(), 1.0, 0.0);
      assertEquals(centroids.get(1).get(4).doubleValue(), 1.0, 0.0);
      assertEquals(centroids.get(1).get(5).doubleValue(), 1.0, 0.0);
    } else {
      assertEquals(centroids.get(0).get(0).doubleValue(), 0.0, 0.0);
      assertEquals(centroids.get(0).get(1).doubleValue(), 0.0, 0.0);
      assertEquals(centroids.get(0).get(2).doubleValue(), 0.0, 0.0);
      assertEquals(centroids.get(0).get(3).doubleValue(), 1.0, 0.0);
      assertEquals(centroids.get(0).get(4).doubleValue(), 1.0, 0.0);
      assertEquals(centroids.get(0).get(5).doubleValue(), 1.0, 0.0);

      assertEquals(centroids.get(1).get(0).doubleValue(), 1.0, 0.0);
      assertEquals(centroids.get(1).get(1).doubleValue(), 1.0, 0.0);
      assertEquals(centroids.get(1).get(2).doubleValue(), 1.0, 0.0);
      assertEquals(centroids.get(1).get(3).doubleValue(), 0.0, 0.0);
      assertEquals(centroids.get(1).get(4).doubleValue(), 0.0, 0.0);
      assertEquals(centroids.get(1).get(5).doubleValue(), 0.0, 0.0);
    }
  }

  @Test
  public void testFuzzyKmeans() throws Exception {
    String cexpr = "let(echo=true," +
        "               a=array(1,1,1,0,0,0)," +
        "               b=array(1,1,1,0,0,0)," +
        "               c=array(0,0,0,1,1,1)," +
        "               d=array(0,0,0,1,1,1)," +
        "               e=setRowLabels(matrix(a,b,c,d), " +
        "                              array(doc1, doc2, doc3, doc4))," +
        "               f=fuzzyKmeans(e, 2)," +
        "               g=getCluster(f, 0)," +
        "               h=getCluster(f, 1)," +
        "               i=getCentroids(f)," +
        "               j=getRowLabels(g)," +
        "               k=getRowLabels(h)," +
        "               l=getMembershipMatrix(f))";
    ModifiableSolrParams paramsLoc = new ModifiableSolrParams();
    paramsLoc.set("expr", cexpr);
    paramsLoc.set("qt", "/stream");
    String url = cluster.getJettySolrRunners().get(0).getBaseUrl().toString()+"/"+COLLECTIONORALIAS;
    TupleStream solrStream = new SolrStream(url, paramsLoc);
    StreamContext context = new StreamContext();
    solrStream.setStreamContext(context);
    List<Tuple> tuples = getTuples(solrStream);
    assertTrue(tuples.size() == 1);
    List<List<Number>> cluster1 = (List<List<Number>>)tuples.get(0).get("g");
    List<List<Number>> cluster2 = (List<List<Number>>)tuples.get(0).get("h");
    List<List<Number>> centroids = (List<List<Number>>)tuples.get(0).get("i");
    List<List<Number>> membership = (List<List<Number>>)tuples.get(0).get("l");

    List<String> labels1 = (List<String>)tuples.get(0).get("j");
    List<String> labels2 = (List<String>)tuples.get(0).get("k");

    assertEquals(cluster1.size(), 2);
    assertEquals(cluster2.size(), 2);
    assertEquals(centroids.size(), 2);

    //Assert that the docs are not in both clusters
    assertTrue(!(labels1.contains("doc1") && labels2.contains("doc1")));
    assertTrue(!(labels1.contains("doc2") && labels2.contains("doc2")));
    assertTrue(!(labels1.contains("doc3") && labels2.contains("doc3")));
    assertTrue(!(labels1.contains("doc4") && labels2.contains("doc4")));

    //Assert that (doc1 and doc2) or (doc3 and doc4) are in labels1
    assertTrue((labels1.contains("doc1") && labels1.contains("doc2")) ||
        ((labels1.contains("doc3") && labels1.contains("doc4"))));

    //Assert that (doc1 and doc2) or (doc3 and doc4) are in labels2
    assertTrue((labels2.contains("doc1") && labels2.contains("doc2")) ||
        ((labels2.contains("doc3") && labels2.contains("doc4"))));


    if(labels1.contains("doc1")) {
      assertEquals(centroids.get(0).get(0).doubleValue(), 1.0, 0.001);
      assertEquals(centroids.get(0).get(1).doubleValue(), 1.0, 0.001);
      assertEquals(centroids.get(0).get(2).doubleValue(), 1.0, 0.001);
      assertEquals(centroids.get(0).get(3).doubleValue(), 0.0, 0.001);
      assertEquals(centroids.get(0).get(4).doubleValue(), 0.0, 0.001);
      assertEquals(centroids.get(0).get(5).doubleValue(), 0.0, 0.001);

      assertEquals(centroids.get(1).get(0).doubleValue(), 0.0, 0.001);
      assertEquals(centroids.get(1).get(1).doubleValue(), 0.0, 0.001);
      assertEquals(centroids.get(1).get(2).doubleValue(), 0.0, 0.001);
      assertEquals(centroids.get(1).get(3).doubleValue(), 1.0, 0.001);
      assertEquals(centroids.get(1).get(4).doubleValue(), 1.0, 0.001);
      assertEquals(centroids.get(1).get(5).doubleValue(), 1.0, 0.001);

      //Assert the membership matrix
      assertEquals(membership.get(0).get(0).doubleValue(), 1.0, 0.001);
      assertEquals(membership.get(0).get(1).doubleValue(), 0.0, 0.001);
      assertEquals(membership.get(1).get(0).doubleValue(), 1.0, 0.001);
      assertEquals(membership.get(1).get(1).doubleValue(), 0.0, 0.001);
      assertEquals(membership.get(2).get(0).doubleValue(), 0.0, 0.001);
      assertEquals(membership.get(2).get(1).doubleValue(), 1.0, 0.001);
      assertEquals(membership.get(3).get(0).doubleValue(), 0.0, 0.001);
      assertEquals(membership.get(3).get(1).doubleValue(), 1.0, 0.001);

    } else {
      assertEquals(centroids.get(0).get(0).doubleValue(), 0.0, 0.001);
      assertEquals(centroids.get(0).get(1).doubleValue(), 0.0, 0.001);
      assertEquals(centroids.get(0).get(2).doubleValue(), 0.0, 0.001);
      assertEquals(centroids.get(0).get(3).doubleValue(), 1.0, 0.001);
      assertEquals(centroids.get(0).get(4).doubleValue(), 1.0, 0.001);
      assertEquals(centroids.get(0).get(5).doubleValue(), 1.0, 0.001);

      assertEquals(centroids.get(1).get(0).doubleValue(), 1.0, 0.001);
      assertEquals(centroids.get(1).get(1).doubleValue(), 1.0, 0.001);
      assertEquals(centroids.get(1).get(2).doubleValue(), 1.0, 0.001);
      assertEquals(centroids.get(1).get(3).doubleValue(), 0.0, 0.001);
      assertEquals(centroids.get(1).get(4).doubleValue(), 0.0, 0.001);
      assertEquals(centroids.get(1).get(5).doubleValue(), 0.0, 0.001);

      //Assert the membership matrix
      assertEquals(membership.get(0).get(0).doubleValue(), 0.0, 0.001);
      assertEquals(membership.get(0).get(1).doubleValue(), 1.0, 0.001);
      assertEquals(membership.get(1).get(0).doubleValue(), 0.0, 0.001);
      assertEquals(membership.get(1).get(1).doubleValue(), 1.0, 0.001);
      assertEquals(membership.get(2).get(0).doubleValue(), 1.0, 0.001);
      assertEquals(membership.get(2).get(1).doubleValue(), 0.0, 0.001);
      assertEquals(membership.get(3).get(0).doubleValue(), 1.0, 0.001);
      assertEquals(membership.get(3).get(1).doubleValue(), 0.0, 0.001);
    }
  }

  @Test
  public void testEbeMultiply() throws Exception {
    String cexpr = "ebeMultiply(array(2,4,6,8,10,12),array(1,2,3,4,5,6))";
    ModifiableSolrParams paramsLoc = new ModifiableSolrParams();
    paramsLoc.set("expr", cexpr);
    paramsLoc.set("qt", "/stream");
    String url = cluster.getJettySolrRunners().get(0).getBaseUrl().toString()+"/"+COLLECTIONORALIAS;
    TupleStream solrStream = new SolrStream(url, paramsLoc);
    StreamContext context = new StreamContext();
    solrStream.setStreamContext(context);
    List<Tuple> tuples = getTuples(solrStream);
    assertTrue(tuples.size() == 1);
    List<Number> out = (List<Number>)tuples.get(0).get("return-value");
    assertTrue(out.size() == 6);
    assertTrue(out.get(0).intValue() == 2);
    assertTrue(out.get(1).intValue() == 8);
    assertTrue(out.get(2).intValue() == 18);
    assertTrue(out.get(3).intValue() == 32);
    assertTrue(out.get(4).intValue() == 50);
    assertTrue(out.get(5).intValue() == 72);
  }

  @Test
  public void testOscillate() throws Exception {
    String cexpr = "let(echo=true," +
        "               a=oscillate(10, .3, 2.9)," +
        "               b=describe(a)," +
        "               c=getValue(b, min)," +
        "               d=getValue(b, max)," +
        "               e=harmfit(a)," +
        "               f=getAmplitude(e)," +
        "               g=getAngularFrequency(e)," +
        "               h=getPhase(e)," +
        "               i=derivative(a))";
    ModifiableSolrParams paramsLoc = new ModifiableSolrParams();
    paramsLoc.set("expr", cexpr);
    paramsLoc.set("qt", "/stream");
    String url = cluster.getJettySolrRunners().get(0).getBaseUrl().toString()+"/"+COLLECTIONORALIAS;
    TupleStream solrStream = new SolrStream(url, paramsLoc);
    StreamContext context = new StreamContext();
    solrStream.setStreamContext(context);
    List<Tuple> tuples = getTuples(solrStream);
    assertTrue(tuples.size() == 1);
    List<Number> wave = (List<Number>)tuples.get(0).get("a");
    assertEquals(wave.size(), 128);
    Map desc = (Map)tuples.get(0).get("b");
    Number min = (Number)tuples.get(0).get("c");
    Number max = (Number)tuples.get(0).get("d");
    assertEquals(min.doubleValue(), -9.9, .1);
    assertEquals(max.doubleValue(), 9.9, .1);

    List<Number> wave1 = (List<Number>)tuples.get(0).get("e");
    assertEquals(wave1.size(), 128);

    Number amp = (Number)tuples.get(0).get("f");
    Number freq = (Number)tuples.get(0).get("g");
    Number pha = (Number)tuples.get(0).get("h");

    assertEquals(amp.doubleValue(), 10, .1);
    assertEquals(freq.doubleValue(), .3, .1);
    assertEquals(pha.doubleValue(), 2.9, .1);

    List<Number> der = (List<Number>)tuples.get(0).get("i");
    assertEquals(der.size(), 128);
    assertEquals(der.get(0).doubleValue(), -0.7177479876419472, 0);
    assertEquals(der.get(127).doubleValue(), 0.47586800641412696, 0);
  }

  @Test
  public void testEbeAdd() throws Exception {
    String cexpr = "let(echo=true," +
        "               a=array(2, 4, 6, 8, 10, 12)," +
        "               b=array(1, 2, 3, 4, 5, 6)," +
        "               c=ebeAdd(a,b)," +
        "               d=array(10, 11, 12, 13, 14, 15)," +
        "               e=array(100, 200, 300, 400, 500, 600)," +
        "               f=matrix(a, b)," +
        "               g=matrix(d, e)," +
        "               h=ebeAdd(f, g))";
    ModifiableSolrParams paramsLoc = new ModifiableSolrParams();
    paramsLoc.set("expr", cexpr);
    paramsLoc.set("qt", "/stream");
    String url = cluster.getJettySolrRunners().get(0).getBaseUrl().toString()+"/"+COLLECTIONORALIAS;
    TupleStream solrStream = new SolrStream(url, paramsLoc);
    StreamContext context = new StreamContext();
    solrStream.setStreamContext(context);
    List<Tuple> tuples = getTuples(solrStream);
    assertTrue(tuples.size() == 1);
    List<Number> out = (List<Number>)tuples.get(0).get("c");
    assertEquals(out.size(), 6);
    assertEquals(out.get(0).doubleValue(), 3.0, 0.0);
    assertEquals(out.get(1).doubleValue(), 6.0, 0.0);
    assertEquals(out.get(2).doubleValue(), 9.0, 0.0);
    assertEquals(out.get(3).doubleValue(), 12.0, 0.0);
    assertEquals(out.get(4).doubleValue(), 15.0, 0.0);
    assertEquals(out.get(5).doubleValue(), 18.0, 0.0);

    List<List<Number>> mout = (List<List<Number>>)tuples.get(0).get("h");
    assertEquals(mout.size(), 2);
    List<Number> row1 = mout.get(0);
    assertEquals(row1.size(), 6);
    assertEquals(row1.get(0).doubleValue(), 12.0, 0.0);
    assertEquals(row1.get(1).doubleValue(), 15.0, 0.0);
    assertEquals(row1.get(2).doubleValue(), 18.0, 0.0);
    assertEquals(row1.get(3).doubleValue(), 21.0, 0.0);
    assertEquals(row1.get(4).doubleValue(), 24.0, 0.0);
    assertEquals(row1.get(5).doubleValue(), 27.0, 0.0);

    List<Number> row2 = mout.get(1);
    assertEquals(row2.size(), 6);
    assertEquals(row2.get(0).doubleValue(), 101.0, 0.0);
    assertEquals(row2.get(1).doubleValue(), 202.0, 0.0);
    assertEquals(row2.get(2).doubleValue(), 303.0, 0.0);
    assertEquals(row2.get(3).doubleValue(), 404.0, 0.0);
    assertEquals(row2.get(4).doubleValue(), 505.0, 0.0);
    assertEquals(row2.get(5).doubleValue(), 606.0, 0.0);
  }



  @Test
  public void testSetAndGetValue() throws Exception {
    String cexpr = "let(echo=true," +
        "               a=describe(array(1,2,3,4,5,6,7))," +
        "               b=getValue(a, geometricMean)," +
        "               c=setValue(a, \"test\", add(b, 1))," +
        "               d=getValue(c, test)," +
        "               e=setValue(c, blah, array(8.11,9.55,10.1))," +
        "               f=getValue(e, \"blah\"))";
    ModifiableSolrParams paramsLoc = new ModifiableSolrParams();
    paramsLoc.set("expr", cexpr);
    paramsLoc.set("qt", "/stream");
    String url = cluster.getJettySolrRunners().get(0).getBaseUrl().toString()+"/"+COLLECTIONORALIAS;
    TupleStream solrStream = new SolrStream(url, paramsLoc);
    StreamContext context = new StreamContext();
    solrStream.setStreamContext(context);
    List<Tuple> tuples = getTuples(solrStream);
    assertTrue(tuples.size() == 1);
    Number mean = (Number)tuples.get(0).get("b");
    assertEquals(mean.doubleValue(), 3.3800151591412964, 0.0);
    Number mean1 = (Number)tuples.get(0).get("d");
    assertEquals(mean1.doubleValue(), 4.3800151591412964, 0.0);
    List<Number> vals = (List<Number>)tuples.get(0).get("f");
    assertEquals(vals.size(), 3);
    assertEquals(vals.get(0).doubleValue(), 8.11, 0);
    assertEquals(vals.get(1).doubleValue(), 9.55, 0);
    assertEquals(vals.get(2).doubleValue(), 10.1, 0);
  }


  @Test
  public void testEbeDivide() throws Exception {
    String cexpr = "ebeDivide(array(2,4,6,8,10,12),array(1,2,3,4,5,6))";
    ModifiableSolrParams paramsLoc = new ModifiableSolrParams();
    paramsLoc.set("expr", cexpr);
    paramsLoc.set("qt", "/stream");
    String url = cluster.getJettySolrRunners().get(0).getBaseUrl().toString()+"/"+COLLECTIONORALIAS;
    TupleStream solrStream = new SolrStream(url, paramsLoc);
    StreamContext context = new StreamContext();
    solrStream.setStreamContext(context);
    List<Tuple> tuples = getTuples(solrStream);
    assertTrue(tuples.size() == 1);
    List<Number> out = (List<Number>)tuples.get(0).get("return-value");
    assertTrue(out.size() == 6);
    assertTrue(out.get(0).intValue() == 2);
    assertTrue(out.get(1).intValue() == 2);
    assertTrue(out.get(2).intValue() == 2);
    assertTrue(out.get(3).intValue() == 2);
    assertTrue(out.get(4).intValue() == 2);
    assertTrue(out.get(5).intValue() == 2);
  }

  @Test
  public void testFreqTable() throws Exception {
    String cexpr = "freqTable(array(2,4,6,8,10,12,12,4,8,8,8,2))";
    ModifiableSolrParams paramsLoc = new ModifiableSolrParams();
    paramsLoc.set("expr", cexpr);
    paramsLoc.set("qt", "/stream");
    String url = cluster.getJettySolrRunners().get(0).getBaseUrl().toString()+"/"+COLLECTIONORALIAS;
    TupleStream solrStream = new SolrStream(url, paramsLoc);
    StreamContext context = new StreamContext();
    solrStream.setStreamContext(context);
    List<Tuple> tuples = getTuples(solrStream);
    assertTrue(tuples.size() == 6);
    Tuple bucket = tuples.get(0);
    assertEquals(bucket.getLong("value").longValue(), 2);
    assertEquals(bucket.getLong("count").longValue(), 2);

    bucket = tuples.get(1);
    assertEquals(bucket.getLong("value").longValue(), 4);
    assertEquals(bucket.getLong("count").longValue(), 2);

    bucket = tuples.get(2);
    assertEquals(bucket.getLong("value").longValue(), 6);
    assertEquals(bucket.getLong("count").longValue(), 1);

    bucket = tuples.get(3);
    assertEquals(bucket.getLong("value").longValue(), 8);
    assertEquals(bucket.getLong("count").longValue(), 4);

    bucket = tuples.get(4);
    assertEquals(bucket.getLong("value").longValue(), 10);
    assertEquals(bucket.getLong("count").longValue(), 1);

    bucket = tuples.get(5);
    assertEquals(bucket.getLong("value").longValue(), 12);
    assertEquals(bucket.getLong("count").longValue(), 2);
  }

  @Test
  public void testFFT() throws Exception {
    String cexpr = "let(echo=true," +
        "               a=fft(array(1, 4, 8, 4, 1, 4, 8, 4, 1, 4, 8, 4, 1, 4, 8, 4))," +
        "               b=ifft(a))";
    ModifiableSolrParams paramsLoc = new ModifiableSolrParams();
    paramsLoc.set("expr", cexpr);
    paramsLoc.set("qt", "/stream");
    String url = cluster.getJettySolrRunners().get(0).getBaseUrl().toString()+"/"+COLLECTIONORALIAS;
    TupleStream solrStream = new SolrStream(url, paramsLoc);
    StreamContext context = new StreamContext();
    solrStream.setStreamContext(context);
    List<Tuple> tuples = getTuples(solrStream);
    assertEquals(tuples.size(), 1);

    List<List<Number>> fft = (List<List<Number>>)tuples.get(0).get("a");
    assertEquals(fft.size(), 2);
    List<Number> reals = fft.get(0);
    assertEquals(reals.get(0).doubleValue(), 68, 0.0);
    assertEquals(reals.get(1).doubleValue(), 0, 0.0);
    assertEquals(reals.get(2).doubleValue(), 0, 0.0);
    assertEquals(reals.get(3).doubleValue(), 0, 0.0);
    assertEquals(reals.get(4).doubleValue(), -28, 0.0);
    assertEquals(reals.get(5).doubleValue(), 0, 0.0);
    assertEquals(reals.get(6).doubleValue(), 0, 0.0);
    assertEquals(reals.get(7).doubleValue(), 0, 0.0);
    assertEquals(reals.get(8).doubleValue(), 4, 0.0);
    assertEquals(reals.get(9).doubleValue(), 0, 0.0);
    assertEquals(reals.get(10).doubleValue(), 0, 0.0);
    assertEquals(reals.get(11).doubleValue(), 0, 0.0);
    assertEquals(reals.get(12).doubleValue(), -28, 0.0);
    assertEquals(reals.get(13).doubleValue(), 0, 0.0);
    assertEquals(reals.get(14).doubleValue(), 0, 0.0);
    assertEquals(reals.get(15).doubleValue(), 0, 0.0);

    List<Number> imaginary = fft.get(1);
    for(int i=0; i<imaginary.size(); i++) {
      assertEquals(imaginary.get(i).doubleValue(), 0.0, 0.0);
    }

    List<Number> ifft = (List<Number>)tuples.get(0).get("b");
    assertEquals(ifft.get(0).doubleValue(), 1, 0.0);
    assertEquals(ifft.get(1).doubleValue(), 4, 0.0);
    assertEquals(ifft.get(2).doubleValue(), 8, 0.0);
    assertEquals(ifft.get(3).doubleValue(), 4, 0.0);
    assertEquals(ifft.get(4).doubleValue(), 1, 0.0);
    assertEquals(ifft.get(5).doubleValue(), 4, 0.0);
    assertEquals(ifft.get(6).doubleValue(), 8, 0.0);
    assertEquals(ifft.get(7).doubleValue(), 4, 0.0);
    assertEquals(ifft.get(8).doubleValue(), 1, 0.0);
    assertEquals(ifft.get(9).doubleValue(), 4, 0.0);
    assertEquals(ifft.get(10).doubleValue(), 8, 0.0);
    assertEquals(ifft.get(11).doubleValue(), 4, 0.0);
    assertEquals(ifft.get(12).doubleValue(), 1, 0.0);
    assertEquals(ifft.get(13).doubleValue(), 4, 0.0);
    assertEquals(ifft.get(14).doubleValue(), 8, 0.0);
    assertEquals(ifft.get(15).doubleValue(), 4, 0.0);
  }

  @Test
  public void testCosineSimilarity() throws Exception {
    String cexpr = "cosineSimilarity(array(2,4,6,8),array(1,1,3,4))";
    ModifiableSolrParams paramsLoc = new ModifiableSolrParams();
    paramsLoc.set("expr", cexpr);
    paramsLoc.set("qt", "/stream");
    String url = cluster.getJettySolrRunners().get(0).getBaseUrl().toString()+"/"+COLLECTIONORALIAS;
    TupleStream solrStream = new SolrStream(url, paramsLoc);
    StreamContext context = new StreamContext();
    solrStream.setStreamContext(context);
    List<Tuple> tuples = getTuples(solrStream);
    assertTrue(tuples.size() == 1);
    Number cs = (Number)tuples.get(0).get("return-value");
    assertTrue(cs.doubleValue() == 0.9838197164968291);
  }

  @Test
  public void testPoissonDistribution() throws Exception {
    String cexpr = "let(a=poissonDistribution(100)," +
        "               b=sample(a, 10000)," +
        "               tuple(d=describe(b), " +
        "                     p=probability(a, 100), " +
        "                     c=cumulativeProbability(a, 100)))";

    ModifiableSolrParams paramsLoc = new ModifiableSolrParams();
    paramsLoc.set("expr", cexpr);
    paramsLoc.set("qt", "/stream");
    String url = cluster.getJettySolrRunners().get(0).getBaseUrl().toString()+"/"+COLLECTIONORALIAS;
    TupleStream solrStream = new SolrStream(url, paramsLoc);
    StreamContext context = new StreamContext();
    solrStream.setStreamContext(context);
    List<Tuple> tuples = getTuples(solrStream);
    assertTrue(tuples.size() == 1);
    Map map = (Map)tuples.get(0).get("d");
    Number mean = (Number)map.get("mean");
    Number var = (Number)map.get("var");
    //The mean and variance should be almost the same for poisson distribution
    assertEquals(mean.doubleValue(), var.doubleValue(), 7.0);
    Number prob = (Number)tuples.get(0).get("p");
    assertEquals(prob.doubleValue(), 0.03986099680914713, 0.0);
    Number cprob = (Number)tuples.get(0).get("c");
    assertEquals(cprob.doubleValue(), 0.5265621985303708, 0.0);
  }

  @Test
  public void testGeometricDistribution() throws Exception {
    String cexpr = "let(a=geometricDistribution(.2)," +
        "               b=geometricDistribution(.5)," +
        "               c=geometricDistribution(.8)," +
        "               d=sample(a, 10000)," +
        "               e=sample(b, 10000)," +
        "               f=sample(c, 10000)," +
        "               g=freqTable(d)," +
        "               h=freqTable(e)," +
        "               i=freqTable(f)," +
        "               tuple(g=g, h=h, i=i))";

    ModifiableSolrParams paramsLoc = new ModifiableSolrParams();
    paramsLoc.set("expr", cexpr);
    paramsLoc.set("qt", "/stream");
    String url = cluster.getJettySolrRunners().get(0).getBaseUrl().toString()+"/"+COLLECTIONORALIAS;
    TupleStream solrStream = new SolrStream(url, paramsLoc);
    StreamContext context = new StreamContext();
    solrStream.setStreamContext(context);
    List<Tuple> tuples = getTuples(solrStream);
    assertTrue(tuples.size() == 1);

    List<Map> listg = (List<Map>)tuples.get(0).get("g");
    Map mapg = listg.get(0);
    double pctg = (double) mapg.get("pct");
    assertEquals(pctg, .2, .02);

    List<Map> listh = (List<Map>)tuples.get(0).get("h");
    Map maph = listh.get(0);
    double pcth = (double)maph.get("pct");
    assertEquals(pcth, .5, .02);

    List<Map> listi = (List<Map>)tuples.get(0).get("i");
    Map mapi = listi.get(0);
    double pcti = (double)mapi.get("pct");
    assertEquals(pcti, .8, .02);
  }

  @Test
  public void testBinomialDistribution() throws Exception {
    String cexpr = "let(a=binomialDistribution(100, .50)," +
        "               b=sample(a, 10000)," +
        "               tuple(d=describe(b), " +
        "                     p=probability(a, 50), " +
        "                     c=cumulativeProbability(a, 50)))";

    ModifiableSolrParams paramsLoc = new ModifiableSolrParams();
    paramsLoc.set("expr", cexpr);
    paramsLoc.set("qt", "/stream");
    String url = cluster.getJettySolrRunners().get(0).getBaseUrl().toString()+"/"+COLLECTIONORALIAS;
    TupleStream solrStream = new SolrStream(url, paramsLoc);
    StreamContext context = new StreamContext();
    solrStream.setStreamContext(context);
    List<Tuple> tuples = getTuples(solrStream);
    assertTrue(tuples.size() == 1);
    Number prob = (Number)tuples.get(0).get("p");
    assertEquals(prob.doubleValue(),0.07958923738717877, 0.0);
    Number cprob = (Number)tuples.get(0).get("c");
    assertEquals(cprob.doubleValue(), 0.5397946186935851, 0.0);
  }

  @Test
  public void testUniformIntegerDistribution() throws Exception {
    String cexpr = "let(a=uniformIntegerDistribution(1, 10)," +
        "               b=sample(a, 10000)," +
        "               tuple(d=describe(b), " +
        "                     p=probability(a, 5), " +
        "                     c=cumulativeProbability(a, 5)))";

    ModifiableSolrParams paramsLoc = new ModifiableSolrParams();
    paramsLoc.set("expr", cexpr);
    paramsLoc.set("qt", "/stream");
    String url = cluster.getJettySolrRunners().get(0).getBaseUrl().toString()+"/"+COLLECTIONORALIAS;
    TupleStream solrStream = new SolrStream(url, paramsLoc);
    StreamContext context = new StreamContext();
    solrStream.setStreamContext(context);
    List<Tuple> tuples = getTuples(solrStream);
    assertTrue(tuples.size() == 1);
    Map map = (Map)tuples.get(0).get("d");
    Number N = (Number)map.get("N");
    assertEquals(N.intValue(), 10000);
    Number prob = (Number)tuples.get(0).get("p");
    assertEquals(prob.doubleValue(), 0.1, 0.0);
    Number cprob = (Number)tuples.get(0).get("c");
    assertEquals(cprob.doubleValue(), 0.5, 0.0);
  }

  @Test
  public void testZipFDistribution() throws Exception {
    String cexpr = "let(a=sample(zipFDistribution(10, 1), 50000), b=freqTable(a), c=col(b, count))";
    ModifiableSolrParams paramsLoc = new ModifiableSolrParams();
    paramsLoc.set("expr", cexpr);
    paramsLoc.set("qt", "/stream");
    String url = cluster.getJettySolrRunners().get(0).getBaseUrl().toString()+"/"+COLLECTIONORALIAS;
    TupleStream solrStream = new SolrStream(url, paramsLoc);
    StreamContext context = new StreamContext();
    solrStream.setStreamContext(context);
    List<Tuple> tuples = getTuples(solrStream);
    assertTrue(tuples.size() == 1);
    List<Number> counts = (List<Number>)tuples.get(0).get("c");

    assertTrue(counts.size() == 10);

    int lastCount = Integer.MAX_VALUE;
    for(Number number : counts) {
      int current = number.intValue();
      if(current > lastCount) {
        throw new Exception("Zipf distribution not descending!!!");
      } else {
        lastCount = current;
      }
    }
  }


  @Test
  public void testValueAt() throws Exception {
    String cexpr = "let(echo=true, " +
        "               b=array(1,2,3,4), " +
        "               c=matrix(array(5,6,7), " +
        "                        array(8,9,10)), " +
        "               d=valueAt(b, 3)," +
        "               e=valueAt(c, 1, 0))";
    ModifiableSolrParams paramsLoc = new ModifiableSolrParams();
    paramsLoc.set("expr", cexpr);
    paramsLoc.set("qt", "/stream");
    String url = cluster.getJettySolrRunners().get(0).getBaseUrl().toString()+"/"+COLLECTIONORALIAS;
    TupleStream solrStream = new SolrStream(url, paramsLoc);
    StreamContext context = new StreamContext();
    solrStream.setStreamContext(context);
    List<Tuple> tuples = getTuples(solrStream);
    assertTrue(tuples.size() == 1);
    Number value1 = (Number)tuples.get(0).get("d");
    Number value2 = (Number)tuples.get(0).get("e");
    assertEquals(value1.intValue(), 4);
    assertEquals(value2.intValue(), 8);
  }


  @Test
  public void testBetaDistribution() throws Exception {
    String cexpr = "let(a=sample(betaDistribution(1, 5), 50000), b=hist(a, 11), c=col(b, N))";
    ModifiableSolrParams paramsLoc = new ModifiableSolrParams();
    paramsLoc.set("expr", cexpr);
    paramsLoc.set("qt", "/stream");
    String url = cluster.getJettySolrRunners().get(0).getBaseUrl().toString()+"/"+COLLECTIONORALIAS;
    TupleStream solrStream = new SolrStream(url, paramsLoc);
    StreamContext context = new StreamContext();
    solrStream.setStreamContext(context);
    List<Tuple> tuples = getTuples(solrStream);
    assertTrue(tuples.size() == 1);
    List<Number> counts = (List<Number>)tuples.get(0).get("c");

    int lastCount = Integer.MAX_VALUE;
    for(Number number : counts) {
      int current = number.intValue();
      if(current > lastCount) {
        throw new Exception("This beta distribution should be descending");
      } else {
        lastCount = current;
      }
    }

    cexpr = "let(a=sample(betaDistribution(5, 1), 50000), b=hist(a, 11), c=col(b, N))";
    paramsLoc = new ModifiableSolrParams();
    paramsLoc.set("expr", cexpr);
    paramsLoc.set("qt", "/stream");
    solrStream = new SolrStream(url, paramsLoc);
    context = new StreamContext();
    solrStream.setStreamContext(context);
    tuples = getTuples(solrStream);
    assertTrue(tuples.size() == 1);
    counts = (List<Number>)tuples.get(0).get("c");

    lastCount = Integer.MIN_VALUE;
    for(Number number : counts) {
      int current = number.intValue();
      if(current < lastCount) {
        throw new Exception("This beta distribution should be ascending");
      } else {
        lastCount = current;
      }
    }
  }

  @Test
  public void testEnumeratedDistribution() throws Exception {
    String cexpr = "let(a=uniformIntegerDistribution(1, 10)," +
        "               b=sample(a, 10000)," +
        "               c=enumeratedDistribution(b),"+
        "               tuple(d=describe(b), " +
        "                     p=probability(c, 5), " +
        "                     c=cumulativeProbability(c, 5)))";

    ModifiableSolrParams paramsLoc = new ModifiableSolrParams();
    paramsLoc.set("expr", cexpr);
    paramsLoc.set("qt", "/stream");
    String url = cluster.getJettySolrRunners().get(0).getBaseUrl().toString()+"/"+COLLECTIONORALIAS;
    TupleStream solrStream = new SolrStream(url, paramsLoc);
    StreamContext context = new StreamContext();
    solrStream.setStreamContext(context);
    List<Tuple> tuples = getTuples(solrStream);
    assertTrue(tuples.size() == 1);
    Map map = (Map)tuples.get(0).get("d");
    Number N = (Number)map.get("N");
    assertEquals(N.intValue(), 10000);
    Number prob = (Number)tuples.get(0).get("p");
    assertEquals(prob.doubleValue(), 0.1, 0.07);
    Number cprob = (Number)tuples.get(0).get("c");
    assertEquals(cprob.doubleValue(), 0.5, 0.07);


    cexpr = "let(a=sample(enumeratedDistribution(array(1,2,3,4), array(40, 30, 20, 10)), 50000),"+
                "b=freqTable(a),"+
                "y=col(b, pct))";

    paramsLoc = new ModifiableSolrParams();
    paramsLoc.set("expr", cexpr);
    paramsLoc.set("qt", "/stream");
    url = cluster.getJettySolrRunners().get(0).getBaseUrl().toString()+"/"+COLLECTIONORALIAS;
    solrStream = new SolrStream(url, paramsLoc);
    context = new StreamContext();
    solrStream.setStreamContext(context);
    tuples = getTuples(solrStream);
    assertTrue(tuples.size() == 1);
    List<Number> freqs = (List<Number>)tuples.get(0).get("y");
    assertEquals(freqs.get(0).doubleValue(), .40, .03);
    assertEquals(freqs.get(1).doubleValue(), .30, .03);
    assertEquals(freqs.get(2).doubleValue(), .20, .03);
    assertEquals(freqs.get(3).doubleValue(), .10, .03);
  }

  @Test
  public void testDotProduct() throws Exception {
    String cexpr = "dotProduct(array(2,4,6,8,10,12),array(1,2,3,4,5,6))";
    ModifiableSolrParams paramsLoc = new ModifiableSolrParams();
    paramsLoc.set("expr", cexpr);
    paramsLoc.set("qt", "/stream");
    String url = cluster.getJettySolrRunners().get(0).getBaseUrl().toString()+"/"+COLLECTIONORALIAS;
    TupleStream solrStream = new SolrStream(url, paramsLoc);
    StreamContext context = new StreamContext();
    solrStream.setStreamContext(context);
    List<Tuple> tuples = getTuples(solrStream);
    assertTrue(tuples.size() == 1);
    Number dotProduct = (Number)tuples.get(0).get("return-value");
    assertTrue(dotProduct.doubleValue() == 182);
  }

  @Test
  public void testCache() throws Exception {
    String cexpr = "putCache(space1, key1, dotProduct(array(2,4,6,8,10,12),array(1,2,3,4,5,6)))";
    ModifiableSolrParams paramsLoc = new ModifiableSolrParams();
    paramsLoc.set("expr", cexpr);
    paramsLoc.set("qt", "/stream");
    String url = cluster.getJettySolrRunners().get(0).getBaseUrl().toString()+"/"+COLLECTIONORALIAS;
    TupleStream solrStream = new SolrStream(url, paramsLoc);
    StreamContext context = new StreamContext();
    solrStream.setStreamContext(context);
    List<Tuple> tuples = getTuples(solrStream);
    assertTrue(tuples.size() == 1);
    Number dotProduct = (Number)tuples.get(0).get("return-value");
    assertTrue(dotProduct.doubleValue() == 182);


    cexpr = "getCache(space1, key1)";
    paramsLoc = new ModifiableSolrParams();
    paramsLoc.set("expr", cexpr);
    paramsLoc.set("qt", "/stream");
    solrStream = new SolrStream(url, paramsLoc);
    context = new StreamContext();
    solrStream.setStreamContext(context);
    tuples = getTuples(solrStream);
    assertTrue(tuples.size() == 1);
    dotProduct = (Number)tuples.get(0).get("return-value");
    assertTrue(dotProduct.doubleValue() == 182);

    cexpr = "listCache(space1)";
    paramsLoc = new ModifiableSolrParams();
    paramsLoc.set("expr", cexpr);
    paramsLoc.set("qt", "/stream");
    solrStream = new SolrStream(url, paramsLoc);
    context = new StreamContext();
    solrStream.setStreamContext(context);
    tuples = getTuples(solrStream);
    assertTrue(tuples.size() == 1);
    List<String> keys = (List<String>)tuples.get(0).get("return-value");
    assertEquals(keys.size(), 1);
    assertEquals(keys.get(0), "key1");

    cexpr = "listCache()";
    paramsLoc = new ModifiableSolrParams();
    paramsLoc.set("expr", cexpr);
    paramsLoc.set("qt", "/stream");
    solrStream = new SolrStream(url, paramsLoc);
    context = new StreamContext();
    solrStream.setStreamContext(context);
    tuples = getTuples(solrStream);
    assertTrue(tuples.size() == 1);
    keys = (List<String>)tuples.get(0).get("return-value");
    assertEquals(keys.size(), 1);
    assertEquals(keys.get(0), "space1");

    cexpr = "removeCache(space1, key1)";
    paramsLoc = new ModifiableSolrParams();
    paramsLoc.set("expr", cexpr);
    paramsLoc.set("qt", "/stream");
    solrStream = new SolrStream(url, paramsLoc);
    context = new StreamContext();
    solrStream.setStreamContext(context);
    tuples = getTuples(solrStream);
    assertTrue(tuples.size() == 1);
    dotProduct = (Number)tuples.get(0).get("return-value");
    assertTrue(dotProduct.doubleValue() == 182);


    cexpr = "listCache(space1)";
    paramsLoc = new ModifiableSolrParams();
    paramsLoc.set("expr", cexpr);
    paramsLoc.set("qt", "/stream");
    solrStream = new SolrStream(url, paramsLoc);
    context = new StreamContext();
    solrStream.setStreamContext(context);
    tuples = getTuples(solrStream);
    assertTrue(tuples.size() == 1);
    keys = (List<String>)tuples.get(0).get("return-value");
    assertEquals(keys.size(), 0);





  }

  @Test
  public void testExponentialMovingAverage() throws Exception {
    String cexpr = "expMovingAvg(array(22.27, 22.19, 22.08, 22.17, 22.18, 22.13, 22.23, 22.43, 22.24, 22.29, " +
                   "22.15, 22.39, 22.38, 22.61, 23.36, 24.05, 23.75, 23.83, 23.95, 23.63, 23.82, 23.87, 23.65, 23.19,"+
                   "23.10, 23.33, 22.68, 23.10, 22.40, 22.17), 10)";

    ModifiableSolrParams paramsLoc = new ModifiableSolrParams();
    paramsLoc.set("expr", cexpr);
    paramsLoc.set("qt", "/stream");
    String url = cluster.getJettySolrRunners().get(0).getBaseUrl().toString()+"/"+COLLECTIONORALIAS;
    TupleStream solrStream = new SolrStream(url, paramsLoc);
    StreamContext context = new StreamContext();
    solrStream.setStreamContext(context);
    List<Tuple> tuples = getTuples(solrStream);
    assertTrue(tuples.size() == 1);
    List<Number> out = (List<Number>)tuples.get(0).get("return-value");
    assertTrue(out.size() == 21);
    assertEquals((double) out.get(0), 22.22, 0.009);
    assertEquals((double) out.get(1), 22.21, 0.009);
    assertEquals((double)out.get(2), 22.24, 0.009);
    assertEquals((double)out.get(3), 22.27, 0.009);
    assertEquals((double)out.get(4), 22.33, 0.009);
    assertEquals((double)out.get(5), 22.52, 0.009);
    assertEquals((double)out.get(6), 22.80, 0.009);
    assertEquals((double)out.get(7), 22.97, 0.009);
    assertEquals((double)out.get(8), 23.13, 0.009);
    assertEquals((double)out.get(9), 23.28, 0.009);
    assertEquals((double)out.get(10), 23.34, 0.009);
    assertEquals((double)out.get(11), 23.43, 0.009);
    assertEquals((double)out.get(12), 23.51, 0.009);
    assertEquals((double)out.get(13), 23.54, 0.009);
    assertEquals((double)out.get(14), 23.47, 0.009);
    assertEquals((double)out.get(15), 23.40, 0.009);
    assertEquals((double)out.get(16), 23.39, 0.009);
    assertEquals((double)out.get(17), 23.26, 0.009);
    assertEquals((double)out.get(18), 23.23, 0.009);
    assertEquals((double)out.get(19), 23.08, 0.009);
    assertEquals((double)out.get(20), 22.92, 0.009);
  }

  @Test
  public void testTimeDifferencingDefaultLag() throws Exception {
    String cexpr = "diff(array(1709.0, 1621.0, 1973.0, 1812.0, 1975.0, 1862.0, 1940.0, 2013.0, 1596.0, 1725.0, 1676.0, 1814.0, 1615.0, 1557.0, 1891.0, 1956.0, 1885.0, 1623.0, 1903.0, 1997.0))";
    ModifiableSolrParams paramsLoc = new ModifiableSolrParams();
    paramsLoc.set("expr", cexpr);
    paramsLoc.set("qt", "/stream");
    String url = cluster.getJettySolrRunners().get(0).getBaseUrl().toString()+"/"+COLLECTIONORALIAS;
    TupleStream solrStream = new SolrStream(url, paramsLoc);
    StreamContext context = new StreamContext();
    solrStream.setStreamContext(context);
    List<Tuple> tuples = getTuples(solrStream);
    assertTrue(tuples.size() == 1);
    List<Number> out = (List<Number>)tuples.get(0).get("return-value");
    assertTrue(out.size() == 19);
    assertEquals(out.get(0).doubleValue(),-88.0, 0.01);
    assertEquals(out.get(1).doubleValue(),352.0, 0.01);
    assertEquals(out.get(2).doubleValue(),-161.0, 0.01);
    assertEquals(out.get(3).doubleValue(),163.0, 0.01);
    assertEquals(out.get(4).doubleValue(),-113.0, 0.01);
    assertEquals(out.get(5).doubleValue(),78.0, 0.01);
    assertEquals(out.get(6).doubleValue(),73.0, 0.01);
    assertEquals(out.get(7).doubleValue(),-417.0, 0.01);
    assertEquals(out.get(8).doubleValue(),129.0, 0.01);
    assertEquals(out.get(9).doubleValue(),-49.0, 0.01);
    assertEquals(out.get(10).doubleValue(),138.0, 0.01);
    assertEquals(out.get(11).doubleValue(),-199.0, 0.01);
    assertEquals(out.get(12).doubleValue(),-58.0, 0.01);
    assertEquals(out.get(13).doubleValue(),334.0, 0.01);
    assertEquals(out.get(14).doubleValue(),65.0, 0.01);
    assertEquals(out.get(15).doubleValue(),-71.0, 0.01);
    assertEquals(out.get(16).doubleValue(),-262.0, 0.01);
    assertEquals(out.get(17).doubleValue(),280.0, 0.01);
    assertEquals(out.get(18).doubleValue(),94.0, 0.01);
  }

  @Test
  public void testTimeDifferencingDefinedLag() throws Exception {
    String cexpr = "diff(array(1709.0, 1621.0, 1973.0, 1812.0, 1975.0, 1862.0, 1940.0, 2013.0, 1596.0, 1725.0, 1676.0, 1814.0, 1615.0, 1557.0, 1891.0, 1956.0, 1885.0, 1623.0, 1903.0, 1997.0), 12)";
    ModifiableSolrParams paramsLoc = new ModifiableSolrParams();
    paramsLoc.set("expr", cexpr);
    paramsLoc.set("qt", "/stream");
    String url = cluster.getJettySolrRunners().get(0).getBaseUrl().toString()+"/"+COLLECTIONORALIAS;
    TupleStream solrStream = new SolrStream(url, paramsLoc);
    StreamContext context = new StreamContext();
    solrStream.setStreamContext(context);
    List<Tuple> tuples = getTuples(solrStream);
    assertTrue(tuples.size() == 1);
    List<Number> out = (List<Number>)tuples.get(0).get("return-value");
    assertTrue(out.size() == 8);
    assertEquals(out.get(0).doubleValue(), -94.0, 0.01);
    assertEquals(out.get(1).doubleValue(),-64.0, 0.01);
    assertEquals(out.get(2).doubleValue(),-82.0, 0.01);
    assertEquals(out.get(3).doubleValue(),144.0, 0.01);
    assertEquals(out.get(4).doubleValue(),-90.0, 0.01);
    assertEquals(out.get(5).doubleValue(),-239.0, 0.01);
    assertEquals(out.get(6).doubleValue(),-37.0, 0.01);
    assertEquals(out.get(7).doubleValue(),-16.0, 0.01);
  }

  @Test
  public void testNestedDoubleTimeDifference() throws Exception {
    String cexpr = "diff(diff(array(1709.0, 1621.0, 1973.0, 1812.0, 1975.0, 1862.0, 1940.0, 2013.0, 1596.0, 1725.0, 1676.0, 1814.0, 1615.0, 1557.0, 1891.0, 1956.0, 1885.0, 1623.0, 1903.0, 1997.0)), 12)";
    ModifiableSolrParams paramsLoc = new ModifiableSolrParams();
    paramsLoc.set("expr", cexpr);
    paramsLoc.set("qt", "/stream");
    String url = cluster.getJettySolrRunners().get(0).getBaseUrl().toString()+"/"+COLLECTIONORALIAS;
    TupleStream solrStream = new SolrStream(url, paramsLoc);
    StreamContext context = new StreamContext();
    solrStream.setStreamContext(context);
    List<Tuple> tuples = getTuples(solrStream);
    assertTrue(tuples.size() == 1);
    List<Number> out = (List<Number>)tuples.get(0).get("return-value");
    assertTrue(out.size() == 7);
    assertEquals(out.get(0).doubleValue(), 30.0, 0.01);
    assertEquals(out.get(1).doubleValue(), -18.0, 0.01);
    assertEquals(out.get(2).doubleValue(), 226.0, 0.01);
    assertEquals(out.get(3).doubleValue(), -234.0, 0.01);
    assertEquals(out.get(4).doubleValue(), -149.0, 0.01);
    assertEquals(out.get(5).doubleValue(), 202.0, 0.01);
    assertEquals(out.get(6).doubleValue(), 21.0, 0.01);
  }

  @Test
  public void testPolyfit() throws Exception {
    String cexpr = "let(echo=true," +
                   "    a=array(0,1,2,3,4,5,6,7)," +
                   "    fit=polyfit(a, 1)," +
        "               predictions=predict(fit, a))";
    ModifiableSolrParams paramsLoc = new ModifiableSolrParams();
    paramsLoc.set("expr", cexpr);
    paramsLoc.set("qt", "/stream");
    String url = cluster.getJettySolrRunners().get(0).getBaseUrl().toString()+"/"+COLLECTIONORALIAS;
    TupleStream solrStream = new SolrStream(url, paramsLoc);
    StreamContext context = new StreamContext();
    solrStream.setStreamContext(context);
    List<Tuple> tuples = getTuples(solrStream);
    assertTrue(tuples.size() == 1);
    List<Number> out = (List<Number>)tuples.get(0).get("fit");
    assertTrue(out.size() == 8);
    assertTrue(out.get(0).intValue() == 0);
    assertTrue(out.get(1).intValue() == 1);
    assertTrue(out.get(2).intValue() == 2);
    assertTrue(out.get(3).intValue() == 3);
    assertTrue(out.get(4).intValue() == 4);
    assertTrue(out.get(5).intValue() == 5);
    assertTrue(out.get(6).intValue() == 6);
    assertTrue(out.get(7).intValue() == 7);


    out = (List<Number>)tuples.get(0).get("predictions");
    assertTrue(out.size() == 8);
    assertTrue(out.get(0).intValue() == 0);
    assertTrue(out.get(1).intValue() == 1);
    assertTrue(out.get(2).intValue() == 2);
    assertTrue(out.get(3).intValue() == 3);
    assertTrue(out.get(4).intValue() == 4);
    assertTrue(out.get(5).intValue() == 5);
    assertTrue(out.get(6).intValue() == 6);
    assertTrue(out.get(7).intValue() == 7);
  }

  @Test
  public void testTtest() throws Exception {
    String cexpr = "let(echo=true," +
                       "a=array(0,1,2,3,4,5,6,7,9,10,11,12), " +
                       "b=array(0,1,2,3,4,5,6,7,1,1,1,1), " +
                       "ttest=ttest(a, b)," +
                       "sample2Mean=mean(b),"+
                       "onesamplettest=ttest(sample2Mean, b)," +
                       "pairedttest=pairedTtest(a,b))";
    ModifiableSolrParams paramsLoc = new ModifiableSolrParams();
    paramsLoc.set("expr", cexpr);
    paramsLoc.set("qt", "/stream");
    String url = cluster.getJettySolrRunners().get(0).getBaseUrl().toString()+"/"+COLLECTIONORALIAS;
    TupleStream solrStream = new SolrStream(url, paramsLoc);
    StreamContext context = new StreamContext();
    solrStream.setStreamContext(context);
    List<Tuple> tuples = getTuples(solrStream);
    assertTrue(tuples.size() == 1);
    Map testResult = (Map)tuples.get(0).get("ttest");
    Number tstat = (Number)testResult.get("t-statistic");
    Number pval = (Number)testResult.get("p-value");
    assertEquals(tstat.doubleValue(), 2.3666107120397575, .0001);
    assertEquals(pval.doubleValue(), 0.029680704317867967, .0001);

    Map testResult2 = (Map)tuples.get(0).get("onesamplettest");
    Number tstat2 = (Number)testResult2.get("t-statistic");
    Number pval2 = (Number)testResult2.get("p-value");
    assertEquals(tstat2.doubleValue(), 0, .0001);
    assertEquals(pval2.doubleValue(), 1, .0001);

    Map testResult3 = (Map)tuples.get(0).get("pairedttest");
    Number tstat3 = (Number)testResult3.get("t-statistic");
    Number pval3 = (Number)testResult3.get("p-value");
    assertEquals(tstat3.doubleValue(), 2.321219442769799, .0001);
    assertEquals(pval3.doubleValue(), 0.0404907407662755, .0001);
  }

  @Test
  public void testChiSquareDataSet() throws Exception {
    String cexpr = "let(echo=true," +
                   "    a=array(1,1,2,3,4,5,6,7,9,10,11,12), " +
                   "    b=array(1,1,2,3,4,5,6,7,1,1,1,1), " +
                   "    chisquare=chiSquareDataSet(a, b))";

    ModifiableSolrParams paramsLoc = new ModifiableSolrParams();
    paramsLoc.set("expr", cexpr);
    paramsLoc.set("qt", "/stream");
    String url = cluster.getJettySolrRunners().get(0).getBaseUrl().toString()+"/"+COLLECTIONORALIAS;
    TupleStream solrStream = new SolrStream(url, paramsLoc);
    StreamContext context = new StreamContext();
    solrStream.setStreamContext(context);
    List<Tuple> tuples = getTuples(solrStream);
    assertTrue(tuples.size() == 1);
    Map testResult = (Map)tuples.get(0).get("chisquare");
    Number tstat = (Number)testResult.get("chisquare-statistic");
    Number pval = (Number)testResult.get("p-value");
    assertEquals(tstat.doubleValue(), 20.219464814599252, .0001);
    assertEquals(pval.doubleValue(), 0.04242018685334226, .0001);
  }

  @Test
  public void testGtestDataSet() throws Exception {
    String cexpr = "let(echo=true," +
        "    a=array(1,1,2,3,4,5,6,7,9,10,11,12), " +
        "    b=array(1,1,2,3,4,5,6,7,1,1,1,1), " +
        "    gtest=gtestDataSet(a, b))";

    ModifiableSolrParams paramsLoc = new ModifiableSolrParams();
    paramsLoc.set("expr", cexpr);
    paramsLoc.set("qt", "/stream");
    String url = cluster.getJettySolrRunners().get(0).getBaseUrl().toString()+"/"+COLLECTIONORALIAS;
    TupleStream solrStream = new SolrStream(url, paramsLoc);
    StreamContext context = new StreamContext();
    solrStream.setStreamContext(context);
    List<Tuple> tuples = getTuples(solrStream);
    assertTrue(tuples.size() == 1);
    Map testResult = (Map)tuples.get(0).get("gtest");
    Number gstat = (Number)testResult.get("G-statistic");
    Number pval = (Number)testResult.get("p-value");
    assertEquals(gstat.doubleValue(), 22.41955157784917, .0001);
    assertEquals(pval.doubleValue(), 0.021317102314826752, .0001);
  }

  @Test
  // 12-Jun-2018 @BadApple(bugUrl="https://issues.apache.org/jira/browse/SOLR-12028") //2018-03-10
  // commented out on: 17-Feb-2019   @BadApple(bugUrl="https://issues.apache.org/jira/browse/SOLR-12028") // added 20-Sep-2018
  public void testMultiVariateNormalDistribution() throws Exception {
    String cexpr = "let(echo=true," +
        "     a=array(1,2,3,4,5,6,7)," +
        "     b=array(100, 110, 120, 130,140,150,180)," +
        "     c=transpose(matrix(a, b))," +
        "     d=array(mean(a), mean(b))," +
        "     e=cov(c)," +
        "     f=multiVariateNormalDistribution(d, e)," +
        "     g=sample(f, 10000)," +
        "     h=cov(g)," +
        "     i=sample(f)," +
        "     j=density(f, array(4.016093243274465, 138.7283428008585)))";

    ModifiableSolrParams paramsLoc = new ModifiableSolrParams();
    paramsLoc.set("expr", cexpr);
    paramsLoc.set("qt", "/stream");
    String url = cluster.getJettySolrRunners().get(0).getBaseUrl().toString()+"/"+COLLECTIONORALIAS;
    TupleStream solrStream = new SolrStream(url, paramsLoc);
    StreamContext context = new StreamContext();
    solrStream.setStreamContext(context);
    List<Tuple> tuples = getTuples(solrStream);
    assertTrue(tuples.size() == 1);
    List<List<Number>> cov = (List<List<Number>>)tuples.get(0).get("h");
    assertEquals(cov.size(), 2);
    List<Number> row1 = cov.get(0);
    assertEquals(row1.size(), 2);

    double a = row1.get(0).doubleValue();
    double b = row1.get(1).doubleValue();
    assertEquals(a, 4.666666666666667, 2.5);
    assertEquals(b, 56.66666666666667, 7);

    List<Number> row2 = cov.get(1);

    double c = row2.get(0).doubleValue();
    double d = row2.get(1).doubleValue();
    assertEquals(c, 56.66666666666667, 7);
    assertEquals(d, 723.8095238095239, 50);

    List<Number> sample = (List<Number>)tuples.get(0).get("i");
    assertEquals(sample.size(), 2);
    Number sample1 = sample.get(0);
    Number sample2 = sample.get(1);
    assertTrue(sample.toString(), sample1.doubleValue() > -30 && sample1.doubleValue() < 30);
    assertTrue(sample.toString(), sample2.doubleValue() > 30 && sample2.doubleValue() < 251);

    Number density = (Number)tuples.get(0).get("j");
    assertEquals(density.doubleValue(), 0.007852638121596995, .00001);
  }

  @Test
  public void testKnn() throws Exception {
    String cexpr = "let(echo=true," +
        "               a=setRowLabels(matrix(array(1,1,1,0,0,0),"+
        "                                     array(1,0,0,0,1,1),"+
        "                                     array(0,0,0,1,1,1)), array(row1,row2,row3)),"+
        "               b=array(0,0,0,1,1,1),"+
        "               c=knn(a, b, 2),"+
        "               d=getRowLabels(c),"+
        "               e=getAttributes(c)," +
        "               f=knn(a, b, 2, manhattan())," +
        "               g=getAttributes(f))";
    ModifiableSolrParams paramsLoc = new ModifiableSolrParams();
    paramsLoc.set("expr", cexpr);
    paramsLoc.set("qt", "/stream");
    String url = cluster.getJettySolrRunners().get(0).getBaseUrl().toString()+"/"+COLLECTIONORALIAS;
    TupleStream solrStream = new SolrStream(url, paramsLoc);
    StreamContext context = new StreamContext();
    solrStream.setStreamContext(context);
    List<Tuple> tuples = getTuples(solrStream);
    assertTrue(tuples.size() == 1);

    List<List<Number>> knnMatrix = (List<List<Number>>)tuples.get(0).get("c");
    assertEquals(knnMatrix.size(), 2);

    List<Number> row1 = knnMatrix.get(0);
    assertEquals(row1.size(), 6);
    assertEquals(row1.get(0).doubleValue(), 0.0, 0.0);
    assertEquals(row1.get(1).doubleValue(), 0.0, 0.0);
    assertEquals(row1.get(2).doubleValue(), 0.0, 0.0);
    assertEquals(row1.get(3).doubleValue(), 1.0, 0.0);
    assertEquals(row1.get(4).doubleValue(), 1.0, 0.0);
    assertEquals(row1.get(5).doubleValue(), 1.0, 0.0);

    List<Number> row2 = knnMatrix.get(1);
    assertEquals(row2.size(), 6);

    assertEquals(row2.get(0).doubleValue(), 1.0, 0.0);
    assertEquals(row2.get(1).doubleValue(), 0.0, 0.0);
    assertEquals(row2.get(2).doubleValue(), 0.0, 0.0);
    assertEquals(row2.get(3).doubleValue(), 0.0, 0.0);
    assertEquals(row2.get(4).doubleValue(), 1.0, 0.0);
    assertEquals(row2.get(5).doubleValue(), 1.0, 0.0);

    Map atts = (Map)tuples.get(0).get("e");
    List<Number> dists = (List<Number>)atts.get("distances");
    assertEquals(dists.size(), 2);
    assertEquals(dists.get(0).doubleValue(), 0.0, 0.0);
    assertEquals(dists.get(1).doubleValue(), 1.4142135623730951, 0.0);

    List<String> rowLabels = (List<String>)tuples.get(0).get("d");
    assertEquals(rowLabels.size(), 2);
    assertEquals(rowLabels.get(0), "row3");
    assertEquals(rowLabels.get(1), "row2");

    atts = (Map)tuples.get(0).get("g");
    dists = (List<Number>)atts.get("distances");
    assertEquals(dists.size(), 2);
    assertEquals(dists.get(0).doubleValue(), 0.0, 0.0);
    assertEquals(dists.get(1).doubleValue(), 2.0, 0.0);
  }

  @Test
  public void testIntegrate() throws Exception {
    String cexpr = "let(echo=true, " +
                       "a=sequence(50, 1, 0), " +
                       "b=spline(a), " +
                       "c=integrate(b, 0, 49), " +
                       "d=integrate(b, 0, 20), " +
                       "e=integrate(b, 20, 49))";
    ModifiableSolrParams paramsLoc = new ModifiableSolrParams();
    paramsLoc.set("expr", cexpr);
    paramsLoc.set("qt", "/stream");
    String url = cluster.getJettySolrRunners().get(0).getBaseUrl().toString()+"/"+COLLECTIONORALIAS;
    TupleStream solrStream = new SolrStream(url, paramsLoc);
    StreamContext context = new StreamContext();
    solrStream.setStreamContext(context);
    List<Tuple> tuples = getTuples(solrStream);
    assertTrue(tuples.size() == 1);
    Number integral = (Number)tuples.get(0).get("c");
    assertEquals(integral.doubleValue(), 49, 0.0);
    integral = (Number)tuples.get(0).get("d");
    assertEquals(integral.doubleValue(), 20, 0.0);
    integral = (Number)tuples.get(0).get("e");
    assertEquals(integral.doubleValue(), 29, 0.0);
  }

  @Test
  public void testLoess() throws Exception {
    String cexpr = "let(echo=true," +
                   "    a=array(0,1,2,3,4,5,6,7)," +
                   "    fit=loess(a), " +
                   "    der=derivative(fit))";

    ModifiableSolrParams paramsLoc = new ModifiableSolrParams();
    paramsLoc.set("expr", cexpr);
    paramsLoc.set("qt", "/stream");
    String url = cluster.getJettySolrRunners().get(0).getBaseUrl().toString()+"/"+COLLECTIONORALIAS;
    TupleStream solrStream = new SolrStream(url, paramsLoc);
    StreamContext context = new StreamContext();
    solrStream.setStreamContext(context);
    List<Tuple> tuples = getTuples(solrStream);
    assertTrue(tuples.size() == 1);
    List<Number> out = (List<Number>)tuples.get(0).get("fit");
    assertTrue(out.size() == 8);
    assertEquals(out.get(0).doubleValue(), 0.0, 0.0);
    assertEquals(out.get(1).doubleValue(), 1.0, 0.0);
    assertEquals(out.get(2).doubleValue(), 2.0, 0.0);
    assertEquals(out.get(3).doubleValue(), 3.0, 0.0);
    assertEquals(out.get(4).doubleValue(), 4.0, 0.0);
    assertEquals(out.get(5).doubleValue(), 5.0, 0.0);
    assertEquals(out.get(6).doubleValue(), 6.0, 0.0);
    assertEquals(out.get(7).doubleValue(), 7.0, 0.0);

    List<Number> out1 = (List<Number>)tuples.get(0).get("der");
    assertTrue(out1.size() == 8);
    assertEquals(out1.get(0).doubleValue(), 1.0, 0.0);
    assertEquals(out1.get(1).doubleValue(), 1.0, 0.0);
    assertEquals(out1.get(2).doubleValue(), 1.0, 0.0);
    assertEquals(out1.get(3).doubleValue(), 1.0, 0.0);
    assertEquals(out1.get(4).doubleValue(), 1.0, 0.0);
    assertEquals(out1.get(5).doubleValue(), 1.0, 0.0);
    assertEquals(out1.get(6).doubleValue(), 1.0, 0.0);
    assertEquals(out1.get(7).doubleValue(), 1.0, 0.0);

  }

  @Test
  public void testSpline() throws Exception {
    String cexpr = "let(echo=true," +
                   "    a=array(0,1,2,3,4,5,6,7), " +
                   "    b=array(1,70,90,10,78, 100, 1, 9)," +
                   "    fit=spline(a, b), " +
                   "    der=derivative(fit))";

    ModifiableSolrParams paramsLoc = new ModifiableSolrParams();
    paramsLoc.set("expr", cexpr);
    paramsLoc.set("qt", "/stream");
    String url = cluster.getJettySolrRunners().get(0).getBaseUrl().toString()+"/"+COLLECTIONORALIAS;
    TupleStream solrStream = new SolrStream(url, paramsLoc);
    StreamContext context = new StreamContext();
    solrStream.setStreamContext(context);
    List<Tuple> tuples = getTuples(solrStream);
    assertTrue(tuples.size() == 1);
    List<Number> out = (List<Number>)tuples.get(0).get("fit");
    assertTrue(out.size() == 8);
    assertEquals(out.get(0).doubleValue(), 1.0, 0.0001);
    assertEquals(out.get(1).doubleValue(), 70.0, 0.0001);
    assertEquals(out.get(2).doubleValue(), 90.0, 0.0001);
    assertEquals(out.get(3).doubleValue(), 10.0, 0.0001);
    assertEquals(out.get(4).doubleValue(), 78.0, 0.0001);
    assertEquals(out.get(5).doubleValue(), 100.0, 0.0001);
    assertEquals(out.get(6).doubleValue(), 1.0, 0.0001);
    assertEquals(out.get(7).doubleValue(), 9.0, 0.0001);

    List<Number> out1 = (List<Number>)tuples.get(0).get("der");

    assertTrue(out1.size() == 8);
    assertEquals(out1.get(0).doubleValue(), 72.06870491240123, 0.0001);
    assertEquals(out1.get(1).doubleValue(), 62.86259017519753, 0.0001);
    assertEquals(out1.get(2).doubleValue(),-56.519065613191344, 0.0001);
    assertEquals(out1.get(3).doubleValue(), -16.786327722432148, 0.0001);
    assertEquals(out1.get(4).doubleValue(), 87.66437650291996, 0.0001);
    assertEquals(out1.get(5).doubleValue(), -63.87117828924769, 0.0001);
    assertEquals(out1.get(6).doubleValue(), -63.17966334592923, 0.0001);
    assertEquals(out1.get(7).doubleValue(), 43.58983167296462, 0.0001);
  }

  @Test
  public void testBicubicSpline() throws Exception {
    String cexpr = "let(echo=true," +
        "               a=array(300, 400, 500, 600, 700), " +
        "               b=array(340, 410, 495, 590, 640)," +
        "               c=array(600, 395, 550, 510, 705),"+
        "               d=array(500, 420, 510, 601, 690),"+
        "               e=array(420, 411, 511, 611, 711),"+
        "               f=matrix(a, b, c, d, e),"+
        "               x=array(1,2,3,4,5),"+
        "               y=array(100, 200, 300, 400, 500),"+
        "               bspline=bicubicSpline(x, y, f), " +
        "               p1=predict(bspline, 1.5, 250)," +
        "               p2=predict(bspline, 3.5, 350)," +
        "               p3=predict(bspline, 4.5, 450)," +
        "               p4=predict(bspline,matrix(array(1.5, 250), array(3.5, 350), array(4.5, 450))))";

    ModifiableSolrParams paramsLoc = new ModifiableSolrParams();
    paramsLoc.set("expr", cexpr);
    paramsLoc.set("qt", "/stream");
    String url = cluster.getJettySolrRunners().get(0).getBaseUrl().toString()+"/"+COLLECTIONORALIAS;
    TupleStream solrStream = new SolrStream(url, paramsLoc);
    StreamContext context = new StreamContext();
    solrStream.setStreamContext(context);
    List<Tuple> tuples = getTuples(solrStream);
    assertTrue(tuples.size() == 1);
    Number p1 = (Number)tuples.get(0).get("p1");
    assertEquals(p1.doubleValue(), 449.7837701612903, 0.0);
    Number p2 = (Number)tuples.get(0).get("p2");
    assertEquals(p2.doubleValue(), 536.8916383774491, 0.0);
    Number p3 = (Number)tuples.get(0).get("p3");
    assertEquals(p3.doubleValue(), 659.921875, 0.0);
    List<Number> p4 = (List<Number>)tuples.get(0).get("p4");
    assertEquals(p4.get(0).doubleValue(), 449.7837701612903, 0.0);
    assertEquals(p4.get(1).doubleValue(), 536.8916383774491, 0.0);
    assertEquals(p4.get(2).doubleValue(), 659.921875, 0.0);
  }

  @Test
  public void testAkima() throws Exception {
    String cexpr = "let(echo=true," +
        "    a=array(0,1,2,3,4,5,6,7), " +
        "    b=array(1,70,90,10,78, 100, 1, 9)," +
        "    fit=akima(a, b), " +
        "    der=derivative(fit))";

    ModifiableSolrParams paramsLoc = new ModifiableSolrParams();
    paramsLoc.set("expr", cexpr);
    paramsLoc.set("qt", "/stream");
    String url = cluster.getJettySolrRunners().get(0).getBaseUrl().toString()+"/"+COLLECTIONORALIAS;
    TupleStream solrStream = new SolrStream(url, paramsLoc);
    StreamContext context = new StreamContext();
    solrStream.setStreamContext(context);
    List<Tuple> tuples = getTuples(solrStream);
    assertTrue(tuples.size() == 1);
    List<Number> out = (List<Number>)tuples.get(0).get("fit");
    assertTrue(out.size() == 8);
    assertEquals(out.get(0).doubleValue(), 1.0, 0.0001);
    assertEquals(out.get(1).doubleValue(), 70.0, 0.0001);
    assertEquals(out.get(2).doubleValue(), 90.0, 0.0001);
    assertEquals(out.get(3).doubleValue(), 10.0, 0.0001);
    assertEquals(out.get(4).doubleValue(), 78.0, 0.0001);
    assertEquals(out.get(5).doubleValue(), 100.0, 0.0001);
    assertEquals(out.get(6).doubleValue(), 1.0, 0.0001);
    assertEquals(out.get(7).doubleValue(), 9.0, 0.0001);

    List<Number> out1 = (List<Number>)tuples.get(0).get("der");
    assertTrue(out1.size() == 8);
    assertEquals(out1.get(0).doubleValue(), 93.5, 0.0001);
    assertEquals(out1.get(1).doubleValue(), 44.5, 0.0001);
    assertEquals(out1.get(2).doubleValue(), -4.873096446700508, 0.0001);
    assertEquals(out1.get(3).doubleValue(), 21.36986301369863, 0.0001);
    assertEquals(out1.get(4).doubleValue(), 42.69144981412639, 0.0001);
    assertEquals(out1.get(5).doubleValue(), -14.379084967320262, 0.0001);
    assertEquals(out1.get(6).doubleValue(), -45.5, 0.0001);
    assertEquals(out1.get(7).doubleValue(), 61.5, 0.0001);
  }


  @Test
  public void testOutliers() throws Exception {
    String cexpr = "let(echo=true," +
        "               a=list(tuple(id=0.0), tuple(id=1), tuple(id=2), tuple(id=3)), " +
        "               b=normalDistribution(100, 5)," +
        "               d=array(100, 110, 90, 99), " +
        "               e=outliers(b, d, .05, .95, a)," +
        "               f=outliers(b, d, .05, .95))";

    ModifiableSolrParams paramsLoc = new ModifiableSolrParams();
    paramsLoc.set("expr", cexpr);
    paramsLoc.set("qt", "/stream");
    String url = cluster.getJettySolrRunners().get(0).getBaseUrl().toString()+"/"+COLLECTIONORALIAS;
    TupleStream solrStream = new SolrStream(url, paramsLoc);
    StreamContext context = new StreamContext();
    solrStream.setStreamContext(context);
    List<Tuple> tuples = getTuples(solrStream);
    assertTrue(tuples.size() == 1);
    List<Map> out = (List<Map>)tuples.get(0).get("e");
    assertEquals(out.size(), 2);
    Map high = out.get(0);
    assertEquals(((String)high.get("id")), "1");

    assertEquals(((Number)high.get("cumulativeProbablity_d")).doubleValue(), 0.9772498680518208, 0.0 );
    assertEquals(((Number)high.get("highOutlierValue_d")).doubleValue(), 110.0, 0.0);


    Map low = out.get(1);
    assertEquals(((String)low.get("id")), "2");
    assertEquals(((Number)low.get("cumulativeProbablity_d")).doubleValue(), 0.022750131948179167, 0.0 );
    assertEquals(((Number)low.get("lowOutlierValue_d")).doubleValue(), 90, 0.0);


    List<Map> out1 = (List<Map>)tuples.get(0).get("f");
    assertEquals(out1.size(), 2);
    Map high1 = out1.get(0);
    assert(high1.get("id") == null);
    assertEquals(((Number)high1.get("cumulativeProbablity_d")).doubleValue(), 0.9772498680518208, 0.0 );
    assertEquals(((Number)high1.get("highOutlierValue_d")).doubleValue(), 110.0, 0.0);


    Map low1 = out1.get(1);
    assert(low1.get("id") == null);
    assertEquals(((Number)low1.get("cumulativeProbablity_d")).doubleValue(), 0.022750131948179167, 0.0 );
    assertEquals(((Number)low1.get("lowOutlierValue_d")).doubleValue(), 90, 0.0);

  }

  @Test
  public void testLerp() throws Exception {
    String cexpr = "let(echo=true," +
        "    a=array(0,1,2,3,4,5,6,7), " +
        "    b=array(1,70,90,10,78, 100, 1, 9)," +
        "    fit=lerp(a, b), " +
        "    der=derivative(fit))";

    ModifiableSolrParams paramsLoc = new ModifiableSolrParams();
    paramsLoc.set("expr", cexpr);
    paramsLoc.set("qt", "/stream");
    String url = cluster.getJettySolrRunners().get(0).getBaseUrl().toString()+"/"+COLLECTIONORALIAS;
    TupleStream solrStream = new SolrStream(url, paramsLoc);
    StreamContext context = new StreamContext();
    solrStream.setStreamContext(context);
    List<Tuple> tuples = getTuples(solrStream);
    assertTrue(tuples.size() == 1);
    List<Number> out = (List<Number>)tuples.get(0).get("fit");
    assertTrue(out.size() == 8);
    assertEquals(out.get(0).doubleValue(), 1.0, 0.0001);
    assertEquals(out.get(1).doubleValue(), 70.0, 0.0001);
    assertEquals(out.get(2).doubleValue(), 90.0, 0.0001);
    assertEquals(out.get(3).doubleValue(), 10.0, 0.0001);
    assertEquals(out.get(4).doubleValue(), 78.0, 0.0001);
    assertEquals(out.get(5).doubleValue(), 100.0, 0.0001);
    assertEquals(out.get(6).doubleValue(), 1.0, 0.0001);
    assertEquals(out.get(7).doubleValue(), 9.0, 0.0001);

    List<Number> out1 = (List<Number>)tuples.get(0).get("der");
    assertTrue(out1.size() == 8);
    assertEquals(out1.get(0).doubleValue(), 69.0, 0.0001);
    assertEquals(out1.get(1).doubleValue(), 20.0, 0.0001);
    assertEquals(out1.get(2).doubleValue(),-80.0, 0.0001);
    assertEquals(out1.get(3).doubleValue(), 68, 0.0001);
    assertEquals(out1.get(4).doubleValue(), 22.0, 0.0001);
    assertEquals(out1.get(5).doubleValue(),-99.0, 0.0001);
    assertEquals(out1.get(6).doubleValue(), 8.0, 0.0001);
    assertEquals(out1.get(7).doubleValue(), 8.0, 0.0001);
  }

  @Test
  public void testHarmonicFit() throws Exception {
    String cexpr = "let(a=sin(sequence(100, 1, 6)), b=harmonicFit(a), s=ebeSubtract(a, b))";

    ModifiableSolrParams paramsLoc = new ModifiableSolrParams();
    paramsLoc.set("expr", cexpr);
    paramsLoc.set("qt", "/stream");
    String url = cluster.getJettySolrRunners().get(0).getBaseUrl().toString()+"/"+COLLECTIONORALIAS;
    TupleStream solrStream = new SolrStream(url, paramsLoc);
    StreamContext context = new StreamContext();
    solrStream.setStreamContext(context);
    List<Tuple> tuples = getTuples(solrStream);
    assertTrue(tuples.size() == 1);
    List<Number> out = (List<Number>)tuples.get(0).get("s");
    assertTrue(out.size() == 100);
    for(Number n : out) {
      assertEquals(n.doubleValue(), 0.0, .01);
    }
  }

  @Test
  public void testAnova() throws Exception {
    String cexpr = "anova(array(1,2,3,5,4,6), array(5,2,3,5,4,6), array(1,2,7,5,4,6))";
    ModifiableSolrParams paramsLoc = new ModifiableSolrParams();
    paramsLoc.set("expr", cexpr);
    paramsLoc.set("qt", "/stream");
    String url = cluster.getJettySolrRunners().get(0).getBaseUrl().toString()+"/"+COLLECTIONORALIAS;
    TupleStream solrStream = new SolrStream(url, paramsLoc);
    StreamContext context = new StreamContext();
    solrStream.setStreamContext(context);
    List<Tuple> tuples = getTuples(solrStream);
    assertTrue(tuples.size() == 1);
    Tuple out = tuples.get(0);
    assertEquals((double) out.get("p-value"), 0.788298D, .0001);
    assertEquals((double) out.get("f-ratio"), 0.24169D, .0001);
  }

  @Test
  public void testOlsRegress() throws Exception {
    String cexpr = "let(echo=true, a=array(8.5, 12.89999962, 5.199999809, 10.69999981, 3.099999905, 3.5, 9.199999809, 9, 15.10000038, 10.19999981), " +
                       "b=array(5.099999905, 5.800000191, 2.099999905, 8.399998665, 2.900000095, 1.200000048, 3.700000048, 7.599999905, 7.699999809, 4.5)," +
                       "c=array(4.699999809, 8.800000191, 15.10000038, 12.19999981, 10.60000038, 3.5, 9.699999809, 5.900000095, 20.79999924, 7.900000095)," +
                       "d=array(85.09999847, 106.3000031, 50.20000076, 130.6000061, 54.79999924, 30.29999924, 79.40000153, 91, 135.3999939, 89.30000305)," +
                       "e=transpose(matrix(a, b, c))," +
                       "f=olsRegress(e, d)," +
                       "g=predict(f, e))";
    ModifiableSolrParams paramsLoc = new ModifiableSolrParams();
    paramsLoc.set("expr", cexpr);
    paramsLoc.set("qt", "/stream");
    String url = cluster.getJettySolrRunners().get(0).getBaseUrl().toString()+"/"+COLLECTIONORALIAS;
    TupleStream solrStream = new SolrStream(url, paramsLoc);
    StreamContext context = new StreamContext();
    solrStream.setStreamContext(context);
    List<Tuple> tuples = getTuples(solrStream);
    assertTrue(tuples.size() == 1);
    Map regression = (Map)tuples.get(0).get("f");

    Number rsquared = (Number)regression.get("RSquared");

    assertEquals(rsquared.doubleValue(), 0.9667887860584002, .000001);

    List<Number> regressionParameters = (List<Number>)regression.get("regressionParameters");

    assertEquals(regressionParameters.get(0).doubleValue(), 7.676028542255028, .0001);
    assertEquals(regressionParameters.get(1).doubleValue(), 3.661604009261836, .0001);
    assertEquals(regressionParameters.get(2).doubleValue(), 7.621051256504592, .0001);
    assertEquals(regressionParameters.get(3).doubleValue(), 0.8284680662898674, .0001);

    List<Number> predictions = (List<Number>)tuples.get(0).get("g");

    assertEquals(predictions.get(0).doubleValue(), 81.56082305847914, .0001);
    assertEquals(predictions.get(1).doubleValue(), 106.40333675525883, .0001);
    assertEquals(predictions.get(2).doubleValue(), 55.23044372150484, .0001);
    assertEquals(predictions.get(3).doubleValue(), 120.97932137751451, .0001);
    assertEquals(predictions.get(4).doubleValue(), 49.90981180846799, .0001);
    assertEquals(predictions.get(5).doubleValue(), 32.53654268030196, .0001);
    assertEquals(predictions.get(6).doubleValue(), 77.59681482774931, .0001);
    assertEquals(predictions.get(7).doubleValue(), 103.43841512086125, .0001);
    assertEquals(predictions.get(8).doubleValue(), 138.88047884217636, .0001);
    assertEquals(predictions.get(9).doubleValue(), 85.86401719768607, .0001);
  }

  @Test
  public void testKnnRegress() throws Exception {
    String cexpr = "let(echo=true, a=array(8.5, 12.89999962, 5.199999809, 10.69999981, 3.099999905, 3.5, 9.199999809, 9, 15.10000038, 10.19999981), " +
                                  "b=array(5.099999905, 5.800000191, 2.099999905, 8.399998665, 2.900000095, 1.200000048, 3.700000048, 7.599999905, 7.699999809, 4.5)," +
                                  "c=array(4.699999809, 8.800000191, 15.10000038, 12.19999981, 10.60000038, 3.5, 9.699999809, 5.900000095, 20.79999924, 7.900000095)," +
                                  "d=array(85.09999847, 106.3000031, 50.20000076, 130.6000061, 54.79999924, 30.29999924, 79.40000153, 91, 135.3999939, 89.30000305)," +
        "e=transpose(matrix(a, b, c))," +
        "f=knnRegress(e, d, 1, scale=true)," +
        "g=predict(f, e))";
    ModifiableSolrParams paramsLoc = new ModifiableSolrParams();
    paramsLoc.set("expr", cexpr);
    paramsLoc.set("qt", "/stream");
    String url = cluster.getJettySolrRunners().get(0).getBaseUrl().toString()+"/"+COLLECTIONORALIAS;
    TupleStream solrStream = new SolrStream(url, paramsLoc);
    StreamContext context = new StreamContext();
    solrStream.setStreamContext(context);
    List<Tuple> tuples = getTuples(solrStream);
    assertTrue(tuples.size() == 1);
    List<Number> predictions = (List<Number>)tuples.get(0).get("g");
    assertEquals(predictions.size(), 10);
    //k=1 should bring back only one prediction for the exact match in the training set
    assertEquals(predictions.get(0).doubleValue(), 85.09999847, 0);
    assertEquals(predictions.get(1).doubleValue(), 106.3000031, 0);
    assertEquals(predictions.get(2).doubleValue(), 50.20000076, 0);
    assertEquals(predictions.get(3).doubleValue(), 130.6000061, 0);
    assertEquals(predictions.get(4).doubleValue(), 54.79999924, 0);
    assertEquals(predictions.get(5).doubleValue(), 30.29999924, 0);
    assertEquals(predictions.get(6).doubleValue(), 79.40000153, 0);
    assertEquals(predictions.get(7).doubleValue(), 91, 0);
    assertEquals(predictions.get(8).doubleValue(), 135.3999939, 0);
    assertEquals(predictions.get(9).doubleValue(), 89.30000305, 0);

    cexpr = "let(echo=true, a=array(8.5, 12.89999962, 5.199999809, 10.69999981, 3.099999905, 3.5, 9.199999809, 9, 15.10000038, 10.19999981), " +
        "b=array(5.099999905, 5.800000191, 2.099999905, 8.399998665, 2.900000095, 1.200000048, 3.700000048, 7.599999905, 7.699999809, 4.5)," +
        "c=array(4.699999809, 8.800000191, 15.10000038, 12.19999981, 10.60000038, 3.5, 9.699999809, 5.900000095, 20.79999924, 7.900000095)," +
        "d=array(85.09999847, 106.3000031, 50.20000076, 130.6000061, 54.79999924, 30.29999924, 79.40000153, 91, 135.3999939, 89.30000305)," +
        "e=transpose(matrix(a, b, c))," +
        "f=knnRegress(e, d, 1, scale=true)," +
        "g=predict(f, array(8, 5, 4)))";
    paramsLoc = new ModifiableSolrParams();
    paramsLoc.set("expr", cexpr);
    paramsLoc.set("qt", "/stream");
    url = cluster.getJettySolrRunners().get(0).getBaseUrl().toString()+"/"+COLLECTIONORALIAS;
    solrStream = new SolrStream(url, paramsLoc);
    context = new StreamContext();
    solrStream.setStreamContext(context);
    tuples = getTuples(solrStream);
    assertTrue(tuples.size() == 1);
    Number prediction = (Number)tuples.get(0).get("g");
    assertEquals(prediction.doubleValue(), 85.09999847, 0);

    //Test robust. Take the median rather then average

    cexpr = "let(echo=true, a=array(8.5, 12.89999962, 5.199999809, 10.69999981, 3.099999905, 3.5, 9.199999809, 9, 8.10000038, 8.19999981), " +
        "b=array(5.099999905, 5.800000191, 2.099999905, 8.399998665, 2.900000095, 1.200000048, 3.700000048, 5.599999905, 5.699999809, 4.5)," +
        "c=array(4.699999809, 8.800000191, 15.10000038, 12.19999981, 10.60000038, 3.5, 9.699999809, 5.900000095, 4.79999924, 4.900000095)," +
        "d=array(85.09999847, 106.3000031, 50.20000076, 130.6000061, 54.79999924, 30.29999924, 79.40000153, 91, 135.3999939, 89.30000305)," +
        "e=transpose(matrix(a, b, c))," +
        "f=knnRegress(e, d, 3, scale=true, robust=true)," +
        "g=predict(f, array(8, 5, 4)))";
    paramsLoc = new ModifiableSolrParams();
    paramsLoc.set("expr", cexpr);
    paramsLoc.set("qt", "/stream");
    url = cluster.getJettySolrRunners().get(0).getBaseUrl().toString()+"/"+COLLECTIONORALIAS;
    solrStream = new SolrStream(url, paramsLoc);
    context = new StreamContext();
    solrStream.setStreamContext(context);
    tuples = getTuples(solrStream);
    assertTrue(tuples.size() == 1);
    prediction = (Number)tuples.get(0).get("g");
    assertEquals(prediction.doubleValue(), 89.30000305, 0);


    //Test univariate regression with scaling off

    cexpr = "let(echo=true, a=sequence(10, 0, 1), " +
        "c=knnRegress(a, a, 3)," +
        "d=predict(c, 3))";
    paramsLoc = new ModifiableSolrParams();
    paramsLoc.set("expr", cexpr);
    paramsLoc.set("qt", "/stream");
    url = cluster.getJettySolrRunners().get(0).getBaseUrl().toString()+"/"+COLLECTIONORALIAS;
    solrStream = new SolrStream(url, paramsLoc);
    context = new StreamContext();
    solrStream.setStreamContext(context);
    tuples = getTuples(solrStream);
    assertTrue(tuples.size() == 1);
    prediction = (Number)tuples.get(0).get("d");
    assertEquals(prediction.doubleValue(), 3, 0);

    cexpr = "let(echo=true, a=sequence(10, 0, 1), " +
        "c=knnRegress(a, a, 3)," +
        "d=predict(c, array(3,4)))";
    paramsLoc = new ModifiableSolrParams();
    paramsLoc.set("expr", cexpr);
    paramsLoc.set("qt", "/stream");
    url = cluster.getJettySolrRunners().get(0).getBaseUrl().toString()+"/"+COLLECTIONORALIAS;
    solrStream = new SolrStream(url, paramsLoc);
    context = new StreamContext();
    solrStream.setStreamContext(context);
    tuples = getTuples(solrStream);
    assertTrue(tuples.size() == 1);
    predictions = (List<Number>)tuples.get(0).get("d");
    assertEquals(predictions.size(), 2);
    assertEquals(predictions.get(0).doubleValue(), 3, 0);
    assertEquals(predictions.get(1).doubleValue(), 4, 0);
  }

  @Test
  public void testGaussfit() throws Exception {
    String cexpr = "let(echo=true, " +
        "x=array(79.56,81.32,82.82,84.64,86.18,87.89,89.53,91.14,92.8,94.43,96.08,97.72,99.37,101,102.66,104.3,105.94,107.59,109.23,110.87,112.52,114.13,115.82,117.44,119.27), " +
        "y=array(3, 3, 26, 54, 139, 344, 685, 1289, 2337, 3593, 4781, 5964, 6538, 6357, 5705, 4548, 3280, 2058, 1191, 649, 285, 112, 34, 18, 7)," +
        "g=gaussfit(x,y))";

    ModifiableSolrParams paramsLoc = new ModifiableSolrParams();
    paramsLoc.set("expr", cexpr);
    paramsLoc.set("qt", "/stream");
    String url = cluster.getJettySolrRunners().get(0).getBaseUrl().toString()+"/"+COLLECTIONORALIAS;
    TupleStream solrStream = new SolrStream(url, paramsLoc);
    StreamContext context = new StreamContext();
    solrStream.setStreamContext(context);
    List<Tuple> tuples = getTuples(solrStream);
    assertTrue(tuples.size() == 1);
    List<Number> predictions = (List<Number>)tuples.get(0).get("g");
    assertEquals(predictions.size(), 25);
    assertEquals(predictions.get(0).doubleValue(), 1.5217511259930976, 0);
    assertEquals(predictions.get(1).doubleValue(), 6.043059526517849, 0);
    assertEquals(predictions.get(2).doubleValue(), 17.74876254851105, 0);
    assertEquals(predictions.get(3).doubleValue(), 58.12355990996735, 0);
    assertEquals(predictions.get(4).doubleValue(), 142.98079858358975, 0);
    assertEquals(predictions.get(5).doubleValue(), 347.5571069372449, 0);
    assertEquals(predictions.get(6).doubleValue(), 729.8016076579886, 0);
    assertEquals(predictions.get(7).doubleValue(), 1361.3981561397804, 0);
    assertEquals(predictions.get(8).doubleValue(), 2322.566306687647, 0);
    assertEquals(predictions.get(9).doubleValue(), 3524.6949840829216, 0);
    assertEquals(predictions.get(10).doubleValue(), 4824.273031596218, 0);
    assertEquals(predictions.get(11).doubleValue(), 5915.519574509397, 0);
    assertEquals(predictions.get(12).doubleValue(),  6514.552728035438, 0);
    assertEquals(predictions.get(13).doubleValue(), 6438.3295998729845, 0);
    assertEquals(predictions.get(14).doubleValue(), 5702.59200814961, 0);
    assertEquals(predictions.get(15).doubleValue(), 4538.7945530007, 0);
    assertEquals(predictions.get(16).doubleValue(), 3243.606591784876, 0);
    assertEquals(predictions.get(17).doubleValue(), 2074.9937785806937, 0);
    assertEquals(predictions.get(18).doubleValue(), 1194.697766441063, 0);
    assertEquals(predictions.get(19).doubleValue(), 617.6162726398896, 0);
    assertEquals(predictions.get(20).doubleValue(), 285.248193084953, 0);
    assertEquals(predictions.get(21).doubleValue(), 120.84133189889134, 0);
    assertEquals(predictions.get(22).doubleValue(), 43.87052382491055, 0);
    assertEquals(predictions.get(23).doubleValue(), 14.918461016939522, 0);
    assertEquals(predictions.get(24).doubleValue(), 3.887269101204326, 0);
  }


  @Test
  public void testPlot() throws Exception {
    String cexpr = "let(a=array(3,2,3), plot(type=scatter, x=a, y=array(5,6,3)))";
    ModifiableSolrParams paramsLoc = new ModifiableSolrParams();
    paramsLoc.set("expr", cexpr);
    paramsLoc.set("qt", "/stream");
    String url = cluster.getJettySolrRunners().get(0).getBaseUrl().toString()+"/"+COLLECTIONORALIAS;
    TupleStream solrStream = new SolrStream(url, paramsLoc);
    StreamContext context = new StreamContext();
    solrStream.setStreamContext(context);
    List<Tuple> tuples = getTuples(solrStream);
    assertTrue(tuples.size() == 1);
    String plot = tuples.get(0).getString("plot");
    assertTrue(plot.equals("scatter"));
    List<List<Number>> data = (List<List<Number>>)tuples.get(0).get("data");
    assertTrue(data.size() == 3);
    List<Number> pair1 = data.get(0);
    assertTrue(pair1.get(0).intValue() == 3);
    assertTrue(pair1.get(1).intValue() == 5);
    List<Number> pair2 = data.get(1);
    assertTrue(pair2.get(0).intValue() == 2);
    assertTrue(pair2.get(1).intValue() == 6);
    List<Number> pair3 = data.get(2);
    assertTrue(pair3.get(0).intValue() == 3);
    assertTrue(pair3.get(1).intValue() == 3);
  }

  @Test
  public void testMovingAverage() throws Exception {
    String cexpr = "movingAvg(array(1,2,3,4,5,6,7), 4)";
    ModifiableSolrParams paramsLoc = new ModifiableSolrParams();
    paramsLoc.set("expr", cexpr);
    paramsLoc.set("qt", "/stream");
    String url = cluster.getJettySolrRunners().get(0).getBaseUrl().toString()+"/"+COLLECTIONORALIAS;
    TupleStream solrStream = new SolrStream(url, paramsLoc);
    StreamContext context = new StreamContext();
    solrStream.setStreamContext(context);
    List<Tuple> tuples = getTuples(solrStream);
    assertTrue(tuples.size() == 1);
    List<Number> out = (List<Number>)tuples.get(0).get("return-value");
    assertTrue(out.size()==4);
    assertEquals((double) out.get(0), 2.5, .0);
    assertEquals((double) out.get(1), 3.5, .0);
    assertEquals((double) out.get(2), 4.5, .0);
    assertEquals((double) out.get(3), 5.5, .0);
  }

  @Test
  public void testMovingMAD() throws Exception {
    String cexpr = "movingMAD(array(1,2,3,4,5,6,9.25), 4)";
    ModifiableSolrParams paramsLoc = new ModifiableSolrParams();
    paramsLoc.set("expr", cexpr);
    paramsLoc.set("qt", "/stream");
    String url = cluster.getJettySolrRunners().get(0).getBaseUrl().toString()+"/"+COLLECTIONORALIAS;
    TupleStream solrStream = new SolrStream(url, paramsLoc);
    StreamContext context = new StreamContext();
    solrStream.setStreamContext(context);
    List<Tuple> tuples = getTuples(solrStream);
    assertTrue(tuples.size() == 1);
    List<Number> out = (List<Number>)tuples.get(0).get("return-value");
    assertTrue(out.size()==4);
    System.out.println("MAD:"+out);
    assertEquals((double) out.get(0).doubleValue(), 1, .0);
    assertEquals((double) out.get(1).doubleValue(), 1, .0);
    assertEquals((double) out.get(2).doubleValue(), 1, .0);
    assertEquals((double) out.get(3).doubleValue(), 1.59375, .0);
  }

  @Test
  public void testMannWhitney() throws Exception {
    String cexpr = "mannWhitney(array(0.15,0.10,0.11,0.24,0.08,0.08,0.10,0.10,0.10,0.12,0.04,0.07), " +
                               "array(0.10,0.20,0.30,0.10,0.10,0.02,0.05,0.07))";
    ModifiableSolrParams paramsLoc = new ModifiableSolrParams();
    paramsLoc.set("expr", cexpr);
    paramsLoc.set("qt", "/stream");
    String url = cluster.getJettySolrRunners().get(0).getBaseUrl().toString()+"/"+COLLECTIONORALIAS;
    TupleStream solrStream = new SolrStream(url, paramsLoc);
    StreamContext context = new StreamContext();
    solrStream.setStreamContext(context);
    List<Tuple> tuples = getTuples(solrStream);
    assertTrue(tuples.size() == 1);
    Tuple out = tuples.get(0);
    assertEquals((double) out.get("u-statistic"), 52.5, .1);
    assertEquals((double) out.get("p-value"), 0.7284, .001);
  }

  @Test
  public void testMovingMedian() throws Exception {
    String cexpr = "movingMedian(array(1,2,6,9,10,12,15), 5)";
    ModifiableSolrParams paramsLoc = new ModifiableSolrParams();
    paramsLoc.set("expr", cexpr);
    paramsLoc.set("qt", "/stream");
    String url = cluster.getJettySolrRunners().get(0).getBaseUrl().toString()+"/"+COLLECTIONORALIAS;
    TupleStream solrStream = new SolrStream(url, paramsLoc);
    StreamContext context = new StreamContext();
    solrStream.setStreamContext(context);
    List<Tuple> tuples = getTuples(solrStream);
    assertTrue(tuples.size() == 1);
    List<Number> out = (List<Number>)tuples.get(0).get("return-value");
    assertTrue(out.size() == 3);
    assertEquals(out.get(0).doubleValue(), 6.0, .0);
    assertEquals(out.get(1).doubleValue(), 9.0, .0);
    assertEquals(out.get(2).doubleValue(), 10.0, .0);
  }

  @Test
  public void testSumSq() throws Exception {
    String cexpr = "sumSq(array(-3,-2.5, 10))";
    ModifiableSolrParams paramsLoc = new ModifiableSolrParams();
    paramsLoc.set("expr", cexpr);
    paramsLoc.set("qt", "/stream");
    String url = cluster.getJettySolrRunners().get(0).getBaseUrl().toString()+"/"+COLLECTIONORALIAS;
    TupleStream solrStream = new SolrStream(url, paramsLoc);
    StreamContext context = new StreamContext();
    solrStream.setStreamContext(context);
    List<Tuple> tuples = getTuples(solrStream);
    assertTrue(tuples.size() == 1);
    Number sumSq = (Number)tuples.get(0).get("return-value");
    assertEquals(sumSq.doubleValue(), 115.25D, 0.0D);
  }

  @Test
  public void testMonteCarlo() throws Exception {
    String cexpr = "let(a=constantDistribution(10), b=constantDistribution(20), c=monteCarlo(add(sample(a), sample(b)), 10))";
    ModifiableSolrParams paramsLoc = new ModifiableSolrParams();
    paramsLoc.set("expr", cexpr);
    paramsLoc.set("qt", "/stream");
    String url = cluster.getJettySolrRunners().get(0).getBaseUrl().toString()+"/"+COLLECTIONORALIAS;
    TupleStream solrStream = new SolrStream(url, paramsLoc);
    StreamContext context = new StreamContext();
    solrStream.setStreamContext(context);
    List<Tuple> tuples = getTuples(solrStream);
    assertTrue(tuples.size() == 1);
    List<Number> out = (List<Number>)tuples.get(0).get("c");
    assertTrue(out.size()==10);
    assertEquals(out.get(0).doubleValue(), 30.0, .0);
    assertEquals(out.get(1).doubleValue(), 30.0, .0);
    assertEquals(out.get(2).doubleValue(), 30.0, .0);
    assertEquals(out.get(3).doubleValue(), 30.0, .0);
    assertEquals(out.get(4).doubleValue(), 30.0, .0);
    assertEquals(out.get(5).doubleValue(), 30.0, .0);
    assertEquals(out.get(6).doubleValue(), 30.0, .0);
    assertEquals(out.get(7).doubleValue(), 30.0, .0);
    assertEquals(out.get(8).doubleValue(), 30.0, .0);
    assertEquals(out.get(9).doubleValue(), 30.0, .0);
  }

  @Test
  public void testMonteCarloWithVariables() throws Exception {
    String cexpr = "let(a=constantDistribution(10), " +
                "       b=constantDistribution(20), " +
                "       c=monteCarlo(d=sample(a),"+
                "                    e=sample(b),"+
                "                    add(d, add(e, 10)), " +
                "                    10))";
    ModifiableSolrParams paramsLoc = new ModifiableSolrParams();
    paramsLoc.set("expr", cexpr);
    paramsLoc.set("qt", "/stream");
    String url = cluster.getJettySolrRunners().get(0).getBaseUrl().toString()+"/"+COLLECTIONORALIAS;
    TupleStream solrStream = new SolrStream(url, paramsLoc);
    StreamContext context = new StreamContext();
    solrStream.setStreamContext(context);
    List<Tuple> tuples = getTuples(solrStream);
    assertTrue(tuples.size() == 1);
    List<Number> out = (List<Number>)tuples.get(0).get("c");
    assertTrue(out.size()==10);
    assertEquals(out.get(0).doubleValue(), 40.0, .0);
    assertEquals(out.get(1).doubleValue(), 40.0, .0);
    assertEquals(out.get(2).doubleValue(), 40.0, .0);
    assertEquals(out.get(3).doubleValue(), 40.0, .0);
    assertEquals(out.get(4).doubleValue(), 40.0, .0);
    assertEquals(out.get(5).doubleValue(), 40.0, .0);
    assertEquals(out.get(6).doubleValue(), 40.0, .0);
    assertEquals(out.get(7).doubleValue(), 40.0, .0);
    assertEquals(out.get(8).doubleValue(), 40.0, .0);
    assertEquals(out.get(9).doubleValue(), 40.0, .0);
  }

  @Test
  public void testWeibullDistribution() throws Exception {
    String cexpr = "let(echo=true, " +
                       "a=describe(sample(weibullDistribution(.1, 10),10000)), " +
                       "b=describe(sample(weibullDistribution(.5, 10),10000)), " +
                       "c=describe(sample(weibullDistribution(1, 10),10000))," +
                       "d=describe(sample(weibullDistribution(6, 10),10000))," +
                       "e=mean(sample(weibullDistribution(1, 10),10000))," +
                       "f=mean(sample(weibullDistribution(1, 20),10000))," +
                       "g=mean(sample(weibullDistribution(1, 30),10000)))";

    ModifiableSolrParams paramsLoc = new ModifiableSolrParams();
    paramsLoc.set("expr", cexpr);
    paramsLoc.set("qt", "/stream");
    String url = cluster.getJettySolrRunners().get(0).getBaseUrl().toString()+"/"+COLLECTIONORALIAS;
    TupleStream solrStream = new SolrStream(url, paramsLoc);
    StreamContext context = new StreamContext();
    solrStream.setStreamContext(context);
    List<Tuple> tuples = getTuples(solrStream);
    assertTrue(tuples.size() == 1);
    Map a = (Map)tuples.get(0).get("a");
    Map b = (Map)tuples.get(0).get("b");
    Map c = (Map)tuples.get(0).get("c");
    Map d = (Map)tuples.get(0).get("d");

    Number sa = (Number)a.get("skewness");
    Number sb = (Number)b.get("skewness");
    Number sc = (Number)c.get("skewness");
    Number sd = (Number)d.get("skewness");

    //Test shape change
    assertTrue(sa.doubleValue() > sb.doubleValue());
    assertTrue(sb.doubleValue() > sc.doubleValue());
    assertTrue(sc.doubleValue() > sd.doubleValue());
    assertTrue(sd.doubleValue() < 0.0);

    //Test scale change

    Number e = (Number)tuples.get(0).get("e");
    Number f = (Number)tuples.get(0).get("f");
    Number g = (Number)tuples.get(0).get("g");

    assertTrue(e.doubleValue() < f.doubleValue());
    assertTrue(f.doubleValue() < g.doubleValue());
  }

  @Test
  // 12-Jun-2018 @BadApple(bugUrl="https://issues.apache.org/jira/browse/SOLR-12028") // 04-May-2018
  public void testGammaDistribution() throws Exception {
    String cexpr = "#comment\nlet(echo=true, " +
        "a=describe(sample(gammaDistribution(1, 10),10000)), " +
        "\n# commment\n"+
        "b=describe(sample(gammaDistribution(3, 10),10000)), " +
        "c=describe(sample(gammaDistribution(5, 10),10000))," +
        "d=describe(sample(gammaDistribution(7, 10),10000))," +
        "e=mean(sample(gammaDistribution(1, 10),10000))," +
        "f=mean(sample(gammaDistribution(1, 20),10000))," +
        "g=mean(sample(gammaDistribution(1, 30),10000)))";

    ModifiableSolrParams paramsLoc = new ModifiableSolrParams();
    paramsLoc.set("expr", cexpr);
    paramsLoc.set("qt", "/stream");
    String url = cluster.getJettySolrRunners().get(0).getBaseUrl().toString()+"/"+COLLECTIONORALIAS;
    TupleStream solrStream = new SolrStream(url, paramsLoc);
    StreamContext context = new StreamContext();
    solrStream.setStreamContext(context);
    List<Tuple> tuples = getTuples(solrStream);
    assertTrue(tuples.size() == 1);
    Map a = (Map)tuples.get(0).get("a");
    Map b = (Map)tuples.get(0).get("b");
    Map c = (Map)tuples.get(0).get("c");
    Map d = (Map)tuples.get(0).get("d");

    Number sa = (Number)a.get("skewness");
    Number sb = (Number)b.get("skewness");
    Number sc = (Number)c.get("skewness");
    Number sd = (Number)d.get("skewness");

    //Test shape change
    assertTrue(sa.doubleValue() + " " + sb.doubleValue(), sa.doubleValue() >= sb.doubleValue());
    assertTrue(sb.doubleValue() + " " + sc.doubleValue(), sb.doubleValue() >= sc.doubleValue());
    assertTrue(sc.doubleValue() + " " + sd.doubleValue(), sc.doubleValue() >= sd.doubleValue());

    //Test scale change

    Number e = (Number)tuples.get(0).get("e");
    Number f = (Number)tuples.get(0).get("f");
    Number g = (Number)tuples.get(0).get("g");

    assertTrue(e.doubleValue() < f.doubleValue());
    assertTrue(f.doubleValue() < g.doubleValue());
  }

  @Test
  public void testLogNormalDistribution() throws Exception {
    String cexpr = "let(echo=true, " +
        "a=describe(sample(logNormalDistribution(.1, 0),10000)), " +
        "b=describe(sample(logNormalDistribution(.3, 0),10000)), " +
        "c=describe(sample(logNormalDistribution(.6, 0),10000))," +
        "d=mean(sample(logNormalDistribution(.3, 0),10000)), " +
        "e=mean(sample(logNormalDistribution(.3, 2),10000)), " +
        ")";

    ModifiableSolrParams paramsLoc = new ModifiableSolrParams();
    paramsLoc.set("expr", cexpr);
    paramsLoc.set("qt", "/stream");
    String url = cluster.getJettySolrRunners().get(0).getBaseUrl().toString()+"/"+COLLECTIONORALIAS;
    TupleStream solrStream = new SolrStream(url, paramsLoc);
    StreamContext context = new StreamContext();
    solrStream.setStreamContext(context);
    List<Tuple> tuples = getTuples(solrStream);
    assertTrue(tuples.size() == 1);
    Map a = (Map)tuples.get(0).get("a");
    Map b = (Map)tuples.get(0).get("b");
    Map c = (Map)tuples.get(0).get("c");

    Number sa = (Number)a.get("skewness");
    Number sb = (Number)b.get("skewness");
    Number sc = (Number)c.get("skewness");

    assertTrue(sa.doubleValue() < sb.doubleValue());
    assertTrue(sb.doubleValue() < sc.doubleValue());

    Number d = (Number)tuples.get(0).get("d");
    Number e = (Number)tuples.get(0).get("e");

    assertTrue(d.doubleValue() < e.doubleValue());

  }

  @Test
  public void testTriangularDistribution() throws Exception {
    String cexpr = "let(echo=true, " +
        "a=describe(sample(triangularDistribution(10, 15, 30),10000)), " +
        "b=describe(sample(triangularDistribution(10, 25, 30),10000)), " +
        ")";

    ModifiableSolrParams paramsLoc = new ModifiableSolrParams();
    paramsLoc.set("expr", cexpr);
    paramsLoc.set("qt", "/stream");
    String url = cluster.getJettySolrRunners().get(0).getBaseUrl().toString()+"/"+COLLECTIONORALIAS;
    TupleStream solrStream = new SolrStream(url, paramsLoc);
    StreamContext context = new StreamContext();
    solrStream.setStreamContext(context);
    List<Tuple> tuples = getTuples(solrStream);
    assertTrue(tuples.size() == 1);
    Map a = (Map)tuples.get(0).get("a");
    Map b = (Map)tuples.get(0).get("b");

    Number sa = (Number)a.get("skewness");
    Number sb = (Number)b.get("skewness");

    Number mina = (Number)a.get("min");
    Number maxa = (Number)a.get("max");

    assertTrue(sa.doubleValue() > 0);
    assertTrue(sb.doubleValue() < 0);
    assertEquals(mina.doubleValue(), 10, .6);
    assertEquals(maxa.doubleValue(), 30, .6);
  }

  @Test
  public void testCovMatrix() throws Exception {
    String cexpr = "let(a=array(1,2,3), b=array(2,4,6), c=array(4, 8, 12), d=transpose(matrix(a, b, c)), f=cov(d))";
    ModifiableSolrParams paramsLoc = new ModifiableSolrParams();
    paramsLoc.set("expr", cexpr);
    paramsLoc.set("qt", "/stream");
    String url = cluster.getJettySolrRunners().get(0).getBaseUrl().toString()+"/"+COLLECTIONORALIAS;
    TupleStream solrStream = new SolrStream(url, paramsLoc);
    StreamContext context = new StreamContext();
    solrStream.setStreamContext(context);
    List<Tuple> tuples = getTuples(solrStream);
    assertTrue(tuples.size() == 1);
    List<List<Number>> cm = (List<List<Number>>)tuples.get(0).get("f");
    assertEquals(cm.size(), 3);
    List<Number> row1 = cm.get(0);
    assertEquals(row1.size(), 3);
    assertEquals(row1.get(0).longValue(), 1);
    assertEquals(row1.get(1).longValue(), 2);
    assertEquals(row1.get(2).longValue(), 4);

    List<Number> row2 = cm.get(1);
    assertEquals(row2.size(), 3);
    assertEquals(row2.get(0).longValue(), 2);
    assertEquals(row2.get(1).longValue(), 4);
    assertEquals(row2.get(2).longValue(), 8);

    List<Number> row3 = cm.get(2);
    assertEquals(row3.size(), 3);
    assertEquals(row3.get(0).longValue(), 4);
    assertEquals(row3.get(1).longValue(), 8);
    assertEquals(row3.get(2).longValue(), 16);
  }

  @Test
  public void testCorrMatrix() throws Exception {
    String cexpr = "let(echo=true," +
                       "a=array(1,2,3), " +
                       "b=array(2,4,6), " +
                       "c=array(4, 8, 52), " +
                       "d=transpose(matrix(a, b, c)), " +
                       "f=corr(d), " +
                       "g=corr(d, type=kendalls), " +
                       "h=corr(d, type=spearmans)," +
                       "i=corrPValues(f))";
    ModifiableSolrParams paramsLoc = new ModifiableSolrParams();
    paramsLoc.set("expr", cexpr);
    paramsLoc.set("qt", "/stream");
    String url = cluster.getJettySolrRunners().get(0).getBaseUrl().toString()+"/"+COLLECTIONORALIAS;
    TupleStream solrStream = new SolrStream(url, paramsLoc);
    StreamContext context = new StreamContext();
    solrStream.setStreamContext(context);
    List<Tuple> tuples = getTuples(solrStream);
    assertTrue(tuples.size() == 1);
    List<List<Number>> cm = (List<List<Number>>)tuples.get(0).get("f");
    assertEquals(cm.size(), 3);
    List<Number> row1 = cm.get(0);
    assertEquals(row1.size(), 3);
    assertEquals(row1.get(0).doubleValue(), 1, 0);
    assertEquals(row1.get(1).doubleValue(), 1, 0);
    assertEquals(row1.get(2).doubleValue(), 0.901127113779166, 0);

    List<Number> row2 = cm.get(1);
    assertEquals(row2.size(), 3);
    assertEquals(row2.get(0).doubleValue(), 1, 0);
    assertEquals(row2.get(1).doubleValue(), 1, 0);
    assertEquals(row2.get(2).doubleValue(), 0.901127113779166, 0);

    List<Number> row3 = cm.get(2);
    assertEquals(row3.size(), 3);
    assertEquals(row3.get(0).doubleValue(), 0.901127113779166, 0);
    assertEquals(row3.get(1).doubleValue(), 0.901127113779166, 0);
    assertEquals(row3.get(2).doubleValue(), 1, 0);

    cm = (List<List<Number>>)tuples.get(0).get("g");
    assertEquals(cm.size(), 3);
    row1 = cm.get(0);
    assertEquals(row1.size(), 3);
    assertEquals(row1.get(0).doubleValue(), 1, 0);
    assertEquals(row1.get(1).doubleValue(), 1, 0);
    assertEquals(row1.get(2).doubleValue(), 1, 0);

    row2 = cm.get(1);
    assertEquals(row2.size(), 3);
    assertEquals(row2.get(0).doubleValue(), 1, 0);
    assertEquals(row2.get(1).doubleValue(), 1, 0);
    assertEquals(row2.get(2).doubleValue(), 1, 0);

    row3 = cm.get(2);
    assertEquals(row3.size(), 3);
    assertEquals(row3.get(0).doubleValue(), 1, 0);
    assertEquals(row3.get(1).doubleValue(), 1, 0);
    assertEquals(row3.get(2).doubleValue(), 1, 0);

    cm = (List<List<Number>>)tuples.get(0).get("h");
    assertEquals(cm.size(), 3);
    row1 = cm.get(0);
    assertEquals(row1.size(), 3);
    assertEquals(row1.get(0).doubleValue(), 1, 0);
    assertEquals(row1.get(1).doubleValue(), 1, 0);
    assertEquals(row1.get(2).doubleValue(), 1, 0);

    row2 = cm.get(1);
    assertEquals(row2.size(), 3);
    assertEquals(row2.get(0).doubleValue(), 1, 0);
    assertEquals(row2.get(1).doubleValue(), 1, 0);
    assertEquals(row2.get(2).doubleValue(), 1, 0);

    row3 = cm.get(2);
    assertEquals(row3.size(), 3);
    assertEquals(row3.get(0).doubleValue(), 1, 0);
    assertEquals(row3.get(1).doubleValue(), 1, 0);
    assertEquals(row3.get(2).doubleValue(), 1, 0);

    cm = (List<List<Number>>)tuples.get(0).get("i");
    assertEquals(cm.size(), 3);
    row1 = cm.get(0);
    assertEquals(row1.size(), 3);
    assertEquals(row1.get(0).doubleValue(), 0, 0);
    assertEquals(row1.get(1).doubleValue(), 0, 0);
    assertEquals(row1.get(2).doubleValue(), 0.28548201004998375, 0);

    row2 = cm.get(1);
    assertEquals(row2.size(), 3);
    assertEquals(row2.get(0).doubleValue(), 0, 0);
    assertEquals(row2.get(1).doubleValue(), 0, 0);
    assertEquals(row2.get(2).doubleValue(), 0.28548201004998375, 0);

    row3 = cm.get(2);
    assertEquals(row3.size(), 3);
    assertEquals(row3.get(0).doubleValue(), 0.28548201004998375, 0);
    assertEquals(row3.get(1).doubleValue(), 0.28548201004998375, 0);
    assertEquals(row3.get(2).doubleValue(), 0, 0);
  }

  @Test
  public void testPrecision() throws Exception {
    String cexpr = "let(echo=true, a=precision(array(1.44445, 1, 2.00006), 4), b=precision(1.44445, 4))";
    ModifiableSolrParams paramsLoc = new ModifiableSolrParams();
    paramsLoc.set("expr", cexpr);
    paramsLoc.set("qt", "/stream");
    String url = cluster.getJettySolrRunners().get(0).getBaseUrl().toString()+"/"+COLLECTIONORALIAS;
    TupleStream solrStream = new SolrStream(url, paramsLoc);
    StreamContext context = new StreamContext();
    solrStream.setStreamContext(context);
    List<Tuple> tuples = getTuples(solrStream);
    assertTrue(tuples.size() == 1);

    List<Number> nums = (List<Number>)tuples.get(0).get("a");
    assertTrue(nums.size() == 3);
    assertEquals(nums.get(0).doubleValue(), 1.4445, 0.0);
    assertEquals(nums.get(1).doubleValue(), 1, 0.0);
    assertEquals(nums.get(2).doubleValue(), 2.0001, 0.0);

    double num = tuples.get(0).getDouble("b");
    assertEquals(num, 1.4445, 0.0);
  }

  @Test
  public void testMinMaxScale() throws Exception {
    String cexpr = "let(echo=true, a=minMaxScale(matrix(array(1,2,3,4,5), array(10,20,30,40,50))), " +
                                  "b=minMaxScale(matrix(array(1,2,3,4,5), array(10,20,30,40,50)), 0, 100)," +
                                  "c=minMaxScale(array(1,2,3,4,5))," +
                                  "d=minMaxScale(array(1,2,3,4,5), 0, 100))";
    ModifiableSolrParams paramsLoc = new ModifiableSolrParams();
    paramsLoc.set("expr", cexpr);
    paramsLoc.set("qt", "/stream");
    String url = cluster.getJettySolrRunners().get(0).getBaseUrl().toString()+"/"+COLLECTIONORALIAS;
    TupleStream solrStream = new SolrStream(url, paramsLoc);
    StreamContext context = new StreamContext();
    solrStream.setStreamContext(context);
    List<Tuple> tuples = getTuples(solrStream);
    assertTrue(tuples.size() == 1);

    List<List<Number>> matrix = (List<List<Number>>)tuples.get(0).get("a");
    List<Number> row1 = matrix.get(0);
    assertEquals(row1.get(0).doubleValue(), 0,0);
    assertEquals(row1.get(1).doubleValue(), .25,0);
    assertEquals(row1.get(2).doubleValue(), .5,0);
    assertEquals(row1.get(3).doubleValue(), .75, 0);
    assertEquals(row1.get(4).doubleValue(), 1, 0);

    List<Number> row2 = matrix.get(1);
    assertEquals(row2.get(0).doubleValue(), 0,0);
    assertEquals(row2.get(1).doubleValue(), .25,0);
    assertEquals(row2.get(2).doubleValue(), .5,0);
    assertEquals(row2.get(3).doubleValue(), .75,0);
    assertEquals(row2.get(4).doubleValue(), 1,0);

    matrix = (List<List<Number>>)tuples.get(0).get("b");
    row1 = matrix.get(0);
    assertEquals(row1.get(0).doubleValue(), 0,0);
    assertEquals(row1.get(1).doubleValue(), 25,0);
    assertEquals(row1.get(2).doubleValue(), 50,0);
    assertEquals(row1.get(3).doubleValue(), 75,0);
    assertEquals(row1.get(4).doubleValue(), 100,0);

    row2 = matrix.get(1);
    assertEquals(row2.get(0).doubleValue(), 0,0);
    assertEquals(row2.get(1).doubleValue(), 25,0);
    assertEquals(row2.get(2).doubleValue(), 50,0);
    assertEquals(row2.get(3).doubleValue(), 75,0);
    assertEquals(row2.get(4).doubleValue(), 100,0);

    List<Number> row3= (List<Number>)tuples.get(0).get("c");
    assertEquals(row3.get(0).doubleValue(), 0,0);
    assertEquals(row3.get(1).doubleValue(), .25,0);
    assertEquals(row3.get(2).doubleValue(), .5,0);
    assertEquals(row3.get(3).doubleValue(), .75,0);
    assertEquals(row3.get(4).doubleValue(), 1,0);

    List<Number> row4= (List<Number>)tuples.get(0).get("d");
    assertEquals(row4.get(0).doubleValue(), 0,0);
    assertEquals(row4.get(1).doubleValue(), 25,0);
    assertEquals(row4.get(2).doubleValue(), 50,0);
    assertEquals(row4.get(3).doubleValue(), 75,0);
    assertEquals(row4.get(4).doubleValue(), 100,0);
  }

  @Test
  public void testMean() throws Exception {
    String cexpr = "mean(array(1,2,3,4,5))";
    ModifiableSolrParams paramsLoc = new ModifiableSolrParams();
    paramsLoc.set("expr", cexpr);
    paramsLoc.set("qt", "/stream");
    String url = cluster.getJettySolrRunners().get(0).getBaseUrl().toString()+"/"+COLLECTIONORALIAS;
    TupleStream solrStream = new SolrStream(url, paramsLoc);
    StreamContext context = new StreamContext();
    solrStream.setStreamContext(context);
    List<Tuple> tuples = getTuples(solrStream);
    assertTrue(tuples.size() == 1);
    Number mean = (Number)tuples.get(0).get("return-value");
    assertEquals(mean.doubleValue(), 3.0D, 0.0D);
  }

  @Test
  public void testNorms() throws Exception {
    String cexpr = "let(echo=true, " +
        "               a=array(1,2,3,4,5,6), " +
        "               b=l1norm(a), " +
        "               c=l2norm(a), " +
        "               d=linfnorm(a), " +
        "               e=sqrt(add(pow(a, 2)))," +
        "               f=add(abs(a)))";
    ModifiableSolrParams paramsLoc = new ModifiableSolrParams();
    paramsLoc.set("expr", cexpr);
    paramsLoc.set("qt", "/stream");
    String url = cluster.getJettySolrRunners().get(0).getBaseUrl().toString()+"/"+COLLECTIONORALIAS;
    TupleStream solrStream = new SolrStream(url, paramsLoc);
    StreamContext context = new StreamContext();
    solrStream.setStreamContext(context);
    List<Tuple> tuples = getTuples(solrStream);
    assertTrue(tuples.size() == 1);
    Number l1norm = (Number)tuples.get(0).get("b");
    assertEquals(l1norm.doubleValue(), 21.0D, 0.0D);

    Number norm = (Number)tuples.get(0).get("c");
    assertEquals(norm.doubleValue(), 9.5393920141695, 0.0001D);

    Number inorm = (Number)tuples.get(0).get("d");
    assertEquals(inorm.doubleValue(), 6.0, 0.0);

    Number norm2 = (Number)tuples.get(0).get("e");
    assertEquals(norm.doubleValue(), norm2.doubleValue(), 0.0);

    Number l1norm2 = (Number)tuples.get(0).get("f");
    assertEquals(l1norm.doubleValue(), l1norm2.doubleValue(), 0.0);
  }

  @Test
  public void testScale() throws Exception {
    UpdateRequest updateRequest = new UpdateRequest();

    int i=0;
    while(i<50) {
      updateRequest.add(id, "id_"+(++i),"test_dt", getDateString("2016", "5", "1"), "price_f", "400.00");
    }

    while(i<100) {
      updateRequest.add(id, "id_"+(++i),"test_dt", getDateString("2015", "5", "1"), "price_f", "300.0");
    }

    while(i<150) {
      updateRequest.add(id, "id_"+(++i),"test_dt", getDateString("2014", "5", "1"), "price_f", "500.0");
    }

    while(i<250) {
      updateRequest.add(id, "id_"+(++i),"test_dt", getDateString("2013", "5", "1"), "price_f", "100.00");
    }

    updateRequest.commit(cluster.getSolrClient(), COLLECTIONORALIAS);

    String expr = "timeseries("+COLLECTIONORALIAS+", q=\"*:*\", start=\"2013-01-01T01:00:00.000Z\", " +
        "end=\"2016-12-01T01:00:00.000Z\", " +
        "gap=\"+1YEAR\", " +
        "field=\"test_dt\", " +
        "count(*), sum(price_f), max(price_f), min(price_f))";

    String cexpr = "let(a="+expr+", c=col(a, max(price_f)), tuple(reverse=rev(c), scaled=scale(2, c)))";

    ModifiableSolrParams paramsLoc = new ModifiableSolrParams();
    paramsLoc.set("expr", cexpr);
    paramsLoc.set("qt", "/stream");

    String url = cluster.getJettySolrRunners().get(0).getBaseUrl().toString()+"/"+COLLECTIONORALIAS;
    TupleStream solrStream = new SolrStream(url, paramsLoc);

    StreamContext context = new StreamContext();
    solrStream.setStreamContext(context);
    List<Tuple> tuples = getTuples(solrStream);
    assertTrue(tuples.size() == 1);
    List<Number> reverse = (List<Number>)tuples.get(0).get("reverse");
    assertTrue(reverse.size() == 4);
    assertTrue(reverse.get(0).doubleValue() == 400D);
    assertTrue(reverse.get(1).doubleValue() == 300D);
    assertTrue(reverse.get(2).doubleValue() == 500D);
    assertTrue(reverse.get(3).doubleValue() == 100D);

    List<Number> ranked = (List<Number>)tuples.get(0).get("scaled");
    assertTrue(ranked.size() == 4);
    assertTrue(ranked.get(0).doubleValue() == 200D);
    assertTrue(ranked.get(1).doubleValue() == 1000D);
    assertTrue(ranked.get(2).doubleValue() == 600D);
    assertTrue(ranked.get(3).doubleValue() == 800D);
  }

  @Test
  public void testConvolution() throws Exception {
    UpdateRequest updateRequest = new UpdateRequest();

    int i=0;
    while(i<50) {
      updateRequest.add(id, "id_"+(++i),"test_dt", getDateString("2016", "5", "1"), "price_f", "400.00");
    }

    while(i<100) {
      updateRequest.add(id, "id_"+(++i),"test_dt", getDateString("2015", "5", "1"), "price_f", "300.0");
    }

    while(i<150) {
      updateRequest.add(id, "id_"+(++i),"test_dt", getDateString("2014", "5", "1"), "price_f", "500.0");
    }

    while(i<250) {
      updateRequest.add(id, "id_"+(++i),"test_dt", getDateString("2013", "5", "1"), "price_f", "100.00");
    }

    updateRequest.commit(cluster.getSolrClient(), COLLECTIONORALIAS);

    String expr = "timeseries("+COLLECTIONORALIAS+", q=\"*:*\", start=\"2013-01-01T01:00:00.000Z\", " +
        "end=\"2016-12-01T01:00:00.000Z\", " +
        "gap=\"+1YEAR\", " +
        "field=\"test_dt\", " +
        "count(*), sum(price_f), max(price_f), min(price_f))";

    String cexpr = "let(a="+expr+", b=select("+expr+",mult(2, count(*)) as nvalue), c=col(a, count(*)), d=col(b, nvalue), tuple(colc=c, cold=d, conv=conv(c,d)))";

    ModifiableSolrParams paramsLoc = new ModifiableSolrParams();
    paramsLoc.set("expr", cexpr);
    paramsLoc.set("qt", "/stream");

    String url = cluster.getJettySolrRunners().get(0).getBaseUrl().toString()+"/"+COLLECTIONORALIAS;
    TupleStream solrStream = new SolrStream(url, paramsLoc);

    StreamContext context = new StreamContext();
    solrStream.setStreamContext(context);
    List<Tuple> tuples = getTuples(solrStream);
    assertTrue(tuples.size() == 1);
    List<Number> convolution = (List<Number>)(tuples.get(0)).get("conv");
    assertTrue(convolution.size() == 7);
    assertTrue(convolution.get(0).equals(20000L));
    assertTrue(convolution.get(1).equals(20000L));
    assertTrue(convolution.get(2).equals(25000L));
    assertTrue(convolution.get(3).equals(30000L));
    assertTrue(convolution.get(4).equals(15000L));
    assertTrue(convolution.get(5).equals(10000L));
    assertTrue(convolution.get(6).equals(5000L));
  }

  @Test
  public void testRegressAndPredict() throws Exception {
    UpdateRequest updateRequest = new UpdateRequest();

    updateRequest.add(id, "1", "price_f", "100.0", "col_s", "a", "order_i", "1");
    updateRequest.add(id, "2", "price_f", "200.0", "col_s", "a", "order_i", "2");
    updateRequest.add(id, "3", "price_f", "300.0", "col_s", "a", "order_i", "3");
    updateRequest.add(id, "4", "price_f", "100.0", "col_s", "a", "order_i", "4");
    updateRequest.add(id, "5", "price_f", "200.0", "col_s", "a", "order_i", "5");
    updateRequest.add(id, "6", "price_f", "400.0", "col_s", "a", "order_i", "6");
    updateRequest.add(id, "7", "price_f", "600.0", "col_s", "a", "order_i", "7");

    updateRequest.add(id, "8", "price_f", "200.0", "col_s", "b", "order_i", "1");
    updateRequest.add(id, "9", "price_f", "400.0", "col_s", "b", "order_i", "2");
    updateRequest.add(id, "10", "price_f", "600.0", "col_s", "b", "order_i", "3");
    updateRequest.add(id, "11", "price_f", "200.0", "col_s", "b", "order_i", "4");
    updateRequest.add(id, "12", "price_f", "400.0", "col_s", "b", "order_i", "5");
    updateRequest.add(id, "13", "price_f", "800.0", "col_s", "b", "order_i", "6");
    updateRequest.add(id, "14", "price_f", "1200.0", "col_s", "b", "order_i", "7");
    updateRequest.commit(cluster.getSolrClient(), COLLECTIONORALIAS);

    String expr1 = "search("+COLLECTIONORALIAS+", q=\"col_s:a\", fl=\"price_f, order_i\", sort=\"order_i asc\")";
    String expr2 = "search("+COLLECTIONORALIAS+", q=\"col_s:b\", fl=\"price_f, order_i\", sort=\"order_i asc\")";

    String cexpr = "let(a="+expr1+", b="+expr2+", c=col(a, price_f), d=col(b, price_f), e=regress(c, d), tuple(regress=e, p=predict(e, 300), pl=predict(e, c)))";

    ModifiableSolrParams paramsLoc = new ModifiableSolrParams();
    paramsLoc.set("expr", cexpr);
    paramsLoc.set("qt", "/stream");

    String url = cluster.getJettySolrRunners().get(0).getBaseUrl().toString()+"/"+COLLECTIONORALIAS;
    TupleStream solrStream = new SolrStream(url, paramsLoc);

    StreamContext context = new StreamContext();
    solrStream.setStreamContext(context);
    List<Tuple> tuples = getTuples(solrStream);
    assertTrue(tuples.size() == 1);
    Tuple tuple = tuples.get(0);
    Map regression = (Map)tuple.get("regress");
    double slope = (double)regression.get("slope");
    double intercept= (double) regression.get("intercept");
    double rSquare= (double) regression.get("RSquared");
    assertTrue(slope == 2.0D);
    assertTrue(intercept == 0.0D);
    assertTrue(rSquare == 1.0D);
    double prediction = tuple.getDouble("p");
    assertTrue(prediction == 600.0D);
    List<Number> predictions = (List<Number>)tuple.get("pl");
    assertList(predictions, 200L, 400L, 600L, 200L, 400L, 800L, 1200L);
  }

  @Test
  public void testFinddelay() throws Exception {
    UpdateRequest updateRequest = new UpdateRequest();

    //Pad column 1 with three zeros.
    updateRequest.add(id, "10", "price_f", "0.0", "col_s", "a", "order_i", "0");
    updateRequest.add(id, "11", "price_f", "0.0", "col_s", "a", "order_i", "0");
    updateRequest.add(id, "12", "price_f", "0.0", "col_s", "a", "order_i", "0");
    updateRequest.add(id, "1", "price_f", "100.0", "col_s", "a", "order_i", "1");
    updateRequest.add(id, "2", "price_f", "200.0", "col_s", "a", "order_i", "2");
    updateRequest.add(id, "3", "price_f", "300.0", "col_s", "a", "order_i", "3");
    updateRequest.add(id, "4", "price_f", "100.0", "col_s", "a", "order_i", "4");
    updateRequest.add(id, "5", "price_f", "200.0", "col_s", "a", "order_i", "5");
    updateRequest.add(id, "6", "price_f", "400.0", "col_s", "a", "order_i", "6");
    updateRequest.add(id, "7", "price_f", "600.0", "col_s", "a", "order_i", "7");

    updateRequest.add(id, "100", "price_f", "200.0", "col_s", "b", "order_i", "1");
    updateRequest.add(id, "101", "price_f", "400.0", "col_s", "b", "order_i", "2");
    updateRequest.add(id, "102", "price_f", "600.0", "col_s", "b", "order_i", "3");
    updateRequest.add(id, "103", "price_f", "200.0", "col_s", "b", "order_i", "4");
    updateRequest.add(id, "104", "price_f", "400.0", "col_s", "b", "order_i", "5");
    updateRequest.add(id, "105", "price_f", "800.0", "col_s", "b", "order_i", "6");
    updateRequest.add(id, "106", "price_f", "1200.0", "col_s", "b", "order_i", "7");


    updateRequest.add(id, "200", "price_f", "-200.0", "col_s", "c", "order_i", "1");
    updateRequest.add(id, "301", "price_f", "-400.0", "col_s", "c", "order_i", "2");
    updateRequest.add(id, "402", "price_f", "-600.0", "col_s", "c", "order_i", "3");
    updateRequest.add(id, "503", "price_f", "-200.0", "col_s", "c", "order_i", "4");
    updateRequest.add(id, "604", "price_f", "-400.0", "col_s", "c", "order_i", "5");
    updateRequest.add(id, "705", "price_f", "-800.0", "col_s", "c", "order_i", "6");
    updateRequest.add(id, "806", "price_f", "-1200.0", "col_s", "c", "order_i", "7");
    updateRequest.commit(cluster.getSolrClient(), COLLECTIONORALIAS);

    String expr1 = "search("+COLLECTIONORALIAS+", q=\"col_s:a\", fl=\"price_f, order_i\", sort=\"order_i asc\")";
    String expr2 = "search("+COLLECTIONORALIAS+", q=\"col_s:b\", fl=\"price_f, order_i\", sort=\"order_i asc\")";

    String cexpr = "let(a="+expr1+", b="+expr2+", c=col(a, price_f), d=col(b, price_f), tuple(delay=finddelay(c, d)))";

    ModifiableSolrParams paramsLoc = new ModifiableSolrParams();
    paramsLoc.set("expr", cexpr);
    paramsLoc.set("qt", "/stream");

    String url = cluster.getJettySolrRunners().get(0).getBaseUrl().toString()+"/"+COLLECTIONORALIAS;
    TupleStream solrStream = new SolrStream(url, paramsLoc);

    StreamContext context = new StreamContext();
    solrStream.setStreamContext(context);
    List<Tuple> tuples = getTuples(solrStream);
    assertTrue(tuples.size() == 1);
    Tuple tuple = tuples.get(0);
    long delay = tuple.getLong("delay");
    assert(delay == 3);

    expr1 = "search("+COLLECTIONORALIAS+", q=\"col_s:a\", fq=\"id:(1 2 3 4 5 6 7)\", fl=\"price_f, order_i\", sort=\"order_i asc\")";
    expr2 = "search("+COLLECTIONORALIAS+", q=\"col_s:b\", fl=\"price_f, order_i\", sort=\"order_i asc\")";

    cexpr = "let(a="+expr1+", b="+expr2+", c=col(a, price_f), d=col(b, price_f), tuple(delay=finddelay(c, d)))";

    paramsLoc = new ModifiableSolrParams();
    paramsLoc.set("expr", cexpr);
    paramsLoc.set("qt", "/stream");

    solrStream = new SolrStream(url, paramsLoc);

    solrStream.setStreamContext(context);
    tuples = getTuples(solrStream);
    assertTrue(tuples.size() == 1);
    tuple = tuples.get(0);
    delay = tuple.getLong("delay");
    assert(delay == 0);

    //Test negative correlation.
    expr1 = "search("+COLLECTIONORALIAS+", q=\"col_s:a\", fq=\"id:(1 2 3 4 5 6 7 11 12)\",fl=\"price_f, order_i\", sort=\"order_i asc\")";
    expr2 = "search("+COLLECTIONORALIAS+", q=\"col_s:c\", fl=\"price_f, order_i\", sort=\"order_i asc\")";

    cexpr = "let(a="+expr1+", b="+expr2+", c=col(a, price_f), d=col(b, price_f), tuple(delay=finddelay(c, d)))";

    paramsLoc = new ModifiableSolrParams();
    paramsLoc.set("expr", cexpr);
    paramsLoc.set("qt", "/stream");

    solrStream = new SolrStream(url, paramsLoc);

    solrStream.setStreamContext(context);
    tuples = getTuples(solrStream);
    assertTrue(tuples.size() == 1);
    tuple = tuples.get(0);
    delay = tuple.getLong("delay");
    assert(delay == 2);
  }

  @Test
  public void testDescribe() throws Exception {
    UpdateRequest updateRequest = new UpdateRequest();

    updateRequest.add(id, "1", "price_f", "100.0", "col_s", "a", "order_i", "1");
    updateRequest.add(id, "2", "price_f", "200.0", "col_s", "a", "order_i", "2");
    updateRequest.add(id, "3", "price_f", "300.0", "col_s", "a", "order_i", "3");
    updateRequest.add(id, "4", "price_f", "100.0", "col_s", "a", "order_i", "4");
    updateRequest.add(id, "5", "price_f", "200.0", "col_s", "a", "order_i", "5");
    updateRequest.add(id, "6", "price_f", "400.0", "col_s", "a", "order_i", "6");
    updateRequest.add(id, "7", "price_f", "600.0", "col_s", "a", "order_i", "7");

    updateRequest.commit(cluster.getSolrClient(), COLLECTIONORALIAS);

    String expr1 = "search("+COLLECTIONORALIAS+", q=\"col_s:a\", fl=\"price_f, order_i\", sort=\"order_i asc\")";

    String cexpr = "let(a="+expr1+", b=col(a, price_f),  stats=describe(b))";

    ModifiableSolrParams paramsLoc = new ModifiableSolrParams();
    paramsLoc.set("expr", cexpr);
    paramsLoc.set("qt", "/stream");

    String url = cluster.getJettySolrRunners().get(0).getBaseUrl().toString()+"/"+COLLECTIONORALIAS;
    TupleStream solrStream = new SolrStream(url, paramsLoc);

    StreamContext context = new StreamContext();
    solrStream.setStreamContext(context);
    List<Tuple> tuples = getTuples(solrStream);
    assertTrue(tuples.size() == 1);
    Tuple stats = tuples.get(0);
    Number min = (Number)stats.get("min");
    Number max = (Number)stats.get("max");
    Number mean = (Number)stats.get("mean");
    Number stdev = (Number)stats.get("stdev");
    Number popVar = (Number)stats.get("popVar");
    Number skewness = (Number)stats.get("skewness");
    Number kurtosis = (Number)stats.get("kurtosis");
    Number var = (Number)stats.get("var");
    Number geometricMean = (Number)stats.get("geometricMean");
    Number N = (Number)stats.get("N");
    assertEquals(min.doubleValue(), 100.0D, 0.0);
    assertEquals(max.doubleValue(), 600.0D, 0.0);
    assertEquals(N.doubleValue(), 7.0D, 0.0);
    assertEquals(mean.doubleValue(), 271.42D, 0.5);
    assertEquals(popVar.doubleValue(), 27755.10, 0.5);
    assertEquals(kurtosis.doubleValue(), .70D, 0.5);
    assertEquals(skewness.doubleValue(), 1.07D, 0.5);
    assertEquals(var.doubleValue(), 32380.95D, 0.5);
    assertEquals(geometricMean.doubleValue(), 224.56D, 0.5);
    assertEquals(stdev.doubleValue(), 179.94D, 0.5);
  }

  @Test
  public void testLength() throws Exception {
    UpdateRequest updateRequest = new UpdateRequest();
    updateRequest.add(id, "1", "price_f", "100.0", "col_s", "a", "order_i", "1");
    updateRequest.add(id, "2", "price_f", "200.0", "col_s", "a", "order_i", "2");
    updateRequest.add(id, "3", "price_f", "300.0", "col_s", "a", "order_i", "3");
    updateRequest.add(id, "4", "price_f", "100.0", "col_s", "a", "order_i", "4");
    updateRequest.add(id, "5", "price_f", "200.0", "col_s", "a", "order_i", "5");
    updateRequest.add(id, "6", "price_f", "400.0", "col_s", "a", "order_i", "6");
    updateRequest.add(id, "7", "price_f", "600.0", "col_s", "a", "order_i", "7");

    updateRequest.add(id, "8", "price_f", "200.0", "col_s", "b", "order_i", "1");
    updateRequest.add(id, "9", "price_f", "400.0", "col_s", "b", "order_i", "2");
    updateRequest.add(id, "10", "price_f", "600.0", "col_s", "b", "order_i", "3");
    updateRequest.add(id, "11", "price_f", "200.0", "col_s", "b", "order_i", "4");
    updateRequest.add(id, "12", "price_f", "400.0", "col_s", "b", "order_i", "5");
    updateRequest.add(id, "13", "price_f", "800.0", "col_s", "b", "order_i", "6");
    updateRequest.add(id, "14", "price_f", "1200.0", "col_s", "b", "order_i", "7");
    updateRequest.commit(cluster.getSolrClient(), COLLECTIONORALIAS);

    String expr1 = "search("+COLLECTIONORALIAS+", q=\"col_s:a\", fl=\"price_f, order_i\", sort=\"order_i asc\")";
    String expr2 = "search("+COLLECTIONORALIAS+", q=\"col_s:b\", fl=\"price_f, order_i\", sort=\"order_i asc\")";

    String cexpr = "let(a="+expr1+", b="+expr2+", c=col(a, price_f), d=col(b, price_f), e=regress(c, d), tuple(regress=e, p=predict(e, 300), l=length(d)))";

    ModifiableSolrParams paramsLoc = new ModifiableSolrParams();
    paramsLoc.set("expr", cexpr);
    paramsLoc.set("qt", "/stream");

    String url = cluster.getJettySolrRunners().get(0).getBaseUrl().toString()+"/"+COLLECTIONORALIAS;
    TupleStream solrStream = new SolrStream(url, paramsLoc);

    StreamContext context = new StreamContext();
    solrStream.setStreamContext(context);
    List<Tuple> tuples = getTuples(solrStream);
    assertTrue(tuples.size() == 1);
    Tuple tuple = tuples.get(0);
    Map regression = (Map)tuple.get("regress");
    double slope = (double)regression.get("slope");
    double intercept= (double) regression.get("intercept");
    double length = tuple.getDouble("l");

    assertTrue(slope == 2.0D);
    assertTrue(intercept == 0.0D);
    double prediction = tuple.getDouble("p");
    assertTrue(prediction == 600.0D);
    assertTrue(length == 7);
  }

  @Test
  public void testConvertEvaluator() throws Exception {

    UpdateRequest updateRequest = new UpdateRequest();
    updateRequest.add(id, "1", "miles_i", "50");
    updateRequest.add(id, "2", "miles_i", "70");

    updateRequest.commit(cluster.getSolrClient(), COLLECTIONORALIAS);

    //Test annotating tuple
    String expr = "select(calc(), convert(miles, kilometers, 10) as kilometers)";
    ModifiableSolrParams paramsLoc = new ModifiableSolrParams();
    paramsLoc.set("expr", expr);
    paramsLoc.set("qt", "/stream");

    String url = cluster.getJettySolrRunners().get(0).getBaseUrl().toString()+"/"+COLLECTIONORALIAS;
    TupleStream solrStream = new SolrStream(url, paramsLoc);

    StreamContext context = new StreamContext();
    solrStream.setStreamContext(context);
    List<Tuple> tuples = getTuples(solrStream);
    assertTrue(tuples.size() == 1);
    double d = (double)tuples.get(0).get("kilometers");
    assertTrue(d == (double)(10*1.61));


    expr = "select(search("+COLLECTIONORALIAS+", q=\"*:*\", sort=\"miles_i asc\", fl=\"miles_i\"), convert(miles, kilometers, miles_i) as kilometers)";
    paramsLoc = new ModifiableSolrParams();
    paramsLoc.set("expr", expr);
    paramsLoc.set("qt", "/stream");

    solrStream = new SolrStream(url, paramsLoc);
    context = new StreamContext();
    solrStream.setStreamContext(context);
    tuples = getTuples(solrStream);
    assertTrue(tuples.size() == 2);
    d = (double)tuples.get(0).get("kilometers");
    assertTrue(d == (double)(50*1.61));
    d = (double)tuples.get(1).get("kilometers");
    assertTrue(d == (double)(70*1.61));

    expr = "parallel("+COLLECTIONORALIAS+", workers=2, sort=\"miles_i asc\", select(search("+COLLECTIONORALIAS+", q=\"*:*\", partitionKeys=miles_i, sort=\"miles_i asc\", fl=\"miles_i\", qt=\"/export\"), convert(miles, kilometers, miles_i) as kilometers))";
    paramsLoc = new ModifiableSolrParams();
    paramsLoc.set("expr", expr);
    paramsLoc.set("qt", "/stream");
    solrStream = new SolrStream(url, paramsLoc);
    context = new StreamContext();
    solrStream.setStreamContext(context);
    tuples = getTuples(solrStream);
    assertTrue(tuples.size() == 2);
    d = (double)tuples.get(0).get("kilometers");
    assertTrue(d == (double)(50*1.61));
    d = (double)tuples.get(1).get("kilometers");
    assertTrue(d == (double)(70*1.61));

    expr = "select(stats("+COLLECTIONORALIAS+", q=\"*:*\", sum(miles_i)), convert(miles, kilometers, sum(miles_i)) as kilometers)";
    paramsLoc = new ModifiableSolrParams();
    paramsLoc.set("expr", expr);
    paramsLoc.set("qt", "/stream");
    solrStream = new SolrStream(url, paramsLoc);
    context = new StreamContext();
    solrStream.setStreamContext(context);
    tuples = getTuples(solrStream);
    assertTrue(tuples.size() == 1);
    d = (double)tuples.get(0).get("kilometers");
    assertTrue(d == (double)(120*1.61));
  }

  protected List<Tuple> getTuples(TupleStream tupleStream) throws IOException {
    List<Tuple> tuples = new ArrayList<Tuple>();

    try {
      tupleStream.open();
      for (Tuple t = tupleStream.read(); !t.EOF; t = tupleStream.read()) {
        tuples.add(t);
      }
    } finally {
      tupleStream.close();
    }
    return tuples;
  }

  public boolean assertLong(Tuple tuple, String fieldName, long l) throws Exception {
    long lv = (long)tuple.get(fieldName);
    if(lv != l) {
      throw new Exception("Longs not equal:"+l+" : "+lv);
    }

    return true;
  }
  
  public boolean assertString(Tuple tuple, String fieldName, String expected) throws Exception {
    String actual = (String)tuple.get(fieldName);
    
    if( (null == expected && null != actual) ||
        (null != expected && null == actual) ||
        (null != expected && !expected.equals(actual))){
      throw new Exception("Longs not equal:"+expected+" : "+actual);
    }

    return true;
  }

  private boolean assertList(List list, Object... vals) throws Exception {

    if(list.size() != vals.length) {
      throw new Exception("Lists are not the same size:"+list.size() +" : "+vals.length);
    }

    for(int i=0; i<list.size(); i++) {
      Object a = list.get(i);
      Object b = vals[i];
      if(!a.equals(b)) {
        throw new Exception("List items not equals:"+a+" : "+b);
      }
    }

    return true;
  }
}<|MERGE_RESOLUTION|>--- conflicted
+++ resolved
@@ -1473,8 +1473,6 @@
     assertEquals(out.getDouble("x").doubleValue(), 4.0, 0.0);
     assertEquals(out.getDouble("y").doubleValue(), 13.0, 0.0);
 
-<<<<<<< HEAD
-=======
     cexpr = "zplot(dist=binomialDistribution(10, .50))";
 
     paramsLoc = new ModifiableSolrParams();
@@ -1525,7 +1523,6 @@
         }
       }
     }
->>>>>>> 6d0386c9
   }
 
 
