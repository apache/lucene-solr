--- conflicted
+++ resolved
@@ -64,10 +64,6 @@
       "setLevel": {}
       });
   }])
-.factory('PluginBundles',
-   ['$resource', function($resource) {
-     return $resource('admin/pluginbundles', {'wt':'json', '_':Date.now()});
-}])
 .factory('Zookeeper',
   ['$resource', function($resource) {
     return $resource('admin/zookeeper', {wt:'json', _:Date.now()}, {
@@ -272,10 +268,6 @@
      return $resource(':core/config', {wt: 'json', core: '@core', _:Date.now()}, {
        get: {method: "GET"}
      })
-<<<<<<< HEAD
-   }])
-;
-=======
 }])
 .factory('AuthenticationService',
     ['base64', function (base64) {
@@ -344,5 +336,4 @@
         };
         
         return service;
-      }]);
->>>>>>> dd729549
+      }]);