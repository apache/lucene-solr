--- conflicted
+++ resolved
@@ -33,7 +33,6 @@
   <link rel="stylesheet" type="text/css" href="css/angular/files.css?_=${version}">
   <link rel="stylesheet" type="text/css" href="css/angular/index.css?_=${version}">
   <link rel="stylesheet" type="text/css" href="css/angular/java-properties.css?_=${version}">
-  <link rel="stylesheet" type="text/css" href="css/angular/plugin-bundles.css?_=${version}">
   <link rel="stylesheet" type="text/css" href="css/angular/logging.css?_=${version}">
   <link rel="stylesheet" type="text/css" href="css/angular/login.css?_=${version}">
   <link rel="stylesheet" type="text/css" href="css/angular/menu.css?_=${version}">
@@ -91,7 +90,6 @@
   <script src="js/angular/controllers/unknown.js"></script>
   <script src="js/angular/controllers/cluster-suggestions.js"></script>
 
-  <script src="js/angular/controllers/plugin-bundles.js"></script>
 
 </head>
 <body ng-controller="MainController">
@@ -150,33 +148,6 @@
             <li id="login" class="global" ng-class="{active:page=='login'}" ng-show="http401 || currentUser"><p><a href="#/login">{{http401 ? "Login" : "Logout " + currentUser}}</a></p></li>
             
             <li id="index" class="global" ng-class="{active:page=='index'}"><p><a href="#/">Dashboard</a></p></li>
-<<<<<<< HEAD
-
-            <li id="logging" class="global" ng-class="{active:page=='logging'}"><p><a href="#/~logging">Logging</a></p>
-              <ul ng-show="showingLogging">
-                <li class="level" ng-class="{active:page=='logging-levels'}"><a href="#/~logging/level">Level</a></li>
-              </ul>
-            </li>
-
-            <li id="cloud" class="global optional" ng-show="isCloudEnabled" ng-class="{active:showingCloud}"><p><a href="#/~cloud">Cloud</a></p>
-              <ul ng-show="showingCloud">
-                <li class="tree" ng-class="{active:page=='cloud-tree'}"><a href="#/~cloud?view=tree">Tree</a></li>
-                <li class="graph" ng-class="{active:page=='cloud-graph'}"><a href="#/~cloud">Graph</a></li>
-                <li class="rgraph" ng-class="{active:page=='cloud-rgraph'}"><a href="#/~cloud?view=rgraph">Graph (Radial)</a></li>
-                <!--<li class="dump" ng-class="{active:page=='cloud-dump'}"><a ng-click="dumpCloud()">Dump</a></li>-->
-              </ul>
-            </li>
-
-            <li ng-show="isCloudEnabled" id="collections" class="global" ng-class="{active:page=='collections'}"><p><a href="#/~collections">Collections</a></p></li>
-            <li ng-hide="isCloudEnabled" id="cores" class="global" ng-class="{active:page=='cores'}"><p><a href="#/~cores">Core Admin</a></p></li>
-
-            <li id="java-properties" class="global" ng-class="{active:page=='java-props'}"><p><a href="#/~java-properties">Java Properties</a></li>
-
-            <li id="threads" class="global" ng-class="{active:page=='threads'}"><p><a href="#/~threads">Thread Dump</a></p></li>
-            <li ng-show="isCloudEnabled" id="cluster-suggestions" class="global" ng-class="{active:page=='cluster-suggestions'}"><p><a href="#/~cluster-suggestions">Suggestions</a></p></li>
-            <li id="pluginbundles" class="global" ng-class="{active:page=='bundles'}"><p><a href="#/~pluginbundles">Plugin Bundles</a></li>
-
-=======
   
             <div ng-show="!http401">
               <li id="logging" class="global" ng-class="{active:page=='logging'}"><p><a href="#/~logging">Logging</a></p>
@@ -202,7 +173,6 @@
               <li id="threads" class="global" ng-class="{active:page=='threads'}"><p><a href="#/~threads">Thread Dump</a></p></li>
               <li ng-show="isCloudEnabled" id="cluster-suggestions" class="global" ng-class="{active:page=='cluster-suggestions'}"><p><a href="#/~cluster-suggestions">Suggestions</a></p></li>
             </div>
->>>>>>> dd729549
           </ul>
 
           <div ng-show="!http401">
