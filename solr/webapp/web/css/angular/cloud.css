/*

Licensed to the Apache Software Foundation (ASF) under one or more
contributor license agreements.  See the NOTICE file distributed with
this work for additional information regarding copyright ownership.
The ASF licenses this file to You under the Apache License, Version 2.0
(the "License"); you may not use this file except in compliance with
the License.  You may obtain a copy of the License at

http://www.apache.org/licenses/LICENSE-2.0

Unless required by applicable law or agreed to in writing, software
distributed under the License is distributed on an "AS IS" BASIS,
WITHOUT WARRANTIES OR CONDITIONS OF ANY KIND, either express or implied.
See the License for the specific language governing permissions and
limitations under the License.

*/

#content #cloud
{
  position: relative;
}

#content #cloud .loader
{
  background-position: 0 50%;
  padding-left: 21px;
}

#content #cloud #error
{
  background-color: #f00;
  background-image: url( ../../img/ico/construction.png );
  background-position: 10px 12px;
  color: #fff;
  font-weight: bold;
  margin-bottom: 20px;
  padding: 10px;
  padding-left: 35px;
}

#content #cloud #error .msg
{
  font-style: italic;
  font-weight: normal;
  margin-top: 10px;
}

#content #cloud #debug
{
  background-color: #fff;
  box-shadow: 0px 0px 10px #c0c0c0;
  -moz-box-shadow: 0px 0px 10px #c0c0c0;
  -webkit-box-shadow: 0px 0px 10px #c0c0c0;
  padding: 20px;
  position: absolute;
  left: 50px;
  top: 10px;
}

#content #cloud #debug ul
{
  margin-bottom: 5px;
}

#content #cloud #debug ul a
{
  background-position: 4px 50%;
  border-right: 0;
  display: block;
  padding: 2px 4px;
  padding-left: 25px;
}

#content #cloud #debug ul a:hover,
#content #cloud #debug ul a.hover
{
  background-color: #f0f0f0;
}

#content #cloud #debug .clipboard
{
  float: left;
  position: relative;
}

#content #cloud #debug .clipboard a
{
  background-image: url( ../../img/ico/clipboard-paste.png );
  z-index: 98;
}

#content #cloud #debug .clipboard a:hover,
#content #cloud #debug .clipboard a.hover,
#content #cloud #debug .clipboard.copied a
{
  background-image: url( ../../img/ico/clipboard-paste-document-text.png );
}

#content #cloud #debug .close
{
  float: right;
}

#content #cloud #debug .close a
{
  background-image: url( ../../img/ico/cross-0.png );
  padding-left: 21px;
}

#content #cloud #debug .close a:hover
{
  background-image: url( ../../img/ico/cross-1.png );
}

#content #cloud #debug .debug
{
  border: 1px solid #f0f0f0;
  max-height: 350px;
  overflow: auto;
  padding: 5px;
  width: 500px;
}

#content #cloud #debug .debug .loader
{
  background-position: 5px 50%;
  display: block;
  padding: 10px 26px;
}

#content #cloud .content
{
  padding-left: 0;
  padding-right: 0;
}

#content #cloud .content.show
{
  background-image: url( ../../img/div.gif );
  background-repeat: repeat-y;
  background-position: 31% 0;
}

#content #cloud #tree
{
  float: left;
  width: 30%;
}

#content #cloud .show #tree
{
  overflow: hidden;
}

#content #cloud #file-content
{
  float: right;
  position: relative;
  width: 68%;
  min-height: 100px
}

#content #cloud .show #file-content
{
  display: block;
}

#content #cloud #file-content .close
{
  background-image: url( ../../img/ico/cross-0.png );
  background-position: 50% 50%;
  display: block;
  height: 20px;
  position: absolute;
  right: 0;
  top: 0;
  width: 20px;
}

#content #cloud #file-content .close:hover
{
  background-image: url( ../../img/ico/cross-1.png );
}

#content #cloud #file-content #toggle.plus
{
  font-style: italic;
  padding-left: 17px;
  background-image: url( ../../img/ico/toggle-small-expand.png );
}

#content #cloud #file-content #toggle.minus
{
  font-style: italic;
  padding-left: 17px;
  background-image: url( ../../img/ico/toggle-small.png );
}

#content #cloud #file-content #data
{
  border-top: 1px solid #c0c0c0;
  margin-top: 10px;
  padding-top: 10px;
}

#content #cloud #file-content #data pre
{
  display: block;
  max-height: 600px;
  overflow: auto;
}

#content #cloud #file-content #data em
{
  color: #4d4d4d;
}

#content #cloud #file-content #prop
{
}

#content #cloud #file-content li
{
  padding-top: 3px;
  padding-bottom: 3px;
}

#content #cloud #file-content li.odd
{
  background-color: #F8F8F8;
}

#content #cloud #file-content li dt
{
  float: left;
  width: 19%;
}

#content #cloud #file-content li dd
{
  float: right;
  width: 80%;
}

/* tree */

#content #cloud #legend
{
  border: 1px solid #f0f0f0;
  padding: 10px;
  position: absolute;
  right: 0;
  bottom: 0;
}

#content #cloud #legend li
{
  padding-left: 15px;
  position: relative;
}

#content #cloud #legend li svg
{
  position: absolute;
  left: 0;
  top: 2px;
}

#content #graph-content
{
  min-height: 400px;
}

#content #graph-content .node
{
  fill: #333;
}

#content #cloud #legend circle,
#content #graph-content .node circle
{
  fill: #fff;
  stroke: #c0c0c0;
  stroke-width: 1.5px;
}

#content #graph-content .node.lvl-3 text
{
  cursor: pointer;
}

#content #graph-content .node.lvl-3:hover circle
{
  stroke: #000 !important;
}

#content #graph-content .node.lvl-3:hover text
{
  fill: #000 !important;
}

#content #graph-content .link
{
  fill: none;
  stroke: #e0e0e0;
  stroke-width: 1.5px;
}

#content #cloud #legend .gone circle,
#content #graph-content .node.gone circle,
#content #graph-content .link.gone
{
  stroke: #f0f0f0;
}

#content #graph-content .node.gone text
{
  fill: #f0f0f0;
}

#content #cloud #legend ul .gone
{
  color: #e0e0e0;
}

#content #cloud #legend .recovery_failed,
#content #cloud #legend .recovery_failed circle,
#content #graph-content .node.recovery_failed circle
{
  color: #C43C35;
  stroke: #C43C35;
  font-style: italic;
}

#content #graph-content .node.recovery_failed text
{
  fill: #C43C35;
  font-style: italic;
}

#content #cloud #legend .down,
#content #cloud #legend .down circle,
#content #graph-content .node.down circle
{
  color: #c48f00;
  stroke: #c48f00;
}

#content #graph-content .node.down text
{
  fill: #c48f00;
}

#content #cloud #legend .recovering,
#content #cloud #legend .recovering circle,
#content #graph-content .node.recovering circle
{
  color: #d5dd00;
  stroke: #d5dd00;
  font-style: italic;
}

#content #graph-content .node.recovering text
{
  fill: #d5dd00;
  font-style: italic;
}

#content #cloud #legend .active,
#content #cloud #legend .active circle,
#content #graph-content .node.active circle
{
  color: #57A957;
  stroke: #57A957;
}

#content #graph-content .node.active text
{
  fill: #57A957;
}

#content #cloud #legend .leader circle,
#content #graph-content .node.leader circle
{
  fill: #000;
}

#content #cloud #legend .leader circle
{
  stroke: #fff;
}

#content #graph-content .link.lvl-2,
#content #graph-content .link.leader
{
  stroke: #c0c0c0;
}

#content #cloud #legend .leader,
#content #graph-content .leader text
{
  font-weight: bold;
}

#content #graph-content .node.lvl-0 circle
{
  stroke: #fff;
}

#content #graph-content .link.lvl-1
{
  stroke: #fff;
}

#cloudGraphPaging
{
  display: inline-block;
  padding-top: 15px;
  padding-bottom: 15px;
}

#nodesPaging
{
  padding-top: 5px;
  padding-bottom: 5px;
}

#content #cloud #legend .shard-inactive,
#content #cloud #legend .shard-inactive li,
#content #cloud #legend .shard-inactive li text,
#content #graph-content .shard-inactive text
{
  text-decoration: line-through;
}
#content #cloud #legend .shard-inactive circle,
#content #graph-content .shard-inactive circle,
#content #graph-content .link.shard-inactive
{
  stroke: #e9e9e9;
}

<<<<<<< HEAD
/* Nodes tab */
#nodes-table {
  border-collapse: collapse;
}

#nodes-table td, #nodes-table th {
  border: 1px solid #ddd;
  padding: 8px;
  vertical-align: top;
}
#nodes-table th {
  font-weight: bolder;
  font-stretch: extra-expanded;
  background: #F8F8F8;
}
#content #cloud #nodes-content #nodes-table
{
  border-top: 1px solid #c0c0c0;
  margin-top: 10px;
  padding-top: 10px;
}

#content #cloud #nodes-content .host-name,
#content #cloud #nodes-content .node-name a
{
  font-weight: bold;
  font-size: larger;
}

#content #cloud #nodes-content a,
#content #cloud #nodes-content a:hover,
#content #cloud #nodes-content a.hover
{
  text-decoration: underline;
  text-decoration-style: dotted;
  text-decoration-color: #beebff;
}

#content #cloud #nodes-content a:hover,
#content #cloud #nodes-content a.hover
{
  background-color: #beebff;
}

#content #cloud #nodes-content .host-spec,
#content #cloud #nodes-content .node-spec,
#content #cloud #nodes-content .node-spec a
{
  font-style: italic;
}
#content #cloud #nodes-content .node-uptime
{
  font-weight: bolder;
  font-size: 20px;
}
#content #cloud #nodes-content .node-load,
#content #cloud #nodes-content .node-cpu,
#content #cloud #nodes-content .node-heap,
#content #cloud #nodes-content .node-disk
{
  font-weight: bolder;
  font-size: 20px;
}

#content #cloud #nodes-content .pct-normal
{
  color: darkgreen;
}

#content #cloud #nodes-content .pct-warn
{
  color: orange;
}

#content #cloud #nodes-content .pct-critical
{
  color: red;
}

/* Styling of reload and details buttons */
#content #cloud #controls
{
  display: block;
  height: 30px;
}

#content #cloud .reload
{
  background-image: url( ../../img/ico/arrow-circle.png );
  padding-left: 21px;
  float: left;
}

#content #cloud .reload.loader
{
  padding-left: 0;
}

#content #cloud .details-button 
{
  background-image: url(../../img/ico/ui-check-box-uncheck.png);
  background-position: 0 50%;
  color: #8D8D8D;
  margin-top: 7px;
  margin-left: 10px;
  padding-left: 21px;
  width: 30px;
}

#content #cloud .details-button.on
{
  background-image: url( ../../img/ico/ui-check-box.png );
  color: #333;
}

#content #cloud #nodes-content .more
{
  font-style: italic;
  text-underline: #0000fa;
}

/* Disk usage details d3 chart bars style */
.chart {
    background: #eee;
    padding: 1px;
}
.chart div {
    width:90%;
}
.chart div div {
    display:inline-block;
}
.chart div div.rect {
    transition: all 0.5s ease-out;
    -moz-transition: all 0.5s ease-out;
    -webkit-transition: all 0.5s ease-out;
    width:0;
    font: 10px sans-serif;
    background-color: #4CAF50;
    text-align: left;
    padding: 3px;
    margin: 2px;
    color: #000000;
    box-shadow: 1px 1px 1px #666;
}

#content #nodes-content .leader
{
  font-weight: bold;
}

#content #nodes-content .scroll-height-250
{
  max-height: 250px;
  overflow-scrolling: auto;
  overflow: auto;
  /*overflow-y: auto;*/
}

#content #nodes-content .min-width-150
{
  min-width: 150px;
}

#content #cloud #nodes-content .node-cores
{
  min-width: 150px;
}

#content #nodes-content .core-details
{
  padding-left: 21px;
}



::-webkit-scrollbar {
    -webkit-appearance: none;
    width: 7px;
}

::-webkit-scrollbar-thumb {
    border-radius: 4px;
    background-color: rgba(0,0,0,.5);
    -webkit-box-shadow: 0 0 1px rgba(255,255,255,.5);
=======
#content #cloud #legend .replicatype,
#content #cloud #legend .replicatype rect,
#content #graph-content .node.replicatype rect
{
  color: #007BA7;
  stroke: #007BA7;
  fill:rgb(0,123,167);

}

#content #graph-content .node.replicatype text
{
  fill: #007BA7;
>>>>>>> 3b9d3a76
}<|MERGE_RESOLUTION|>--- conflicted
+++ resolved
@@ -441,7 +441,21 @@
   stroke: #e9e9e9;
 }
 
-<<<<<<< HEAD
+#content #cloud #legend .replicatype,
+#content #cloud #legend .replicatype rect,
+#content #graph-content .node.replicatype rect
+{
+  color: #007BA7;
+  stroke: #007BA7;
+  fill:rgb(0,123,167);
+
+}
+
+#content #graph-content .node.replicatype text
+{
+  fill: #007BA7;
+}
+
 /* Nodes tab */
 #nodes-table {
   border-collapse: collapse;
@@ -627,19 +641,4 @@
     border-radius: 4px;
     background-color: rgba(0,0,0,.5);
     -webkit-box-shadow: 0 0 1px rgba(255,255,255,.5);
-=======
-#content #cloud #legend .replicatype,
-#content #cloud #legend .replicatype rect,
-#content #graph-content .node.replicatype rect
-{
-  color: #007BA7;
-  stroke: #007BA7;
-  fill:rgb(0,123,167);
-
-}
-
-#content #graph-content .node.replicatype text
-{
-  fill: #007BA7;
->>>>>>> 3b9d3a76
 }