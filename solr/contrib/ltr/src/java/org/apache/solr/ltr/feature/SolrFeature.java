/*
 * Licensed to the Apache Software Foundation (ASF) under one or more
 * contributor license agreements.  See the NOTICE file distributed with
 * this work for additional information regarding copyright ownership.
 * The ASF licenses this file to You under the Apache License, Version 2.0
 * (the "License"); you may not use this file except in compliance with
 * the License.  You may obtain a copy of the License at
 *
 *     http://www.apache.org/licenses/LICENSE-2.0
 *
 * Unless required by applicable law or agreed to in writing, software
 * distributed under the License is distributed on an "AS IS" BASIS,
 * WITHOUT WARRANTIES OR CONDITIONS OF ANY KIND, either express or implied.
 * See the License for the specific language governing permissions and
 * limitations under the License.
 */
package org.apache.solr.ltr.feature;

import java.io.IOException;
import java.util.ArrayList;
import java.util.LinkedHashMap;
import java.util.List;
import java.util.Map;

import org.apache.lucene.index.LeafReaderContext;
<<<<<<< HEAD
import org.apache.lucene.search.DocIdSetIterator;
import org.apache.lucene.search.IndexSearcher;
import org.apache.lucene.search.MatchAllDocsQuery;
=======
import org.apache.lucene.search.IndexSearcher;
import org.apache.lucene.search.MatchNoDocsQuery;
>>>>>>> f5d91395
import org.apache.lucene.search.Query;
import org.apache.lucene.search.ScoreMode;
import org.apache.lucene.search.Scorer;
import org.apache.lucene.search.Weight;
<<<<<<< HEAD
import org.apache.solr.common.SolrException;
=======
>>>>>>> f5d91395
import org.apache.solr.common.params.CommonParams;
import org.apache.solr.common.util.NamedList;
import org.apache.solr.core.SolrCore;
import org.apache.solr.request.LocalSolrQueryRequest;
import org.apache.solr.request.SolrQueryRequest;
import org.apache.solr.search.DocSet;
import org.apache.solr.search.QParser;
import org.apache.solr.search.QueryUtils;
import org.apache.solr.search.SolrIndexSearcher;
import org.apache.solr.search.SyntaxError;

/**
 * This feature allows you to reuse any Solr query as a feature. The value
 * of the feature will be the score of the given query for the current document.
 * See <a href="https://lucene.apache.org/solr/guide/other-parsers.html">Solr documentation of other parsers</a> you can use as a feature.
 * Example configurations:
 * <pre>[{ "name": "isBook",
  "class": "org.apache.solr.ltr.feature.SolrFeature",
  "params":{ "fq": ["{!terms f=category}book"] }
},
{
  "name":  "documentRecency",
  "class": "org.apache.solr.ltr.feature.SolrFeature",
  "params": {
      "q": "{!func}recip( ms(NOW,publish_date), 3.16e-11, 1, 1)"
  }
}]</pre>
 **/
public class SolrFeature extends Feature {

  private String df;
  private String q;
  private List<String> fq;

  // The setters will be invoked via reflection from the passed in params

  public String getDf() {
    return df;
  }

  public void setDf(String df) {
    this.df = df;
  }

  public String getQ() {
    return q;
  }

  public void setQ(String q) {
    this.q = q;
  }

  public List<String> getFq() {
    return fq;
  }

  public void setFq(List<String> fq) {
    this.fq = fq;
  }

  public SolrFeature(String name, Map<String,Object> params) {
    super(name, params);
  }

  @Override
  public LinkedHashMap<String,Object> paramsToMap() {
    final LinkedHashMap<String,Object> params = defaultParamsToMap();
    if (df != null) {
      params.put("df", df);
    }
    if (q != null) {
      params.put("q", q);
    }
    if (fq != null) {
      params.put("fq", fq);
    }
    return params;
  }

  @Override
  public FeatureWeight createWeight(IndexSearcher searcher, boolean needsScores,
      SolrQueryRequest request, Query originalQuery, Map<String,String[]> efi)
          throws IOException {
    return new SolrFeatureWeight((SolrIndexSearcher) searcher, request, originalQuery, efi);
  }

  @Override
  protected void validate() throws FeatureException {
    if ((q == null || q.isEmpty()) &&
        ((fq == null) || fq.isEmpty())) {
      throw new FeatureException(getClass().getSimpleName()+
          ": Q or FQ must be provided");
    }
  }

  /**
   * Weight for a SolrFeature
   **/
  public class SolrFeatureWeight extends FeatureWeight {
    private final Weight solrQueryWeight;

    public SolrFeatureWeight(SolrIndexSearcher searcher,
                             SolrQueryRequest request, Query originalQuery, Map<String, String[]> efi) throws IOException {
      super(SolrFeature.this, searcher, request, originalQuery, efi);
      try {
        final SolrQueryRequest req = makeRequest(request.getCore(), q, fq, df);
        if (req == null) {
          throw new IOException("ERROR: No parameters provided");
        }

        // Build the scoring query
        Query scoreQuery;
        String qStr = q;
        if (qStr == null || qStr.isEmpty()) {
          scoreQuery = null; // ultimately behaves like MatchAllDocsQuery
        } else {
          qStr = macroExpander.expand(qStr);
          if (qStr == null) {
            throw new FeatureException(this.getClass().getSimpleName() + " requires efi parameter that was not passed in request.");
          }
          scoreQuery = QParser.getParser(qStr, req).getQuery();
          // note: QParser can return a null Query sometimes, such as if the query is a stopword or just symbols
          if (scoreQuery == null) {
            scoreQuery = new MatchNoDocsQuery(); // debatable; all or none?
          }
        }

        // Build the filter queries
        Query filterDocSetQuery = null;
        if (fq != null) {
          List<Query> filterQueries = new ArrayList<>(); // If there are no fqs we just want an empty list
          for (String fqStr : fq) {
            if (fqStr != null) {
              fqStr = macroExpander.expand(fqStr);
              if (fqStr == null) {
                throw new FeatureException(this.getClass().getSimpleName() + " requires efi parameter that was not passed in request.");
              }
              final Query filterQuery = QParser.getParser(fqStr, req).getQuery();
              if (filterQuery != null) {
                filterQueries.add(filterQuery);
              }
            }
          }

          if (filterQueries.isEmpty() == false) { // TODO optimize getDocSet to make this check unnecessary SOLR-14376
            DocSet filtersDocSet = searcher.getDocSet(filterQueries); // execute
            if (filtersDocSet != searcher.getLiveDocSet()) {
              filterDocSetQuery = filtersDocSet.getTopFilter();
            }
          }
        }

        Query query = QueryUtils.combineQueryAndFilter(scoreQuery, filterDocSetQuery);

        solrQueryWeight = searcher.createWeight(searcher.rewrite(query), ScoreMode.COMPLETE, 1);

      } catch (final SyntaxError e) {
        throw new FeatureException("Failed to parse feature query.", e);
      }
    }

    private LocalSolrQueryRequest makeRequest(SolrCore core, String solrQuery,
        List<String> fqs, String df) {
      final NamedList<String> returnList = new NamedList<String>();
      if ((solrQuery != null) && !solrQuery.isEmpty()) {
        returnList.add(CommonParams.Q, solrQuery);
      }
      if (fqs != null) {
        for (final String fq : fqs) {
          returnList.add(CommonParams.FQ, fq);
        }
      }
      if ((df != null) && !df.isEmpty()) {
        returnList.add(CommonParams.DF, df);
      }
      if (returnList.size() > 0) {
        return new LocalSolrQueryRequest(core, returnList);
      } else {
        return null;
      }
    }

    @Override
    public FeatureScorer scorer(LeafReaderContext context) throws IOException {
      Scorer solrScorer = solrQueryWeight.scorer(context);
      if (solrScorer == null) {
        return null;
      }
<<<<<<< HEAD
    }

    /**
     * Given a list of Solr filters/queries, return a doc iterator that
     * traverses over the documents that matched all the criteria of the
     * queries.
     *
     * @param queries
     *          Filtering criteria to match documents against
     * @param context
     *          Index reader
     * @return DocIdSetIterator to traverse documents that matched all filter
     *         criteria
     */
    // TODO it's not optimal to call getProcessedFilter per-segment!  Save the results into one Query
    // TODO rename to "FromFilterQueries" suffix to at least suggest this uses the filter cache
    private DocIdSetIterator getDocIdSetIteratorFromQueries(List<Query> queries,
        LeafReaderContext context) throws IOException {
      final SolrIndexSearcher.ProcessedFilter pf = ((SolrIndexSearcher) searcher)
          .getProcessedFilter(null, queries);
      if (pf.postFilter != null) {
        throw new SolrException(SolrException.ErrorCode.BAD_REQUEST,
            "PostFilter queries are not supported");
      }
      Query q = pf.filter;
      if (q == null) {
        q = new MatchAllDocsQuery(); // usually never happens?
      }
      Scorer scorer = q.createWeight(searcher, ScoreMode.COMPLETE_NO_SCORES, 1f).scorer(context);
      if (scorer != null) {
        return scorer.iterator();
      }
      return null;
=======
      return new SolrFeatureScorer(this, solrScorer);
>>>>>>> f5d91395
    }

    /**
     * Scorer for a SolrFeature
     */
    public class SolrFeatureScorer extends FilterFeatureScorer {

      public SolrFeatureScorer(FeatureWeight weight, Scorer solrScorer) {
        super(weight, solrScorer);
      }

      @Override
      public float score() throws IOException {
        try {
          return in.score();
        } catch (UnsupportedOperationException e) {
          throw new FeatureException(
              e.toString() + ": " +
                  "Unable to extract feature for "
                  + name, e);
        }
      }

    }
  }
}<|MERGE_RESOLUTION|>--- conflicted
+++ resolved
@@ -23,22 +23,12 @@
 import java.util.Map;
 
 import org.apache.lucene.index.LeafReaderContext;
-<<<<<<< HEAD
-import org.apache.lucene.search.DocIdSetIterator;
-import org.apache.lucene.search.IndexSearcher;
-import org.apache.lucene.search.MatchAllDocsQuery;
-=======
 import org.apache.lucene.search.IndexSearcher;
 import org.apache.lucene.search.MatchNoDocsQuery;
->>>>>>> f5d91395
 import org.apache.lucene.search.Query;
 import org.apache.lucene.search.ScoreMode;
 import org.apache.lucene.search.Scorer;
 import org.apache.lucene.search.Weight;
-<<<<<<< HEAD
-import org.apache.solr.common.SolrException;
-=======
->>>>>>> f5d91395
 import org.apache.solr.common.params.CommonParams;
 import org.apache.solr.common.util.NamedList;
 import org.apache.solr.core.SolrCore;
@@ -227,43 +217,7 @@
       if (solrScorer == null) {
         return null;
       }
-<<<<<<< HEAD
-    }
-
-    /**
-     * Given a list of Solr filters/queries, return a doc iterator that
-     * traverses over the documents that matched all the criteria of the
-     * queries.
-     *
-     * @param queries
-     *          Filtering criteria to match documents against
-     * @param context
-     *          Index reader
-     * @return DocIdSetIterator to traverse documents that matched all filter
-     *         criteria
-     */
-    // TODO it's not optimal to call getProcessedFilter per-segment!  Save the results into one Query
-    // TODO rename to "FromFilterQueries" suffix to at least suggest this uses the filter cache
-    private DocIdSetIterator getDocIdSetIteratorFromQueries(List<Query> queries,
-        LeafReaderContext context) throws IOException {
-      final SolrIndexSearcher.ProcessedFilter pf = ((SolrIndexSearcher) searcher)
-          .getProcessedFilter(null, queries);
-      if (pf.postFilter != null) {
-        throw new SolrException(SolrException.ErrorCode.BAD_REQUEST,
-            "PostFilter queries are not supported");
-      }
-      Query q = pf.filter;
-      if (q == null) {
-        q = new MatchAllDocsQuery(); // usually never happens?
-      }
-      Scorer scorer = q.createWeight(searcher, ScoreMode.COMPLETE_NO_SCORES, 1f).scorer(context);
-      if (scorer != null) {
-        return scorer.iterator();
-      }
-      return null;
-=======
       return new SolrFeatureScorer(this, solrScorer);
->>>>>>> f5d91395
     }
 
     /**
