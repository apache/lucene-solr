--- conflicted
+++ resolved
@@ -90,21 +90,10 @@
 do
   CLASSPATH="$CLASSPATH":"$JAR"
 done
-<<<<<<< HEAD
-=======
-for JAR in $(find "$BASEDIR"/lucene-libs -name '*.jar')
-do
-  CLASSPATH="$CLASSPATH":"$JAR"
-done
-for JAR in $(find "$BASEDIR"/../../server/solr-webapp/webapp/WEB-INF/lib -name '*.jar')
-do
-  CLASSPATH="$CLASSPATH":"$JAR"
-done
 for JAR in $(find "$BASEDIR"/../../server/lib/ext -name '*.jar')
 do
   CLASSPATH="$CLASSPATH":"$JAR"
 done
->>>>>>> 09f78e29
 
 # Memory settings
 JAVA_MEM_OPTS=
