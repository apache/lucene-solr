--- conflicted
+++ resolved
@@ -30,16 +30,8 @@
 import net.sourceforge.argparse4j.inf.ArgumentParser;
 import net.sourceforge.argparse4j.inf.ArgumentParserException;
 import net.sourceforge.argparse4j.inf.Namespace;
-<<<<<<< HEAD
-import org.apache.solr.client.solrj.SolrClient;
-import org.apache.solr.client.solrj.impl.CloudSolrClient;
-import org.apache.solr.client.solrj.impl.HttpSolrClient;
-import org.apache.solr.client.solrj.impl.NoOpResponseParser;
-import org.apache.solr.core.XmlConfigFile;
-=======
 import org.apache.solr.common.util.ExecutorUtil;
 import org.apache.solr.common.util.IOUtils;
->>>>>>> 6d0386c9
 import org.apache.solr.core.SolrResourceLoader;
 import org.apache.solr.core.XmlConfigFile;
 import org.apache.solr.prometheus.collector.MetricsCollectorFactory;
@@ -89,23 +81,7 @@
   private static final String ARG_NUM_THREADS_METAVAR = "NUM_THREADS";
   private static final String ARG_NUM_THREADS_DEST = "numThreads";
   private static final Integer ARG_NUM_THREADS_DEFAULT = 1;
-<<<<<<< HEAD
-  private static final String ARG_NUM_THREADS_HELP = "Specify the number of threads. solr-exporter creates a thread pools for request to Solr. If you need to improve request latency via solr-exporter, you can increase the number of threads; default is " + String.valueOf(ARG_NUM_THREADS_DEFAULT) + ".";
-
-  private int port;
-  private SolrClient solrClient;
-  private XmlConfigFile config;
-  private int numThreads;
-
-  CollectorRegistry registry = new CollectorRegistry();
-
-  private HTTPServer httpServer;
-  private SolrCollector collector;
-
-  private SolrResourceLoader loader;
-=======
   private static final String ARG_NUM_THREADS_HELP = "Specify the number of threads. solr-exporter creates a thread pools for request to Solr. If you need to improve request latency via solr-exporter, you can increase the number of threads; the default is " + ARG_NUM_THREADS_DEFAULT + ".";
->>>>>>> 6d0386c9
 
   public static final CollectorRegistry defaultRegistry = new CollectorRegistry();
 
@@ -126,13 +102,6 @@
       SolrScrapeConfiguration scrapeConfiguration,
       MetricsConfiguration metricsConfiguration) {
     this.port = port;
-<<<<<<< HEAD
-    this.solrClient = solrClient;
-    this.config = new XmlConfigFile(this.loader, configPath.getFileName().toString());
-    this.numThreads = numThreads;
-  }
-=======
->>>>>>> 6d0386c9
 
     this.metricCollectorExecutor = ExecutorUtil.newMDCAwareFixedThreadPool(
         numberThreads,
