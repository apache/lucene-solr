/*
 * Licensed to the Apache Software Foundation (ASF) under one or more
 * contributor license agreements.  See the NOTICE file distributed with
 * this work for additional information regarding copyright ownership.
 * The ASF licenses this file to You under the Apache License, Version 2.0
 * (the "License"); you may not use this file except in compliance with
 * the License.  You may obtain a copy of the License at
 *
 *     http://www.apache.org/licenses/LICENSE-2.0
 *
 * Unless required by applicable law or agreed to in writing, software
 * distributed under the License is distributed on an "AS IS" BASIS,
 * WITHOUT WARRANTIES OR CONDITIONS OF ANY KIND, either express or implied.
 * See the License for the specific language governing permissions and
 * limitations under the License.
 */
package org.apache.solr.update.processor;

import java.util.ArrayList;
import java.util.Collection;
import java.util.List;

import org.apache.solr.SolrTestCaseJ4;
import org.apache.solr.common.SolrInputDocument;
import org.apache.solr.common.params.ModifiableSolrParams;
import org.apache.solr.common.util.ByteArrayUtf8CharSequence;
import org.apache.solr.core.SolrCore;
import org.apache.solr.response.SolrQueryResponse;
import org.apache.solr.servlet.SolrRequestParsers;
import org.junit.Before;
import org.junit.BeforeClass;
import org.junit.Test;

public abstract class LanguageIdentifierUpdateProcessorFactoryTestCase extends SolrTestCaseJ4 {

  protected static final SolrRequestParsers _parser = new SolrRequestParsers(null);
  protected static final SolrQueryResponse resp = new SolrQueryResponse();
  protected LanguageIdentifierUpdateProcessor liProcessor;

  @BeforeClass
  public static void beforeClass() throws Exception {
    initCore("solrconfig-languageidentifier.xml", "schema.xml", getFile("langid/solr").getAbsolutePath());
    SolrCore core = h.getCore();
    UpdateRequestProcessorChain chained = core.getUpdateProcessingChain("lang_id_tika");
    assertNotNull(chained);
    chained = core.getUpdateProcessingChain("lang_id_lang_detect");
    assertNotNull(chained);
    chained = core.getUpdateProcessingChain("lang_id_opennlp");
    assertNotNull(chained);
  }

  @Override
  @Before
  public void setUp() throws Exception {
    super.setUp();
    clearIndex();
    assertU(commit());
  }

  @Test
  public void testLangIdGlobal() throws Exception {
    ModifiableSolrParams parameters = new ModifiableSolrParams();
    parameters.add("langid.fl", "name,subject");
    parameters.add("langid.langField", "language_s");
    parameters.add("langid.fallback", "un");
    liProcessor = createLangIdProcessor(parameters);
    
    assertLang("no", "id", "1no", "name", "Lucene", "subject", "Lucene er et fri/åpen kildekode programvarebibliotek for informasjonsgjenfinning, opprinnelig utviklet i programmeringsspråket Java av Doug Cutting. Lucene støttes av Apache Software Foundation og utgis under Apache-lisensen.");
    assertLang("en", "id", "2en", "name", "Lucene", "subject", "Apache Lucene is a free/open source information retrieval software library, originally created in Java by Doug Cutting. It is supported by the Apache Software Foundation and is released under the Apache Software License.");
    assertLang("sv", "id", "3sv", "name", "Maven", "subject", "Apache Maven är ett verktyg utvecklat av Apache Software Foundation och används inom systemutveckling av datorprogram i programspråket Java. Maven används för att automatiskt paketera (bygga) programfilerna till en distribuerbar enhet. Maven används inom samma område som Apache Ant men dess byggfiler är deklarativa till skillnad ifrån Ants skriptbaserade.");
    assertLang("es", "id", "4es", "name", "Español", "subject", "El español, como las otras lenguas romances, es una continuación moderna del latín hablado (denominado latín vulgar), desde el siglo III, que tras el desmembramiento del Imperio romano fue divergiendo de las otras variantes del latín que se hablaban en las distintas provincias del antiguo Imperio, dando lugar mediante una lenta evolución a las distintas lenguas romances. Debido a su propagación por América, el español es, con diferencia, la lengua romance que ha logrado mayor difusión.");
    assertLang("un", "id", "5un", "name", "a", "subject", "b");
    assertLang("th", "id", "6th", "name", "บทความคัดสรรเดือนนี้", "subject", "อันเนอลีส มารี อันเนอ ฟรังค์ หรือมักรู้จักในภาษาไทยว่า แอนน์ แฟรงค์ เป็นเด็กหญิงชาวยิว เกิดที่เมืองแฟรงก์เฟิร์ต ประเทศเยอรมนี เธอมีชื่อเสียงโด่งดังในฐานะผู้เขียนบันทึกประจำวันซึ่งต่อมาได้รับการตีพิมพ์เป็นหนังสือ บรรยายเหตุการณ์ขณะหลบซ่อนตัวจากการล่าชาวยิวในประเทศเนเธอร์แลนด์ ระหว่างที่ถูกเยอรมนีเข้าครอบครองในช่วงสงครามโลกครั้งที่สอง");
    assertLang("ru", "id", "7ru", "name", "Lucene", "subject", "The Apache Lucene — это свободная библиотека для высокоскоростного полнотекстового поиска, написанная на Java. Может быть использована для поиска в интернете и других областях компьютерной лингвистики (аналитическая философия).");
    assertLang("de", "id", "8de", "name", "Lucene", "subject", "Lucene ist ein Freie-Software-Projekt der Apache Software Foundation, das eine Suchsoftware erstellt. Durch die hohe Leistungsfähigkeit und Skalierbarkeit können die Lucene-Werkzeuge für beliebige Projektgrößen und Anforderungen eingesetzt werden. So setzt beispielsweise Wikipedia Lucene für die Volltextsuche ein. Zudem verwenden die beiden Desktop-Suchprogramme Beagle und Strigi eine C#- bzw. C++- Portierung von Lucene als Indexer.");
    assertLang("fr", "id", "9fr", "name", "Lucene", "subject", "Lucene est un moteur de recherche libre écrit en Java qui permet d'indexer et de rechercher du texte. C'est un projet open source de la fondation Apache mis à disposition sous licence Apache. Il est également disponible pour les langages Ruby, Perl, C++, PHP.");
    assertLang("nl", "id", "10nl", "name", "Lucene", "subject", "Lucene is een gratis open source, tekst gebaseerde information retrieval API van origine geschreven in Java door Doug Cutting. Het wordt ondersteund door de Apache Software Foundation en is vrijgegeven onder de Apache Software Licentie. Lucene is ook beschikbaar in andere programeertalen zoals Perl, C#, C++, Python, Ruby en PHP.");
    assertLang("it", "id", "11it", "name", "Lucene", "subject", "Lucene è una API gratuita ed open source per il reperimento di informazioni inizialmente implementata in Java da Doug Cutting. È supportata dall'Apache Software Foundation ed è resa disponibile con l'Apache License. Lucene è stata successivamente reimplementata in Perl, C#, C++, Python, Ruby e PHP.");
    assertLang("pt", "id", "12pt", "name", "Lucene", "subject", "Apache Lucene, ou simplesmente Lucene, é um software de busca e uma API de indexação de documentos, escrito na linguagem de programação Java. É um software de código aberto da Apache Software Foundation licenciado através da licença Apache.");
    // New in Tika1.0
    assertLang("ca", "id", "13ca", "name", "Catalan", "subject", "El català posseeix dos estàndards principals: el regulat per l'Institut d'Estudis Catalans, o estàndard general, que pren com a base l'ortografia establerta per Pompeu Fabra amb els trets gramaticals i ortogràfics característics del català central; i el regulat per l'Acadèmia Valenciana de la Llengua, estàndard d'àmbit restringit, centrat en l'estandardització del valencià i que pren com a base les Normes de Castelló, és a dir, l'ortografia de Pompeu Fabra però més adaptada a la pronúncia del català occidental i als trets que caracteritzen els dialectes valencians.");
    assertLang("be", "id", "14be", "name", "Belarusian", "subject", "Наступнай буйной дзяржавай на беларускай зямлі было Вялікае княства Літоўскае, Рускае і Жамойцкае (ВКЛ). Падчас стварэння і пачатковага развіцця гэтай дзяржавы найбуйнейшым і асноўным яе цэнтрам быў Новагародак. Акрамя сучасных земляў Беларусі, у склад гэтай дзяржавы ўваходзілі таксама землі сучаснай Літвы, паўночная частка сучаснай Украіны і частка сучаснай Расіі.");
    assertLang("eo", "id", "15eo", "name", "Esperanto", "subject", "La vortprovizo de Esperanto devenas plejparte el la okcidenteŭropaj lingvoj, dum ĝia sintakso kaj morfologio montras ankaŭ slavlingvan influon. La morfemoj ne ŝanĝiĝas kaj oni povas ilin preskaŭ senlime kombini, kreante diverssignifajn vortojn, Esperanto do havas multajn kunaĵojn kun la analizaj lingvoj, al kiuj apartenas ekzemple la ĉina; kontraŭe la interna strukturo de Esperanto certagrade respegulas la aglutinajn lingvojn, kiel la japanan, svahilan aŭ turkan.");
    assertLang("gl", "id", "16gl", "name", "Galician", "subject", "A cifra de falantes medrou axiña durante as décadas seguintes, nun principio no Imperio ruso e na Europa oriental, logo na Europa occidental, América, China e no Xapón. Nos primeiros anos do movemento, os esperantistas mantiñan contacto por correspondencia, pero en 1905 o primeiro Congreso Universal de Esperanto levouse a cabo na cidade francesa de Boulogne-sur-Mer. Dende entón, os congresos mundiais organizáronse nos cinco continentes ano tras ano agás durante as dúas Guerras Mundiais.");
    assertLang("ro", "id", "17ro", "name", "Romanian", "subject", "La momentul destrămării Uniunii Sovietice și a înlăturării regimului comunist instalat în România (1989), țara a inițiat o serie de reforme economice și politice. După un deceniu de probleme economice, România a introdus noi reforme economice de ordin general (precum cota unică de impozitare, în 2005) și a aderat la Uniunea Europeană la 1 ianuarie 2007.");
    assertLang("sk", "id", "18sk", "name", "Slovakian", "subject", "Boli vytvorené dva národné parlamenty - Česká národná rada a Slovenská národná rada a spoločný jednokomorový česko-slovenský parlament bol premenovaný z Národného zhromaždenia na Federálne zhromaždenie s dvoma komorami - Snemovňou ľudu a Snemovňu národov.");
    assertLang("sl", "id", "19sl", "name", "Slovenian", "subject", "Slovenska Wikipedija je različica spletne enciklopedije Wikipedije v slovenskem jeziku. Projekt slovenske Wikipedije se je začel 26. februarja 2002 z ustanovitvijo njene spletne strani, njen pobudnik pa je bil uporabnik Jani Melik.");
    assertLang("uk", "id", "20uk", "name", "Ukrainian", "subject", "Народно-господарський комплекс країни включає такі види промисловості як важке машинобудування, чорна та кольорова металургія, суднобудування, виробництво автобусів, легкових та вантажних автомобілів, тракторів та іншої сільськогосподарської техніки, тепловозів, верстатів, турбін, авіаційних двигунів та літаків, обладнання для електростанцій, нафто-газової та хімічної промисловості тощо. Крім того, Україна є потужним виробником електроенергії. Україна має розвинуте сільське господарство і займає одне з провідних місць серед експортерів деяких видів сільськогосподарської продукції і продовольства (зокрема, соняшникової олії).");
  }
    
  @Test
  public void testMapFieldName() throws Exception {
    ModifiableSolrParams parameters = new ModifiableSolrParams();
    parameters.add("langid.fl", "name");
    parameters.add("langid.map.lcmap", "jp:s zh:cjk ko:cjk");
    parameters.set("langid.enforceSchema", "false");
    liProcessor = createLangIdProcessor(parameters);
    
    assertEquals("test_no", liProcessor.getMappedField("test", "no"));
    assertEquals("test_en", liProcessor.getMappedField("test", "en"));
    assertEquals("test_s", liProcessor.getMappedField("test", "jp"));
    assertEquals("test_cjk", liProcessor.getMappedField("test", "zh"));
    assertEquals("test_cjk", liProcessor.getMappedField("test", "ko"));

    // Test that enforceSchema correctly catches illegal field and returns null
    parameters.set("langid.enforceSchema", "true");
    liProcessor = createLangIdProcessor(parameters);
    assertEquals(null, liProcessor.getMappedField("inputfield", "sv"));

    // Prove support for other mapping regex, still with enforceSchema=true
    parameters.add("langid.map.pattern", "text_(.*?)_field");
    parameters.add("langid.map.replace", "$1_{lang}_s");
    liProcessor = createLangIdProcessor(parameters);
    assertEquals("title_no_s", liProcessor.getMappedField("text_title_field", "no"));
    assertEquals("body_sv_s", liProcessor.getMappedField("text_body_field", "sv"));
  }

  @Test
  public void testMapLangcode() throws Exception {
    ModifiableSolrParams parameters = new ModifiableSolrParams();
    parameters.add("langid.fl", "name");
    parameters.add("langid.lcmap", "zh_cn:zh zh_tw:zh");
    parameters.set("langid.enforceSchema", "false");
    liProcessor = createLangIdProcessor(parameters);

    assertEquals("zh", liProcessor.resolveLanguage("zh_cn", "NA"));
    assertEquals("zh", liProcessor.resolveLanguage("zh_tw", "NA"));
    assertEquals("no", liProcessor.resolveLanguage("no", "NA"));
    List<DetectedLanguage> langs = new ArrayList<>();
    langs.add(new DetectedLanguage("zh_cn", 0.8));
    assertEquals("zh", liProcessor.resolveLanguage(langs, "NA"));
  }

  @Test
  public void testPreExisting() throws Exception {
    SolrInputDocument doc;
    ModifiableSolrParams parameters = new ModifiableSolrParams();
    parameters.add("langid.fl", "text");
    parameters.add("langid.langField", "language");
    parameters.add("langid.langsField", "languages");
    parameters.add("langid.enforceSchema", "false");
    parameters.add("langid.map", "true");
    liProcessor = createLangIdProcessor(parameters);
    
    doc = englishDoc();
    assertEquals("en", process(doc).getFieldValue("language"));
    assertEquals("en", process(doc).getFieldValue("languages"));
    
    doc = englishDoc();
    doc.setField("language", "no");
    assertEquals("no", process(doc).getFieldValue("language"));
    assertEquals("no", process(doc).getFieldValue("languages"));
    assertNotNull(process(doc).getFieldValue("text_no"));
  }

  /**
   * Test not only 1st value taken into account (empty string),
   * but all other values of 'text_multivalue' field ('en').
   */
  @Test
  public void testPreExistingMultiValue() throws Exception {
    SolrInputDocument doc;
    ModifiableSolrParams parameters = new ModifiableSolrParams();
    parameters.add("langid.fl", "text_multivalue");
    parameters.add("langid.langField", "language");
    parameters.add("langid.langsField", "languages");
    parameters.add("langid.enforceSchema", "false");
    parameters.add("langid.map", "true");
    liProcessor = createLangIdProcessor(parameters);
    
    doc = englishDoc();
    assertEquals("en", process(doc).getFieldValue("language"));
    assertEquals("en", process(doc).getFieldValue("languages"));
    
    doc = englishDoc();
    doc.setField("language", "no");
    assertEquals("no", process(doc).getFieldValue("language"));
    assertEquals("no", process(doc).getFieldValue("languages"));
    assertNotNull(process(doc).getFieldValue("text_multivalue_no"));
  }

  /**
   * Test not only 1st value taken into account (ru text),
   * but all values of 'text_multivalue' field ('ru' and 'en').
   */
  @Test
  public void testPreExistingMultiValueMixedLang() throws Exception {
    SolrInputDocument doc;
    ModifiableSolrParams parameters = new ModifiableSolrParams();
    parameters.add("langid.fl", "text_multivalue");
    parameters.add("langid.langField", "language");
    parameters.add("langid.langsField", "languages");
    parameters.add("langid.enforceSchema", "false");
    parameters.add("langid.map", "true");
    liProcessor = createLangIdProcessor(parameters);

    doc = mixedEnglishRussianDoc();
    assertEquals("en", process(doc).getFieldValue("language"));
    assertEquals("en", process(doc).getFieldValue("languages"));

    doc = mixedEnglishRussianDoc();
    doc.setField("language", "no");
    assertEquals("no", process(doc).getFieldValue("language"));
    assertEquals("no", process(doc).getFieldValue("languages"));
    assertNotNull(process(doc).getFieldValue("text_multivalue_no"));
  }

  @Test
  public void testDefaultFallbackEmptyString() throws Exception {
    SolrInputDocument doc;
    ModifiableSolrParams parameters = new ModifiableSolrParams();
    parameters.add("langid.fl", "text");
    parameters.add("langid.langField", "language");
    parameters.add("langid.enforceSchema", "false");
    liProcessor = createLangIdProcessor(parameters);
    
    doc = tooShortDoc();
    assertEquals("", process(doc).getFieldValue("language"));
  }

  @Test
  public void testMissingFieldEmptyString() throws Exception {
    SolrInputDocument doc;
    ModifiableSolrParams parameters = new ModifiableSolrParams();
    parameters.add("langid.fl", "no_such_field");
    parameters.add("langid.langField", "language");
    parameters.add("langid.enforceSchema", "false");
    liProcessor = createLangIdProcessor(parameters);

    doc = new SolrInputDocument();
    assertEquals("", process(doc).getFieldValue("language"));
  }

  @Test
  public void testFallback() throws Exception {
    SolrInputDocument doc;
    ModifiableSolrParams parameters = new ModifiableSolrParams();
    parameters.add("langid.fl", "text");
    parameters.add("langid.langField", "language");
    parameters.add("langid.fallbackFields", "noop,fb");
    parameters.add("langid.fallback", "fbVal");
    parameters.add("langid.enforceSchema", "false");
    liProcessor = createLangIdProcessor(parameters);
      
    // Verify fallback to field fb (noop field does not exist and is skipped)
    doc = tooShortDoc();
    doc.addField("fb", "fbField");
    assertEquals("fbField", process(doc).getFieldValue("language"));

    // Verify fallback to fallback value since no fallback fields exist
    doc = tooShortDoc();
    assertEquals("fbVal", process(doc).getFieldValue("language"));  
  }
  
  @Test
  public void testResolveLanguage() throws Exception {
    List<DetectedLanguage> langs;
    ModifiableSolrParams parameters = new ModifiableSolrParams();
    parameters.add("langid.fl", "text");
    parameters.add("langid.langField", "language");
    liProcessor = createLangIdProcessor(parameters);

    // No detected languages
    langs = new ArrayList<>();
    assertEquals("", liProcessor.resolveLanguage(langs, null));
    assertEquals("fallback", liProcessor.resolveLanguage(langs, "fallback"));

    // One detected language
    langs.add(new DetectedLanguage("one", 1.0));
    assertEquals("one", liProcessor.resolveLanguage(langs, "fallback"));    

    // One detected language under default threshold
    langs = new ArrayList<>();
    langs.add(new DetectedLanguage("under", 0.1));
    assertEquals("fallback", liProcessor.resolveLanguage(langs, "fallback"));    
  }
  
  @Test
  public void testKeepOrig() throws Exception {
    ModifiableSolrParams parameters = new ModifiableSolrParams();
    parameters.set("langid.enforceSchema", "false");
    parameters.set("langid.langField", "language");
    parameters.set("langid.langsField", "languages");
    parameters.set("langid.fl", "text");
    parameters.set("langid.map", "true");
    parameters.set("langid.map.keepOrig", "false");
    liProcessor = createLangIdProcessor(parameters);

    SolrInputDocument mappedNoOrig = process(englishDoc());
    assertEquals("text_en", liProcessor.getMappedField("text", "en"));
    assertEquals("en", mappedNoOrig.getFieldValue("language"));
    assertTrue(mappedNoOrig.containsKey("text_en"));
    assertFalse(mappedNoOrig.containsKey("text"));
    
    // keepOrig true
    parameters.set("langid.map.keepOrig", "true");
    liProcessor = createLangIdProcessor(parameters);

    SolrInputDocument mappedKeepOrig = process(englishDoc());
    assertTrue(mappedKeepOrig.containsKey("text_en"));
    assertTrue(mappedKeepOrig.containsKey("text"));
    assertEquals(englishDoc().getFieldValue("text"), mappedKeepOrig.getFieldValue("text_en"));
    
    // keepOrig and map individual
    parameters.set("langid.map.individual", "true");
    parameters.set("langid.fl", "text,text2");
    liProcessor = createLangIdProcessor(parameters);

    SolrInputDocument mappedIndividual = process(languagePerFieldDoc());
    assertTrue(mappedIndividual.containsKey("text_en"));
    assertTrue(mappedIndividual.containsKey("text"));
    assertTrue(mappedIndividual.containsKey("text2_ru"));
    assertTrue(mappedIndividual.containsKey("text2"));
    assertEquals(languagePerFieldDoc().getFieldValue("text"), mappedIndividual.getFieldValue("text_en"));
  }

  @Test
  public void testMapIndividual() throws Exception {
    ModifiableSolrParams parameters = new ModifiableSolrParams();
    parameters.set("langid.enforceSchema", "false");
    parameters.set("langid.langField", "language");
    parameters.set("langid.langsField", "languages");
    parameters.set("langid.fl", "text,text2");
    parameters.set("langid.map", "true");
    parameters.set("langid.map.individual", "true");
    liProcessor = createLangIdProcessor(parameters);

    SolrInputDocument mappedIndividual = process(languagePerFieldDoc());
    assertTrue(mappedIndividual.containsKey("text_en"));
    assertTrue(mappedIndividual.containsKey("text2_ru"));
  }
  
  // Various utility methods
  
  private SolrInputDocument englishDoc() {
    SolrInputDocument doc = new SolrInputDocument();
    doc.addField("text", "Apache Lucene is a free/open source information retrieval software library, originally created in Java by Doug Cutting. It is supported by the Apache Software Foundation and is released under the Apache Software License.");
    doc.addField("text_multivalue", new String[]{"", "Apache Lucene is a free/open source information retrieval software library, originally created in Java by Doug Cutting. It is supported by the Apache Software Foundation and is released under the Apache Software License."});
    return doc;
  }

  private SolrInputDocument languagePerFieldDoc() {
    SolrInputDocument doc = englishDoc();
    doc.addField("text2", "The Apache Lucene — это свободная библиотека для высокоскоростного полнотекстового поиска, написанная на Java. Может быть использована для поиска в интернете и других областях компьютерной лингвистики (аналитическая философия).");
    return doc;
  }
  
  /**
   * Construct document containing multi-value fields in different languages.
   * @return solr input document
   */
  private SolrInputDocument mixedEnglishRussianDoc() {
    SolrInputDocument doc = new SolrInputDocument();
    doc.addField("text_multivalue", new String[]{"The Apache Lucene — это свободная библиотека для высокоскоростного полнотекстового поиска, написанная на Java. Может быть использована для поиска в интернете и других областях компьютерной лингвистики (аналитическая философия).",
                                                 "Apache Lucene is a free/open source information retrieval software library, originally created in Java by Doug Cutting. It is supported by the Apache Software Foundation and is released under the Apache Software License.",
        "Solr (pronounced \"solar\") is an open source enterprise search platform from the Apache Lucene project. Its major features include full-text search, hit highlighting, faceted search, dynamic clustering, database integration, and rich document (e.g., Word, PDF) handling."
    });
    return doc;
  }

  protected SolrInputDocument tooShortDoc() {
    SolrInputDocument doc = new SolrInputDocument();
    doc.addField("text", "This text is too short");
    return doc;
  }

  protected abstract LanguageIdentifierUpdateProcessor createLangIdProcessor(ModifiableSolrParams parameters) throws Exception;

  protected void assertLang(String langCode, String... fieldsAndValues) throws Exception {
    if(liProcessor == null)
      throw new Exception("Processor must be initialized before calling assertLang()");
    SolrInputDocument doc = sid(fieldsAndValues);
    assertEquals(langCode, process(doc).getFieldValue(liProcessor.langField));
  }
  
  private SolrInputDocument sid(String... fieldsAndValues) {
    SolrInputDocument doc = new SolrInputDocument();
    for (int i = 0; i < fieldsAndValues.length; i+=2) {
      doc.addField(fieldsAndValues[i], fieldsAndValues[i+1]);
    }
    return doc;
  }
  
  /*
  Utility test method to process a clone of a document
   */
  private SolrInputDocument process(SolrInputDocument origDoc) {
    SolrInputDocument modifiedDoc = origDoc.deepCopy();
<<<<<<< HEAD
=======
    if (random().nextBoolean()) {
      modifiedDoc.forEach((s, f) -> {
        Object rawVal = f.getRawValue();
        if (rawVal instanceof Collection) {
          Collection rawValue = (Collection) rawVal;
          ArrayList<Object> newVal = new ArrayList<>(rawValue.size());
          for (Object o : rawValue) {
            if (o instanceof String) {
              newVal.add(new ByteArrayUtf8CharSequence((String) o));
            } else {
              newVal.add(rawVal);
            }
          }
          f.setValue(newVal);
        } else if (rawVal instanceof String) {
          f.setValue(new ByteArrayUtf8CharSequence((String) rawVal));
        }
      });
    }
>>>>>>> 6d0386c9
    liProcessor.process(modifiedDoc);
    return modifiedDoc;
  }
}<|MERGE_RESOLUTION|>--- conflicted
+++ resolved
@@ -386,8 +386,6 @@
    */
   private SolrInputDocument process(SolrInputDocument origDoc) {
     SolrInputDocument modifiedDoc = origDoc.deepCopy();
-<<<<<<< HEAD
-=======
     if (random().nextBoolean()) {
       modifiedDoc.forEach((s, f) -> {
         Object rawVal = f.getRawValue();
@@ -407,7 +405,6 @@
         }
       });
     }
->>>>>>> 6d0386c9
     liProcessor.process(modifiedDoc);
     return modifiedDoc;
   }
