--- conflicted
+++ resolved
@@ -330,20 +330,12 @@
   }
 
   @Override
-<<<<<<< HEAD
   public void writeByteString(String name, String val) throws IOException {
     wb.writeCell(val);
   }
 
   @Override
   public void writeDate(String name, Date val) throws IOException {
-    writeDate(name, val.toInstant().toString());
-  }
-
-  @Override
-=======
->>>>>>> 7830cae5
-  public void writeDate(String name, String val) throws IOException {
     wb.writeCell(val);
   }
 }