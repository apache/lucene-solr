#!/usr/bin/env bash
# Licensed to the Apache Software Foundation (ASF) under one or more
# contributor license agreements.  See the NOTICE file distributed with
# this work for additional information regarding copyright ownership.
# The ASF licenses this file to You under the Apache License, Version 2.0
# (the "License"); you may not use this file except in compliance with
# the License.  You may obtain a copy of the License at
#
#     http://www.apache.org/licenses/LICENSE-2.0
#
# Unless required by applicable law or agreed to in writing, software
# distributed under the License is distributed on an "AS IS" BASIS,
# WITHOUT WARRANTIES OR CONDITIONS OF ANY KIND, either express or implied.
# See the License for the specific language governing permissions and
# limitations under the License.


# CONTROLLING STARTUP:
#
# Use solr -help to see available command-line options. In addition
# to passing command-line options, this script looks for an include
# file named solr.in.sh to set environment variables. Specifically, 
# the following locations are searched in this order:
#
# ./
# $HOME/.solr.in.sh
# /usr/share/solr
# /usr/local/share/solr
# /var/solr/
# /opt/solr
#
# Another option is to specify the full path to the include file in the
# environment. For example:
#
#   $ SOLR_INCLUDE=/path/to/solr.in.sh solr start
#
# Note: This is particularly handy for running multiple instances on a 
# single installation, or for quick tests.
#
# Finally, developers and enthusiasts who frequently run from an SVN 
# checkout, and do not want to locally modify bin/solr.in.sh, can put
# a customized include file at ~/.solr.in.sh.
#
# If you would rather configure startup entirely from the environment, you
# can disable the include by exporting an empty SOLR_INCLUDE, or by 
# ensuring that no include files exist in the aforementioned search list.

SOLR_SCRIPT="$0"
verbose=false
THIS_OS=`uname -s`

# What version of Java is required to run this version of Solr.
JAVA_VER_REQ="1.8"

stop_all=false

# for now, we don't support running this script from cygwin due to problems
# like not having lsof, ps auxww, curl, and awkward directory handling
if [ "${THIS_OS:0:6}" == "CYGWIN" ]; then
  echo -e "This script does not support cygwin due to severe limitations and lack of adherence\nto BASH standards, such as lack of lsof, curl, and ps options.\n\nPlease use the native solr.cmd script on Windows!"
  exit 1
fi

# Resolve symlinks to this script
while [ -h "$SOLR_SCRIPT" ] ; do
  ls=`ls -ld "$SOLR_SCRIPT"`
  # Drop everything prior to ->
  link=`expr "$ls" : '.*-> \(.*\)$'`
  if expr "$link" : '/.*' > /dev/null; then
    SOLR_SCRIPT="$link"
  else
    SOLR_SCRIPT=`dirname "$SOLR_SCRIPT"`/"$link"
  fi
done

SOLR_TIP=`dirname "$SOLR_SCRIPT"`/..
SOLR_TIP=`cd "$SOLR_TIP"; pwd`
DEFAULT_SERVER_DIR="$SOLR_TIP/server"

# If an include wasn't specified in the environment, then search for one...
if [ -z "$SOLR_INCLUDE" ]; then
  # Locations (in order) to use when searching for an include file.
  for include in "`dirname "$0"`/solr.in.sh" \
               "$HOME/.solr.in.sh" \
               /usr/share/solr/solr.in.sh \
               /usr/local/share/solr/solr.in.sh \
               /etc/default/solr.in.sh \
               /opt/solr/solr.in.sh; do
    if [ -r "$include" ]; then
        SOLR_INCLUDE="$include"
        . "$include"
        break
    fi
  done
elif [ -r "$SOLR_INCLUDE" ]; then
  . "$SOLR_INCLUDE"
fi

if [ -z "$SOLR_PID_DIR" ]; then
  SOLR_PID_DIR="$SOLR_TIP/bin"
fi

if [ -n "$SOLR_JAVA_HOME" ]; then
  JAVA="$SOLR_JAVA_HOME/bin/java"
elif [ -n "$JAVA_HOME" ]; then
  for java in "$JAVA_HOME"/bin/amd64/java "$JAVA_HOME"/bin/java; do
    if [ -x "$java" ]; then
      JAVA="$java"
      break
    fi
  done
  if [ -z "$JAVA" ]; then
    echo >&2 "The currently defined JAVA_HOME ($JAVA_HOME) refers"
    echo >&2 "to a location where Java could not be found.  Aborting."
    echo >&2 "Either fix the JAVA_HOME variable or remove it from the"
    echo >&2 "environment so that the system PATH will be searched."
    exit 1
  fi
else
  JAVA=java
fi

if [ -z "$SOLR_STOP_WAIT" ]; then
  SOLR_STOP_WAIT=180
fi
# test that Java exists, is executable and correct version
JAVA_VER=$("$JAVA" -version 2>&1)
if [[ $? -ne 0 ]] ; then
  echo >&2 "Java not found, or an error was encountered when running java."
  echo >&2 "A working Java $JAVA_VER_REQ JRE is required to run Solr!"
  echo >&2 "Please install latest version of Java $JAVA_VER_REQ or set JAVA_HOME properly."
  echo >&2 "Command that we tried: '${JAVA} -version', with response:"
  echo >&2 "${JAVA_VER}"
  echo >&2
  echo >&2 "Debug information:"
  echo >&2 "JAVA_HOME: ${JAVA_HOME:-N/A}"
  echo >&2 "Active Path:"
  echo >&2 "${PATH}"
  exit 1
else
  JAVA_VER_NUM=$(echo $JAVA_VER | head -1 | awk -F '"' '/version/ {print $2}')
  if [[ "$JAVA_VER_NUM" < "$JAVA_VER_REQ" ]] ; then
    echo >&2 "Your current version of Java is too old to run this version of Solr"
    echo >&2 "We found version $JAVA_VER_NUM, using command '${JAVA} -version', with response:"
    echo >&2 "${JAVA_VER}"
    echo >&2
    echo >&2 "Please install latest version of Java $JAVA_VER_REQ or set JAVA_HOME properly."
    echo >&2
    echo >&2 "Debug information:"
    echo >&2 "JAVA_HOME: ${JAVA_HOME:-N/A}"
    echo >&2 "Active Path:"
    echo >&2 "${PATH}"
    exit 1
  fi
  JAVA_VENDOR="Oracle"
  if [ "`echo $JAVA_VER | grep -i "IBM J9"`" != "" ]; then
      JAVA_VENDOR="IBM J9"
  fi
fi


# Select HTTP OR HTTPS related configurations
SOLR_URL_SCHEME=http
SOLR_JETTY_CONFIG=()
SOLR_SSL_OPTS=""
if [ -z "$SOLR_SSL_ENABLED" ]; then
  if [ -n "$SOLR_SSL_KEY_STORE" ]; then
    SOLR_SSL_ENABLED="true" # implicitly from earlier behaviour
  else
    SOLR_SSL_ENABLED="false"
  fi
fi
if [ "$SOLR_SSL_ENABLED" == "true" ]; then
  SOLR_JETTY_CONFIG+=("--module=https")
  SOLR_URL_SCHEME=https
  if [ -n "$SOLR_SSL_KEY_STORE" ]; then
    SOLR_SSL_OPTS+=" -Dsolr.jetty.keystore=$SOLR_SSL_KEY_STORE"
  fi
  if [ -n "$SOLR_SSL_KEY_STORE_PASSWORD" ]; then
    export SOLR_SSL_KEY_STORE_PASSWORD=$SOLR_SSL_KEY_STORE_PASSWORD
  fi
  if [ -n "$SOLR_SSL_KEY_STORE_TYPE" ]; then
    SOLR_SSL_OPTS+=" -Dsolr.jetty.keystore.type=$SOLR_SSL_KEY_STORE_TYPE"
  fi

  if [ -n "$SOLR_SSL_TRUST_STORE" ]; then
    SOLR_SSL_OPTS+=" -Dsolr.jetty.truststore=$SOLR_SSL_TRUST_STORE"
  fi
  if [ -n "$SOLR_SSL_TRUST_STORE_PASSWORD" ]; then
    export SOLR_SSL_TRUST_STORE_PASSWORD=$SOLR_SSL_TRUST_STORE_PASSWORD
  fi
  if [ -n "$SOLR_SSL_TRUST_STORE_TYPE" ]; then
    SOLR_SSL_OPTS+=" -Dsolr.jetty.truststore.type=$SOLR_SSL_TRUST_STORE_TYPE"
  fi

  if [ -n "$SOLR_SSL_NEED_CLIENT_AUTH" ]; then
    SOLR_SSL_OPTS+=" -Dsolr.jetty.ssl.needClientAuth=$SOLR_SSL_NEED_CLIENT_AUTH"
  fi
  if [ -n "$SOLR_SSL_WANT_CLIENT_AUTH" ]; then
    SOLR_SSL_OPTS+=" -Dsolr.jetty.ssl.wantClientAuth=$SOLR_SSL_WANT_CLIENT_AUTH"
  fi

  if [ -n "$SOLR_SSL_CLIENT_KEY_STORE" ]; then
    SOLR_SSL_OPTS+=" -Djavax.net.ssl.keyStore=$SOLR_SSL_CLIENT_KEY_STORE"

    if [ -n "$SOLR_SSL_CLIENT_KEY_STORE_PASSWORD" ]; then
      export SOLR_SSL_CLIENT_KEY_STORE_PASSWORD=$SOLR_SSL_CLIENT_KEY_STORE_PASSWORD
    fi
    if [ -n "$SOLR_SSL_CLIENT_KEY_STORE_TYPE" ]; then
      SOLR_SSL_OPTS+=" -Djavax.net.ssl.keyStoreType=$SOLR_SSL_CLIENT_KEY_STORE_TYPE"
    fi
  else
    if [ -n "$SOLR_SSL_KEY_STORE" ]; then
      SOLR_SSL_OPTS+=" -Djavax.net.ssl.keyStore=$SOLR_SSL_KEY_STORE"
    fi
    if [ -n "$SOLR_SSL_KEY_STORE_TYPE" ]; then
      SOLR_SSL_OPTS+=" -Djavax.net.ssl.keyStoreType=$SOLR_SSL_KEYSTORE_TYPE"
    fi
  fi

  if [ -n "$SOLR_SSL_CLIENT_TRUST_STORE" ]; then
    SOLR_SSL_OPTS+=" -Djavax.net.ssl.trustStore=$SOLR_SSL_CLIENT_TRUST_STORE"

    if [ -n "$SOLR_SSL_CLIENT_TRUST_STORE_PASSWORD" ]; then
      export SOLR_SSL_CLIENT_TRUST_STORE_PASSWORD=$SOLR_SSL_CLIENT_TRUST_STORE_PASSWORD
    fi
    if [ -n "$SOLR_SSL_CLIENT_TRUST_STORE_TYPE" ]; then
      SOLR_SSL_OPTS+=" -Djavax.net.ssl.trustStoreType=$SOLR_SSL_CLIENT_TRUST_STORE_TYPE"
    fi
  else
    if [ -n "$SOLR_SSL_TRUST_STORE" ]; then
      SOLR_SSL_OPTS+=" -Djavax.net.ssl.trustStore=$SOLR_SSL_TRUST_STORE"
    fi

    if [ -n "$SOLR_SSL_TRUST_STORE_TYPE" ]; then
      SOLR_SSL_OPTS+=" -Djavax.net.ssl.trustStoreType=$SOLR_SSL_TRUST_STORE_TYPE"
    fi
  fi
else
  SOLR_JETTY_CONFIG+=("--module=http")
fi

# Authentication options
if [ -z "$SOLR_AUTH_TYPE" ] && [ -n "$SOLR_AUTHENTICATION_OPTS" ]; then
  echo "WARNING: SOLR_AUTHENTICATION_OPTS environment variable configured without associated SOLR_AUTH_TYPE variable"
  echo "         Please configure SOLR_AUTH_TYPE environment variable with the authentication type to be used."
  echo "         Currently supported authentication types are [kerberos, basic]"
fi

if [ -n "$SOLR_AUTH_TYPE" ] && [ -n "$SOLR_AUTHENTICATION_CLIENT_BUILDER" ]; then
  echo "WARNING: SOLR_AUTHENTICATION_CLIENT_BUILDER and SOLR_AUTH_TYPE environment variables are configured together."
  echo "         Use SOLR_AUTH_TYPE environment variable to configure authentication type to be used. "
  echo "         Currently supported authentication types are [kerberos, basic]"
  echo "         The value of SOLR_AUTHENTICATION_CLIENT_BUILDER environment variable will be ignored"
fi

if [ -n "$SOLR_AUTH_TYPE" ]; then
  case "$(echo $SOLR_AUTH_TYPE | awk '{print tolower($0)}')" in
    basic)
      SOLR_AUTHENTICATION_CLIENT_BUILDER="org.apache.solr.client.solrj.impl.PreemptiveBasicAuthClientBuilderFactory"
      ;;
    kerberos)
      SOLR_AUTHENTICATION_CLIENT_BUILDER="org.apache.solr.client.solrj.impl.Krb5HttpClientBuilder"
      ;;
    *)
      echo "ERROR: Value specified for SOLR_AUTH_TYPE environment variable is invalid."
      exit 1
   esac
fi

if [ "$SOLR_AUTHENTICATION_CLIENT_CONFIGURER" != "" ]; then
  echo "WARNING: Found unsupported configuration variable SOLR_AUTHENTICATION_CLIENT_CONFIGURER"
  echo "         Please start using SOLR_AUTH_TYPE instead"
fi
if [ "$SOLR_AUTHENTICATION_CLIENT_BUILDER" != "" ]; then
  AUTHC_CLIENT_BUILDER_ARG="-Dsolr.httpclient.builder.factory=$SOLR_AUTHENTICATION_CLIENT_BUILDER"
fi
AUTHC_OPTS="$AUTHC_CLIENT_BUILDER_ARG $SOLR_AUTHENTICATION_OPTS"

# Set the SOLR_TOOL_HOST variable for use when connecting to a running Solr instance
if [ "$SOLR_HOST" != "" ]; then
  SOLR_TOOL_HOST="$SOLR_HOST"
else
  SOLR_TOOL_HOST="localhost"
fi

function print_usage() {
  CMD="$1"
  ERROR_MSG="$2"
    
  if [ "$ERROR_MSG" != "" ]; then
    echo -e "\nERROR: $ERROR_MSG\n"
  fi
  
  if [ -z "$CMD" ]; then
    echo ""
    echo "Usage: solr COMMAND OPTIONS"
    echo "       where COMMAND is one of: start, stop, restart, status, healthcheck, create, create_core, create_collection, delete, version, zk, auth, assert, plugin"
    echo ""
    echo "  Standalone server example (start Solr running in the background on port 8984):"
    echo ""
    echo "    ./solr start -p 8984"
    echo ""
    echo "  SolrCloud example (start Solr running in SolrCloud mode using localhost:2181 to connect to Zookeeper, with 1g max heap size and remote Java debug options enabled):"
    echo ""
    echo "    ./solr start -c -m 1g -z localhost:2181 -a \"-Xdebug -Xrunjdwp:transport=dt_socket,server=y,suspend=n,address=1044\""
    echo ""
    echo "Pass -help after any COMMAND to see command-specific usage information,"
    echo "  such as:    ./solr start -help or ./solr stop -help"
    echo ""
  elif [[ "$CMD" == "start" || "$CMD" == "restart" ]]; then
    echo ""
    echo "Usage: solr $CMD [-f] [-c] [-h hostname] [-p port] [-d directory] [-z zkHost] [-m memory] [-e example] [-s solr.solr.home] [-t solr.data.home] [-a \"additional-options\"] [-V]"
    echo ""
    echo "  -f            Start Solr in foreground; default starts Solr in the background"
    echo "                  and sends stdout / stderr to solr-PORT-console.log"
    echo ""
    echo "  -c or -cloud  Start Solr in SolrCloud mode; if -z not supplied, an embedded Zookeeper"
    echo "                  instance is started on Solr port+1000, such as 9983 if Solr is bound to 8983"
    echo ""
    echo "  -h <host>     Specify the hostname for this Solr instance"
    echo ""
    echo "  -p <port>     Specify the port to start the Solr HTTP listener on; default is 8983"
    echo "                  The specified port (SOLR_PORT) will also be used to determine the stop port"
    echo "                  STOP_PORT=(\$SOLR_PORT-1000) and JMX RMI listen port RMI_PORT=(\$SOLR_PORT+10000). "
    echo "                  For instance, if you set -p 8985, then the STOP_PORT=7985 and RMI_PORT=18985"
    echo ""
    echo "  -d <dir>      Specify the Solr server directory; defaults to server"
    echo ""
    echo "  -z <zkHost>   Zookeeper connection string; only used when running in SolrCloud mode using -c"
    echo "                   To launch an embedded Zookeeper instance, don't pass this parameter."
    echo ""
    echo "  -m <memory>   Sets the min (-Xms) and max (-Xmx) heap size for the JVM, such as: -m 4g"
    echo "                  results in: -Xms4g -Xmx4g; by default, this script sets the heap size to 512m"
    echo ""
    echo "  -s <dir>      Sets the solr.solr.home system property; Solr will create core directories under"
    echo "                  this directory. This allows you to run multiple Solr instances on the same host"
    echo "                  while reusing the same server directory set using the -d parameter. If set, the"
    echo "                  specified directory should contain a solr.xml file, unless solr.xml exists in Zookeeper."
    echo "                  This parameter is ignored when running examples (-e), as the solr.solr.home depends"
    echo "                  on which example is run. The default value is server/solr. If passed relative dir,"
    echo "                  validation with current dir will be done, before trying default server/<dir>"
    echo ""
    echo "  -t <dir>      Sets the solr.data.home system property, where Solr will store data (index)."
    echo "                  If not set, Solr uses solr.solr.home for config and data."
    echo ""
    echo "  -e <example>  Name of the example to run; available examples:"
    echo "      cloud:         SolrCloud example"
    echo "      techproducts:  Comprehensive example illustrating many of Solr's core capabilities"
    echo "      dih:           Data Import Handler"
    echo "      schemaless:    Schema-less example"
    echo ""
    echo "  -a            Additional parameters to pass to the JVM when starting Solr, such as to setup"
    echo "                  Java debug options. For example, to enable a Java debugger to attach to the Solr JVM"
    echo "                  you could pass: -a \"-agentlib:jdwp=transport=dt_socket,server=y,suspend=n,address=18983\""
    echo "                  In most cases, you should wrap the additional parameters in double quotes."
    echo ""
    echo "  -j            Additional parameters to pass to Jetty when starting Solr."
    echo "                  For example, to add configuration folder that jetty should read"
    echo "                  you could pass: -j \"--include-jetty-dir=/etc/jetty/custom/server/\""
    echo "                  In most cases, you should wrap the additional parameters in double quotes."
    echo ""
    echo "  -noprompt     Don't prompt for input; accept all defaults when running examples that accept user input"
    echo ""
    echo "  -v and -q     Verbose (-v) or quiet (-q) logging. Sets default log level to DEBUG or WARN instead of INFO"
    echo ""
    echo "  -V or -verbose Verbose messages from this script"
    echo ""
  elif [ "$CMD" == "stop" ]; then
    echo ""
    echo "Usage: solr stop [-k key] [-p port] [-V]"
    echo ""
    echo "  -k <key>      Stop key; default is solrrocks"
    echo ""
    echo "  -p <port>     Specify the port the Solr HTTP listener is bound to"
    echo ""
    echo "  -all          Find and stop all running Solr servers on this host"
    echo ""
    echo "  NOTE: To see if any Solr servers are running, do: solr status"
    echo ""
  elif [ "$CMD" == "healthcheck" ]; then
    echo ""
    echo "Usage: solr healthcheck [-c collection] [-z zkHost] [-V]"
    echo ""
    echo "  -c <collection>  Collection to run healthcheck against."
    echo ""
    echo "  -z <zkHost>      Zookeeper connection string; default is localhost:9983"
    echo ""
    echo "  -V               Enable more verbose output"
    echo ""
  elif [ "$CMD" == "status" ]; then
    echo ""
    echo "Usage: solr status"
    echo ""
    echo "  NOTE: This command will show the status of all running Solr servers"
    echo ""
  elif [ "$CMD" == "create" ]; then
    echo ""
    echo "Usage: solr create [-c name] [-d confdir] [-n configName] [-shards #] [-replicationFactor #] [-p port] [-V]"
    echo ""
    echo "  Create a core or collection depending on whether Solr is running in standalone (core) or SolrCloud"
    echo "  mode (collection). In other words, this action detects which mode Solr is running in, and then takes"
    echo "  the appropriate action (either create_core or create_collection). For detailed usage instructions, do:"
    echo ""
    echo "    bin/solr create_core -help"
    echo ""
    echo "       or"
    echo ""
    echo "    bin/solr create_collection -help"
    echo ""
  elif [ "$CMD" == "delete" ]; then
    echo ""
    echo "Usage: solr delete [-c name] [-deleteConfig true|false] [-p port] [-V]"
    echo ""
    echo "  Deletes a core or collection depending on whether Solr is running in standalone (core) or SolrCloud"
    echo "  mode (collection). If you're deleting a collection in SolrCloud mode, the default behavior is to also"
    echo "  delete the configuration directory from Zookeeper so long as it is not being used by another collection."
    echo "  You can override this behavior by passing -deleteConfig false when running this command."
    echo ""
    echo "  -c <name>               Name of the core / collection to delete"
    echo ""
    echo "  -deleteConfig <boolean> Delete the configuration directory from Zookeeper; default is true"
    echo ""
    echo "  -p <port>               Port of a local Solr instance where you want to delete the core/collection"
    echo "                            If not specified, the script will search the local system for a running"
    echo "                            Solr instance and will use the port of the first server it finds."
    echo ""
    echo "  -V                      Enables more verbose output."
    echo ""
  elif [ "$CMD" == "create_core" ]; then
    echo ""
    echo "Usage: solr create_core [-c core] [-d confdir] [-p port] [-V]"
    echo ""
    echo "  -c <core>     Name of core to create"
    echo ""
    echo "  -d <confdir>  Configuration directory to copy when creating the new core, built-in options are:"
    echo ""
    echo "      _default: Minimal configuration, which supports enabling/disabling field-guessing support"
    echo "      sample_techproducts_configs: Example configuration with many optional features enabled to"
    echo "         demonstrate the full power of Solr"
    echo ""
    echo "      If not specified, default is: _default"
    echo ""
    echo "      Alternatively, you can pass the path to your own configuration directory instead of using"
    echo "      one of the built-in configurations, such as: bin/solr create_core -c mycore -d /tmp/myconfig"
    echo ""
    echo "  -p <port>     Port of a local Solr instance where you want to create the new core"
    echo "                  If not specified, the script will search the local system for a running"
    echo "                  Solr instance and will use the port of the first server it finds."
    echo ""
    echo "  -V            Enable more verbose output."
    echo ""
  elif [ "$CMD" == "create_collection" ]; then
    echo ""
    echo "Usage: solr create_collection [-c collection] [-d confdir] [-n configName] [-shards #] [-replicationFactor #] [-p port] [-V]"
    echo ""
    echo "  -c <collection>         Name of collection to create"
    echo ""
    echo "  -d <confdir>            Configuration directory to copy when creating the new collection, built-in options are:"
    echo ""
    echo "      _default: Minimal configuration, which supports enabling/disabling field-guessing support"
    echo "      sample_techproducts_configs: Example configuration with many optional features enabled to"
    echo "         demonstrate the full power of Solr"
    echo ""
    echo "      If not specified, default is: _default"
    echo ""
    echo "      Alternatively, you can pass the path to your own configuration directory instead of using"
    echo "      one of the built-in configurations, such as: bin/solr create_collection -c mycoll -d /tmp/myconfig"
    echo ""
    echo "      By default the script will upload the specified confdir directory into Zookeeper using the same"
    echo "      name as the collection (-c) option. Alternatively, if you want to reuse an existing directory"
    echo "      or create a confdir in Zookeeper that can be shared by multiple collections, use the -n option"
    echo ""
    echo "  -n <configName>         Name the configuration directory in Zookeeper; by default, the configuration"
    echo "                            will be uploaded to Zookeeper using the collection name (-c), but if you want"
    echo "                            to use an existing directory or override the name of the configuration in"
    echo "                            Zookeeper, then use the -c option."
    echo ""
    echo "  -shards <#>             Number of shards to split the collection into; default is 1"
    echo ""
    echo "  -replicationFactor <#>  Number of copies of each document in the collection, default is 1 (no replication)"
    echo ""
    echo "  -p <port>               Port of a local Solr instance where you want to create the new collection"
    echo "                            If not specified, the script will search the local system for a running"
    echo "                            Solr instance and will use the port of the first server it finds."
    echo ""
    echo "  -V                      Enable more verbose output."
    echo ""
  elif [ "$CMD" == "zk" ]; then
    print_short_zk_usage ""
    echo "         Be sure to check the Solr logs in case of errors."
    echo ""
    echo "             -z zkHost  Optional Zookeeper connection string for all commands. If specified it"
    echo "                        overrides the 'ZK_HOST=...'' defined in solr.in.sh."
    echo ""
    echo "             -V        Enable more verbose output."
    echo ""
    echo "         upconfig uploads a configset from the local machine to Zookeeper. (Backcompat: -upconfig)"
    echo ""
    echo "         downconfig downloads a configset from Zookeeper to the local machine. (Backcompat: -downconfig)"
    echo ""
    echo "             -n configName    Name of the configset in Zookeeper that will be the destination of"
    echo "                             'upconfig' and the source for 'downconfig'."
    echo ""
    echo "             -d confdir      The local directory the configuration will be uploaded from for"
    echo "                             'upconfig' or downloaded to for 'downconfig'. If 'confdir' is a child of"
    echo "                             ...solr/server/solr/configsets' then the configs will be copied from/to"
    echo "                             that directory. Otherwise it is interpreted as a simple local path."
    echo ""
    echo "         cp copies files or folders to/from Zookeeper or Zokeeper -> Zookeeper"
    echo "             -r    Recursively copy <src> to <dst>. Command will fail if <src> has children and "
    echo "                        -r is not specified. Optional"
    echo ""
    echo "             <src>, <dest> : [file:][/]path/to/local/file or zk:/path/to/zk/node"
    echo "                             NOTE: <src> and <dest> may both be Zookeeper resources prefixed by 'zk:'"
    echo "             When <src> is a zk resource, <dest> may be '.'"
    echo "             If <dest> ends with '/', then <dest> will be a local folder or parent znode and the last"
    echo "             element of the <src> path will be appended unless <src> also ends in a slash. "
    echo "             <dest> may be zk:, which may be useful when using the cp -r form to backup/restore "
    echo "             the entire zk state."
    echo "             You must enclose local paths that end in a wildcard in quotes or just"
    echo "             end the local path in a slash. That is,"
    echo "             'bin/solr zk cp -r /some/dir/ zk:/ -z localhost:2181' is equivalent to"
    echo "             'bin/solr zk cp -r \"/some/dir/*\" zk:/ -z localhost:2181'"
    echo "             but 'bin/solr zk cp -r /some/dir/* zk:/ -z localhost:2181' will throw an error"
    echo ""
    echo "             here's an example of backup/restore for a ZK configuration:"
    echo "             to copy to local: 'bin/solr zk cp -r zk:/ /some/dir -z localhost:2181'"
    echo "             to restore to ZK: 'bin/solr zk cp -r /some/dir/ zk:/ -z localhost:2181'"
    echo ""
    echo "             The 'file:' prefix is stripped, thus 'file:/wherever' specifies an absolute local path and"
    echo "             'file:somewhere' specifies a relative local path. All paths on Zookeeper are absolute."
    echo ""
    echo "             Zookeeper nodes CAN have data, so moving a single file to a parent znode"
    echo "             will overlay the data on the parent Znode so specifying the trailing slash"
    echo "             can be important."
    echo ""
    echo "             Wildcards are supported when copying from local, trailing only and must be quoted."
    echo ""
    echo "         rm deletes files or folders on Zookeeper"
    echo "             -r     Recursively delete if <path> is a directory. Command will fail if <path>"
    echo "                    has children and -r is not specified. Optional"
    echo "             <path> : [zk:]/path/to/zk/node. <path> may not be the root ('/')"
    echo ""
    echo "         mv moves (renames) znodes on Zookeeper"
    echo "             <src>, <dest> : Zookeeper nodes, the 'zk:' prefix is optional."
    echo "             If <dest> ends with '/', then <dest> will be a parent znode"
    echo "             and the last element of the <src> path will be appended."
    echo "             Zookeeper nodes CAN have data, so moving a single file to a parent znode"
    echo "             will overlay the data on the parent Znode so specifying the trailing slash"
    echo "             is important."
    echo ""
    echo "         ls lists the znodes on Zookeeper"
    echo "             -r recursively descends the path listing all znodes. Optional"
    echo "             <path>: The Zookeeper path to use as the root."
    echo ""
    echo "             Only the node names are listed, not data"
    echo ""
    echo "         mkroot makes a znode on Zookeeper with no data. Can be used to make a path of arbitrary"
    echo "             depth but primarily intended to create a 'chroot'."
    echo ""
    echo "             <path>: The Zookeeper path to create. Leading slash is assumed if not present."
    echo "                     Intermediate nodes are created as needed if not present."
    echo ""
  elif [ "$CMD" == "auth" ]; then
    echo ""
    echo "Usage: solr auth enable [-type basicAuth] -credentials user:pass [-blockUnknown <true|false>] [-updateIncludeFileOnly <true|false>] [-V]"
    echo "       solr auth enable [-type basicAuth] -prompt <true|false> [-blockUnknown <true|false>] [-updateIncludeFileOnly <true|false>] [-V]"
    echo "       solr auth enable -type kerberos -config \"<kerberos configs>\" [-updateIncludeFileOnly <true|false>] [-V]"
    echo "       solr auth disable [-updateIncludeFileOnly <true|false>] [-V]"
    echo ""
    echo "  -type <type>                           The authentication mechanism (basicAuth or kerberos) to enable. Defaults to 'basicAuth'."
    echo ""
    echo "  -credentials <user:pass>               The username and password of the initial user. Applicable for basicAuth only."
    echo "                                         Note: only one of -prompt or -credentials must be provided"
    echo ""
    echo "  -config \"<configs>\"                    Configuration parameters (Solr startup parameters). Required and applicable only for Kerberos"
    echo ""
    echo "  -prompt <true|false>                   Prompts the user to provide the credentials. Applicable for basicAuth only."
    echo "                                         Note: only one of -prompt or -credentials must be provided"
    echo ""
    echo "  -blockUnknown <true|false>             When true, this blocks out access to unauthenticated users. When not provided,"
    echo "                                         this defaults to false (i.e. unauthenticated users can access all endpoints, except the"
    echo "                                         operations like collection-edit, security-edit, core-admin-edit etc.). Check the reference"
    echo "                                         guide for Basic Authentication for more details. Applicable for basicAuth only."
    echo ""
    echo "  -updateIncludeFileOnly <true|false>    Only update the solr.in.sh or solr.in.cmd file, and skip actual enabling/disabling"
    echo "                                         authentication (i.e. don't update security.json)"
    echo ""
    echo "  -z zkHost                              Zookeeper connection string"
    echo ""
    echo "  -d <dir>                               Specify the Solr server directory"
    echo ""
    echo "  -s <dir>                               Specify the Solr home directory. This is where any credentials or authentication"
    echo "                                         configuration files (e.g. basicAuth.conf) would be placed."
    echo ""
<<<<<<< HEAD
  elif [ "$CMD" == "plugin" ]; then
    echo ""
    echo "Usage: solr plugin [options] install|uninstall|upgrade <pluginId> [<pluginId...]"
    echo "       solr plugin [options] search [<keyword>]"
    echo "       solr plugin [options] list|update|outdated"
    echo "       solr plugin [options] repo list"
    echo "       solr plugin [options] repo add <id> <url>"
    echo "       solr plugin [options] repo delete <id>"
    echo ""
    echo "  The update command checks repositories for new plugins, an upgrade installs"
    echo "  the newest version of the plugin supported for your current Solr version."
    echo "  Valid options are:"
    echo ""
    echo "  -p <port>             Specify the Solr port number (default 8983)"
    echo ""
    echo "  -d <dir>              Specify the plugins directory for offline operation"
    echo ""
    echo "  -i                    Return ids only instead of table format"
=======
    echo "  -V                                     Enable more verbose output."
>>>>>>> aa271485
    echo ""
  fi
} # end print_usage

function print_short_zk_usage() {

  if [ "$1" != "" ]; then
    echo -e "\nERROR: $1\n"
  fi

  echo "  Usage: solr zk upconfig|downconfig -d <confdir> -n <configName> [-z zkHost]"
  echo "         solr zk cp [-r] <src> <dest> [-z zkHost]"
  echo "         solr zk rm [-r] <path> [-z zkHost]"
  echo "         solr zk mv <src> <dest> [-z zkHost]"
  echo "         solr zk ls [-r] <path> [-z zkHost]"
  echo "         solr zk mkroot <path> [-z zkHost]"
  echo ""

  if [ "$1" == "" ]; then
    echo "Type bin/solr zk -help for full usage help"
  else
    exit 1
  fi
}

# used to show the script is still alive when waiting on work to complete
function spinner() {
  local pid=$1
  local delay=0.5
  local spinstr='|/-\'
  while [ "$(ps aux | awk '{print $2}' | grep -w $pid)" ]; do
      local temp=${spinstr#?}
      printf " [%c]  " "$spinstr"
      local spinstr=$temp${spinstr%"$temp"}
      sleep $delay
      printf "\b\b\b\b\b\b"
  done
  printf "    \b\b\b\b"
}

# given a port, find the pid for a Solr process
function solr_pid_by_port() {
  THE_PORT="$1"
  if [ -e "$SOLR_PID_DIR/solr-$THE_PORT.pid" ]; then
    PID=`cat "$SOLR_PID_DIR/solr-$THE_PORT.pid"`
    CHECK_PID=`ps auxww | awk '{print $2}' | grep -w $PID | sort -r | tr -d ' '`
    if [ "$CHECK_PID" != "" ]; then
      local solrPID=$PID
    fi
  fi
  echo "$solrPID"
}

# extract the value of the -Djetty.port parameter from a running Solr process 
function jetty_port() {
  SOLR_PID="$1"
  SOLR_PROC=`ps auxww | grep -w $SOLR_PID | grep start\.jar | grep jetty\.port`
  IFS=' ' read -a proc_args <<< "$SOLR_PROC"
  for arg in "${proc_args[@]}"
    do
      IFS='=' read -a pair <<< "$arg"
      if [ "${pair[0]}" == "-Djetty.port" ]; then
        local jetty_port="${pair[1]}"
        break
      fi
    done    
  echo "$jetty_port"
} # end jetty_port func

# run a Solr command-line tool using the SolrCLI class; 
# useful for doing cross-platform work from the command-line using Java
function run_tool() {

  "$JAVA" $SOLR_SSL_OPTS $AUTHC_OPTS $SOLR_ZK_CREDS_AND_ACLS -Dsolr.install.dir="$SOLR_TIP" \
    -Dlog4j.configuration="file:$DEFAULT_SERVER_DIR/scripts/cloud-scripts/log4j.properties" \
    -classpath "$DEFAULT_SERVER_DIR/solr-webapp/webapp/WEB-INF/lib/*:$DEFAULT_SERVER_DIR/lib/ext/*" \
    org.apache.solr.util.SolrCLI "$@"

  return $?
} # end run_tool function

# get information about any Solr nodes running on this host
function get_info() {
  CODE=4
  # first, see if Solr is running
  numSolrs=`find "$SOLR_PID_DIR" -name "solr-*.pid" -type f | wc -l | tr -d ' '`
  if [ "$numSolrs" != "0" ]; then
    echo -e "\nFound $numSolrs Solr nodes: "
    while read PIDF
      do
        ID=`cat "$PIDF"`
        port=`jetty_port "$ID"`
        if [ "$port" != "" ]; then
          echo -e "\nSolr process $ID running on port $port"
          run_tool status -solr "$SOLR_URL_SCHEME://$SOLR_TOOL_HOST:$port/solr"
          CODE=$?
          echo ""
        else
          echo -e "\nSolr process $ID from $PIDF not found."
          CODE=1
        fi
    done < <(find "$SOLR_PID_DIR" -name "solr-*.pid" -type f)
  else
    # no pid files but check using ps just to be sure
    numSolrs=`ps auxww | grep start\.jar | grep solr\.solr\.home | grep -v grep | wc -l | sed -e 's/^[ \t]*//'`
    if [ "$numSolrs" != "0" ]; then
      echo -e "\nFound $numSolrs Solr nodes: "
      PROCESSES=$(ps auxww | grep start\.jar | grep solr\.solr\.home | grep -v grep | awk '{print $2}' | sort -r)
      for ID in $PROCESSES
        do
          port=`jetty_port "$ID"`
          if [ "$port" != "" ]; then
            echo ""
            echo "Solr process $ID running on port $port"
            run_tool status -solr "$SOLR_URL_SCHEME://$SOLR_TOOL_HOST:$port/solr"
            CODE=$?
            echo ""
          fi
      done
    else
      echo -e "\nNo Solr nodes are running.\n"
      CODE=3
    fi
  fi

  return $CODE
} # end get_info

# tries to gracefully stop Solr using the Jetty 
# stop command and if that fails, then uses kill -9
function stop_solr() {

  DIR="$1"
  SOLR_PORT="$2"
  STOP_PORT=`expr $SOLR_PORT - 1000`
  STOP_KEY="$3"
  SOLR_PID="$4"

  if [ "$SOLR_PID" != "" ]; then
    echo -e "Sending stop command to Solr running on port $SOLR_PORT ... waiting up to $SOLR_STOP_WAIT seconds to allow Jetty process $SOLR_PID to stop gracefully."
    "$JAVA" $SOLR_SSL_OPTS $AUTHC_OPTS -jar "$DIR/start.jar" "STOP.PORT=$STOP_PORT" "STOP.KEY=$STOP_KEY" --stop || true
      (loops=0
      while true
      do
        CHECK_PID=`ps auxww | awk '{print $2}' | grep -w $SOLR_PID | sort -r | tr -d ' '`
        if [ "$CHECK_PID" != "" ]; then
          slept=$((loops * 2))
          if [ $slept -lt $SOLR_STOP_WAIT ]; then
            sleep 2
            loops=$[$loops+1]
          else
            exit # subshell!
          fi
        else
          exit # subshell!
        fi
      done) &
    spinner $!
    rm -f "$SOLR_PID_DIR/solr-$SOLR_PORT.pid"
  else
    echo -e "No Solr nodes found to stop."
    exit 0
  fi

  CHECK_PID=`ps auxww | awk '{print $2}' | grep -w $SOLR_PID | sort -r | tr -d ' '`
  if [ "$CHECK_PID" != "" ]; then
    echo -e "Solr process $SOLR_PID is still running; forcefully killing it now."
    kill -9 $SOLR_PID
    echo "Killed process $SOLR_PID"
    rm -f "$SOLR_PID_DIR/solr-$SOLR_PORT.pid"
    sleep 1
  fi

  CHECK_PID=`ps auxww | awk '{print $2}' | grep -w $SOLR_PID | sort -r | tr -d ' '`
  if [ "$CHECK_PID" != "" ]; then
    echo "ERROR: Failed to kill previous Solr Java process $SOLR_PID ... script fails."
    exit 1
  fi
} # end stop_solr

if [ $# -eq 1 ]; then
  case $1 in
    -help|-usage|-h|--help)
        print_usage ""
        exit
    ;;
    -info|-i|status)
        get_info
        exit $?
    ;;
    -version|-v|version)
        run_tool version
        exit
    ;;
  esac
fi

if [ $# -gt 0 ]; then
  # if first arg starts with a dash (and it's not -help or -info), 
  # then assume they are starting Solr, such as: solr -f
  if [[ $1 == -* ]]; then
    SCRIPT_CMD="start"
  else
    SCRIPT_CMD="$1"
    shift
  fi
else
  # no args - just show usage and exit
  print_usage ""
  exit  
fi

if [ "$SCRIPT_CMD" == "status" ]; then
  # hacky - the script hits this if the user passes additional args with the status command,
  # which is not supported but also not worth complaining about either
  get_info
  exit
fi

# assert tool
if [ "$SCRIPT_CMD" == "assert" ]; then
  run_tool assert $*
  exit $?
fi

# plugin tool
if [ "$SCRIPT_CMD" == "plugin" ]; then
  # TODO: Proper parsing
  SOLR_SERVER_DIR="$DEFAULT_SERVER_DIR"
  if [ -z "$SOLR_HOME" ]; then
    SOLR_HOME="$SOLR_SERVER_DIR/solr"
  else
    if [[ $SOLR_HOME != /* ]] && [[ -d "$SOLR_SERVER_DIR/$SOLR_HOME" ]]; then
      SOLR_HOME="$SOLR_SERVER_DIR/$SOLR_HOME"
      SOLR_PID_DIR="$SOLR_HOME"
    elif [[ $SOLR_HOME != /* ]] && [[ -d "`pwd`/$SOLR_HOME" ]]; then
      SOLR_HOME="$(pwd)/$SOLR_HOME"
    fi
  fi
  PLUGIN_DIR="$SOLR_HOME/plugins"
  unset SOLR_PORT
  unset PLUGIN_CMD
  declare -a PLUGIN_OPTS
  if [ $# -gt 0 ]; then
    while true; do  
      case "$1" in
          update|list|outdated)
              if [[ -z "$2" ]]; then
                PLUGIN_CMD="$1"
                shift
                break  # Finished parsing, send rest of args to SolrCLI
              else
                print_usage "$SCRIPT_CMD" "Sub command $1 does not take an argument"
                exit 1
              fi
          ;;
          install|uninstall|search|upgrade|repo)
              if [[ -z "$2" && "$1" != "search" ]]; then
                print_usage "$SCRIPT_CMD" "Sub command $1 expects an argument"
                exit 1
              else
                PLUGIN_CMD="$1"
                shift
                break  # Finished parsing, send rest of args to SolrCLI
              fi
          ;;
          -d|-pluginDir)
              if [[ -z "$2" || "${2:0:1}" == "-" ]]; then
                print_usage "$SCRIPT_CMD" "Plugin dir required when using the $1 option!"
                exit 1
              fi
              PLUGIN_DIR="$2"
              shift 2
          ;;
          -p|-port)
              if [[ -z "$2" || "${2:0:1}" == "-" ]]; then
                print_usage "$SCRIPT_CMD" "Solr port is required when using the $1 option!"
                exit 1
              fi
              PLUGIN_OPTS=("${PLUGIN_OPTS[@]}" "-p" "$2")
              shift 2
          ;;
          -i|-ids)          
              PLUGIN_OPTS=("${PLUGIN_OPTS[@]}" "-i")
              shift
          ;;
          -help|-usage)
              print_usage "$SCRIPT_CMD"
              exit 0
          ;;
          --)
              shift
              break
          ;;
          *)
              if [ "$1" != "" ]; then
                print_usage "$SCRIPT_CMD" "Unrecognized or misplaced argument: $1!"
                exit 1
              else
                break # out-of-args, stop looping
              fi
          ;;
      esac
    done
  fi

  if [ -z "$PLUGIN_CMD" ]; then
    echo "Please specify a plugin sub command"
    print_usage "plugin"
    exit 1
  fi

  PLUGIN_OPTS=("${PLUGIN_OPTS[@]}" "-d" "$PLUGIN_DIR")

  #echo "DOING: run_tool plugin $SOLR_PORT $PLUGIN_DIR $PLUGIN_CMD $*"
  run_tool plugin ${PLUGIN_OPTS[@]} $PLUGIN_CMD $*
  exit $?
fi

# run a healthcheck and exit if requested
if [ "$SCRIPT_CMD" == "healthcheck" ]; then

  VERBOSE=""

  if [ $# -gt 0 ]; then
    while true; do  
      case "$1" in
          -c|-collection)
              if [[ -z "$2" || "${2:0:1}" == "-" ]]; then
                print_usage "$SCRIPT_CMD" "Collection name is required when using the $1 option!"
                exit 1
              fi
              HEALTHCHECK_COLLECTION="$2"
              shift 2
          ;;
          -z|-zkhost)          
              if [[ -z "$2" || "${2:0:1}" == "-" ]]; then
                print_usage "$SCRIPT_CMD" "ZooKeeper connection string is required when using the $1 option!"
                exit 1
              fi
              ZK_HOST="$2"
              shift 2
          ;;
          -help|-usage)
              print_usage "$SCRIPT_CMD"           
              exit 0
          ;;
          -V|--verbose)
              VERBOSE="-verbose"
              shift
          ;;
          --)
              shift
              break
          ;;
          *)
              if [ "$1" != "" ]; then            
                print_usage "$SCRIPT_CMD" "Unrecognized or misplaced argument: $1!"
                exit 1
              else
                break # out-of-args, stop looping
              fi 
          ;;
      esac
    done
  fi
  
  if [ -z "$ZK_HOST" ]; then
    ZK_HOST=localhost:9983
  fi
  
  if [ -z "$HEALTHCHECK_COLLECTION" ]; then
    echo "collection parameter is required!"
    print_usage "healthcheck"
    exit 1  
  fi
    
  run_tool healthcheck -zkHost "$ZK_HOST" -collection "$HEALTHCHECK_COLLECTION" $VERBOSE
    
  exit $?
fi

# create a core or collection
if [[ "$SCRIPT_CMD" == "create" || "$SCRIPT_CMD" == "create_core" || "$SCRIPT_CMD" == "create_collection" ]]; then

  CREATE_NUM_SHARDS=1
  CREATE_REPFACT=1
  FORCE=false
  VERBOSE=""

  if [ $# -gt 0 ]; then
    while true; do
      case "$1" in
          -c|-core|-collection)
              if [[ -z "$2" || "${2:0:1}" == "-" ]]; then
                print_usage "$SCRIPT_CMD" "name is required when using the $1 option!"
                exit 1
              fi
              CREATE_NAME="$2"
              shift 2
          ;;
          -n|-confname)
              if [[ -z "$2" || "${2:0:1}" == "-" ]]; then
                print_usage "$SCRIPT_CMD" "Configuration name is required when using the $1 option!"
                exit 1
              fi
              CREATE_CONFNAME="$2"
              shift 2
          ;;
          -d|-confdir)
              if [[ -z "$2" || "${2:0:1}" == "-" ]]; then
                print_usage "$SCRIPT_CMD" "Configuration directory is required when using the $1 option!"
                exit 1
              fi
              CREATE_CONFDIR="$2"
              shift 2
          ;;
          -s|-shards)
              if [[ -z "$2" || "${2:0:1}" == "-" ]]; then
                print_usage "$SCRIPT_CMD" "Shard count is required when using the $1 option!"
                exit 1
              fi
              CREATE_NUM_SHARDS="$2"
              shift 2
          ;;
          -rf|-replicationFactor)
              if [[ -z "$2" || "${2:0:1}" == "-" ]]; then
                print_usage "$SCRIPT_CMD" "Replication factor is required when using the $1 option!"
                exit 1
              fi
              CREATE_REPFACT="$2"
              shift 2
          ;;
          -p|-port)
              if [[ -z "$2" || "${2:0:1}" == "-" ]]; then
                print_usage "$SCRIPT_CMD" "Solr port is required when using the $1 option!"
                exit 1
              fi
              CREATE_PORT="$2"
              shift 2
          ;;
          -V|--verbose)
              VERBOSE="-verbose"
              shift
          ;;
          -force)
              FORCE=true
              shift
          ;;
          -help|-usage)
              print_usage "$SCRIPT_CMD"
              exit 0
          ;;
          --)
              shift
              break
          ;;
          *)
              if [ "$1" != "" ]; then
                print_usage "$SCRIPT_CMD" "Unrecognized or misplaced argument: $1!"
                exit 1
              else
                break # out-of-args, stop looping
              fi
          ;;
      esac
    done
  fi

  if [ -z "$CREATE_CONFDIR" ]; then
    CREATE_CONFDIR='_default'
  fi
  
  # validate the confdir arg (if provided)
  if [[ ! -d "$SOLR_TIP/server/solr/configsets/$CREATE_CONFDIR" && ! -d "$CREATE_CONFDIR" ]]; then
    echo -e "\nSpecified configuration directory $CREATE_CONFDIR not found!\n"
    exit 1
  fi

  if [ -z "$CREATE_NAME" ]; then
    echo "Name (-c) argument is required!"
    print_usage "$SCRIPT_CMD"
    exit 1
  fi

  if [ -z "$CREATE_PORT" ]; then
    for ID in `ps auxww | grep java | grep start\.jar | awk '{print $2}' | sort -r`
      do
        port=`jetty_port "$ID"`
        if [ "$port" != "" ]; then
          CREATE_PORT=$port
          break
        fi
    done
  fi

  if [ -z "$CREATE_PORT" ]; then
    echo "Failed to determine the port of a local Solr instance, cannot create $CREATE_NAME!"
    exit 1
  fi

  if [[ "$CREATE_CONFDIR" == "_default" ]] && ([[ "$CREATE_CONFNAME" == "" ]] || [[ "$CREATE_CONFNAME" == "_default" ]]); then
    echo "WARNING: Using _default configset. Data driven schema functionality is enabled by default, which is"
    echo "         NOT RECOMMENDED for production use."
    echo
    echo "         To turn it off:"
    echo "            curl http://$SOLR_TOOL_HOST:$CREATE_PORT/solr/$CREATE_NAME/config -d '{\"set-user-property\": {\"update.autoCreateFields\":\"false\"}}'"
  fi

  if [[ "$(whoami)" == "root" ]] && [[ "$FORCE" == "false" ]] ; then
    echo "WARNING: Creating cores as the root user can cause Solr to fail and is not advisable. Exiting."
    echo "         If you started Solr as root (not advisable either), force core creation by adding argument -force"
    exit 1
  fi
  if [ "$SCRIPT_CMD" == "create_core" ]; then
    run_tool create_core -name "$CREATE_NAME" -solrUrl "$SOLR_URL_SCHEME://$SOLR_TOOL_HOST:$CREATE_PORT/solr" \
      -confdir "$CREATE_CONFDIR" -configsetsDir "$SOLR_TIP/server/solr/configsets" \
      $VERBOSE
    exit $?
  else
    run_tool "$SCRIPT_CMD" -name "$CREATE_NAME" -solrUrl "$SOLR_URL_SCHEME://$SOLR_TOOL_HOST:$CREATE_PORT/solr" \
      -shards "$CREATE_NUM_SHARDS" -replicationFactor "$CREATE_REPFACT" \
      -confname "$CREATE_CONFNAME" -confdir "$CREATE_CONFDIR" \
      -configsetsDir "$SOLR_TIP/server/solr/configsets" \
      $VERBOSE
    exit $?
  fi
fi

# delete a core or collection
if [[ "$SCRIPT_CMD" == "delete" ]]; then

  VERBOSE=""

  if [ $# -gt 0 ]; then
    while true; do
      case "$1" in
          -c|-core|-collection)
              if [[ -z "$2" || "${2:0:1}" == "-" ]]; then
                print_usage "$SCRIPT_CMD" "name is required when using the $1 option!"
                exit 1
              fi
              DELETE_NAME="$2"
              shift 2
          ;;
          -p|-port)
              if [[ -z "$2" || "${2:0:1}" == "-" ]]; then
                print_usage "$SCRIPT_CMD" "Solr port is required when using the $1 option!"
                exit 1
              fi
              DELETE_PORT="$2"
              shift 2
          ;;
          -deleteConfig)
              if [[ -z "$2" || "${2:0:1}" == "-" ]]; then
                print_usage "$SCRIPT_CMD" "true|false is required when using the $1 option!"
                exit 1
              fi
              DELETE_CONFIG="$2"
              shift 2
          ;;
          -V|--verbose)
              VERBOSE="-verbose"
              shift
          ;;
          -help|-usage)
              print_usage "$SCRIPT_CMD"
              exit 0
          ;;
          --)
              shift
              break
          ;;
          *)
              if [ "$1" != "" ]; then
                print_usage "$SCRIPT_CMD" "Unrecognized or misplaced argument: $1!"
                exit 1
              else
                break # out-of-args, stop looping
              fi
          ;;
      esac
    done
  fi

  if [ -z "$DELETE_NAME" ]; then
    echo "Name (-c) argument is required!"
    print_usage "$SCRIPT_CMD"
    exit 1
  fi

  # If not defined, use the collection name for the name of the configuration in Zookeeper
  if [ -z "$DELETE_CONFIG" ]; then
    DELETE_CONFIG=true
  fi

  if [ -z "$DELETE_PORT" ]; then
    for ID in `ps auxww | grep java | grep start\.jar | awk '{print $2}' | sort -r`
      do
        port=`jetty_port "$ID"`
        if [ "$port" != "" ]; then
          DELETE_PORT=$port
          break
        fi
    done
  fi

  if [ -z "$DELETE_PORT" ]; then
    echo "Failed to determine the port of a local Solr instance, cannot delete $DELETE_NAME!"
    exit 1
  fi

  run_tool delete -name "$DELETE_NAME" -deleteConfig "$DELETE_CONFIG" \
    -solrUrl "$SOLR_URL_SCHEME://$SOLR_TOOL_HOST:$DELETE_PORT/solr" \
    $VERBOSE
  exit $?
fi

ZK_RECURSE=false
# Zookeeper file maintenance (upconfig, downconfig, files up/down etc.)
# It's a little clumsy to have the parsing go round and round for upconfig and downconfig, but that's
# necessary for back-compat
if [[ "$SCRIPT_CMD" == "zk" ]]; then

  VERBOSE=""

  if [ $# -gt 0 ]; then
    while true; do
      case "$1" in
        -upconfig|upconfig|-downconfig|downconfig|cp|rm|mv|ls|mkroot)
            if [ "${1:0:1}" == "-" ]; then
              ZK_OP=${1:1}
            else
              ZK_OP=$1
            fi
            shift 1
        ;;
        -z|-zkhost)
            if [[ -z "$2" || "${2:0:1}" == "-" ]]; then
              print_short_zk_usage "$SCRIPT_CMD" "ZooKeeper connection string is required when using the $1 option!"
            fi
            ZK_HOST="$2"
            shift 2
        ;;
        -n|-confname)
            if [[ -z "$2" || "${2:0:1}" == "-" ]]; then
              print_short_zk_usage "$SCRIPT_CMD" "Configuration name is required when using the $1 option!"
            fi
            CONFIGSET_CONFNAME="$2"
            shift 2
        ;;
        -d|-confdir)
            if [[ -z "$2" || "${2:0:1}" == "-" ]]; then
              print_short_zk_usage "$SCRIPT_CMD" "Configuration directory is required when using the $1 option!"
            fi
            CONFIGSET_CONFDIR="$2"
            shift 2
        ;;
        -r)
            ZK_RECURSE="true"
            shift
        ;;
        -V|--verbose)
            VERBOSE="-verbose"
            shift
        ;;
        -help|-usage|-h)
            print_usage "$SCRIPT_CMD"
            exit 0
        ;;
        --)
            shift
            break
        ;;
        *)  # Pick up <src> <dst> or <path> params for rm, ls, cp, mv, mkroot.
            if [ "$1" == "" ]; then
              break # out-of-args, stop looping
            fi
            if [ -z "$ZK_SRC" ]; then
              ZK_SRC=$1
            else
              if [ -z "$ZK_DST" ]; then
                ZK_DST=$1
              else
                print_short_zk_usage "Unrecognized or misplaced command $1. 'cp' with trailing asterisk requires quoting, see help text."
              fi
            fi
            shift
        ;;
      esac
    done
  fi

  if [ -z "$ZK_OP" ]; then
    print_short_zk_usage "Zookeeper operation (one of 'upconfig', 'downconfig', 'rm', 'mv', 'cp', 'ls', 'mkroot') is required!"
  fi

  if [ -z "$ZK_HOST" ]; then
    print_short_zk_usage "Zookeeper address (-z) argument is required or ZK_HOST must be specified in the solr.in.sh file."
  fi

  if [[ "$ZK_OP" == "upconfig" ||  "$ZK_OP" == "downconfig" ]]; then
    if [ -z "$CONFIGSET_CONFDIR" ]; then
      print_short_zk_usage "Local directory of the configset (-d) argument is required!"
    fi

    if [ -z "$CONFIGSET_CONFNAME" ]; then
      print_short_zk_usage "Configset name on Zookeeper (-n) argument is required!"
    fi
  fi

  if [[ "$ZK_OP" == "cp" || "$ZK_OP" == "mv" ]]; then
    if [[ -z "$ZK_SRC" || -z "$ZK_DST" ]]; then
      print_short_zk_usage "<source> and <destination> must be specified when using either the 'mv' or 'cp' commands."
    fi
    if [[ "$ZK_OP" == "cp" && "${ZK_SRC:0:3}" != "zk:" && "${ZK_DST:0:3}" != "zk:" ]]; then
      print_short_zk_usage "One of the source or desintation paths must be prefixed by 'zk:' for the 'cp' command."
    fi
  fi

  if [[ "$ZK_OP" == "mkroot" ]]; then
    if [[ -z "$ZK_SRC" ]]; then
      print_short_zk_usage "<path> must be specified when using the 'mkroot' command."
    fi
  fi


  case "$ZK_OP" in
    upconfig)
      run_tool "$ZK_OP" -confname "$CONFIGSET_CONFNAME" -confdir "$CONFIGSET_CONFDIR" -zkHost "$ZK_HOST" -configsetsDir "$SOLR_TIP/server/solr/configsets" $VERBOSE
    ;;
    downconfig)
      run_tool "$ZK_OP" -confname "$CONFIGSET_CONFNAME" -confdir "$CONFIGSET_CONFDIR" -zkHost "$ZK_HOST" $VERBOSE
    ;;
    rm)
      if [ -z "$ZK_SRC" ]; then
        print_short_zk_usage "Zookeeper path to remove must be specified when using the 'rm' command"
      fi
      run_tool "$ZK_OP" -path "$ZK_SRC" -zkHost "$ZK_HOST" -recurse "$ZK_RECURSE" $VERBOSE
    ;;
    mv)
      run_tool "$ZK_OP" -src "$ZK_SRC" -dst "$ZK_DST" -zkHost "$ZK_HOST" $VERBOSE
    ;;
    cp)
      run_tool "$ZK_OP" -src "$ZK_SRC" -dst "$ZK_DST" -zkHost "$ZK_HOST" -recurse "$ZK_RECURSE" $VERBOSE
    ;;
    ls)
      if [ -z "$ZK_SRC" ]; then
        print_short_zk_usage "Zookeeper path to list must be specified when using the 'ls' command"
      fi
      run_tool "$ZK_OP" -path "$ZK_SRC" -recurse "$ZK_RECURSE" -zkHost "$ZK_HOST" $VERBOSE
    ;;
    mkroot)
      if [ -z "$ZK_SRC" ]; then
        print_short_zk_usage "Zookeeper path to list must be specified when using the 'mkroot' command"
      fi
      run_tool "$ZK_OP" -path "$ZK_SRC" -zkHost "$ZK_HOST" $VERBOSE
    ;;
    *)
      print_short_zk_usage "Unrecognized Zookeeper operation $ZK_OP"
    ;;
  esac

  exit $?
fi

if [[ "$SCRIPT_CMD" == "auth" ]]; then

  VERBOSE=""

  declare -a AUTH_PARAMS
  if [ $# -gt 0 ]; then
    while true; do
      case "$1" in
        enable|disable)
            AUTH_OP=$1
            AUTH_PARAMS=("${AUTH_PARAMS[@]}" "$AUTH_OP")
            shift
        ;;
        -z|-zkhost|zkHost)
            ZK_HOST="$2"
            AUTH_PARAMS=("${AUTH_PARAMS[@]}" "-zkHost" "$ZK_HOST")
            shift 2
        ;;
        -t|-type)
            AUTH_TYPE="$2"
            AUTH_PARAMS=("${AUTH_PARAMS[@]}" "-type" "$AUTH_TYPE")
            shift 2
        ;;
        -credentials)
            AUTH_CREDENTIALS="$2"
            AUTH_PARAMS=("${AUTH_PARAMS[@]}" "-credentials" "$AUTH_CREDENTIALS")
            shift 2
        ;;
        -config)
            AUTH_CONFIG="`echo $2| base64`"
            AUTH_PARAMS=("${AUTH_PARAMS[@]}" "-config" "$AUTH_CONFIG")
            shift 2
        ;;
        -solrIncludeFile)
            SOLR_INCLUDE="$2"
            shift 2
        ;;
        -prompt)
            AUTH_PARAMS=("${AUTH_PARAMS[@]}" "-prompt" "$2")
            shift
        ;;
        -blockUnknown)
            AUTH_PARAMS=("${AUTH_PARAMS[@]}" "-blockUnknown" "$2")
            shift
            break
        ;;
        -updateIncludeFileOnly)
            AUTH_PARAMS=("${AUTH_PARAMS[@]}" "-updateIncludeFileOnly" "$2")
            shift
            break
        ;;
        -V|--verbose)
            VERBOSE="-verbose"
            shift
        ;;
        -d|-dir)
            if [[ -z "$2" || "${2:0:1}" == "-" ]]; then
              print_usage "$SCRIPT_CMD" "Server directory is required when using the $1 option!"
              exit 1
            fi

            if [[ "$2" == "." || "$2" == "./" || "$2" == ".." || "$2" == "../" ]]; then
              SOLR_SERVER_DIR="$(pwd)/$2"
            else
              # see if the arg value is relative to the tip vs full path
              if [[ "$2" != /* ]] && [[ -d "$SOLR_TIP/$2" ]]; then
                SOLR_SERVER_DIR="$SOLR_TIP/$2"
              else
                SOLR_SERVER_DIR="$2"
              fi
            fi
            # resolve it to an absolute path
            SOLR_SERVER_DIR="$(cd "$SOLR_SERVER_DIR"; pwd)"
            shift 2
        ;;
        -s|-solr.home)
            if [[ -z "$2" || "${2:0:1}" == "-" ]]; then
              print_usage "$SCRIPT_CMD" "Solr home directory is required when using the $1 option!"
              exit 1
            fi

            SOLR_HOME="$2"
            shift 2
        ;;
        -help|-usage|-h)
            print_usage "$SCRIPT_CMD"
            exit 0
        ;;
        --)
            shift
            break
        ;;
        *)
            shift
            break
        ;;
      esac
    done
  fi

  if [ -z "$SOLR_SERVER_DIR" ]; then
    SOLR_SERVER_DIR="$DEFAULT_SERVER_DIR"
  fi
  if [ ! -e "$SOLR_SERVER_DIR" ]; then
    echo -e "\nSolr server directory $SOLR_SERVER_DIR not found!\n"
    exit 1
  fi

  if [ -z "$SOLR_HOME" ]; then
    SOLR_HOME="$SOLR_SERVER_DIR/solr"
  elif [[ $SOLR_HOME != /* ]]; then
    if [[ -d "`pwd`/$SOLR_HOME" ]]; then
      SOLR_HOME="$(pwd)/$SOLR_HOME"
    elif [[ -d "$SOLR_SERVER_DIR/$SOLR_HOME" ]]; then
      SOLR_HOME="$SOLR_SERVER_DIR/$SOLR_HOME"
      SOLR_PID_DIR="$SOLR_HOME"
    fi
  fi

  if [ -z "$AUTH_OP" ]; then
    print_usage "$SCRIPT_CMD"
    exit 0
  fi

  AUTH_PARAMS=("${AUTH_PARAMS[@]}" "-solrIncludeFile" "$SOLR_INCLUDE")

  if [ -z "$AUTH_PORT" ]; then
    for ID in `ps auxww | grep java | grep start\.jar | awk '{print $2}' | sort -r`
      do
        port=`jetty_port "$ID"`
        if [ "$port" != "" ]; then
          AUTH_PORT=$port
          break
        fi
      done
  fi
  run_tool auth ${AUTH_PARAMS[@]} -solrUrl "$SOLR_URL_SCHEME://$SOLR_TOOL_HOST:$AUTH_PORT/solr" -authConfDir "$SOLR_HOME" $VERBOSE
  exit $?
fi


# verify the command given is supported
if [ "$SCRIPT_CMD" != "stop" ] && [ "$SCRIPT_CMD" != "start" ] && [ "$SCRIPT_CMD" != "restart" ] && [ "$SCRIPT_CMD" != "status" ] && [ "$SCRIPT_CMD" != "assert" ]; then
  print_usage "" "$SCRIPT_CMD is not a valid command!"
  exit 1
fi

# Run in foreground (default is to run in the background)
FG="false"
FORCE=false
noprompt=false
SOLR_OPTS=($SOLR_OPTS)
PASS_TO_RUN_EXAMPLE=

if [ $# -gt 0 ]; then
  while true; do
    case "$1" in
        -c|-cloud)
            SOLR_MODE="solrcloud"
            PASS_TO_RUN_EXAMPLE+=" -c"
            shift
        ;;
        -d|-dir)
            if [[ -z "$2" || "${2:0:1}" == "-" ]]; then
              print_usage "$SCRIPT_CMD" "Server directory is required when using the $1 option!"
              exit 1
            fi

            if [[ "$2" == "." || "$2" == "./" || "$2" == ".." || "$2" == "../" ]]; then
              SOLR_SERVER_DIR="$(pwd)/$2"
            else
              # see if the arg value is relative to the tip vs full path
              if [[ "$2" != /* ]] && [[ -d "$SOLR_TIP/$2" ]]; then
                SOLR_SERVER_DIR="$SOLR_TIP/$2"
              else
                SOLR_SERVER_DIR="$2"
              fi
            fi
            # resolve it to an absolute path
            SOLR_SERVER_DIR="$(cd "$SOLR_SERVER_DIR"; pwd)"
            shift 2
        ;;
        -s|-solr.home)
            if [[ -z "$2" || "${2:0:1}" == "-" ]]; then
              print_usage "$SCRIPT_CMD" "Solr home directory is required when using the $1 option!"
              exit 1
            fi

            SOLR_HOME="$2"
            shift 2
        ;;
        -t|-data.home)
            SOLR_DATA_HOME="$2"
            shift 2
        ;;
        -e|-example)
            if [[ -z "$2" || "${2:0:1}" == "-" ]]; then
              print_usage "$SCRIPT_CMD" "Example name is required when using the $1 option!"
              exit 1
            fi
            EXAMPLE="$2"
            shift 2
        ;;
        -f|-foreground)
            FG="true"
            shift
        ;;
        -h|-host)
            if [[ -z "$2" || "${2:0:1}" == "-" ]]; then
              print_usage "$SCRIPT_CMD" "Hostname is required when using the $1 option!"
              exit 1
            fi
            SOLR_HOST="$2"
            PASS_TO_RUN_EXAMPLE+=" -h $SOLR_HOST"
            shift 2
        ;;
        -m|-memory)
            if [[ -z "$2" || "${2:0:1}" == "-" ]]; then
              print_usage "$SCRIPT_CMD" "Memory setting is required when using the $1 option!"
              exit 1
            fi
            SOLR_HEAP="$2"
            PASS_TO_RUN_EXAMPLE+=" -m $SOLR_HEAP"
            shift 2
        ;;
        -p|-port)
            if [[ -z "$2" || "${2:0:1}" == "-" ]]; then
              print_usage "$SCRIPT_CMD" "Port number is required when using the $1 option!"
              exit 1
            fi
            SOLR_PORT="$2"
            PASS_TO_RUN_EXAMPLE+=" -p $SOLR_PORT"
            shift 2
        ;;
        -z|-zkhost)
            if [[ -z "$2" || "${2:0:1}" == "-" ]]; then
              print_usage "$SCRIPT_CMD" "Zookeeper connection string is required when using the $1 option!"
              exit 1
            fi
            ZK_HOST="$2"
            SOLR_MODE="solrcloud"
            PASS_TO_RUN_EXAMPLE+=" -z $ZK_HOST"
            shift 2
        ;;
        -a|-addlopts)
            ADDITIONAL_CMD_OPTS="$2"
            PASS_TO_RUN_EXAMPLE+=" -a \"$ADDITIONAL_CMD_OPTS\""
            shift 2
        ;;
        -j|-jettyconfig)
            ADDITIONAL_JETTY_CONFIG="$2"
            PASS_TO_RUN_EXAMPLE+=" -j \"$ADDITIONAL_JETTY_CONFIG\""
            shift 2
        ;;
        -k|-key)
            STOP_KEY="$2"
            shift 2
        ;;
        -help|-usage)
            print_usage "$SCRIPT_CMD"
            exit 0
        ;;
        -noprompt)
            noprompt=true
            PASS_TO_RUN_EXAMPLE+=" -noprompt"
            shift
        ;;
        -V|-verbose)
            verbose=true
            PASS_TO_RUN_EXAMPLE+=" --verbose"
            shift
        ;;
        -v)
            SOLR_LOG_LEVEL=DEBUG
            shift
        ;;
        -q)
            SOLR_LOG_LEVEL=WARN
            shift
        ;;
        -all)
            stop_all=true
            shift
        ;;
        -force)
            FORCE=true
            PASS_TO_RUN_EXAMPLE+=" -force"
            shift
        ;;
        --)
            shift
            break
        ;;
        *)
            if [ "${1:0:2}" == "-D" ]; then
              # pass thru any opts that begin with -D (java system props)
              SOLR_OPTS+=("$1")
              PASS_TO_RUN_EXAMPLE+=" $1"
              shift
            else
              if [ "$1" != "" ]; then
                print_usage "$SCRIPT_CMD" "$1 is not supported by this script"
                exit 1
              else
                break # out-of-args, stop looping
              fi
            fi
        ;;
    esac
  done
fi

if [[ $SOLR_LOG_LEVEL ]] ; then
  SOLR_LOG_LEVEL_OPT="-Dsolr.log.level=$SOLR_LOG_LEVEL"
fi

if [ -z "$SOLR_SERVER_DIR" ]; then
  SOLR_SERVER_DIR="$DEFAULT_SERVER_DIR"
fi

if [ ! -e "$SOLR_SERVER_DIR" ]; then
  echo -e "\nSolr server directory $SOLR_SERVER_DIR not found!\n"
  exit 1
fi

if [[ "$FG" == 'true' && "$EXAMPLE" != "" ]]; then
  FG='false'
  echo -e "\nWARNING: Foreground mode (-f) not supported when running examples.\n"
fi

#
# If the user specified an example to run, invoke the run_example tool (Java app) and exit
# otherwise let this script proceed to process the user request
#
if [ -n "$EXAMPLE" ] && [ "$SCRIPT_CMD" == "start" ]; then
  run_tool run_example -e $EXAMPLE -d "$SOLR_SERVER_DIR" -urlScheme $SOLR_URL_SCHEME $PASS_TO_RUN_EXAMPLE
  exit $?
fi

############# start/stop logic below here ################

if $verbose ; then
  echo "Using Solr root directory: $SOLR_TIP"
  echo "Using Java: $JAVA"
  "$JAVA" -version
fi

if [ "$SOLR_HOST" != "" ]; then
  SOLR_HOST_ARG=("-Dhost=$SOLR_HOST")
else
  SOLR_HOST_ARG=()
fi

if [ -z "$STOP_KEY" ]; then
  STOP_KEY='solrrocks'
fi

# stop all if no port specified
if [[ "$SCRIPT_CMD" == "stop" && -z "$SOLR_PORT" ]]; then
  if $stop_all; then
    none_stopped=true
    find "$SOLR_PID_DIR" -name "solr-*.pid" -type f | while read PIDF
      do
        NEXT_PID=`cat "$PIDF"`
        port=`jetty_port "$NEXT_PID"`
        if [ "$port" != "" ]; then
          stop_solr "$SOLR_SERVER_DIR" "$port" "$STOP_KEY" "$NEXT_PID"
          none_stopped=false
        fi
        rm -f "$PIDF"
    done
    # TODO: none_stopped doesn't get reflected across the subshell
    # This can be uncommented once we find a clean way out of it
    # if $none_stopped; then
    #   echo -e "\nNo Solr nodes found to stop.\n"
    # fi
  else
    # not stopping all and don't have a port, but if we can find the pid file for the default port 8983, then use that
    none_stopped=true
    numSolrs=`find "$SOLR_PID_DIR" -name "solr-*.pid" -type f | wc -l | tr -d ' '`
    if [ $numSolrs -eq 1 ]; then
      # only do this if there is only 1 node running, otherwise they must provide the -p or -all
      PID="$(cat "$(find "$SOLR_PID_DIR" -name "solr-*.pid" -type f)")"
      CHECK_PID=`ps auxww | awk '{print $2}' | grep -w $PID | sort -r | tr -d ' '`
      if [ "$CHECK_PID" != "" ]; then
        port=`jetty_port "$CHECK_PID"`
        if [ "$port" != "" ]; then
          stop_solr "$SOLR_SERVER_DIR" "$port" "$STOP_KEY" "$CHECK_PID"
          none_stopped=false
        fi
      fi
    fi

    if $none_stopped; then
      if [ $numSolrs -gt 0 ]; then
        echo -e "\nFound $numSolrs Solr nodes running! Must either specify a port using -p or -all to stop all Solr nodes on this host.\n"
      else
        echo -e "\nNo Solr nodes found to stop.\n"
      fi
      exit 1
    fi
  fi
  exit
fi

if [ -z "$SOLR_PORT" ]; then
  SOLR_PORT=8983
fi

if [ -z "$STOP_PORT" ]; then
  STOP_PORT=`expr $SOLR_PORT - 1000`
fi

if [ "$SCRIPT_CMD" == "start" ] || [ "$SCRIPT_CMD" == "restart" ] ; then
  if [[ "$(whoami)" == "root" ]] && [[ "$FORCE" == "false" ]] ; then
    echo "WARNING: Starting Solr as the root user is a security risk and not considered best practice. Exiting."
    echo "         Please consult the Reference Guide. To override this check, start with argument '-force'"
    exit 1
  fi
fi

if [[ "$SCRIPT_CMD" == "start" ]]; then
  # see if Solr is already running
  SOLR_PID=`solr_pid_by_port "$SOLR_PORT"`

  if [ -z "$SOLR_PID" ]; then
    # not found using the pid file ... but use ps to ensure not found
    SOLR_PID=`ps auxww | grep start\.jar | grep -w "\-Djetty\.port=$SOLR_PORT" | grep -v grep | awk '{print $2}' | sort -r`
  fi

  if [ "$SOLR_PID" != "" ]; then
    echo -e "\nPort $SOLR_PORT is already being used by another process (pid: $SOLR_PID)\nPlease choose a different port using the -p option.\n"
    exit 1
  fi
else
  # either stop or restart
  # see if Solr is already running
  SOLR_PID=`solr_pid_by_port "$SOLR_PORT"`
  if [ -z "$SOLR_PID" ]; then
    # not found using the pid file ... but use ps to ensure not found
    SOLR_PID=`ps auxww | grep start\.jar | grep -w "\-Djetty\.port=$SOLR_PORT" | grep -v grep | awk '{print $2}' | sort -r`
  fi
  if [ "$SOLR_PID" != "" ]; then
    stop_solr "$SOLR_SERVER_DIR" "$SOLR_PORT" "$STOP_KEY" "$SOLR_PID"
  else
    if [ "$SCRIPT_CMD" == "stop" ]; then
      echo -e "No process found for Solr node running on port $SOLR_PORT"
      exit 1
    fi
  fi
fi

if [ -z "$SOLR_HOME" ]; then
  SOLR_HOME="$SOLR_SERVER_DIR/solr"
elif [[ $SOLR_HOME != /* ]]; then
  if [[ -d "`pwd`/$SOLR_HOME" ]]; then
    SOLR_HOME="$(pwd)/$SOLR_HOME"
  elif [[ -d "$SOLR_SERVER_DIR/$SOLR_HOME" ]]; then
    SOLR_HOME="$SOLR_SERVER_DIR/$SOLR_HOME"
    SOLR_PID_DIR="$SOLR_HOME"
  fi
fi

# Set the default configset dir to be bootstrapped as _default
if [ -z "$DEFAULT_CONFDIR" ]; then
  DEFAULT_CONFDIR="$SOLR_SERVER_DIR/solr/configsets/_default/conf"
fi

# This is quite hacky, but examples rely on a different log4j.properties
# so that we can write logs for examples to $SOLR_HOME/../logs
if [ -z "$SOLR_LOGS_DIR" ]; then
  SOLR_LOGS_DIR="$SOLR_SERVER_DIR/logs"
fi
EXAMPLE_DIR="$SOLR_TIP/example"
if [ "${SOLR_HOME:0:${#EXAMPLE_DIR}}" = "$EXAMPLE_DIR" ]; then
  LOG4J_PROPS="$EXAMPLE_DIR/resources/log4j.properties"
  SOLR_LOGS_DIR="$SOLR_HOME/../logs"
fi

LOG4J_CONFIG=()
if [ -n "$LOG4J_PROPS" ]; then
  LOG4J_CONFIG+=("-Dlog4j.configuration=file:$LOG4J_PROPS")
fi

if [ "$SCRIPT_CMD" == "stop" ]; then
  # already stopped, script is done.
  exit 0
fi

# NOTE: If the script gets to here, then it is starting up a Solr node.

if [ ! -e "$SOLR_HOME" ]; then
  echo -e "\nSolr home directory $SOLR_HOME not found!\n"
  exit 1
fi
if [[ $SOLR_DATA_HOME ]] && [ ! -e "$SOLR_DATA_HOME" ]; then
  echo -e "\nSolr data home directory $SOLR_DATA_HOME not found!\n"
  exit 1
fi
if $verbose ; then
  q=""
else
  q="-q"
fi
if [ "${SOLR_LOG_PRESTART_ROTATION:=true}" == "true" ]; then
  run_tool utils -s "$DEFAULT_SERVER_DIR" -l "$SOLR_LOGS_DIR" $q -remove_old_solr_logs 7 || echo "Failed removing old solr logs"
  run_tool utils -s "$DEFAULT_SERVER_DIR" -l "$SOLR_LOGS_DIR" $q -archive_gc_logs $q     || echo "Failed archiving old GC logs"
  run_tool utils -s "$DEFAULT_SERVER_DIR" -l "$SOLR_LOGS_DIR" $q -archive_console_logs   || echo "Failed archiving old console logs"
  run_tool utils -s "$DEFAULT_SERVER_DIR" -l "$SOLR_LOGS_DIR" $q -rotate_solr_logs 9     || echo "Failed rotating old solr logs"
fi

# Establish default GC logging opts if no env var set (otherwise init to sensible default)
if [ -z ${GC_LOG_OPTS+x} ]; then
  if [[ "$JAVA_VER_NUM" < "9" ]] ; then
    GC_LOG_OPTS=('-verbose:gc' '-XX:+PrintHeapAtGC' '-XX:+PrintGCDetails' \
                 '-XX:+PrintGCDateStamps' '-XX:+PrintGCTimeStamps' '-XX:+PrintTenuringDistribution' \
                 '-XX:+PrintGCApplicationStoppedTime')
  else
    GC_LOG_OPTS=('-Xlog:gc*')
  fi
else
  GC_LOG_OPTS=($GC_LOG_OPTS)
fi

# if verbose gc logging enabled, setup the location of the log file and rotation
if [ "$GC_LOG_OPTS" != "" ]; then
  if [[ "$JAVA_VER_NUM" < "9" ]] ; then
    gc_log_flag="-Xloggc"
    if [ "$JAVA_VENDOR" == "IBM J9" ]; then
      gc_log_flag="-Xverbosegclog"
    fi
    GC_LOG_OPTS+=("$gc_log_flag:$SOLR_LOGS_DIR/solr_gc.log" '-XX:+UseGCLogFileRotation' '-XX:NumberOfGCLogFiles=9' '-XX:GCLogFileSize=20M')
  else
    # http://openjdk.java.net/jeps/158
    for i in "${!GC_LOG_OPTS[@]}";
    do
      # for simplicity, we only look at the prefix '-Xlog:gc'
      # (if 'all' or multiple tags are used starting with anything other then 'gc' the user is on their own)
      # if a single additional ':' exists in param, then there is already an explicit output specifier
      GC_LOG_OPTS[$i]=$(echo ${GC_LOG_OPTS[$i]} | sed "s|^\(-Xlog:gc[^:]*$\)|\1:file=$SOLR_LOGS_DIR/solr_gc.log:time,uptime:filecount=9,filesize=20000|")
    done
  fi
fi

# If ZK_HOST is defined, the assume SolrCloud mode
if [[ -n "$ZK_HOST" ]]; then
  SOLR_MODE="solrcloud"
fi

if [ "$SOLR_MODE" == 'solrcloud' ]; then
  if [ -z "$ZK_CLIENT_TIMEOUT" ]; then
    ZK_CLIENT_TIMEOUT="15000"
  fi
  
  CLOUD_MODE_OPTS=("-DzkClientTimeout=$ZK_CLIENT_TIMEOUT")
  
  if [ "$ZK_HOST" != "" ]; then
    CLOUD_MODE_OPTS+=("-DzkHost=$ZK_HOST")
  else
    if $verbose ; then
      echo "Configuring SolrCloud to launch an embedded Zookeeper using -DzkRun"
    fi

    CLOUD_MODE_OPTS+=('-DzkRun')
  fi

  # and if collection1 needs to be bootstrapped
  if [ -e "$SOLR_HOME/collection1/core.properties" ]; then
    CLOUD_MODE_OPTS+=('-Dbootstrap_confdir=./solr/collection1/conf' '-Dcollection.configName=myconf' '-DnumShards=1')
  fi
    
else
  if [ ! -e "$SOLR_HOME/solr.xml" ]; then
    echo -e "\nSolr home directory $SOLR_HOME must contain a solr.xml file!\n"
    exit 1
  fi
fi

# These are useful for attaching remote profilers like VisualVM/JConsole
if [ "$ENABLE_REMOTE_JMX_OPTS" == "true" ]; then

  if [ -z "$RMI_PORT" ]; then
    RMI_PORT=`expr $SOLR_PORT + 10000`
    if [ $RMI_PORT -gt 65535 ]; then
      echo -e "\nRMI_PORT is $RMI_PORT, which is invalid!\n"
      exit 1
    fi
  fi

  REMOTE_JMX_OPTS=('-Dcom.sun.management.jmxremote' \
    '-Dcom.sun.management.jmxremote.local.only=false' \
    '-Dcom.sun.management.jmxremote.ssl=false' \
    '-Dcom.sun.management.jmxremote.authenticate=false' \
    "-Dcom.sun.management.jmxremote.port=$RMI_PORT" \
    "-Dcom.sun.management.jmxremote.rmi.port=$RMI_PORT")

  # if the host is set, then set that as the rmi server hostname
  if [ "$SOLR_HOST" != "" ]; then
    REMOTE_JMX_OPTS+=("-Djava.rmi.server.hostname=$SOLR_HOST")
  fi
else
  REMOTE_JMX_OPTS=()
fi

JAVA_MEM_OPTS=()
if [ -z "$SOLR_HEAP" ] && [ -n "$SOLR_JAVA_MEM" ]; then
  JAVA_MEM_OPTS=($SOLR_JAVA_MEM)
else
  SOLR_HEAP="${SOLR_HEAP:-512m}"
  JAVA_MEM_OPTS=("-Xms$SOLR_HEAP" "-Xmx$SOLR_HEAP")
fi

# Pick default for Java thread stack size, and then add to SOLR_OPTS
if [ -z ${SOLR_JAVA_STACK_SIZE+x} ]; then
  SOLR_JAVA_STACK_SIZE='-Xss256k'
fi
SOLR_OPTS+=($SOLR_JAVA_STACK_SIZE)

if [ -z "$SOLR_TIMEZONE" ]; then
  SOLR_TIMEZONE='UTC'
fi

# Launches Solr in foreground/background depending on parameters
function launch_solr() {

  run_in_foreground="$1"
  stop_port="$STOP_PORT"
  
  SOLR_ADDL_ARGS="$2"
  SOLR_JETTY_ADDL_CONFIG="$3"

  # define default GC_TUNE
  if [ -z ${GC_TUNE+x} ]; then
      GC_TUNE=('-XX:NewRatio=3' \
        '-XX:SurvivorRatio=4' \
        '-XX:TargetSurvivorRatio=90' \
        '-XX:MaxTenuringThreshold=8' \
        '-XX:+UseConcMarkSweepGC' \
        '-XX:+UseParNewGC' \
        '-XX:ConcGCThreads=4' '-XX:ParallelGCThreads=4' \
        '-XX:+CMSScavengeBeforeRemark' \
        '-XX:PretenureSizeThreshold=64m' \
        '-XX:+UseCMSInitiatingOccupancyOnly' \
        '-XX:CMSInitiatingOccupancyFraction=50' \
        '-XX:CMSMaxAbortablePrecleanTime=6000' \
        '-XX:+CMSParallelRemarkEnabled' \
        '-XX:+ParallelRefProcEnabled' \
        '-XX:-OmitStackTraceInFastThrow')
  else
    GC_TUNE=($GC_TUNE)
  fi


  # If SSL-related system props are set, add them to SOLR_OPTS
  if [ "$SOLR_SSL_ENABLED" ]; then
    # If using SSL and solr.jetty.https.port not set explicitly, use the jetty.port
    SSL_PORT_PROP="-Dsolr.jetty.https.port=$SOLR_PORT"
    SOLR_OPTS+=($SOLR_SSL_OPTS "$SSL_PORT_PROP")
  fi

  # If authentication system props are set, add them to SOLR_OPTS
  if [ -n "$AUTHC_OPTS" ]; then
    SOLR_OPTS+=($AUTHC_OPTS)
  fi

  if $verbose ; then
    echo -e "\nStarting Solr using the following settings:"
    echo -e "    JAVA            = $JAVA"
    echo -e "    SOLR_SERVER_DIR = $SOLR_SERVER_DIR"
    echo -e "    SOLR_HOME       = $SOLR_HOME"
    echo -e "    SOLR_HOST       = $SOLR_HOST"
    echo -e "    SOLR_PORT       = $SOLR_PORT"
    echo -e "    STOP_PORT       = $STOP_PORT"
    echo -e "    JAVA_MEM_OPTS   = ${JAVA_MEM_OPTS[@]}"
    echo -e "    GC_TUNE         = ${GC_TUNE[@]}"
    echo -e "    GC_LOG_OPTS     = ${GC_LOG_OPTS[@]}"
    echo -e "    SOLR_TIMEZONE   = $SOLR_TIMEZONE"

    if [ "$SOLR_MODE" == "solrcloud" ]; then
      echo -e "    CLOUD_MODE_OPTS = ${CLOUD_MODE_OPTS[@]}"
    fi

    if [ "$SOLR_OPTS" != "" ]; then
      echo -e "    SOLR_OPTS       = ${SOLR_OPTS[@]}"
    fi

    if [ "$SOLR_ADDL_ARGS" != "" ]; then
      echo -e "    SOLR_ADDL_ARGS  = $SOLR_ADDL_ARGS"
    fi

    if [ "$ENABLE_REMOTE_JMX_OPTS" == "true" ]; then
      echo -e "    RMI_PORT        = $RMI_PORT"
      echo -e "    REMOTE_JMX_OPTS = ${REMOTE_JMX_OPTS[@]}"
    fi

    if [ "$SOLR_LOG_LEVEL" != "" ]; then
      echo -e "    SOLR_LOG_LEVEL  = $SOLR_LOG_LEVEL"
    fi

    if [ "$SOLR_DATA_HOME" != "" ]; then
      echo -e "    SOLR_DATA_HOME  = $SOLR_DATA_HOME"
    fi
    echo -e "\n"
  fi
    
  # need to launch solr from the server dir
  cd "$SOLR_SERVER_DIR"
  
  if [ ! -e "$SOLR_SERVER_DIR/start.jar" ]; then
    echo -e "\nERROR: start.jar file not found in $SOLR_SERVER_DIR!\nPlease check your -d parameter to set the correct Solr server directory.\n"
    exit 1
  fi

  SOLR_START_OPTS=('-server' "${JAVA_MEM_OPTS[@]}" "${GC_TUNE[@]}" "${GC_LOG_OPTS[@]}" \
    "${REMOTE_JMX_OPTS[@]}" "${CLOUD_MODE_OPTS[@]}" $SOLR_LOG_LEVEL_OPT -Dsolr.log.dir="$SOLR_LOGS_DIR" \
    "-Djetty.port=$SOLR_PORT" "-DSTOP.PORT=$stop_port" "-DSTOP.KEY=$STOP_KEY" \
    "${SOLR_HOST_ARG[@]}" "-Duser.timezone=$SOLR_TIMEZONE" \
    "-Djetty.home=$SOLR_SERVER_DIR" "-Dsolr.solr.home=$SOLR_HOME" "-Dsolr.data.home=$SOLR_DATA_HOME" "-Dsolr.install.dir=$SOLR_TIP" \
    "-Dsolr.default.confdir=$DEFAULT_CONFDIR" "${LOG4J_CONFIG[@]}" "${SOLR_OPTS[@]}")

  if [ "$SOLR_MODE" == "solrcloud" ]; then
    IN_CLOUD_MODE=" in SolrCloud mode"
  fi

  mkdir -p "$SOLR_LOGS_DIR" 2>/dev/null
  if [ $? -ne 0 ]; then
    echo -e "\nERROR: Logs directory $SOLR_LOGS_DIR could not be created. Exiting"
    exit 1
  fi
  if [ ! -w "$SOLR_LOGS_DIR" ]; then
    echo -e "\nERROR: Logs directory $SOLR_LOGS_DIR is not writable. Exiting"
    exit 1
  fi
  case "$SOLR_LOGS_DIR" in
    contexts|etc|lib|modules|resources|scripts|solr|solr-webapp)
      echo -e "\nERROR: Logs directory $SOLR_LOGS_DIR is invalid. Reserved for the system. Exiting"
      exit 1
      ;;
  esac

  if [ "$run_in_foreground" == "true" ]; then
    exec "$JAVA" "${SOLR_START_OPTS[@]}" $SOLR_ADDL_ARGS -jar start.jar "${SOLR_JETTY_CONFIG[@]}" $SOLR_JETTY_ADDL_CONFIG
  else
    # run Solr in the background
    nohup "$JAVA" "${SOLR_START_OPTS[@]}" $SOLR_ADDL_ARGS -Dsolr.log.muteconsole \
	"-XX:OnOutOfMemoryError=$SOLR_TIP/bin/oom_solr.sh $SOLR_PORT $SOLR_LOGS_DIR" \
        -jar start.jar "${SOLR_JETTY_CONFIG[@]}" $SOLR_JETTY_ADDL_CONFIG \
	1>"$SOLR_LOGS_DIR/solr-$SOLR_PORT-console.log" 2>&1 & echo $! > "$SOLR_PID_DIR/solr-$SOLR_PORT.pid"

    # check if /proc/sys/kernel/random/entropy_avail exists then check output of cat /proc/sys/kernel/random/entropy_avail to see if less than 300
    if [[ -f /proc/sys/kernel/random/entropy_avail ]] && (( `cat /proc/sys/kernel/random/entropy_avail` < 300)); then
	echo "Warning: Available entropy is low. As a result, use of the UUIDField, SSL, or any other features that require"
	echo "RNG might not work properly. To check for the amount of available entropy, use 'cat /proc/sys/kernel/random/entropy_avail'."
	echo ""
    fi
    # no lsof on cygwin though
    if hash lsof 2>/dev/null ; then  # hash returns true if lsof is on the path
      echo -n "Waiting up to $SOLR_STOP_WAIT seconds to see Solr running on port $SOLR_PORT"
      # Launch in a subshell to show the spinner
      (loops=0
      while true
      do
        running=`lsof -PniTCP:$SOLR_PORT -sTCP:LISTEN`
        if [ -z "$running" ]; then
	  slept=$((loops * 2))
          if [ $slept -lt $SOLR_STOP_WAIT ]; then
            sleep 2
            loops=$[$loops+1]
          else
            echo -e "Still not seeing Solr listening on $SOLR_PORT after $SOLR_STOP_WAIT seconds!"
            tail -30 "$SOLR_LOGS_DIR/solr.log"
            exit # subshell!
          fi
        else
          SOLR_PID=`ps auxww | grep start\.jar | grep -w "\-Djetty\.port=$SOLR_PORT" | grep -v grep | awk '{print $2}' | sort -r`
          echo -e "\nStarted Solr server on port $SOLR_PORT (pid=$SOLR_PID). Happy searching!\n"
          exit # subshell!
        fi
      done) &
      spinner $!
    else
      echo -e "NOTE: Please install lsof as this script needs it to determine if Solr is listening on port $SOLR_PORT."
      sleep 10
      SOLR_PID=`ps auxww | grep start\.jar | grep -w "\-Djetty\.port=$SOLR_PORT" | grep -v grep | awk '{print $2}' | sort -r`
      echo -e "\nStarted Solr server on port $SOLR_PORT (pid=$SOLR_PID). Happy searching!\n"
      return;
    fi
  fi
}

launch_solr "$FG" "$ADDITIONAL_CMD_OPTS" "$ADDITIONAL_JETTY_CONFIG"

exit $?<|MERGE_RESOLUTION|>--- conflicted
+++ resolved
@@ -594,7 +594,8 @@
     echo "  -s <dir>                               Specify the Solr home directory. This is where any credentials or authentication"
     echo "                                         configuration files (e.g. basicAuth.conf) would be placed."
     echo ""
-<<<<<<< HEAD
+    echo "  -V                                     Enable more verbose output."
+    echo ""
   elif [ "$CMD" == "plugin" ]; then
     echo ""
     echo "Usage: solr plugin [options] install|uninstall|upgrade <pluginId> [<pluginId...]"
@@ -613,9 +614,6 @@
     echo "  -d <dir>              Specify the plugins directory for offline operation"
     echo ""
     echo "  -i                    Return ids only instead of table format"
-=======
-    echo "  -V                                     Enable more verbose output."
->>>>>>> aa271485
     echo ""
   fi
 } # end print_usage
