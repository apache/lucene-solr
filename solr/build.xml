--- conflicted
+++ resolved
@@ -584,23 +584,15 @@
       <tarfileset dir="."
                   prefix="${fullnamever}"
                   includes="LICENSE.txt NOTICE.txt CHANGES.txt README.txt SYSTEM_REQUIREMENTS.txt
-<<<<<<< HEAD
-                            bin/** server/** example/** contrib/plugins.json contrib/**/*.zip contrib/**/README.txt 
-=======
-                            bin/** server/** example/** contrib/**/lib/** contrib/**/conf/** contrib/**/README.txt
->>>>>>> 9e780ba5
+                            bin/** server/** example/** contrib/**/lib/** contrib/**/conf/** contrib/plugins.json contrib/**/*.zip contrib/**/README.txt
                             licenses/**"
                   excludes="licenses/README.committers.txt **/data/ **/logs/* 
                             **/classes/ **/*.sh **/ivy.xml **/build.xml
                             **/bin/ **/*.iml **/*.ipr **/*.iws **/pom.xml 
-<<<<<<< HEAD
-                            **/*pom.xml.template server/etc/test/" />
-=======
                             **/*pom.xml.template server/etc/test/ contrib/**/src/" />
       <tarfileset dir="${dest}/contrib-lucene-libs-to-package"
                   prefix="${fullnamever}"
                   includes="**" />
->>>>>>> 9e780ba5
       <tarfileset dir="."
                   filemode="755"
                   prefix="${fullnamever}"
