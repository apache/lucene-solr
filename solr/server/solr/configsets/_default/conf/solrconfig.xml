--- conflicted
+++ resolved
@@ -84,12 +84,9 @@
 
   <lib dir="${solr.install.dir:../../../..}/contrib/velocity/lib" regex=".*\.jar" />
   <lib dir="${solr.install.dir:../../../..}/dist/" regex="solr-velocity-\d.*\.jar" />
-<<<<<<< HEAD
+  <lib dir="${solr.install.dir:../../../..}/dist/" regex="solr-ltr-\d.*\.jar" />
+
 -->
-=======
-  <lib dir="${solr.install.dir:../../../..}/dist/" regex="solr-ltr-\d.*\.jar" />
-
->>>>>>> dd729549
   <!-- an exact 'path' can be used instead of a 'dir' to specify a
        specific jar file.  This will cause a serious error to be logged
        if it can't be loaded.
@@ -384,11 +381,11 @@
   <query>
 
     <!-- Maximum number of clauses allowed when parsing a boolean query string.
-         
+
          This limit only impacts boolean queries specified by a user as part of a query string,
          and provides per-collection controls on how complex user specified boolean queries can
          be.  Query strings that specify more clauses then this will result in an error.
-         
+
          If this per-collection limit is greater then the global `maxBooleanClauses` limit
          specified in `solr.xml`, it will have no effect, as that setting also limits the size
          of user specified boolean queries.
