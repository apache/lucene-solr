<?xml version="1.0" encoding="UTF-8" ?>
<!--
 Licensed to the Apache Software Foundation (ASF) under one or more
 contributor license agreements.  See the NOTICE file distributed with
 this work for additional information regarding copyright ownership.
 The ASF licenses this file to You under the Apache License, Version 2.0
 (the "License"); you may not use this file except in compliance with
 the License.  You may obtain a copy of the License at

     http://www.apache.org/licenses/LICENSE-2.0

 Unless required by applicable law or agreed to in writing, software
 distributed under the License is distributed on an "AS IS" BASIS,
 WITHOUT WARRANTIES OR CONDITIONS OF ANY KIND, either express or implied.
 See the License for the specific language governing permissions and
 limitations under the License.
-->

<!--
     For more details about configurations options that may appear in
     this file, see http://wiki.apache.org/solr/SolrConfigXml.
-->
<config>
  <!-- In all configuration below, a prefix of "solr." for class names
       is an alias that causes solr to search appropriate packages,
       including org.apache.solr.(search|update|request|core|analysis)

       You may also specify a fully qualified Java classname if you
       have your own custom plugins.
    -->

  <!-- Controls what version of Lucene various components of Solr
       adhere to.  Generally, you want to use the latest version to
       get all bug fixes and improvements. It is highly recommended
       that you fully re-index after changing this setting as it can
       affect both how text is indexed and queried.
  -->
  <luceneMatchVersion>8.0.0</luceneMatchVersion>

  <!-- <lib/> directives can be used to instruct Solr to load any Jars
       identified and use them to resolve any "plugins" specified in
       your solrconfig.xml or schema.xml (ie: Analyzers, Request
       Handlers, etc...).

       All directories and paths are resolved relative to the
       instanceDir.

       Please note that <lib/> directives are processed in the order
       that they appear in your solrconfig.xml file, and are "stacked"
       on top of each other when building a ClassLoader - so if you have
       plugin jars with dependencies on other jars, the "lower level"
       dependency jars should be loaded first.

       If a "./lib" directory exists in your instanceDir, all files
       found in it are included as if you had used the following
       syntax...

              <lib dir="./lib" />
    -->

  <!-- A 'dir' option by itself adds any files found in the directory
       to the classpath, this is useful for including all jars in a
       directory.

       When a 'regex' is specified in addition to a 'dir', only the
       files in that directory which completely match the regex
       (anchored on both ends) will be included.

       If a 'dir' option (with or without a regex) is used and nothing
       is found that matches, a warning will be logged.

       The examples below can be used to load some solr-contribs along
       with their external dependencies.
    -->
<!-- NOCOMMIT: Temporarily disable all contribs to allow for plugin bundles instead
  <lib dir="${solr.install.dir:../../../..}/contrib/extraction/lib" regex=".*\.jar" />
  <lib dir="${solr.install.dir:../../../..}/dist/" regex="solr-cell-\d.*\.jar" />

  <lib dir="${solr.install.dir:../../../..}/contrib/clustering/lib/" regex=".*\.jar" />
  <lib dir="${solr.install.dir:../../../..}/dist/" regex="solr-clustering-\d.*\.jar" />

  <lib dir="${solr.install.dir:../../../..}/contrib/langid/lib/" regex=".*\.jar" />
  <lib dir="${solr.install.dir:../../../..}/dist/" regex="solr-langid-\d.*\.jar" />

  <lib dir="${solr.install.dir:../../../..}/contrib/velocity/lib" regex=".*\.jar" />
  <lib dir="${solr.install.dir:../../../..}/dist/" regex="solr-velocity-\d.*\.jar" />
<<<<<<< HEAD
-->
  <!-- an exact 'path' can be used instead of a 'dir' to specify a 
       specific jar file.  This will cause a serious error to be logged 
=======
  <!-- an exact 'path' can be used instead of a 'dir' to specify a
       specific jar file.  This will cause a serious error to be logged
>>>>>>> ea14a072
       if it can't be loaded.
    -->
  <!--
     <lib path="../a-jar-that-does-not-exist.jar" />
  -->

  <!-- Data Directory

       Used to specify an alternate directory to hold all index data
       other than the default ./data under the Solr home.  If
       replication is in use, this should match the replication
       configuration.
    -->
  <dataDir>${solr.data.dir:}</dataDir>


  <!-- The DirectoryFactory to use for indexes.

       solr.StandardDirectoryFactory is filesystem
       based and tries to pick the best implementation for the current
       JVM and platform.  solr.NRTCachingDirectoryFactory, the default,
       wraps solr.StandardDirectoryFactory and caches small files in memory
       for better NRT performance.

       One can force a particular implementation via solr.MMapDirectoryFactory,
       solr.NIOFSDirectoryFactory, or solr.SimpleFSDirectoryFactory.

       solr.RAMDirectoryFactory is memory based and not persistent.
    -->
  <directoryFactory name="DirectoryFactory"
                    class="${solr.directoryFactory:solr.NRTCachingDirectoryFactory}"/>

  <!-- The CodecFactory for defining the format of the inverted index.
       The default implementation is SchemaCodecFactory, which is the official Lucene
       index format, but hooks into the schema to provide per-field customization of
       the postings lists and per-document values in the fieldType element
       (postingsFormat/docValuesFormat). Note that most of the alternative implementations
       are experimental, so if you choose to customize the index format, it's a good
       idea to convert back to the official format e.g. via IndexWriter.addIndexes(IndexReader)
       before upgrading to a newer version to avoid unnecessary reindexing.
       A "compressionMode" string element can be added to <codecFactory> to choose
       between the existing compression modes in the default codec: "BEST_SPEED" (default)
       or "BEST_COMPRESSION".
  -->
  <codecFactory class="solr.SchemaCodecFactory"/>

  <!-- ~~~~~~~~~~~~~~~~~~~~~~~~~~~~~~~~~~~~~~~~~~~~~~~~~~~~~~~~~~~~~~~~~~~~~
       Index Config - These settings control low-level behavior of indexing
       Most example settings here show the default value, but are commented
       out, to more easily see where customizations have been made.

       Note: This replaces <indexDefaults> and <mainIndex> from older versions
       ~~~~~~~~~~~~~~~~~~~~~~~~~~~~~~~~~~~~~~~~~~~~~~~~~~~~~~~~~~~~~~~~~~~~~ -->
  <indexConfig>
    <!-- maxFieldLength was removed in 4.0. To get similar behavior, include a
         LimitTokenCountFilterFactory in your fieldType definition. E.g.
     <filter class="solr.LimitTokenCountFilterFactory" maxTokenCount="10000"/>
    -->
    <!-- Maximum time to wait for a write lock (ms) for an IndexWriter. Default: 1000 -->
    <!-- <writeLockTimeout>1000</writeLockTimeout>  -->

    <!-- Expert: Enabling compound file will use less files for the index,
         using fewer file descriptors on the expense of performance decrease.
         Default in Lucene is "true". Default in Solr is "false" (since 3.6) -->
    <!-- <useCompoundFile>false</useCompoundFile> -->

    <!-- ramBufferSizeMB sets the amount of RAM that may be used by Lucene
         indexing for buffering added documents and deletions before they are
         flushed to the Directory.
         maxBufferedDocs sets a limit on the number of documents buffered
         before flushing.
         If both ramBufferSizeMB and maxBufferedDocs is set, then
         Lucene will flush based on whichever limit is hit first.  -->
    <!-- <ramBufferSizeMB>100</ramBufferSizeMB> -->
    <!-- <maxBufferedDocs>1000</maxBufferedDocs> -->

    <!-- Expert: Merge Policy
         The Merge Policy in Lucene controls how merging of segments is done.
         The default since Solr/Lucene 3.3 is TieredMergePolicy.
         The default since Lucene 2.3 was the LogByteSizeMergePolicy,
         Even older versions of Lucene used LogDocMergePolicy.
      -->
    <!--
        <mergePolicyFactory class="org.apache.solr.index.TieredMergePolicyFactory">
          <int name="maxMergeAtOnce">10</int>
          <int name="segmentsPerTier">10</int>
          <double name="noCFSRatio">0.1</double>
        </mergePolicyFactory>
      -->

    <!-- Expert: Merge Scheduler
         The Merge Scheduler in Lucene controls how merges are
         performed.  The ConcurrentMergeScheduler (Lucene 2.3 default)
         can perform merges in the background using separate threads.
         The SerialMergeScheduler (Lucene 2.2 default) does not.
     -->
    <!--
       <mergeScheduler class="org.apache.lucene.index.ConcurrentMergeScheduler"/>
       -->

    <!-- LockFactory

         This option specifies which Lucene LockFactory implementation
         to use.

         single = SingleInstanceLockFactory - suggested for a
                  read-only index or when there is no possibility of
                  another process trying to modify the index.
         native = NativeFSLockFactory - uses OS native file locking.
                  Do not use when multiple solr webapps in the same
                  JVM are attempting to share a single index.
         simple = SimpleFSLockFactory  - uses a plain file for locking

         Defaults: 'native' is default for Solr3.6 and later, otherwise
                   'simple' is the default

         More details on the nuances of each LockFactory...
         http://wiki.apache.org/lucene-java/AvailableLockFactories
    -->
    <lockType>${solr.lock.type:native}</lockType>

    <!-- Commit Deletion Policy
         Custom deletion policies can be specified here. The class must
         implement org.apache.lucene.index.IndexDeletionPolicy.

         The default Solr IndexDeletionPolicy implementation supports
         deleting index commit points on number of commits, age of
         commit point and optimized status.

         The latest commit point should always be preserved regardless
         of the criteria.
    -->
    <!--
    <deletionPolicy class="solr.SolrDeletionPolicy">
    -->
    <!-- The number of commit points to be kept -->
    <!-- <str name="maxCommitsToKeep">1</str> -->
    <!-- The number of optimized commit points to be kept -->
    <!-- <str name="maxOptimizedCommitsToKeep">0</str> -->
    <!--
        Delete all commit points once they have reached the given age.
        Supports DateMathParser syntax e.g.
      -->
    <!--
       <str name="maxCommitAge">30MINUTES</str>
       <str name="maxCommitAge">1DAY</str>
    -->
    <!--
    </deletionPolicy>
    -->

    <!-- Lucene Infostream

         To aid in advanced debugging, Lucene provides an "InfoStream"
         of detailed information when indexing.

         Setting The value to true will instruct the underlying Lucene
         IndexWriter to write its debugging info the specified file
      -->
    <!-- <infoStream file="INFOSTREAM.txt">false</infoStream> -->
  </indexConfig>


  <!-- JMX

       This example enables JMX if and only if an existing MBeanServer
       is found, use this if you want to configure JMX through JVM
       parameters. Remove this to disable exposing Solr configuration
       and statistics to JMX.

       For more details see http://wiki.apache.org/solr/SolrJmx
    -->
  <jmx />
  <!-- If you want to connect to a particular server, specify the
       agentId
    -->
  <!-- <jmx agentId="myAgent" /> -->
  <!-- If you want to start a new MBeanServer, specify the serviceUrl -->
  <!-- <jmx serviceUrl="service:jmx:rmi:///jndi/rmi://localhost:9999/solr"/>
    -->

  <!-- The default high-performance update handler -->
  <updateHandler class="solr.DirectUpdateHandler2">

    <!-- Enables a transaction log, used for real-time get, durability, and
         and solr cloud replica recovery.  The log can grow as big as
         uncommitted changes to the index, so use of a hard autoCommit
         is recommended (see below).
         "dir" - the target directory for transaction logs, defaults to the
                solr data directory.
         "numVersionBuckets" - sets the number of buckets used to keep
                track of max version values when checking for re-ordered
                updates; increase this value to reduce the cost of
                synchronizing access to version buckets during high-volume
                indexing, this requires 8 bytes (long) * numVersionBuckets
                of heap space per Solr core.
    -->
    <updateLog>
      <str name="dir">${solr.ulog.dir:}</str>
      <int name="numVersionBuckets">${solr.ulog.numVersionBuckets:65536}</int>
    </updateLog>

    <!-- AutoCommit

         Perform a hard commit automatically under certain conditions.
         Instead of enabling autoCommit, consider using "commitWithin"
         when adding documents.

         http://wiki.apache.org/solr/UpdateXmlMessages

         maxDocs - Maximum number of documents to add since the last
                   commit before automatically triggering a new commit.

         maxTime - Maximum amount of time in ms that is allowed to pass
                   since a document was added before automatically
                   triggering a new commit.
         openSearcher - if false, the commit causes recent index changes
           to be flushed to stable storage, but does not cause a new
           searcher to be opened to make those changes visible.

         If the updateLog is enabled, then it's highly recommended to
         have some sort of hard autoCommit to limit the log size.
      -->
    <autoCommit>
      <maxTime>${solr.autoCommit.maxTime:15000}</maxTime>
      <openSearcher>false</openSearcher>
    </autoCommit>

    <!-- softAutoCommit is like autoCommit except it causes a
         'soft' commit which only ensures that changes are visible
         but does not ensure that data is synced to disk.  This is
         faster and more near-realtime friendly than a hard commit.
      -->

    <autoSoftCommit>
      <maxTime>${solr.autoSoftCommit.maxTime:-1}</maxTime>
    </autoSoftCommit>

    <!-- Update Related Event Listeners

         Various IndexWriter related events can trigger Listeners to
         take actions.

         postCommit - fired after every commit or optimize command
         postOptimize - fired after every optimize command
      -->
    <!-- The RunExecutableListener executes an external command from a
         hook such as postCommit or postOptimize.

         exe - the name of the executable to run
         dir - dir to use as the current working directory. (default=".")
         wait - the calling thread waits until the executable returns.
                (default="true")
         args - the arguments to pass to the program.  (default is none)
         env - environment variables to set.  (default is none)
      -->
    <!-- This example shows how RunExecutableListener could be used
         with the script based replication...
         http://wiki.apache.org/solr/CollectionDistribution
      -->
    <!--
       <listener event="postCommit" class="solr.RunExecutableListener">
         <str name="exe">solr/bin/snapshooter</str>
         <str name="dir">.</str>
         <bool name="wait">true</bool>
         <arr name="args"> <str>arg1</str> <str>arg2</str> </arr>
         <arr name="env"> <str>MYVAR=val1</str> </arr>
       </listener>
      -->

  </updateHandler>

  <!-- IndexReaderFactory

       Use the following format to specify a custom IndexReaderFactory,
       which allows for alternate IndexReader implementations.

       ** Experimental Feature **

       Please note - Using a custom IndexReaderFactory may prevent
       certain other features from working. The API to
       IndexReaderFactory may change without warning or may even be
       removed from future releases if the problems cannot be
       resolved.


       ** Features that may not work with custom IndexReaderFactory **

       The ReplicationHandler assumes a disk-resident index. Using a
       custom IndexReader implementation may cause incompatibility
       with ReplicationHandler and may cause replication to not work
       correctly. See SOLR-1366 for details.

    -->
  <!--
  <indexReaderFactory name="IndexReaderFactory" class="package.class">
    <str name="someArg">Some Value</str>
  </indexReaderFactory >
  -->

  <!-- ~~~~~~~~~~~~~~~~~~~~~~~~~~~~~~~~~~~~~~~~~~~~~~~~~~~~~~~~~~~~~~~~~~~~~
       Query section - these settings control query time things like caches
       ~~~~~~~~~~~~~~~~~~~~~~~~~~~~~~~~~~~~~~~~~~~~~~~~~~~~~~~~~~~~~~~~~~~~~ -->
  <query>

    <!-- Maximum number of clauses in each BooleanQuery,  an exception
         is thrown if exceeded.  It is safe to increase or remove this setting,
         since it is purely an arbitrary limit to try and catch user errors where
         large boolean queries may not be the best implementation choice.
      -->
    <maxBooleanClauses>1024</maxBooleanClauses>

    <!-- Solr Internal Query Caches

         There are two implementations of cache available for Solr,
         LRUCache, based on a synchronized LinkedHashMap, and
         FastLRUCache, based on a ConcurrentHashMap.

         FastLRUCache has faster gets and slower puts in single
         threaded operation and thus is generally faster than LRUCache
         when the hit ratio of the cache is high (> 75%), and may be
         faster under other scenarios on multi-cpu systems.
    -->

    <!-- Filter Cache

         Cache used by SolrIndexSearcher for filters (DocSets),
         unordered sets of *all* documents that match a query.  When a
         new searcher is opened, its caches may be prepopulated or
         "autowarmed" using data from caches in the old searcher.
         autowarmCount is the number of items to prepopulate.  For
         LRUCache, the autowarmed items will be the most recently
         accessed items.

         Parameters:
           class - the SolrCache implementation LRUCache or
               (LRUCache or FastLRUCache)
           size - the maximum number of entries in the cache
           initialSize - the initial capacity (number of entries) of
               the cache.  (see java.util.HashMap)
           autowarmCount - the number of entries to prepopulate from
               and old cache.
           maxRamMB - the maximum amount of RAM (in MB) that this cache is allowed
                      to occupy. Note that when this option is specified, the size
                      and initialSize parameters are ignored.
      -->
    <filterCache class="solr.FastLRUCache"
                 size="512"
                 initialSize="512"
                 autowarmCount="0"/>

    <!-- Query Result Cache

         Caches results of searches - ordered lists of document ids
         (DocList) based on a query, a sort, and the range of documents requested.
         Additional supported parameter by LRUCache:
            maxRamMB - the maximum amount of RAM (in MB) that this cache is allowed
                       to occupy
      -->
    <queryResultCache class="solr.LRUCache"
                      size="512"
                      initialSize="512"
                      autowarmCount="0"/>

    <!-- Document Cache

         Caches Lucene Document objects (the stored fields for each
         document).  Since Lucene internal document ids are transient,
         this cache will not be autowarmed.
      -->
    <documentCache class="solr.LRUCache"
                   size="512"
                   initialSize="512"
                   autowarmCount="0"/>

    <!-- custom cache currently used by block join -->
    <cache name="perSegFilter"
           class="solr.search.LRUCache"
           size="10"
           initialSize="0"
           autowarmCount="10"
           regenerator="solr.NoOpRegenerator" />

    <!-- Field Value Cache

         Cache used to hold field values that are quickly accessible
         by document id.  The fieldValueCache is created by default
         even if not configured here.
      -->
    <!--
       <fieldValueCache class="solr.FastLRUCache"
                        size="512"
                        autowarmCount="128"
                        showItems="32" />
      -->

    <!-- Custom Cache

         Example of a generic cache.  These caches may be accessed by
         name through SolrIndexSearcher.getCache(),cacheLookup(), and
         cacheInsert().  The purpose is to enable easy caching of
         user/application level data.  The regenerator argument should
         be specified as an implementation of solr.CacheRegenerator
         if autowarming is desired.
      -->
    <!--
       <cache name="myUserCache"
              class="solr.LRUCache"
              size="4096"
              initialSize="1024"
              autowarmCount="1024"
              regenerator="com.mycompany.MyRegenerator"
              />
      -->


    <!-- Lazy Field Loading

         If true, stored fields that are not requested will be loaded
         lazily.  This can result in a significant speed improvement
         if the usual case is to not load all stored fields,
         especially if the skipped fields are large compressed text
         fields.
    -->
    <enableLazyFieldLoading>true</enableLazyFieldLoading>

    <!-- Use Filter For Sorted Query

         A possible optimization that attempts to use a filter to
         satisfy a search.  If the requested sort does not include
         score, then the filterCache will be checked for a filter
         matching the query. If found, the filter will be used as the
         source of document ids, and then the sort will be applied to
         that.

         For most situations, this will not be useful unless you
         frequently get the same search repeatedly with different sort
         options, and none of them ever use "score"
      -->
    <!--
       <useFilterForSortedQuery>true</useFilterForSortedQuery>
      -->

    <!-- Result Window Size

         An optimization for use with the queryResultCache.  When a search
         is requested, a superset of the requested number of document ids
         are collected.  For example, if a search for a particular query
         requests matching documents 10 through 19, and queryWindowSize is 50,
         then documents 0 through 49 will be collected and cached.  Any further
         requests in that range can be satisfied via the cache.
      -->
    <queryResultWindowSize>20</queryResultWindowSize>

    <!-- Maximum number of documents to cache for any entry in the
         queryResultCache.
      -->
    <queryResultMaxDocsCached>200</queryResultMaxDocsCached>

    <!-- Query Related Event Listeners

         Various IndexSearcher related events can trigger Listeners to
         take actions.

         newSearcher - fired whenever a new searcher is being prepared
         and there is a current searcher handling requests (aka
         registered).  It can be used to prime certain caches to
         prevent long request times for certain requests.

         firstSearcher - fired whenever a new searcher is being
         prepared but there is no current registered searcher to handle
         requests or to gain autowarming data from.


      -->
    <!-- QuerySenderListener takes an array of NamedList and executes a
         local query request for each NamedList in sequence.
      -->
    <listener event="newSearcher" class="solr.QuerySenderListener">
      <arr name="queries">
        <!--
           <lst><str name="q">solr</str><str name="sort">price asc</str></lst>
           <lst><str name="q">rocks</str><str name="sort">weight asc</str></lst>
          -->
      </arr>
    </listener>
    <listener event="firstSearcher" class="solr.QuerySenderListener">
      <arr name="queries">
        <!--
        <lst>
          <str name="q">static firstSearcher warming in solrconfig.xml</str>
        </lst>
        -->
      </arr>
    </listener>

    <!-- Use Cold Searcher

         If a search request comes in and there is no current
         registered searcher, then immediately register the still
         warming searcher and use it.  If "false" then all requests
         will block until the first searcher is done warming.
      -->
    <useColdSearcher>false</useColdSearcher>

  </query>


  <!-- Request Dispatcher

       This section contains instructions for how the SolrDispatchFilter
       should behave when processing requests for this SolrCore.

    -->
  <requestDispatcher>
    <!-- Request Parsing

         These settings indicate how Solr Requests may be parsed, and
         what restrictions may be placed on the ContentStreams from
         those requests

         enableRemoteStreaming - enables use of the stream.file
         and stream.url parameters for specifying remote streams.

         multipartUploadLimitInKB - specifies the max size (in KiB) of
         Multipart File Uploads that Solr will allow in a Request.

         formdataUploadLimitInKB - specifies the max size (in KiB) of
         form data (application/x-www-form-urlencoded) sent via
         POST. You can use POST to pass request parameters not
         fitting into the URL.

         addHttpRequestToContext - if set to true, it will instruct
         the requestParsers to include the original HttpServletRequest
         object in the context map of the SolrQueryRequest under the
         key "httpRequest". It will not be used by any of the existing
         Solr components, but may be useful when developing custom
         plugins.

         *** WARNING ***
         Before enabling remote streaming, you should make sure your
         system has authentication enabled.

    <requestParsers enableRemoteStreaming="false"
                    multipartUploadLimitInKB="-1"
                    formdataUploadLimitInKB="-1"
                    addHttpRequestToContext="false"/>
      -->

    <!-- HTTP Caching

         Set HTTP caching related parameters (for proxy caches and clients).

         The options below instruct Solr not to output any HTTP Caching
         related headers
      -->
    <httpCaching never304="true" />
    <!-- If you include a <cacheControl> directive, it will be used to
         generate a Cache-Control header (as well as an Expires header
         if the value contains "max-age=")

         By default, no Cache-Control header is generated.

         You can use the <cacheControl> option even if you have set
         never304="true"
      -->
    <!--
       <httpCaching never304="true" >
         <cacheControl>max-age=30, public</cacheControl>
       </httpCaching>
      -->
    <!-- To enable Solr to respond with automatically generated HTTP
         Caching headers, and to response to Cache Validation requests
         correctly, set the value of never304="false"

         This will cause Solr to generate Last-Modified and ETag
         headers based on the properties of the Index.

         The following options can also be specified to affect the
         values of these headers...

         lastModFrom - the default value is "openTime" which means the
         Last-Modified value (and validation against If-Modified-Since
         requests) will all be relative to when the current Searcher
         was opened.  You can change it to lastModFrom="dirLastMod" if
         you want the value to exactly correspond to when the physical
         index was last modified.

         etagSeed="..." is an option you can change to force the ETag
         header (and validation against If-None-Match requests) to be
         different even if the index has not changed (ie: when making
         significant changes to your config file)

         (lastModifiedFrom and etagSeed are both ignored if you use
         the never304="true" option)
      -->
    <!--
       <httpCaching lastModifiedFrom="openTime"
                    etagSeed="Solr">
         <cacheControl>max-age=30, public</cacheControl>
       </httpCaching>
      -->
  </requestDispatcher>

  <!-- Request Handlers

       http://wiki.apache.org/solr/SolrRequestHandler

       Incoming queries will be dispatched to a specific handler by name
       based on the path specified in the request.

       If a Request Handler is declared with startup="lazy", then it will
       not be initialized until the first request that uses it.

    -->
  <!-- SearchHandler

       http://wiki.apache.org/solr/SearchHandler

       For processing Search Queries, the primary Request Handler
       provided with Solr is "SearchHandler" It delegates to a sequent
       of SearchComponents (see below) and supports distributed
       queries across multiple shards
    -->
  <requestHandler name="/select" class="solr.SearchHandler">
    <!-- default values for query parameters can be specified, these
         will be overridden by parameters in the request
      -->
    <lst name="defaults">
      <str name="echoParams">explicit</str>
      <int name="rows">10</int>
      <!-- Default search field
         <str name="df">text</str> 
        -->
      <!-- Change from JSON to XML format (the default prior to Solr 7.0)
         <str name="wt">xml</str> 
        -->
    </lst>
    <!-- In addition to defaults, "appends" params can be specified
         to identify values which should be appended to the list of
         multi-val params from the query (or the existing "defaults").
      -->
    <!-- In this example, the param "fq=instock:true" would be appended to
         any query time fq params the user may specify, as a mechanism for
         partitioning the index, independent of any user selected filtering
         that may also be desired (perhaps as a result of faceted searching).

         NOTE: there is *absolutely* nothing a client can do to prevent these
         "appends" values from being used, so don't use this mechanism
         unless you are sure you always want it.
      -->
    <!--
       <lst name="appends">
         <str name="fq">inStock:true</str>
       </lst>
      -->
    <!-- "invariants" are a way of letting the Solr maintainer lock down
         the options available to Solr clients.  Any params values
         specified here are used regardless of what values may be specified
         in either the query, the "defaults", or the "appends" params.

         In this example, the facet.field and facet.query params would
         be fixed, limiting the facets clients can use.  Faceting is
         not turned on by default - but if the client does specify
         facet=true in the request, these are the only facets they
         will be able to see counts for; regardless of what other
         facet.field or facet.query params they may specify.

         NOTE: there is *absolutely* nothing a client can do to prevent these
         "invariants" values from being used, so don't use this mechanism
         unless you are sure you always want it.
      -->
    <!--
       <lst name="invariants">
         <str name="facet.field">cat</str>
         <str name="facet.field">manu_exact</str>
         <str name="facet.query">price:[* TO 500]</str>
         <str name="facet.query">price:[500 TO *]</str>
       </lst>
      -->
    <!-- If the default list of SearchComponents is not desired, that
         list can either be overridden completely, or components can be
         prepended or appended to the default list.  (see below)
      -->
    <!--
       <arr name="components">
         <str>nameOfCustomComponent1</str>
         <str>nameOfCustomComponent2</str>
       </arr>
      -->
  </requestHandler>

  <!-- A request handler that returns indented JSON by default -->
  <requestHandler name="/query" class="solr.SearchHandler">
    <lst name="defaults">
      <str name="echoParams">explicit</str>
      <str name="wt">json</str>
      <str name="indent">true</str>
    </lst>
  </requestHandler>


  <!-- A Robust Example

       This example SearchHandler declaration shows off usage of the
       SearchHandler with many defaults declared

       Note that multiple instances of the same Request Handler
       (SearchHandler) can be registered multiple times with different
       names (and different init parameters)
    -->
  <requestHandler name="/browse" class="solr.SearchHandler" useParams="query,facets,velocity,browse">
    <lst name="defaults">
      <str name="echoParams">explicit</str>
    </lst>
  </requestHandler>

  <initParams path="/update/**,/query,/select,/tvrh,/elevate,/spell,/browse">
    <lst name="defaults">
      <str name="df">_text_</str>
    </lst>
  </initParams>

  <!-- Solr Cell Update Request Handler

       http://wiki.apache.org/solr/ExtractingRequestHandler

    -->
  <requestHandler name="/update/extract"
                  startup="lazy"
                  class="solr.extraction.ExtractingRequestHandler" >
    <lst name="defaults">
      <str name="lowernames">true</str>
      <str name="fmap.meta">ignored_</str>
      <str name="fmap.content">_text_</str>
    </lst>
  </requestHandler>

  <!-- Search Components

       Search components are registered to SolrCore and used by
       instances of SearchHandler (which can access them by name)

       By default, the following components are available:

       <searchComponent name="query"     class="solr.QueryComponent" />
       <searchComponent name="facet"     class="solr.FacetComponent" />
       <searchComponent name="mlt"       class="solr.MoreLikeThisComponent" />
       <searchComponent name="highlight" class="solr.HighlightComponent" />
       <searchComponent name="stats"     class="solr.StatsComponent" />
       <searchComponent name="debug"     class="solr.DebugComponent" />

       Default configuration in a requestHandler would look like:

       <arr name="components">
         <str>query</str>
         <str>facet</str>
         <str>mlt</str>
         <str>highlight</str>
         <str>stats</str>
         <str>debug</str>
       </arr>

       If you register a searchComponent to one of the standard names,
       that will be used instead of the default.

       To insert components before or after the 'standard' components, use:

       <arr name="first-components">
         <str>myFirstComponentName</str>
       </arr>

       <arr name="last-components">
         <str>myLastComponentName</str>
       </arr>

       NOTE: The component registered with the name "debug" will
       always be executed after the "last-components"

     -->

  <!-- Spell Check

       The spell check component can return a list of alternative spelling
       suggestions.

       http://wiki.apache.org/solr/SpellCheckComponent
    -->
  <searchComponent name="spellcheck" class="solr.SpellCheckComponent">

    <str name="queryAnalyzerFieldType">text_general</str>

    <!-- Multiple "Spell Checkers" can be declared and used by this
         component
      -->

    <!-- a spellchecker built from a field of the main index -->
    <lst name="spellchecker">
      <str name="name">default</str>
      <str name="field">_text_</str>
      <str name="classname">solr.DirectSolrSpellChecker</str>
      <!-- the spellcheck distance measure used, the default is the internal levenshtein -->
      <str name="distanceMeasure">internal</str>
      <!-- minimum accuracy needed to be considered a valid spellcheck suggestion -->
      <float name="accuracy">0.5</float>
      <!-- the maximum #edits we consider when enumerating terms: can be 1 or 2 -->
      <int name="maxEdits">2</int>
      <!-- the minimum shared prefix when enumerating terms -->
      <int name="minPrefix">1</int>
      <!-- maximum number of inspections per result. -->
      <int name="maxInspections">5</int>
      <!-- minimum length of a query term to be considered for correction -->
      <int name="minQueryLength">4</int>
      <!-- maximum threshold of documents a query term can appear to be considered for correction -->
      <float name="maxQueryFrequency">0.01</float>
      <!-- uncomment this to require suggestions to occur in 1% of the documents
        <float name="thresholdTokenFrequency">.01</float>
      -->
    </lst>

    <!-- a spellchecker that can break or combine words.  See "/spell" handler below for usage -->
    <!--
    <lst name="spellchecker">
      <str name="name">wordbreak</str>
      <str name="classname">solr.WordBreakSolrSpellChecker</str>
      <str name="field">name</str>
      <str name="combineWords">true</str>
      <str name="breakWords">true</str>
      <int name="maxChanges">10</int>
    </lst>
    -->
  </searchComponent>

  <!-- A request handler for demonstrating the spellcheck component.

       NOTE: This is purely as an example.  The whole purpose of the
       SpellCheckComponent is to hook it into the request handler that
       handles your normal user queries so that a separate request is
       not needed to get suggestions.

       IN OTHER WORDS, THERE IS REALLY GOOD CHANCE THE SETUP BELOW IS
       NOT WHAT YOU WANT FOR YOUR PRODUCTION SYSTEM!

       See http://wiki.apache.org/solr/SpellCheckComponent for details
       on the request parameters.
    -->
  <requestHandler name="/spell" class="solr.SearchHandler" startup="lazy">
    <lst name="defaults">
      <!-- Solr will use suggestions from both the 'default' spellchecker
           and from the 'wordbreak' spellchecker and combine them.
           collations (re-written queries) can include a combination of
           corrections from both spellcheckers -->
      <str name="spellcheck.dictionary">default</str>
      <str name="spellcheck">on</str>
      <str name="spellcheck.extendedResults">true</str>
      <str name="spellcheck.count">10</str>
      <str name="spellcheck.alternativeTermCount">5</str>
      <str name="spellcheck.maxResultsForSuggest">5</str>
      <str name="spellcheck.collate">true</str>
      <str name="spellcheck.collateExtendedResults">true</str>
      <str name="spellcheck.maxCollationTries">10</str>
      <str name="spellcheck.maxCollations">5</str>
    </lst>
    <arr name="last-components">
      <str>spellcheck</str>
    </arr>
  </requestHandler>

  <!-- Term Vector Component

       http://wiki.apache.org/solr/TermVectorComponent
    -->
  <searchComponent name="tvComponent" class="solr.TermVectorComponent"/>

  <!-- A request handler for demonstrating the term vector component

       This is purely as an example.

       In reality you will likely want to add the component to your
       already specified request handlers.
    -->
  <requestHandler name="/tvrh" class="solr.SearchHandler" startup="lazy">
    <lst name="defaults">
      <bool name="tv">true</bool>
    </lst>
    <arr name="last-components">
      <str>tvComponent</str>
    </arr>
  </requestHandler>

  <!-- Clustering Component. (Omitted here. See the default Solr example for a typical configuration.) -->

  <!-- Terms Component

       http://wiki.apache.org/solr/TermsComponent

       A component to return terms and document frequency of those
       terms
    -->
  <searchComponent name="terms" class="solr.TermsComponent"/>

  <!-- A request handler for demonstrating the terms component -->
  <requestHandler name="/terms" class="solr.SearchHandler" startup="lazy">
    <lst name="defaults">
      <bool name="terms">true</bool>
      <bool name="distrib">false</bool>
    </lst>
    <arr name="components">
      <str>terms</str>
    </arr>
  </requestHandler>


  <!-- Query Elevation Component

       http://wiki.apache.org/solr/QueryElevationComponent

       a search component that enables you to configure the top
       results for a given query regardless of the normal lucene
       scoring.
    -->
  <searchComponent name="elevator" class="solr.QueryElevationComponent" >
    <!-- pick a fieldType to analyze queries -->
    <str name="queryFieldType">string</str>
  </searchComponent>

  <!-- A request handler for demonstrating the elevator component -->
  <requestHandler name="/elevate" class="solr.SearchHandler" startup="lazy">
    <lst name="defaults">
      <str name="echoParams">explicit</str>
    </lst>
    <arr name="last-components">
      <str>elevator</str>
    </arr>
  </requestHandler>

  <!-- Highlighting Component

       http://wiki.apache.org/solr/HighlightingParameters
    -->
  <searchComponent class="solr.HighlightComponent" name="highlight">
    <highlighting>
      <!-- Configure the standard fragmenter -->
      <!-- This could most likely be commented out in the "default" case -->
      <fragmenter name="gap"
                  default="true"
                  class="solr.highlight.GapFragmenter">
        <lst name="defaults">
          <int name="hl.fragsize">100</int>
        </lst>
      </fragmenter>

      <!-- A regular-expression-based fragmenter
           (for sentence extraction)
        -->
      <fragmenter name="regex"
                  class="solr.highlight.RegexFragmenter">
        <lst name="defaults">
          <!-- slightly smaller fragsizes work better because of slop -->
          <int name="hl.fragsize">70</int>
          <!-- allow 50% slop on fragment sizes -->
          <float name="hl.regex.slop">0.5</float>
          <!-- a basic sentence pattern -->
          <str name="hl.regex.pattern">[-\w ,/\n\&quot;&apos;]{20,200}</str>
        </lst>
      </fragmenter>

      <!-- Configure the standard formatter -->
      <formatter name="html"
                 default="true"
                 class="solr.highlight.HtmlFormatter">
        <lst name="defaults">
          <str name="hl.simple.pre"><![CDATA[<em>]]></str>
          <str name="hl.simple.post"><![CDATA[</em>]]></str>
        </lst>
      </formatter>

      <!-- Configure the standard encoder -->
      <encoder name="html"
               class="solr.highlight.HtmlEncoder" />

      <!-- Configure the standard fragListBuilder -->
      <fragListBuilder name="simple"
                       class="solr.highlight.SimpleFragListBuilder"/>

      <!-- Configure the single fragListBuilder -->
      <fragListBuilder name="single"
                       class="solr.highlight.SingleFragListBuilder"/>

      <!-- Configure the weighted fragListBuilder -->
      <fragListBuilder name="weighted"
                       default="true"
                       class="solr.highlight.WeightedFragListBuilder"/>

      <!-- default tag FragmentsBuilder -->
      <fragmentsBuilder name="default"
                        default="true"
                        class="solr.highlight.ScoreOrderFragmentsBuilder">
        <!--
        <lst name="defaults">
          <str name="hl.multiValuedSeparatorChar">/</str>
        </lst>
        -->
      </fragmentsBuilder>

      <!-- multi-colored tag FragmentsBuilder -->
      <fragmentsBuilder name="colored"
                        class="solr.highlight.ScoreOrderFragmentsBuilder">
        <lst name="defaults">
          <str name="hl.tag.pre"><![CDATA[
               <b style="background:yellow">,<b style="background:lawgreen">,
               <b style="background:aquamarine">,<b style="background:magenta">,
               <b style="background:palegreen">,<b style="background:coral">,
               <b style="background:wheat">,<b style="background:khaki">,
               <b style="background:lime">,<b style="background:deepskyblue">]]></str>
          <str name="hl.tag.post"><![CDATA[</b>]]></str>
        </lst>
      </fragmentsBuilder>

      <boundaryScanner name="default"
                       default="true"
                       class="solr.highlight.SimpleBoundaryScanner">
        <lst name="defaults">
          <str name="hl.bs.maxScan">10</str>
          <str name="hl.bs.chars">.,!? &#9;&#10;&#13;</str>
        </lst>
      </boundaryScanner>

      <boundaryScanner name="breakIterator"
                       class="solr.highlight.BreakIteratorBoundaryScanner">
        <lst name="defaults">
          <!-- type should be one of CHARACTER, WORD(default), LINE and SENTENCE -->
          <str name="hl.bs.type">WORD</str>
          <!-- language and country are used when constructing Locale object.  -->
          <!-- And the Locale object will be used when getting instance of BreakIterator -->
          <str name="hl.bs.language">en</str>
          <str name="hl.bs.country">US</str>
        </lst>
      </boundaryScanner>
    </highlighting>
  </searchComponent>

  <!-- Update Processors

       Chains of Update Processor Factories for dealing with Update
       Requests can be declared, and then used by name in Update
       Request Processors

       http://wiki.apache.org/solr/UpdateRequestProcessor

    -->

  <!-- Add unknown fields to the schema

       Field type guessing update processors that will
       attempt to parse string-typed field values as Booleans, Longs,
       Doubles, or Dates, and then add schema fields with the guessed
       field types. Text content will be indexed as "text_general" as
       well as a copy to a plain string version in *_str.

       These require that the schema is both managed and mutable, by
       declaring schemaFactory as ManagedIndexSchemaFactory, with
       mutable specified as true.

       See http://wiki.apache.org/solr/GuessingFieldTypes
    -->
  <updateProcessor class="solr.UUIDUpdateProcessorFactory" name="uuid"/>
  <updateProcessor class="solr.RemoveBlankFieldUpdateProcessorFactory" name="remove-blank"/>
  <updateProcessor class="solr.FieldNameMutatingUpdateProcessorFactory" name="field-name-mutating">
    <str name="pattern">[^\w-\.]</str>
    <str name="replacement">_</str>
  </updateProcessor>
  <updateProcessor class="solr.ParseBooleanFieldUpdateProcessorFactory" name="parse-boolean"/>
  <updateProcessor class="solr.ParseLongFieldUpdateProcessorFactory" name="parse-long"/>
  <updateProcessor class="solr.ParseDoubleFieldUpdateProcessorFactory" name="parse-double"/>
  <updateProcessor class="solr.ParseDateFieldUpdateProcessorFactory" name="parse-date">
    <arr name="format">
      <str>yyyy-MM-dd'T'HH:mm:ss.SSSZ</str>
      <str>yyyy-MM-dd'T'HH:mm:ss,SSSZ</str>
      <str>yyyy-MM-dd'T'HH:mm:ss.SSS</str>
      <str>yyyy-MM-dd'T'HH:mm:ss,SSS</str>
      <str>yyyy-MM-dd'T'HH:mm:ssZ</str>
      <str>yyyy-MM-dd'T'HH:mm:ss</str>
      <str>yyyy-MM-dd'T'HH:mmZ</str>
      <str>yyyy-MM-dd'T'HH:mm</str>
      <str>yyyy-MM-dd HH:mm:ss.SSSZ</str>
      <str>yyyy-MM-dd HH:mm:ss,SSSZ</str>
      <str>yyyy-MM-dd HH:mm:ss.SSS</str>
      <str>yyyy-MM-dd HH:mm:ss,SSS</str>
      <str>yyyy-MM-dd HH:mm:ssZ</str>
      <str>yyyy-MM-dd HH:mm:ss</str>
      <str>yyyy-MM-dd HH:mmZ</str>
      <str>yyyy-MM-dd HH:mm</str>
      <str>yyyy-MM-dd</str>
    </arr>
  </updateProcessor>
  <updateProcessor class="solr.AddSchemaFieldsUpdateProcessorFactory" name="add-schema-fields">
    <lst name="typeMapping">
      <str name="valueClass">java.lang.String</str>
      <str name="fieldType">text_general</str>
      <lst name="copyField">
        <str name="dest">*_str</str>
        <int name="maxChars">256</int>
      </lst>
      <!-- Use as default mapping instead of defaultFieldType -->
      <bool name="default">true</bool>
    </lst>
    <lst name="typeMapping">
      <str name="valueClass">java.lang.Boolean</str>
      <str name="fieldType">booleans</str>
    </lst>
    <lst name="typeMapping">
      <str name="valueClass">java.util.Date</str>
      <str name="fieldType">pdates</str>
    </lst>
    <lst name="typeMapping">
      <str name="valueClass">java.lang.Long</str>
      <str name="valueClass">java.lang.Integer</str>
      <str name="fieldType">plongs</str>
    </lst>
    <lst name="typeMapping">
      <str name="valueClass">java.lang.Number</str>
      <str name="fieldType">pdoubles</str>
    </lst>
  </updateProcessor>

  <!-- The update.autoCreateFields property can be turned to false to disable schemaless mode -->
  <updateRequestProcessorChain name="add-unknown-fields-to-the-schema" default="${update.autoCreateFields:true}"
           processor="uuid,remove-blank,field-name-mutating,parse-boolean,parse-long,parse-double,parse-date,add-schema-fields">
    <processor class="solr.LogUpdateProcessorFactory"/>
    <processor class="solr.DistributedUpdateProcessorFactory"/>
    <processor class="solr.RunUpdateProcessorFactory"/>
  </updateRequestProcessorChain>

  <!-- Deduplication

       An example dedup update processor that creates the "id" field
       on the fly based on the hash code of some other fields.  This
       example has overwriteDupes set to false since we are using the
       id field as the signatureField and Solr will maintain
       uniqueness based on that anyway.

    -->
  <!--
     <updateRequestProcessorChain name="dedupe">
       <processor class="solr.processor.SignatureUpdateProcessorFactory">
         <bool name="enabled">true</bool>
         <str name="signatureField">id</str>
         <bool name="overwriteDupes">false</bool>
         <str name="fields">name,features,cat</str>
         <str name="signatureClass">solr.processor.Lookup3Signature</str>
       </processor>
       <processor class="solr.LogUpdateProcessorFactory" />
       <processor class="solr.RunUpdateProcessorFactory" />
     </updateRequestProcessorChain>
    -->

  <!-- Language identification

       This example update chain identifies the language of the incoming
       documents using the langid contrib. The detected language is
       written to field language_s. No field name mapping is done.
       The fields used for detection are text, title, subject and description,
       making this example suitable for detecting languages form full-text
       rich documents injected via ExtractingRequestHandler.
       See more about langId at http://wiki.apache.org/solr/LanguageDetection
    -->
  <!--
   <updateRequestProcessorChain name="langid">
     <processor class="org.apache.solr.update.processor.TikaLanguageIdentifierUpdateProcessorFactory">
       <str name="langid.fl">text,title,subject,description</str>
       <str name="langid.langField">language_s</str>
       <str name="langid.fallback">en</str>
     </processor>
     <processor class="solr.LogUpdateProcessorFactory" />
     <processor class="solr.RunUpdateProcessorFactory" />
   </updateRequestProcessorChain>
  -->

  <!-- Script update processor

    This example hooks in an update processor implemented using JavaScript.

    See more about the script update processor at http://wiki.apache.org/solr/ScriptUpdateProcessor
  -->
  <!--
    <updateRequestProcessorChain name="script">
      <processor class="solr.StatelessScriptUpdateProcessorFactory">
        <str name="script">update-script.js</str>
        <lst name="params">
          <str name="config_param">example config parameter</str>
        </lst>
      </processor>
      <processor class="solr.RunUpdateProcessorFactory" />
    </updateRequestProcessorChain>
  -->

  <!-- Response Writers

       http://wiki.apache.org/solr/QueryResponseWriter

       Request responses will be written using the writer specified by
       the 'wt' request parameter matching the name of a registered
       writer.

       The "default" writer is the default and will be used if 'wt' is
       not specified in the request.
    -->
  <!-- The following response writers are implicitly configured unless
       overridden...
    -->
  <!--
     <queryResponseWriter name="xml"
                          default="true"
                          class="solr.XMLResponseWriter" />
     <queryResponseWriter name="json" class="solr.JSONResponseWriter"/>
     <queryResponseWriter name="python" class="solr.PythonResponseWriter"/>
     <queryResponseWriter name="ruby" class="solr.RubyResponseWriter"/>
     <queryResponseWriter name="php" class="solr.PHPResponseWriter"/>
     <queryResponseWriter name="phps" class="solr.PHPSerializedResponseWriter"/>
     <queryResponseWriter name="csv" class="solr.CSVResponseWriter"/>
     <queryResponseWriter name="schema.xml" class="solr.SchemaXmlResponseWriter"/>
    -->

  <queryResponseWriter name="json" class="solr.JSONResponseWriter">
    <!-- For the purposes of the tutorial, JSON responses are written as
     plain text so that they are easy to read in *any* browser.
     If you expect a MIME type of "application/json" just remove this override.
    -->
    <str name="content-type">text/plain; charset=UTF-8</str>
  </queryResponseWriter>

  <!--
     Custom response writers can be declared as needed...
    -->
  <queryResponseWriter name="velocity" class="solr.VelocityResponseWriter" startup="lazy">
    <str name="template.base.dir">${velocity.template.base.dir:}</str>
    <str name="solr.resource.loader.enabled">${velocity.solr.resource.loader.enabled:true}</str>
    <str name="params.resource.loader.enabled">${velocity.params.resource.loader.enabled:false}</str>
  </queryResponseWriter>

  <!-- XSLT response writer transforms the XML output by any xslt file found
       in Solr's conf/xslt directory.  Changes to xslt files are checked for
       every xsltCacheLifetimeSeconds.
    -->
  <queryResponseWriter name="xslt" class="solr.XSLTResponseWriter">
    <int name="xsltCacheLifetimeSeconds">5</int>
  </queryResponseWriter>

  <!-- Query Parsers

       https://lucene.apache.org/solr/guide/query-syntax-and-parsing.html

       Multiple QParserPlugins can be registered by name, and then
       used in either the "defType" param for the QueryComponent (used
       by SearchHandler) or in LocalParams
    -->
  <!-- example of registering a query parser -->
  <!--
     <queryParser name="myparser" class="com.mycompany.MyQParserPlugin"/>
    -->

  <!-- Function Parsers

       http://wiki.apache.org/solr/FunctionQuery

       Multiple ValueSourceParsers can be registered by name, and then
       used as function names when using the "func" QParser.
    -->
  <!-- example of registering a custom function parser  -->
  <!--
     <valueSourceParser name="myfunc"
                        class="com.mycompany.MyValueSourceParser" />
    -->


  <!-- Document Transformers
       http://wiki.apache.org/solr/DocTransformers
    -->
  <!--
     Could be something like:
     <transformer name="db" class="com.mycompany.LoadFromDatabaseTransformer" >
       <int name="connection">jdbc://....</int>
     </transformer>

     To add a constant value to all docs, use:
     <transformer name="mytrans2" class="org.apache.solr.response.transform.ValueAugmenterFactory" >
       <int name="value">5</int>
     </transformer>

     If you want the user to still be able to change it with _value:something_ use this:
     <transformer name="mytrans3" class="org.apache.solr.response.transform.ValueAugmenterFactory" >
       <double name="defaultValue">5</double>
     </transformer>

      If you are using the QueryElevationComponent, you may wish to mark documents that get boosted.  The
      EditorialMarkerFactory will do exactly that:
     <transformer name="qecBooster" class="org.apache.solr.response.transform.EditorialMarkerFactory" />
    -->
</config><|MERGE_RESOLUTION|>--- conflicted
+++ resolved
@@ -84,14 +84,9 @@
 
   <lib dir="${solr.install.dir:../../../..}/contrib/velocity/lib" regex=".*\.jar" />
   <lib dir="${solr.install.dir:../../../..}/dist/" regex="solr-velocity-\d.*\.jar" />
-<<<<<<< HEAD
 -->
-  <!-- an exact 'path' can be used instead of a 'dir' to specify a 
-       specific jar file.  This will cause a serious error to be logged 
-=======
   <!-- an exact 'path' can be used instead of a 'dir' to specify a
        specific jar file.  This will cause a serious error to be logged
->>>>>>> ea14a072
        if it can't be loaded.
     -->
   <!--
