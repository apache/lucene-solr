<?xml version="1.0" encoding="UTF-8" ?>
<!--
 Licensed to the Apache Software Foundation (ASF) under one or more
 contributor license agreements.  See the NOTICE file distributed with
 this work for additional information regarding copyright ownership.
 The ASF licenses this file to You under the Apache License, Version 2.0
 (the "License"); you may not use this file except in compliance with
 the License.  You may obtain a copy of the License at

     http://www.apache.org/licenses/LICENSE-2.0

 Unless required by applicable law or agreed to in writing, software
 distributed under the License is distributed on an "AS IS" BASIS,
 WITHOUT WARRANTIES OR CONDITIONS OF ANY KIND, either express or implied.
 See the License for the specific language governing permissions and
 limitations under the License.
-->

<!-- 
     For more details about configurations options that may appear in
     this file, see http://wiki.apache.org/solr/SolrConfigXml. 
-->
<config>
  <!-- In all configuration below, a prefix of "solr." for class names
       is an alias that causes solr to search appropriate packages,
       including org.apache.solr.(search|update|request|core|analysis)

       You may also specify a fully qualified Java classname if you
       have your own custom plugins.
    -->

  <!-- Controls what version of Lucene various components of Solr
       adhere to.  Generally, you want to use the latest version to
       get all bug fixes and improvements. It is highly recommended
       that you fully re-index after changing this setting as it can
       affect both how text is indexed and queried.
  -->
  <luceneMatchVersion>7.0.0</luceneMatchVersion>

  <!-- <lib/> directives can be used to instruct Solr to load any Jars
       identified and use them to resolve any "plugins" specified in
       your solrconfig.xml or schema.xml (ie: Analyzers, Request
       Handlers, etc...).

       All directories and paths are resolved relative to the
       instanceDir.

       Please note that <lib/> directives are processed in the order
       that they appear in your solrconfig.xml file, and are "stacked" 
       on top of each other when building a ClassLoader - so if you have 
       plugin jars with dependencies on other jars, the "lower level" 
       dependency jars should be loaded first.

       If a "./lib" directory exists in your instanceDir, all files
       found in it are included as if you had used the following
       syntax...
       
              <lib dir="./lib" />
    -->

  <!-- A 'dir' option by itself adds any files found in the directory 
       to the classpath, this is useful for including all jars in a
       directory.

       When a 'regex' is specified in addition to a 'dir', only the
       files in that directory which completely match the regex
       (anchored on both ends) will be included.

       If a 'dir' option (with or without a regex) is used and nothing
       is found that matches, a warning will be logged.

       The examples below can be used to load some solr-contribs along 
       with their external dependencies.
    -->
  <lib dir="${solr.install.dir:../../../..}/contrib/extraction/lib" regex=".*\.jar" />
  <lib dir="${solr.install.dir:../../../..}/dist/" regex="solr-cell-\d.*\.jar" />

  <lib dir="${solr.install.dir:../../../..}/contrib/clustering/lib/" regex=".*\.jar" />
  <lib dir="${solr.install.dir:../../../..}/dist/" regex="solr-clustering-\d.*\.jar" />

  <lib dir="${solr.install.dir:../../../..}/contrib/langid/lib/" regex=".*\.jar" />
  <lib dir="${solr.install.dir:../../../..}/dist/" regex="solr-langid-\d.*\.jar" />

  <lib dir="${solr.install.dir:../../../..}/contrib/velocity/lib" regex=".*\.jar" />
  <lib dir="${solr.install.dir:../../../..}/dist/" regex="solr-velocity-\d.*\.jar" />
  <!-- an exact 'path' can be used instead of a 'dir' to specify a 
       specific jar file.  This will cause a serious error to be logged 
       if it can't be loaded.
    -->
  <!--
     <lib path="../a-jar-that-does-not-exist.jar" /> 
  -->

  <!-- Data Directory

       Used to specify an alternate directory to hold all index data
       other than the default ./data under the Solr home.  If
       replication is in use, this should match the replication
       configuration.
    -->
  <dataDir>${solr.data.dir:}</dataDir>


  <!-- The DirectoryFactory to use for indexes.
       
       solr.StandardDirectoryFactory is filesystem
       based and tries to pick the best implementation for the current
       JVM and platform.  solr.NRTCachingDirectoryFactory, the default,
       wraps solr.StandardDirectoryFactory and caches small files in memory
       for better NRT performance.

       One can force a particular implementation via solr.MMapDirectoryFactory,
       solr.NIOFSDirectoryFactory, or solr.SimpleFSDirectoryFactory.

       solr.RAMDirectoryFactory is memory based and not persistent.
    -->
  <directoryFactory name="DirectoryFactory"
                    class="${solr.directoryFactory:solr.NRTCachingDirectoryFactory}"/>

  <!-- The CodecFactory for defining the format of the inverted index.
       The default implementation is SchemaCodecFactory, which is the official Lucene
       index format, but hooks into the schema to provide per-field customization of
       the postings lists and per-document values in the fieldType element
       (postingsFormat/docValuesFormat). Note that most of the alternative implementations
       are experimental, so if you choose to customize the index format, it's a good
       idea to convert back to the official format e.g. via IndexWriter.addIndexes(IndexReader)
       before upgrading to a newer version to avoid unnecessary reindexing.
       A "compressionMode" string element can be added to <codecFactory> to choose 
       between the existing compression modes in the default codec: "BEST_SPEED" (default)
       or "BEST_COMPRESSION".
  -->
  <codecFactory class="solr.SchemaCodecFactory"/>

  <!-- ~~~~~~~~~~~~~~~~~~~~~~~~~~~~~~~~~~~~~~~~~~~~~~~~~~~~~~~~~~~~~~~~~~~~~
       Index Config - These settings control low-level behavior of indexing
       Most example settings here show the default value, but are commented
       out, to more easily see where customizations have been made.
       
       Note: This replaces <indexDefaults> and <mainIndex> from older versions
       ~~~~~~~~~~~~~~~~~~~~~~~~~~~~~~~~~~~~~~~~~~~~~~~~~~~~~~~~~~~~~~~~~~~~~ -->
  <indexConfig>
    <!-- maxFieldLength was removed in 4.0. To get similar behavior, include a 
         LimitTokenCountFilterFactory in your fieldType definition. E.g. 
     <filter class="solr.LimitTokenCountFilterFactory" maxTokenCount="10000"/>
    -->
    <!-- Maximum time to wait for a write lock (ms) for an IndexWriter. Default: 1000 -->
    <!-- <writeLockTimeout>1000</writeLockTimeout>  -->

    <!-- Expert: Enabling compound file will use less files for the index, 
         using fewer file descriptors on the expense of performance decrease. 
         Default in Lucene is "true". Default in Solr is "false" (since 3.6) -->
    <!-- <useCompoundFile>false</useCompoundFile> -->

    <!-- ramBufferSizeMB sets the amount of RAM that may be used by Lucene
         indexing for buffering added documents and deletions before they are
         flushed to the Directory.
         maxBufferedDocs sets a limit on the number of documents buffered
         before flushing.
         If both ramBufferSizeMB and maxBufferedDocs is set, then
         Lucene will flush based on whichever limit is hit first.  -->
    <!-- <ramBufferSizeMB>100</ramBufferSizeMB> -->
    <!-- <maxBufferedDocs>1000</maxBufferedDocs> -->

    <!-- Expert: Merge Policy 
         The Merge Policy in Lucene controls how merging of segments is done.
         The default since Solr/Lucene 3.3 is TieredMergePolicy.
         The default since Lucene 2.3 was the LogByteSizeMergePolicy,
         Even older versions of Lucene used LogDocMergePolicy.
      -->
    <!--
        <mergePolicyFactory class="org.apache.solr.index.TieredMergePolicyFactory">
          <int name="maxMergeAtOnce">10</int>
          <int name="segmentsPerTier">10</int>
          <double name="noCFSRatio">0.1</double>
        </mergePolicyFactory>
      -->

    <!-- Expert: Merge Scheduler
         The Merge Scheduler in Lucene controls how merges are
         performed.  The ConcurrentMergeScheduler (Lucene 2.3 default)
         can perform merges in the background using separate threads.
         The SerialMergeScheduler (Lucene 2.2 default) does not.
     -->
    <!-- 
       <mergeScheduler class="org.apache.lucene.index.ConcurrentMergeScheduler"/>
       -->

    <!-- LockFactory 

         This option specifies which Lucene LockFactory implementation
         to use.
      
         single = SingleInstanceLockFactory - suggested for a
                  read-only index or when there is no possibility of
                  another process trying to modify the index.
         native = NativeFSLockFactory - uses OS native file locking.
                  Do not use when multiple solr webapps in the same
                  JVM are attempting to share a single index.
         simple = SimpleFSLockFactory  - uses a plain file for locking

         Defaults: 'native' is default for Solr3.6 and later, otherwise
                   'simple' is the default

         More details on the nuances of each LockFactory...
         http://wiki.apache.org/lucene-java/AvailableLockFactories
    -->
    <lockType>${solr.lock.type:native}</lockType>

    <!-- Commit Deletion Policy
         Custom deletion policies can be specified here. The class must
         implement org.apache.lucene.index.IndexDeletionPolicy.

         The default Solr IndexDeletionPolicy implementation supports
         deleting index commit points on number of commits, age of
         commit point and optimized status.
         
         The latest commit point should always be preserved regardless
         of the criteria.
    -->
    <!-- 
    <deletionPolicy class="solr.SolrDeletionPolicy">
    -->
    <!-- The number of commit points to be kept -->
    <!-- <str name="maxCommitsToKeep">1</str> -->
    <!-- The number of optimized commit points to be kept -->
    <!-- <str name="maxOptimizedCommitsToKeep">0</str> -->
    <!--
        Delete all commit points once they have reached the given age.
        Supports DateMathParser syntax e.g.
      -->
    <!--
       <str name="maxCommitAge">30MINUTES</str>
       <str name="maxCommitAge">1DAY</str>
    -->
    <!-- 
    </deletionPolicy>
    -->

    <!-- Lucene Infostream
       
         To aid in advanced debugging, Lucene provides an "InfoStream"
         of detailed information when indexing.

         Setting The value to true will instruct the underlying Lucene
         IndexWriter to write its debugging info the specified file
      -->
    <!-- <infoStream file="INFOSTREAM.txt">false</infoStream> -->
  </indexConfig>


  <!-- JMX
       
       This example enables JMX if and only if an existing MBeanServer
       is found, use this if you want to configure JMX through JVM
       parameters. Remove this to disable exposing Solr configuration
       and statistics to JMX.

       For more details see http://wiki.apache.org/solr/SolrJmx
    -->
  <jmx />
  <!-- If you want to connect to a particular server, specify the
       agentId 
    -->
  <!-- <jmx agentId="myAgent" /> -->
  <!-- If you want to start a new MBeanServer, specify the serviceUrl -->
  <!-- <jmx serviceUrl="service:jmx:rmi:///jndi/rmi://localhost:9999/solr"/>
    -->

  <!-- The default high-performance update handler -->
  <updateHandler class="solr.DirectUpdateHandler2">

    <!-- Enables a transaction log, used for real-time get, durability, and
         and solr cloud replica recovery.  The log can grow as big as
         uncommitted changes to the index, so use of a hard autoCommit
         is recommended (see below).
         "dir" - the target directory for transaction logs, defaults to the
                solr data directory.
         "numVersionBuckets" - sets the number of buckets used to keep
                track of max version values when checking for re-ordered
                updates; increase this value to reduce the cost of
                synchronizing access to version buckets during high-volume
                indexing, this requires 8 bytes (long) * numVersionBuckets
                of heap space per Solr core.
    -->
    <updateLog>
      <str name="dir">${solr.ulog.dir:}</str>
      <int name="numVersionBuckets">${solr.ulog.numVersionBuckets:65536}</int>
    </updateLog>

    <!-- AutoCommit

         Perform a hard commit automatically under certain conditions.
         Instead of enabling autoCommit, consider using "commitWithin"
         when adding documents. 

         http://wiki.apache.org/solr/UpdateXmlMessages

         maxDocs - Maximum number of documents to add since the last
                   commit before automatically triggering a new commit.

         maxTime - Maximum amount of time in ms that is allowed to pass
                   since a document was added before automatically
                   triggering a new commit. 
         openSearcher - if false, the commit causes recent index changes
           to be flushed to stable storage, but does not cause a new
           searcher to be opened to make those changes visible.

         If the updateLog is enabled, then it's highly recommended to
         have some sort of hard autoCommit to limit the log size.
      -->
    <autoCommit>
      <maxTime>${solr.autoCommit.maxTime:15000}</maxTime>
      <openSearcher>false</openSearcher>
    </autoCommit>

    <!-- softAutoCommit is like autoCommit except it causes a
         'soft' commit which only ensures that changes are visible
         but does not ensure that data is synced to disk.  This is
         faster and more near-realtime friendly than a hard commit.
      -->

    <autoSoftCommit>
      <maxTime>${solr.autoSoftCommit.maxTime:-1}</maxTime>
    </autoSoftCommit>

    <!-- Update Related Event Listeners
         
         Various IndexWriter related events can trigger Listeners to
         take actions.

         postCommit - fired after every commit or optimize command
         postOptimize - fired after every optimize command
      -->
    <!-- The RunExecutableListener executes an external command from a
         hook such as postCommit or postOptimize.
         
         exe - the name of the executable to run
         dir - dir to use as the current working directory. (default=".")
         wait - the calling thread waits until the executable returns. 
                (default="true")
         args - the arguments to pass to the program.  (default is none)
         env - environment variables to set.  (default is none)
      -->
    <!-- This example shows how RunExecutableListener could be used
         with the script based replication...
         http://wiki.apache.org/solr/CollectionDistribution
      -->
    <!--
       <listener event="postCommit" class="solr.RunExecutableListener">
         <str name="exe">solr/bin/snapshooter</str>
         <str name="dir">.</str>
         <bool name="wait">true</bool>
         <arr name="args"> <str>arg1</str> <str>arg2</str> </arr>
         <arr name="env"> <str>MYVAR=val1</str> </arr>
       </listener>
      -->

  </updateHandler>

  <!-- IndexReaderFactory

       Use the following format to specify a custom IndexReaderFactory,
       which allows for alternate IndexReader implementations.

       ** Experimental Feature **

       Please note - Using a custom IndexReaderFactory may prevent
       certain other features from working. The API to
       IndexReaderFactory may change without warning or may even be
       removed from future releases if the problems cannot be
       resolved.


       ** Features that may not work with custom IndexReaderFactory **

       The ReplicationHandler assumes a disk-resident index. Using a
       custom IndexReader implementation may cause incompatibility
       with ReplicationHandler and may cause replication to not work
       correctly. See SOLR-1366 for details.

    -->
  <!--
  <indexReaderFactory name="IndexReaderFactory" class="package.class">
    <str name="someArg">Some Value</str>
  </indexReaderFactory >
  -->

  <!-- ~~~~~~~~~~~~~~~~~~~~~~~~~~~~~~~~~~~~~~~~~~~~~~~~~~~~~~~~~~~~~~~~~~~~~
       Query section - these settings control query time things like caches
       ~~~~~~~~~~~~~~~~~~~~~~~~~~~~~~~~~~~~~~~~~~~~~~~~~~~~~~~~~~~~~~~~~~~~~ -->
  <query>

    <!-- Maximum number of clauses in each BooleanQuery,  an exception
         is thrown if exceeded.  It is safe to increase or remove this setting,
         since it is purely an arbitrary limit to try and catch user errors where
         large boolean queries may not be the best implementation choice.
      -->
    <maxBooleanClauses>1024</maxBooleanClauses>

    <!-- Solr Internal Query Caches

         There are two implementations of cache available for Solr,
         LRUCache, based on a synchronized LinkedHashMap, and
         FastLRUCache, based on a ConcurrentHashMap.  

         FastLRUCache has faster gets and slower puts in single
         threaded operation and thus is generally faster than LRUCache
         when the hit ratio of the cache is high (> 75%), and may be
         faster under other scenarios on multi-cpu systems.
    -->

    <!-- Filter Cache

         Cache used by SolrIndexSearcher for filters (DocSets),
         unordered sets of *all* documents that match a query.  When a
         new searcher is opened, its caches may be prepopulated or
         "autowarmed" using data from caches in the old searcher.
         autowarmCount is the number of items to prepopulate.  For
         LRUCache, the autowarmed items will be the most recently
         accessed items.

         Parameters:
           class - the SolrCache implementation LRUCache or
               (LRUCache or FastLRUCache)
           size - the maximum number of entries in the cache
           initialSize - the initial capacity (number of entries) of
               the cache.  (see java.util.HashMap)
           autowarmCount - the number of entries to prepopulate from
               and old cache.
           maxRamMB - the maximum amount of RAM (in MB) that this cache is allowed
                      to occupy. Note that when this option is specified, the size
                      and initialSize parameters are ignored.
      -->
    <filterCache class="solr.FastLRUCache"
                 size="512"
                 initialSize="512"
                 autowarmCount="0"/>

    <!-- Query Result Cache
         
         Caches results of searches - ordered lists of document ids
         (DocList) based on a query, a sort, and the range of documents requested.
         Additional supported parameter by LRUCache:
            maxRamMB - the maximum amount of RAM (in MB) that this cache is allowed
                       to occupy
      -->
    <queryResultCache class="solr.LRUCache"
                      size="512"
                      initialSize="512"
                      autowarmCount="0"/>

    <!-- Document Cache

         Caches Lucene Document objects (the stored fields for each
         document).  Since Lucene internal document ids are transient,
         this cache will not be autowarmed.
      -->
    <documentCache class="solr.LRUCache"
                   size="512"
                   initialSize="512"
                   autowarmCount="0"/>

    <!-- custom cache currently used by block join -->
    <cache name="perSegFilter"
           class="solr.search.LRUCache"
           size="10"
           initialSize="0"
           autowarmCount="10"
           regenerator="solr.NoOpRegenerator" />

    <!-- Field Value Cache
         
         Cache used to hold field values that are quickly accessible
         by document id.  The fieldValueCache is created by default
         even if not configured here.
      -->
    <!--
       <fieldValueCache class="solr.FastLRUCache"
                        size="512"
                        autowarmCount="128"
                        showItems="32" />
      -->

    <!-- Custom Cache

         Example of a generic cache.  These caches may be accessed by
         name through SolrIndexSearcher.getCache(),cacheLookup(), and
         cacheInsert().  The purpose is to enable easy caching of
         user/application level data.  The regenerator argument should
         be specified as an implementation of solr.CacheRegenerator 
         if autowarming is desired.  
      -->
    <!--
       <cache name="myUserCache"
              class="solr.LRUCache"
              size="4096"
              initialSize="1024"
              autowarmCount="1024"
              regenerator="com.mycompany.MyRegenerator"
              />
      -->


    <!-- Lazy Field Loading

         If true, stored fields that are not requested will be loaded
         lazily.  This can result in a significant speed improvement
         if the usual case is to not load all stored fields,
         especially if the skipped fields are large compressed text
         fields.
    -->
    <enableLazyFieldLoading>true</enableLazyFieldLoading>

    <!-- Use Filter For Sorted Query
 
         A possible optimization that attempts to use a filter to
         satisfy a search.  If the requested sort does not include
         score, then the filterCache will be checked for a filter
         matching the query. If found, the filter will be used as the
         source of document ids, and then the sort will be applied to
         that.
 
         For most situations, this will not be useful unless you
         frequently get the same search repeatedly with different sort
         options, and none of them ever use "score"
      -->
    <!--
       <useFilterForSortedQuery>true</useFilterForSortedQuery>
      -->

    <!-- Result Window Size
 
         An optimization for use with the queryResultCache.  When a search
         is requested, a superset of the requested number of document ids
         are collected.  For example, if a search for a particular query
         requests matching documents 10 through 19, and queryWindowSize is 50,
         then documents 0 through 49 will be collected and cached.  Any further
         requests in that range can be satisfied via the cache.  
      -->
    <queryResultWindowSize>20</queryResultWindowSize>

    <!-- Maximum number of documents to cache for any entry in the
         queryResultCache. 
      -->
    <queryResultMaxDocsCached>200</queryResultMaxDocsCached>

    <!-- Query Related Event Listeners
 
         Various IndexSearcher related events can trigger Listeners to
         take actions.
 
         newSearcher - fired whenever a new searcher is being prepared
         and there is a current searcher handling requests (aka
         registered).  It can be used to prime certain caches to
         prevent long request times for certain requests.
 
         firstSearcher - fired whenever a new searcher is being
         prepared but there is no current registered searcher to handle
         requests or to gain autowarming data from.
 
         
      -->
    <!-- QuerySenderListener takes an array of NamedList and executes a
         local query request for each NamedList in sequence. 
      -->
    <listener event="newSearcher" class="solr.QuerySenderListener">
      <arr name="queries">
        <!--
           <lst><str name="q">solr</str><str name="sort">price asc</str></lst>
           <lst><str name="q">rocks</str><str name="sort">weight asc</str></lst>
          -->
      </arr>
    </listener>
    <listener event="firstSearcher" class="solr.QuerySenderListener">
      <arr name="queries">
        <!--
        <lst>
          <str name="q">static firstSearcher warming in solrconfig.xml</str>
        </lst>
        -->
      </arr>
    </listener>

    <!-- Use Cold Searcher

         If a search request comes in and there is no current
         registered searcher, then immediately register the still
         warming searcher and use it.  If "false" then all requests
         will block until the first searcher is done warming.
      -->
    <useColdSearcher>false</useColdSearcher>

  </query>


  <!-- Request Dispatcher

       This section contains instructions for how the SolrDispatchFilter
       should behave when processing requests for this SolrCore.

    -->
  <requestDispatcher>
    <!-- Request Parsing

         These settings indicate how Solr Requests may be parsed, and
         what restrictions may be placed on the ContentStreams from
         those requests

         enableRemoteStreaming - enables use of the stream.file
         and stream.url parameters for specifying remote streams.

         multipartUploadLimitInKB - specifies the max size (in KiB) of
         Multipart File Uploads that Solr will allow in a Request.
         
         formdataUploadLimitInKB - specifies the max size (in KiB) of
         form data (application/x-www-form-urlencoded) sent via
         POST. You can use POST to pass request parameters not
         fitting into the URL.
         
         addHttpRequestToContext - if set to true, it will instruct
         the requestParsers to include the original HttpServletRequest
         object in the context map of the SolrQueryRequest under the 
         key "httpRequest". It will not be used by any of the existing
         Solr components, but may be useful when developing custom 
         plugins.
         
         *** WARNING ***
         Before enabling remote streaming, you should make sure your
         system has authentication enabled.

    <requestParsers enableRemoteStreaming="false"
                    multipartUploadLimitInKB="-1"
                    formdataUploadLimitInKB="-1"
                    addHttpRequestToContext="false"/>
      -->

    <!-- HTTP Caching

         Set HTTP caching related parameters (for proxy caches and clients).

         The options below instruct Solr not to output any HTTP Caching
         related headers
      -->
    <httpCaching never304="true" />
    <!-- If you include a <cacheControl> directive, it will be used to
         generate a Cache-Control header (as well as an Expires header
         if the value contains "max-age=")
         
         By default, no Cache-Control header is generated.
         
         You can use the <cacheControl> option even if you have set
         never304="true"
      -->
    <!--
       <httpCaching never304="true" >
         <cacheControl>max-age=30, public</cacheControl> 
       </httpCaching>
      -->
    <!-- To enable Solr to respond with automatically generated HTTP
         Caching headers, and to response to Cache Validation requests
         correctly, set the value of never304="false"
         
         This will cause Solr to generate Last-Modified and ETag
         headers based on the properties of the Index.

         The following options can also be specified to affect the
         values of these headers...

         lastModFrom - the default value is "openTime" which means the
         Last-Modified value (and validation against If-Modified-Since
         requests) will all be relative to when the current Searcher
         was opened.  You can change it to lastModFrom="dirLastMod" if
         you want the value to exactly correspond to when the physical
         index was last modified.

         etagSeed="..." is an option you can change to force the ETag
         header (and validation against If-None-Match requests) to be
         different even if the index has not changed (ie: when making
         significant changes to your config file)

         (lastModifiedFrom and etagSeed are both ignored if you use
         the never304="true" option)
      -->
    <!--
       <httpCaching lastModifiedFrom="openTime"
                    etagSeed="Solr">
         <cacheControl>max-age=30, public</cacheControl> 
       </httpCaching>
      -->
  </requestDispatcher>

  <!-- Request Handlers 

       http://wiki.apache.org/solr/SolrRequestHandler

       Incoming queries will be dispatched to a specific handler by name
       based on the path specified in the request.

       If a Request Handler is declared with startup="lazy", then it will
       not be initialized until the first request that uses it.

    -->
  <!-- SearchHandler

       http://wiki.apache.org/solr/SearchHandler

       For processing Search Queries, the primary Request Handler
       provided with Solr is "SearchHandler" It delegates to a sequent
       of SearchComponents (see below) and supports distributed
       queries across multiple shards
    -->
  <requestHandler name="/select" class="solr.SearchHandler">
    <!-- default values for query parameters can be specified, these
         will be overridden by parameters in the request
      -->
    <lst name="defaults">
      <str name="echoParams">explicit</str>
      <int name="rows">10</int>
      <!-- <str name="df">text</str> -->
    </lst>
    <!-- In addition to defaults, "appends" params can be specified
         to identify values which should be appended to the list of
         multi-val params from the query (or the existing "defaults").
      -->
    <!-- In this example, the param "fq=instock:true" would be appended to
         any query time fq params the user may specify, as a mechanism for
         partitioning the index, independent of any user selected filtering
         that may also be desired (perhaps as a result of faceted searching).

         NOTE: there is *absolutely* nothing a client can do to prevent these
         "appends" values from being used, so don't use this mechanism
         unless you are sure you always want it.
      -->
    <!--
       <lst name="appends">
         <str name="fq">inStock:true</str>
       </lst>
      -->
    <!-- "invariants" are a way of letting the Solr maintainer lock down
         the options available to Solr clients.  Any params values
         specified here are used regardless of what values may be specified
         in either the query, the "defaults", or the "appends" params.

         In this example, the facet.field and facet.query params would
         be fixed, limiting the facets clients can use.  Faceting is
         not turned on by default - but if the client does specify
         facet=true in the request, these are the only facets they
         will be able to see counts for; regardless of what other
         facet.field or facet.query params they may specify.

         NOTE: there is *absolutely* nothing a client can do to prevent these
         "invariants" values from being used, so don't use this mechanism
         unless you are sure you always want it.
      -->
    <!--
       <lst name="invariants">
         <str name="facet.field">cat</str>
         <str name="facet.field">manu_exact</str>
         <str name="facet.query">price:[* TO 500]</str>
         <str name="facet.query">price:[500 TO *]</str>
       </lst>
      -->
    <!-- If the default list of SearchComponents is not desired, that
         list can either be overridden completely, or components can be
         prepended or appended to the default list.  (see below)
      -->
    <!--
       <arr name="components">
         <str>nameOfCustomComponent1</str>
         <str>nameOfCustomComponent2</str>
       </arr>
      -->
  </requestHandler>

  <!-- A request handler that returns indented JSON by default -->
  <requestHandler name="/query" class="solr.SearchHandler">
    <lst name="defaults">
      <str name="echoParams">explicit</str>
      <str name="wt">json</str>
      <str name="indent">true</str>
    </lst>
  </requestHandler>


  <!-- A Robust Example
       
       This example SearchHandler declaration shows off usage of the
       SearchHandler with many defaults declared

       Note that multiple instances of the same Request Handler
       (SearchHandler) can be registered multiple times with different
       names (and different init parameters)
    -->
  <requestHandler name="/browse" class="solr.SearchHandler" useParams="query,facets,velocity,browse">
    <lst name="defaults">
      <str name="echoParams">explicit</str>
    </lst>
  </requestHandler>

  <initParams path="/update/**,/query,/select,/tvrh,/elevate,/spell,/browse">
    <lst name="defaults">
      <str name="df">_text_</str>
    </lst>
  </initParams>

  <!-- Solr Cell Update Request Handler

       http://wiki.apache.org/solr/ExtractingRequestHandler 

    -->
  <requestHandler name="/update/extract"
                  startup="lazy"
                  class="solr.extraction.ExtractingRequestHandler" >
    <lst name="defaults">
      <str name="lowernames">true</str>
      <str name="fmap.meta">ignored_</str>
      <str name="fmap.content">_text_</str>
    </lst>
  </requestHandler>

  <!-- Search Components

       Search components are registered to SolrCore and used by 
       instances of SearchHandler (which can access them by name)
       
       By default, the following components are available:
       
       <searchComponent name="query"     class="solr.QueryComponent" />
       <searchComponent name="facet"     class="solr.FacetComponent" />
       <searchComponent name="mlt"       class="solr.MoreLikeThisComponent" />
       <searchComponent name="highlight" class="solr.HighlightComponent" />
       <searchComponent name="stats"     class="solr.StatsComponent" />
       <searchComponent name="debug"     class="solr.DebugComponent" />
   
       Default configuration in a requestHandler would look like:

       <arr name="components">
         <str>query</str>
         <str>facet</str>
         <str>mlt</str>
         <str>highlight</str>
         <str>stats</str>
         <str>debug</str>
       </arr>

       If you register a searchComponent to one of the standard names, 
       that will be used instead of the default.

       To insert components before or after the 'standard' components, use:
    
       <arr name="first-components">
         <str>myFirstComponentName</str>
       </arr>
    
       <arr name="last-components">
         <str>myLastComponentName</str>
       </arr>

       NOTE: The component registered with the name "debug" will
       always be executed after the "last-components" 
       
     -->

  <!-- Spell Check

       The spell check component can return a list of alternative spelling
       suggestions.  

       http://wiki.apache.org/solr/SpellCheckComponent
    -->
  <searchComponent name="spellcheck" class="solr.SpellCheckComponent">

    <str name="queryAnalyzerFieldType">text_general</str>

    <!-- Multiple "Spell Checkers" can be declared and used by this
         component
      -->

    <!-- a spellchecker built from a field of the main index -->
    <lst name="spellchecker">
      <str name="name">default</str>
      <str name="field">_text_</str>
      <str name="classname">solr.DirectSolrSpellChecker</str>
      <!-- the spellcheck distance measure used, the default is the internal levenshtein -->
      <str name="distanceMeasure">internal</str>
      <!-- minimum accuracy needed to be considered a valid spellcheck suggestion -->
      <float name="accuracy">0.5</float>
      <!-- the maximum #edits we consider when enumerating terms: can be 1 or 2 -->
      <int name="maxEdits">2</int>
      <!-- the minimum shared prefix when enumerating terms -->
      <int name="minPrefix">1</int>
      <!-- maximum number of inspections per result. -->
      <int name="maxInspections">5</int>
      <!-- minimum length of a query term to be considered for correction -->
      <int name="minQueryLength">4</int>
      <!-- maximum threshold of documents a query term can appear to be considered for correction -->
      <float name="maxQueryFrequency">0.01</float>
      <!-- uncomment this to require suggestions to occur in 1% of the documents
        <float name="thresholdTokenFrequency">.01</float>
      -->
    </lst>

    <!-- a spellchecker that can break or combine words.  See "/spell" handler below for usage -->
    <!--
    <lst name="spellchecker">
      <str name="name">wordbreak</str>
      <str name="classname">solr.WordBreakSolrSpellChecker</str>
      <str name="field">name</str>
      <str name="combineWords">true</str>
      <str name="breakWords">true</str>
      <int name="maxChanges">10</int>
    </lst>
    -->
  </searchComponent>

  <!-- A request handler for demonstrating the spellcheck component.  

       NOTE: This is purely as an example.  The whole purpose of the
       SpellCheckComponent is to hook it into the request handler that
       handles your normal user queries so that a separate request is
       not needed to get suggestions.

       IN OTHER WORDS, THERE IS REALLY GOOD CHANCE THE SETUP BELOW IS
       NOT WHAT YOU WANT FOR YOUR PRODUCTION SYSTEM!
       
       See http://wiki.apache.org/solr/SpellCheckComponent for details
       on the request parameters.
    -->
  <requestHandler name="/spell" class="solr.SearchHandler" startup="lazy">
    <lst name="defaults">
      <!-- Solr will use suggestions from both the 'default' spellchecker
           and from the 'wordbreak' spellchecker and combine them.
           collations (re-written queries) can include a combination of
           corrections from both spellcheckers -->
      <str name="spellcheck.dictionary">default</str>
      <str name="spellcheck">on</str>
      <str name="spellcheck.extendedResults">true</str>
      <str name="spellcheck.count">10</str>
      <str name="spellcheck.alternativeTermCount">5</str>
      <str name="spellcheck.maxResultsForSuggest">5</str>
      <str name="spellcheck.collate">true</str>
      <str name="spellcheck.collateExtendedResults">true</str>
      <str name="spellcheck.maxCollationTries">10</str>
      <str name="spellcheck.maxCollations">5</str>
    </lst>
    <arr name="last-components">
      <str>spellcheck</str>
    </arr>
  </requestHandler>

  <!-- Term Vector Component

       http://wiki.apache.org/solr/TermVectorComponent
    -->
  <searchComponent name="tvComponent" class="solr.TermVectorComponent"/>

  <!-- A request handler for demonstrating the term vector component

       This is purely as an example.

       In reality you will likely want to add the component to your 
       already specified request handlers. 
    -->
  <requestHandler name="/tvrh" class="solr.SearchHandler" startup="lazy">
    <lst name="defaults">
      <bool name="tv">true</bool>
    </lst>
    <arr name="last-components">
      <str>tvComponent</str>
    </arr>
  </requestHandler>

  <!-- Clustering Component. (Omitted here. See the default Solr example for a typical configuration.) -->

  <!-- Terms Component

       http://wiki.apache.org/solr/TermsComponent

       A component to return terms and document frequency of those
       terms
    -->
  <searchComponent name="terms" class="solr.TermsComponent"/>

  <!-- A request handler for demonstrating the terms component -->
  <requestHandler name="/terms" class="solr.SearchHandler" startup="lazy">
    <lst name="defaults">
      <bool name="terms">true</bool>
      <bool name="distrib">false</bool>
    </lst>
    <arr name="components">
      <str>terms</str>
    </arr>
  </requestHandler>


  <!-- Query Elevation Component

       http://wiki.apache.org/solr/QueryElevationComponent

       a search component that enables you to configure the top
       results for a given query regardless of the normal lucene
       scoring.
    -->
  <searchComponent name="elevator" class="solr.QueryElevationComponent" >
    <!-- pick a fieldType to analyze queries -->
    <str name="queryFieldType">string</str>
    <str name="config-file">elevate.xml</str>
  </searchComponent>

  <!-- A request handler for demonstrating the elevator component -->
  <requestHandler name="/elevate" class="solr.SearchHandler" startup="lazy">
    <lst name="defaults">
      <str name="echoParams">explicit</str>
    </lst>
    <arr name="last-components">
      <str>elevator</str>
    </arr>
  </requestHandler>

  <!-- Highlighting Component

       http://wiki.apache.org/solr/HighlightingParameters
    -->
  <searchComponent class="solr.HighlightComponent" name="highlight">
    <highlighting>
      <!-- Configure the standard fragmenter -->
      <!-- This could most likely be commented out in the "default" case -->
      <fragmenter name="gap"
                  default="true"
                  class="solr.highlight.GapFragmenter">
        <lst name="defaults">
          <int name="hl.fragsize">100</int>
        </lst>
      </fragmenter>

      <!-- A regular-expression-based fragmenter 
           (for sentence extraction) 
        -->
      <fragmenter name="regex"
                  class="solr.highlight.RegexFragmenter">
        <lst name="defaults">
          <!-- slightly smaller fragsizes work better because of slop -->
          <int name="hl.fragsize">70</int>
          <!-- allow 50% slop on fragment sizes -->
          <float name="hl.regex.slop">0.5</float>
          <!-- a basic sentence pattern -->
          <str name="hl.regex.pattern">[-\w ,/\n\&quot;&apos;]{20,200}</str>
        </lst>
      </fragmenter>

      <!-- Configure the standard formatter -->
      <formatter name="html"
                 default="true"
                 class="solr.highlight.HtmlFormatter">
        <lst name="defaults">
          <str name="hl.simple.pre"><![CDATA[<em>]]></str>
          <str name="hl.simple.post"><![CDATA[</em>]]></str>
        </lst>
      </formatter>

      <!-- Configure the standard encoder -->
      <encoder name="html"
               class="solr.highlight.HtmlEncoder" />

      <!-- Configure the standard fragListBuilder -->
      <fragListBuilder name="simple"
                       class="solr.highlight.SimpleFragListBuilder"/>

      <!-- Configure the single fragListBuilder -->
      <fragListBuilder name="single"
                       class="solr.highlight.SingleFragListBuilder"/>

      <!-- Configure the weighted fragListBuilder -->
      <fragListBuilder name="weighted"
                       default="true"
                       class="solr.highlight.WeightedFragListBuilder"/>

      <!-- default tag FragmentsBuilder -->
      <fragmentsBuilder name="default"
                        default="true"
                        class="solr.highlight.ScoreOrderFragmentsBuilder">
        <!-- 
        <lst name="defaults">
          <str name="hl.multiValuedSeparatorChar">/</str>
        </lst>
        -->
      </fragmentsBuilder>

      <!-- multi-colored tag FragmentsBuilder -->
      <fragmentsBuilder name="colored"
                        class="solr.highlight.ScoreOrderFragmentsBuilder">
        <lst name="defaults">
          <str name="hl.tag.pre"><![CDATA[
               <b style="background:yellow">,<b style="background:lawgreen">,
               <b style="background:aquamarine">,<b style="background:magenta">,
               <b style="background:palegreen">,<b style="background:coral">,
               <b style="background:wheat">,<b style="background:khaki">,
               <b style="background:lime">,<b style="background:deepskyblue">]]></str>
          <str name="hl.tag.post"><![CDATA[</b>]]></str>
        </lst>
      </fragmentsBuilder>

      <boundaryScanner name="default"
                       default="true"
                       class="solr.highlight.SimpleBoundaryScanner">
        <lst name="defaults">
          <str name="hl.bs.maxScan">10</str>
          <str name="hl.bs.chars">.,!? &#9;&#10;&#13;</str>
        </lst>
      </boundaryScanner>

      <boundaryScanner name="breakIterator"
                       class="solr.highlight.BreakIteratorBoundaryScanner">
        <lst name="defaults">
          <!-- type should be one of CHARACTER, WORD(default), LINE and SENTENCE -->
          <str name="hl.bs.type">WORD</str>
          <!-- language and country are used when constructing Locale object.  -->
          <!-- And the Locale object will be used when getting instance of BreakIterator -->
          <str name="hl.bs.language">en</str>
          <str name="hl.bs.country">US</str>
        </lst>
      </boundaryScanner>
    </highlighting>
  </searchComponent>

  <!-- Update Processors

       Chains of Update Processor Factories for dealing with Update
       Requests can be declared, and then used by name in Update
       Request Processors

       http://wiki.apache.org/solr/UpdateRequestProcessor

    -->
  
  <!-- Add unknown fields to the schema 
  
       Field type guessing update processors that will
       attempt to parse string-typed field values as Booleans, Longs,
       Doubles, or Dates, and then add schema fields with the guessed
       field types.  
       
       These require that the schema is both managed and mutable, by
       declaring schemaFactory as ManagedIndexSchemaFactory, with
       mutable specified as true. 
       
       See http://wiki.apache.org/solr/GuessingFieldTypes
    -->
  <updateProcessor class="solr.UUIDUpdateProcessorFactory" name="uuid"/>
  <updateProcessor class="solr.RemoveBlankFieldUpdateProcessorFactory" name="remove-blank"/>
  <updateProcessor class="solr.FieldNameMutatingUpdateProcessorFactory" name="field-name-mutating">
    <str name="pattern">[^\w-\.]</str>
    <str name="replacement">_</str>
  </updateProcessor>
  <updateProcessor class="solr.ParseBooleanFieldUpdateProcessorFactory" name="parse-boolean"/>
  <updateProcessor class="solr.ParseLongFieldUpdateProcessorFactory" name="parse-long"/>
  <updateProcessor class="solr.ParseDoubleFieldUpdateProcessorFactory" name="parse-double"/>
  <updateProcessor class="solr.ParseDateFieldUpdateProcessorFactory" name="parse-date">
    <arr name="format">
      <str>yyyy-MM-dd'T'HH:mm:ss.SSSZ</str>
      <str>yyyy-MM-dd'T'HH:mm:ss,SSSZ</str>
      <str>yyyy-MM-dd'T'HH:mm:ss.SSS</str>
      <str>yyyy-MM-dd'T'HH:mm:ss,SSS</str>
      <str>yyyy-MM-dd'T'HH:mm:ssZ</str>
      <str>yyyy-MM-dd'T'HH:mm:ss</str>
      <str>yyyy-MM-dd'T'HH:mmZ</str>
      <str>yyyy-MM-dd'T'HH:mm</str>
      <str>yyyy-MM-dd HH:mm:ss.SSSZ</str>
      <str>yyyy-MM-dd HH:mm:ss,SSSZ</str>
      <str>yyyy-MM-dd HH:mm:ss.SSS</str>
      <str>yyyy-MM-dd HH:mm:ss,SSS</str>
      <str>yyyy-MM-dd HH:mm:ssZ</str>
      <str>yyyy-MM-dd HH:mm:ss</str>
      <str>yyyy-MM-dd HH:mmZ</str>
      <str>yyyy-MM-dd HH:mm</str>
      <str>yyyy-MM-dd</str>
    </arr>
  </updateProcessor>
  <updateProcessor class="solr.AddSchemaFieldsUpdateProcessorFactory" name="add-schema-fields">
    <str name="defaultFieldType">text_general</str>
    <lst name="typeMapping">
      <str name="valueClass">java.lang.String</str>
      <str name="fieldType">text_general</str>
      <lst name="copyField">
        <str name="dest">*_str</str>
        <int name="maxChars">256</int>
      </lst>
      <!-- Use as default mapping instead of defaultFieldType -->
      <bool name="default">true</bool>
    </lst>
    <lst name="typeMapping">
      <str name="valueClass">java.lang.Boolean</str>
      <str name="fieldType">booleans</str>
    </lst>
    <lst name="typeMapping">
      <str name="valueClass">java.util.Date</str>
      <str name="fieldType">pdates</str>
    </lst>
    <lst name="typeMapping">
      <str name="valueClass">java.lang.Long</str>
      <str name="valueClass">java.lang.Integer</str>
      <str name="fieldType">plongs</str>
    </lst>
    <lst name="typeMapping">
      <str name="valueClass">java.lang.Number</str>
      <str name="fieldType">pdoubles</str>
    </lst>
  </updateProcessor>
<<<<<<< HEAD
=======

  <!-- The update.autoCreateFields property can be turned to false to disable schemaless mode -->
>>>>>>> b7fb61d7
  <updateRequestProcessorChain name="add-unknown-fields-to-the-schema" default="${update.autoCreateFields:true}"
           processor="uuid,remove-blank,field-name-mutating,parse-boolean,parse-long,parse-double,parse-date,add-schema-fields">
    <processor class="solr.LogUpdateProcessorFactory"/>
    <processor class="solr.DistributedUpdateProcessorFactory"/>
    <processor class="solr.RunUpdateProcessorFactory"/>
  </updateRequestProcessorChain>

  <!-- Deduplication

       An example dedup update processor that creates the "id" field
       on the fly based on the hash code of some other fields.  This
       example has overwriteDupes set to false since we are using the
       id field as the signatureField and Solr will maintain
       uniqueness based on that anyway.  
       
    -->
  <!--
     <updateRequestProcessorChain name="dedupe">
       <processor class="solr.processor.SignatureUpdateProcessorFactory">
         <bool name="enabled">true</bool>
         <str name="signatureField">id</str>
         <bool name="overwriteDupes">false</bool>
         <str name="fields">name,features,cat</str>
         <str name="signatureClass">solr.processor.Lookup3Signature</str>
       </processor>
       <processor class="solr.LogUpdateProcessorFactory" />
       <processor class="solr.RunUpdateProcessorFactory" />
     </updateRequestProcessorChain>
    -->

  <!-- Language identification

       This example update chain identifies the language of the incoming
       documents using the langid contrib. The detected language is
       written to field language_s. No field name mapping is done.
       The fields used for detection are text, title, subject and description,
       making this example suitable for detecting languages form full-text
       rich documents injected via ExtractingRequestHandler.
       See more about langId at http://wiki.apache.org/solr/LanguageDetection
    -->
  <!--
   <updateRequestProcessorChain name="langid">
     <processor class="org.apache.solr.update.processor.TikaLanguageIdentifierUpdateProcessorFactory">
       <str name="langid.fl">text,title,subject,description</str>
       <str name="langid.langField">language_s</str>
       <str name="langid.fallback">en</str>
     </processor>
     <processor class="solr.LogUpdateProcessorFactory" />
     <processor class="solr.RunUpdateProcessorFactory" />
   </updateRequestProcessorChain>
  -->

  <!-- Script update processor

    This example hooks in an update processor implemented using JavaScript.

    See more about the script update processor at http://wiki.apache.org/solr/ScriptUpdateProcessor
  -->
  <!--
    <updateRequestProcessorChain name="script">
      <processor class="solr.StatelessScriptUpdateProcessorFactory">
        <str name="script">update-script.js</str>
        <lst name="params">
          <str name="config_param">example config parameter</str>
        </lst>
      </processor>
      <processor class="solr.RunUpdateProcessorFactory" />
    </updateRequestProcessorChain>
  -->

  <!-- Response Writers

       http://wiki.apache.org/solr/QueryResponseWriter

       Request responses will be written using the writer specified by
       the 'wt' request parameter matching the name of a registered
       writer.

       The "default" writer is the default and will be used if 'wt' is
       not specified in the request.
    -->
  <!-- The following response writers are implicitly configured unless
       overridden...
    -->
  <!--
     <queryResponseWriter name="xml" 
                          default="true"
                          class="solr.XMLResponseWriter" />
     <queryResponseWriter name="json" class="solr.JSONResponseWriter"/>
     <queryResponseWriter name="python" class="solr.PythonResponseWriter"/>
     <queryResponseWriter name="ruby" class="solr.RubyResponseWriter"/>
     <queryResponseWriter name="php" class="solr.PHPResponseWriter"/>
     <queryResponseWriter name="phps" class="solr.PHPSerializedResponseWriter"/>
     <queryResponseWriter name="csv" class="solr.CSVResponseWriter"/>
     <queryResponseWriter name="schema.xml" class="solr.SchemaXmlResponseWriter"/>
    -->

  <queryResponseWriter name="json" class="solr.JSONResponseWriter">
    <!-- For the purposes of the tutorial, JSON responses are written as
     plain text so that they are easy to read in *any* browser.
     If you expect a MIME type of "application/json" just remove this override.
    -->
    <str name="content-type">text/plain; charset=UTF-8</str>
  </queryResponseWriter>

  <!--
     Custom response writers can be declared as needed...
    -->
  <queryResponseWriter name="velocity" class="solr.VelocityResponseWriter" startup="lazy">
    <str name="template.base.dir">${velocity.template.base.dir:}</str>
    <str name="solr.resource.loader.enabled">${velocity.solr.resource.loader.enabled:true}</str>
    <str name="params.resource.loader.enabled">${velocity.params.resource.loader.enabled:false}</str>
  </queryResponseWriter>

  <!-- XSLT response writer transforms the XML output by any xslt file found
       in Solr's conf/xslt directory.  Changes to xslt files are checked for
       every xsltCacheLifetimeSeconds.  
    -->
  <queryResponseWriter name="xslt" class="solr.XSLTResponseWriter">
    <int name="xsltCacheLifetimeSeconds">5</int>
  </queryResponseWriter>

  <!-- Query Parsers

       https://cwiki.apache.org/confluence/display/solr/Query+Syntax+and+Parsing

       Multiple QParserPlugins can be registered by name, and then
       used in either the "defType" param for the QueryComponent (used
       by SearchHandler) or in LocalParams
    -->
  <!-- example of registering a query parser -->
  <!--
     <queryParser name="myparser" class="com.mycompany.MyQParserPlugin"/>
    -->

  <!-- Function Parsers

       http://wiki.apache.org/solr/FunctionQuery

       Multiple ValueSourceParsers can be registered by name, and then
       used as function names when using the "func" QParser.
    -->
  <!-- example of registering a custom function parser  -->
  <!--
     <valueSourceParser name="myfunc" 
                        class="com.mycompany.MyValueSourceParser" />
    -->


  <!-- Document Transformers
       http://wiki.apache.org/solr/DocTransformers
    -->
  <!--
     Could be something like:
     <transformer name="db" class="com.mycompany.LoadFromDatabaseTransformer" >
       <int name="connection">jdbc://....</int>
     </transformer>
     
     To add a constant value to all docs, use:
     <transformer name="mytrans2" class="org.apache.solr.response.transform.ValueAugmenterFactory" >
       <int name="value">5</int>
     </transformer>
     
     If you want the user to still be able to change it with _value:something_ use this:
     <transformer name="mytrans3" class="org.apache.solr.response.transform.ValueAugmenterFactory" >
       <double name="defaultValue">5</double>
     </transformer>

      If you are using the QueryElevationComponent, you may wish to mark documents that get boosted.  The
      EditorialMarkerFactory will do exactly that:
     <transformer name="qecBooster" class="org.apache.solr.response.transform.EditorialMarkerFactory" />
    -->
</config><|MERGE_RESOLUTION|>--- conflicted
+++ resolved
@@ -1206,11 +1206,8 @@
       <str name="fieldType">pdoubles</str>
     </lst>
   </updateProcessor>
-<<<<<<< HEAD
-=======
 
   <!-- The update.autoCreateFields property can be turned to false to disable schemaless mode -->
->>>>>>> b7fb61d7
   <updateRequestProcessorChain name="add-unknown-fields-to-the-schema" default="${update.autoCreateFields:true}"
            processor="uuid,remove-blank,field-name-mutating,parse-boolean,parse-long,parse-double,parse-date,add-schema-fields">
     <processor class="solr.LogUpdateProcessorFactory"/>
