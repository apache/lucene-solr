/*
 * Licensed to the Apache Software Foundation (ASF) under one or more
 * contributor license agreements.  See the NOTICE file distributed with
 * this work for additional information regarding copyright ownership.
 * The ASF licenses this file to You under the Apache License, Version 2.0
 * (the "License"); you may not use this file except in compliance with
 * the License.  You may obtain a copy of the License at
 *
 *     http://www.apache.org/licenses/LICENSE-2.0
 *
 * Unless required by applicable law or agreed to in writing, software
 * distributed under the License is distributed on an "AS IS" BASIS,
 * WITHOUT WARRANTIES OR CONDITIONS OF ANY KIND, either express or implied.
 * See the License for the specific language governing permissions and
 * limitations under the License.
 */
package org.apache.solr.security;

import javax.servlet.FilterChain;
import javax.servlet.ServletRequest;
import javax.servlet.http.HttpServletRequest;
import java.security.Principal;
import java.security.PublicKey;
import java.util.HashMap;
import java.util.Map;
import java.util.concurrent.atomic.AtomicReference;

import org.apache.http.Header;
import org.apache.http.auth.BasicUserPrincipal;
import org.apache.http.message.BasicHttpRequest;
import org.apache.solr.SolrTestCaseJ4;
import org.apache.solr.common.params.ModifiableSolrParams;
import org.apache.solr.core.CoreContainer;
import org.apache.solr.request.LocalSolrQueryRequest;
import org.apache.solr.request.SolrRequestInfo;
import org.apache.solr.response.SolrQueryResponse;
import org.apache.solr.util.CryptoKeys;
import org.junit.Test;

import static org.mockito.Mockito.any;
import static org.mockito.Mockito.mock;
import static org.mockito.Mockito.when;

public class TestPKIAuthenticationPlugin extends SolrTestCaseJ4 {

  static class MockPKIAuthenticationPlugin extends PKIAuthenticationPlugin {
    SolrRequestInfo solrRequestInfo;

    Map<String, PublicKey> remoteKeys = new HashMap<>();

    public MockPKIAuthenticationPlugin(CoreContainer cores, String node) {
      super(cores, node);
    }

    @Override
    boolean disabled() {
      return false;
    }

    @Override
    SolrRequestInfo getRequestInfo() {
      return solrRequestInfo;
    }

    @Override
    PublicKey getRemotePublicKey(String nodename) {
      return remoteKeys.get(nodename);
    }

    @Override
    boolean isSolrThread() {
      return true;
    }
  }

  public void test() throws Exception {
    assumeWorkingMockito();
    
    AtomicReference<Principal> principal = new AtomicReference<>();
    String nodeName = "node_x_233";

    final MockPKIAuthenticationPlugin mock = new MockPKIAuthenticationPlugin(null, nodeName);
    LocalSolrQueryRequest localSolrQueryRequest = new LocalSolrQueryRequest(null, new ModifiableSolrParams()) {
      @Override
      public Principal getUserPrincipal() {
        return principal.get();
      }
    };
    PublicKey correctKey = CryptoKeys.deserializeX509PublicKey(mock.getPublicKey());
    mock.remoteKeys.put(nodeName, correctKey);

    principal.set(new BasicUserPrincipal("solr"));
    mock.solrRequestInfo = new SolrRequestInfo(localSolrQueryRequest, new SolrQueryResponse());
    BasicHttpRequest request = new BasicHttpRequest("GET", "http://localhost:56565");
    mock.setHeader(request);
    final AtomicReference<Header> header = new AtomicReference<>();
    header.set(request.getFirstHeader(PKIAuthenticationPlugin.HEADER));
    assertNotNull(header.get());
    assertTrue(header.get().getValue().startsWith(nodeName));
    final AtomicReference<ServletRequest> wrappedRequestByFilter = new AtomicReference<>();
    HttpServletRequest mockReq = createMockRequest(header);
    FilterChain filterChain = (servletRequest, servletResponse) -> wrappedRequestByFilter.set(servletRequest);
    mock.doAuthenticate(mockReq, null, filterChain);

    assertNotNull(wrappedRequestByFilter.get());
    assertEquals("solr", ((HttpServletRequest) wrappedRequestByFilter.get()).getUserPrincipal().getName());

    //test 2
    principal.set(null); // no user
    header.set(null);
    wrappedRequestByFilter.set(null);//
    request = new BasicHttpRequest("GET", "http://localhost:56565");
    mock.setHeader(request);
    assertNull(request.getFirstHeader(PKIAuthenticationPlugin.HEADER));
    mock.doAuthenticate(mockReq, null, filterChain);
    assertNotNull(wrappedRequestByFilter.get());
    assertNull(((HttpServletRequest) wrappedRequestByFilter.get()).getUserPrincipal());

    //test 3 . No user request . Request originated from Solr
    //create pub key in advance because it can take time and it should be
    //created before the header is set
    PublicKey key = new CryptoKeys.RSAKeyPair().getPublicKey();
    mock.solrRequestInfo = null;
    header.set(null);
    wrappedRequestByFilter.set(null);
    request = new BasicHttpRequest("GET", "http://localhost:56565");
    mock.setHeader(request);
    header.set(request.getFirstHeader(PKIAuthenticationPlugin.HEADER));
    assertNotNull(header.get());
    assertTrue(header.get().getValue().startsWith(nodeName));

    mock.doAuthenticate(mockReq, null, filterChain);
    assertNotNull(wrappedRequestByFilter.get());
    assertEquals("$", ((HttpServletRequest) wrappedRequestByFilter.get()).getUserPrincipal().getName());

    /*test4 mock the restart of a node*/
    MockPKIAuthenticationPlugin mock1 = new MockPKIAuthenticationPlugin(null, nodeName) {
      int called = 0;
      @Override
      PublicKey getRemotePublicKey(String nodename) {
        try {
          return called == 0 ? key : correctKey;
        } finally {
          called++;
        }
      }
    };

    mock1.doAuthenticate(mockReq, null,filterChain );
    assertNotNull(wrappedRequestByFilter.get());
    assertEquals("$", ((HttpServletRequest) wrappedRequestByFilter.get()).getUserPrincipal().getName());
<<<<<<< HEAD
  }

  @Test
  public void testGetBaseUrlForNodeNameLocal() {
    final MockPKIAuthenticationPlugin mock = new MockPKIAuthenticationPlugin(null, "myName");
    assertEquals("http://my.host:9876/solr2", mock.getBaseUrlForNodeNameLocal("my.host:9876_solr2"));
    System.setProperty("solr.jetty.keystore", "foo");
    assertEquals("https://my.host:9876/solr2", mock.getBaseUrlForNodeNameLocal("my.host:9876_solr2"));
    System.clearProperty("solr.jetty.keystore");
  }

  @Test
  public void testResolveUrlScheme() {
    System.clearProperty("urlScheme");
    System.clearProperty("solr.jetty.keystore");
    assertEquals("http", MockPKIAuthenticationPlugin.resolveUrlScheme());
    System.setProperty("urlScheme", "http");
    assertEquals("http", MockPKIAuthenticationPlugin.resolveUrlScheme());
    System.setProperty("urlScheme", "https");
    assertEquals("https", MockPKIAuthenticationPlugin.resolveUrlScheme());
    System.setProperty("urlScheme", "ftp");
    System.clearProperty("solr.jetty.keystore");
    assertEquals("http", MockPKIAuthenticationPlugin.resolveUrlScheme());
    System.setProperty("solr.jetty.keystore", "foo");
    assertEquals("https", MockPKIAuthenticationPlugin.resolveUrlScheme());
    System.clearProperty("urlScheme");
    System.clearProperty("solr.jetty.keystore");
=======
    mock1.close();
    mock.close();
>>>>>>> 7117b68d
  }

  private HttpServletRequest createMockRequest(final AtomicReference<Header> header) {
    HttpServletRequest mockReq = mock(HttpServletRequest.class);
    when(mockReq.getHeader(any(String.class))).then(invocation -> {
      if (PKIAuthenticationPlugin.HEADER.equals(invocation.getArgument(0))) {
        if (header.get() == null) return null;
        return header.get().getValue();
      } else return null;
    });
    when(mockReq.getRequestURI()).thenReturn("/collection1/select");
    return mockReq;
  }
}<|MERGE_RESOLUTION|>--- conflicted
+++ resolved
@@ -75,7 +75,7 @@
 
   public void test() throws Exception {
     assumeWorkingMockito();
-    
+
     AtomicReference<Principal> principal = new AtomicReference<>();
     String nodeName = "node_x_233";
 
@@ -149,7 +149,8 @@
     mock1.doAuthenticate(mockReq, null,filterChain );
     assertNotNull(wrappedRequestByFilter.get());
     assertEquals("$", ((HttpServletRequest) wrappedRequestByFilter.get()).getUserPrincipal().getName());
-<<<<<<< HEAD
+    mock1.close();
+    mock.close();
   }
 
   @Test
@@ -177,10 +178,6 @@
     assertEquals("https", MockPKIAuthenticationPlugin.resolveUrlScheme());
     System.clearProperty("urlScheme");
     System.clearProperty("solr.jetty.keystore");
-=======
-    mock1.close();
-    mock.close();
->>>>>>> 7117b68d
   }
 
   private HttpServletRequest createMockRequest(final AtomicReference<Header> header) {
