/*
 * Licensed to the Apache Software Foundation (ASF) under one or more
 * contributor license agreements.  See the NOTICE file distributed with
 * this work for additional information regarding copyright ownership.
 * The ASF licenses this file to You under the Apache License, Version 2.0
 * (the "License"); you may not use this file except in compliance with
 * the License.  You may obtain a copy of the License at
 *
 *     http://www.apache.org/licenses/LICENSE-2.0
 *
 * Unless required by applicable law or agreed to in writing, software
 * distributed under the License is distributed on an "AS IS" BASIS,
 * WITHOUT WARRANTIES OR CONDITIONS OF ANY KIND, either express or implied.
 * See the License for the specific language governing permissions and
 * limitations under the License.
 */
package org.apache.solr.security;

import java.io.ByteArrayInputStream;
import java.io.ByteArrayOutputStream;
import java.io.IOException;
import java.io.PrintStream;
import java.lang.invoke.MethodHandles;
import java.nio.charset.StandardCharsets;
import java.util.ArrayList;
import java.util.Collections;
import java.util.Map;
import java.util.Random;
import java.util.concurrent.TimeUnit;

import com.codahale.metrics.MetricRegistry;
import org.apache.commons.io.IOUtils;
import org.apache.http.HttpResponse;
import org.apache.http.client.HttpClient;
import org.apache.http.client.methods.HttpPost;
import org.apache.http.entity.ByteArrayEntity;
<<<<<<< HEAD
=======
import org.apache.http.message.AbstractHttpMessage;
import org.apache.http.message.BasicHeader;
import org.apache.http.util.EntityUtils;
>>>>>>> 0b6ea3f1
import org.apache.solr.client.solrj.SolrClient;
import org.apache.solr.client.solrj.SolrRequest;
import org.apache.solr.client.solrj.SolrServerException;
import org.apache.solr.client.solrj.embedded.JettySolrRunner;
import org.apache.solr.client.solrj.impl.HttpClientUtil;
import org.apache.solr.client.solrj.impl.HttpSolrClient;
import org.apache.solr.client.solrj.request.CollectionAdminRequest;
import org.apache.solr.client.solrj.request.GenericSolrRequest;
import org.apache.solr.client.solrj.request.QueryRequest;
import org.apache.solr.client.solrj.request.RequestWriter.StringPayloadContentWriter;
import org.apache.solr.client.solrj.request.UpdateRequest;
import org.apache.solr.client.solrj.request.V2Request;
import org.apache.solr.client.solrj.response.QueryResponse;
import org.apache.solr.cloud.SolrCloudAuthTestCase;
import org.apache.solr.common.SolrInputDocument;
import org.apache.solr.common.cloud.DocCollection;
import org.apache.solr.common.cloud.Replica;
import org.apache.solr.common.cloud.Slice;
import org.apache.solr.common.params.CommonParams;
import org.apache.solr.common.params.MapSolrParams;
import org.apache.solr.common.params.ModifiableSolrParams;
import org.apache.solr.common.params.SolrParams;
import org.apache.solr.common.util.NamedList;
import org.apache.solr.common.util.Utils;
import org.apache.solr.util.SolrCLI;
import org.junit.After;
import org.junit.Before;
import org.junit.Test;
import org.slf4j.Logger;
import org.slf4j.LoggerFactory;

import static java.nio.charset.StandardCharsets.UTF_8;
import static java.util.Collections.singletonMap;

public class BasicAuthIntegrationTest extends SolrCloudAuthTestCase {

  private static final Logger log = LoggerFactory.getLogger(MethodHandles.lookup().lookupClass());

  private static final String COLLECTION = "authCollection";

  @Before
  public void setupCluster() throws Exception {
    configureCluster(3)
        .addConfig("conf", configset("cloud-minimal"))
        .configure();

    CollectionAdminRequest.createCollection(COLLECTION, "conf", 3, 1).process(cluster.getSolrClient());
    
    cluster.waitForActiveCollection(COLLECTION, 3, 3);
  }
  
  @After
  public void tearDownCluster() throws Exception {
    shutdownCluster();
  }

  @Test
  //commented 9-Aug-2018 @BadApple(bugUrl="https://issues.apache.org/jira/browse/SOLR-12028") // 21-May-2018
  @BadApple(bugUrl="https://issues.apache.org/jira/browse/SOLR-12028") // annotated on: 24-Dec-2018
  public void testBasicAuth() throws Exception {
    boolean isUseV2Api = random().nextBoolean();
    String authcPrefix = "/admin/authentication";
    String authzPrefix = "/admin/authorization";
    if(isUseV2Api){
      authcPrefix = "/____v2/cluster/security/authentication";
      authzPrefix = "/____v2/cluster/security/authorization";
    }

    NamedList<Object> rsp;
    HttpClient cl = null;
    try {
      cl = HttpClientUtil.createClient(null);

      JettySolrRunner randomJetty = cluster.getRandomJetty(random());
      String baseUrl = randomJetty.getBaseUrl().toString();
      verifySecurityStatus(cl, baseUrl + authcPrefix, "/errorMessages", null, 20);
      zkClient().setData("/security.json", STD_CONF.replaceAll("'", "\"").getBytes(UTF_8), true);
      verifySecurityStatus(cl, baseUrl + authcPrefix, "authentication/class", "solr.BasicAuthPlugin", 20);

      randomJetty.stop();
      
      cluster.waitForJettyToStop(randomJetty);
      
      randomJetty.start();
      
      cluster.waitForAllNodes(30);
      
      cluster.waitForActiveCollection(COLLECTION, 3, 3);
      
      baseUrl = randomJetty.getBaseUrl().toString();
      verifySecurityStatus(cl, baseUrl + authcPrefix, "authentication/class", "solr.BasicAuthPlugin", 20);
      assertNumberOfMetrics(16); // Basic auth metrics available
      assertAuthMetricsMinimums(1, 0, 1, 0, 0, 0);
      assertPkiAuthMetricsMinimums(0, 0, 0, 0, 0, 0);
      
      String command = "{\n" +
          "'set-user': {'harry':'HarryIsCool'}\n" +
          "}";

      final SolrRequest genericReq;
      if (isUseV2Api) {
        genericReq = new V2Request.Builder("/cluster/security/authentication").withMethod(SolrRequest.METHOD.POST).build();
      } else {
        genericReq = new GenericSolrRequest(SolrRequest.METHOD.POST, authcPrefix, new ModifiableSolrParams());
        ((GenericSolrRequest)genericReq).setContentWriter(new StringPayloadContentWriter(command, CommonParams.JSON_MIME));
      }

      // avoid bad connection races due to shutdown
      cluster.getSolrClient().getHttpClient().getConnectionManager().closeExpiredConnections();
      cluster.getSolrClient().getHttpClient().getConnectionManager().closeIdleConnections(1, TimeUnit.MILLISECONDS);
      
      HttpSolrClient.RemoteSolrException exp = expectThrows(HttpSolrClient.RemoteSolrException.class, () -> {
        cluster.getSolrClient().request(genericReq);
      });
      assertEquals(401, exp.code());
      assertAuthMetricsMinimums(2, 0, 2, 0, 0, 0);
      assertPkiAuthMetricsMinimums(0, 0, 0, 0, 0, 0);
      
      command = "{\n" +
          "'set-user': {'harry':'HarryIsUberCool'}\n" +
          "}";

      HttpPost httpPost = new HttpPost(baseUrl + authcPrefix);
      setAuthorizationHeader(httpPost, makeBasicAuthHeader("solr", "SolrRocks"));
      httpPost.setEntity(new ByteArrayEntity(command.getBytes(UTF_8)));
      httpPost.addHeader("Content-Type", "application/json; charset=UTF-8");
      verifySecurityStatus(cl, baseUrl + authcPrefix, "authentication.enabled", "true", 20);
      HttpResponse r = cl.execute(httpPost);
      int statusCode = r.getStatusLine().getStatusCode();
      Utils.consumeFully(r.getEntity());
      assertEquals("proper_cred sent, but access denied", 200, statusCode);
      assertPkiAuthMetricsMinimums(0, 0, 0, 0, 0, 0);
      assertAuthMetricsMinimums(4, 1, 3, 0, 0, 0);

      baseUrl = cluster.getRandomJetty(random()).getBaseUrl().toString();

      verifySecurityStatus(cl, baseUrl + authcPrefix, "authentication/credentials/harry", NOT_NULL_PREDICATE, 20);
      command = "{\n" +
          "'set-user-role': {'harry':'admin'}\n" +
          "}";

      executeCommand(baseUrl + authzPrefix, cl,command, "solr", "SolrRocks");
      assertAuthMetricsMinimums(5, 2, 3, 0, 0, 0);

      Thread.sleep(2000); // sad little wait to try and avoid other clients from hitting http noresponse after jetty restart
      
      baseUrl = cluster.getRandomJetty(random()).getBaseUrl().toString();
      verifySecurityStatus(cl, baseUrl + authzPrefix, "authorization/user-role/harry", NOT_NULL_PREDICATE, 20);

      executeCommand(baseUrl + authzPrefix, cl, Utils.toJSONString(singletonMap("set-permission", Utils.makeMap
          ("collection", "x",
              "path", "/update/*",
              "role", "dev"))), "harry", "HarryIsUberCool" );

      verifySecurityStatus(cl, baseUrl + authzPrefix, "authorization/permissions[1]/collection", "x", 20);
      assertAuthMetricsMinimums(8, 3, 5, 0, 0, 0);

      executeCommand(baseUrl + authzPrefix, cl,Utils.toJSONString(singletonMap("set-permission", Utils.makeMap
          ("name", "collection-admin-edit", "role", "admin"))), "harry", "HarryIsUberCool"  );
      verifySecurityStatus(cl, baseUrl + authzPrefix, "authorization/permissions[2]/name", "collection-admin-edit", 20);
      assertAuthMetricsMinimums(10, 4, 6, 0, 0, 0);

      CollectionAdminRequest.Reload reload = CollectionAdminRequest.reloadCollection(COLLECTION);

      try (HttpSolrClient solrClient = getHttpSolrClient(baseUrl)) {
        try {
          rsp = solrClient.request(reload);
          fail("must have failed");
        } catch (HttpSolrClient.RemoteSolrException e) {

        }
        reload.setMethod(SolrRequest.METHOD.POST);
        try {
          rsp = solrClient.request(reload);
          fail("must have failed");
        } catch (HttpSolrClient.RemoteSolrException e) {

        }
      }
      cluster.getSolrClient().request(CollectionAdminRequest.reloadCollection(COLLECTION)
          .setBasicAuthCredentials("harry", "HarryIsUberCool"));

      try {
        cluster.getSolrClient().request(CollectionAdminRequest.reloadCollection(COLLECTION)
            .setBasicAuthCredentials("harry", "Cool12345"));
        fail("This should not succeed");
      } catch (HttpSolrClient.RemoteSolrException e) {
        assertAuthMetricsMinimums(14, 5, 8, 1, 0, 0);
      }

      executeCommand(baseUrl + authzPrefix, cl,"{set-permission : { name : update , role : admin}}", "harry", "HarryIsUberCool");

      UpdateRequest del = new UpdateRequest().deleteByQuery("*:*");
      del.setBasicAuthCredentials("harry","HarryIsUberCool");
      del.setCommitWithin(10);
      del.process(cluster.getSolrClient(), COLLECTION);

      //Test for SOLR-12514. Create a new jetty . This jetty does not have the collection.
      //Make a request to that jetty and it should fail
      JettySolrRunner aNewJetty = cluster.startJettySolrRunner();
      SolrClient aNewClient = aNewJetty.newClient();
<<<<<<< HEAD
      try {
        UpdateRequest delQuery = null;
        delQuery = new UpdateRequest().deleteByQuery("*:*");
        delQuery.setBasicAuthCredentials("harry","HarryIsUberCool");
        delQuery.process(aNewClient, COLLECTION);//this should succeed

=======
      UpdateRequest delQuery = null;
      delQuery = new UpdateRequest().deleteByQuery("*:*");
      delQuery.setBasicAuthCredentials("harry","HarryIsUberCool");
      delQuery.process(aNewClient, COLLECTION);//this should succeed
      try {
>>>>>>> 0b6ea3f1
        delQuery = new UpdateRequest().deleteByQuery("*:*");
        delQuery.process(aNewClient, COLLECTION);
        fail("This should not have succeeded without credentials");
      } catch (HttpSolrClient.RemoteSolrException e) {
        assertTrue(e.getMessage().contains("Unauthorized request"));
      } finally {
        aNewClient.close();
        cluster.stopJettySolrRunner(aNewJetty);
      }

      addDocument("harry","HarryIsUberCool","id", "4");

      executeCommand(baseUrl + authcPrefix, cl, "{set-property : { blockUnknown: true}}", "harry", "HarryIsUberCool");
      verifySecurityStatus(cl, baseUrl + authcPrefix, "authentication/blockUnknown", "true", 20, "harry", "HarryIsUberCool");
      verifySecurityStatus(cl, baseUrl + "/admin/info/key", "key", NOT_NULL_PREDICATE, 20);
      assertAuthMetricsMinimums(17, 8, 8, 1, 0, 0);

      String[] toolArgs = new String[]{
          "status", "-solr", baseUrl};
      ByteArrayOutputStream baos = new ByteArrayOutputStream();
      PrintStream stdoutSim = new PrintStream(baos, true, StandardCharsets.UTF_8.name());
      SolrCLI.StatusTool tool = new SolrCLI.StatusTool(stdoutSim);
      try {
        System.setProperty("basicauth", "harry:HarryIsUberCool");
        tool.runTool(SolrCLI.processCommandLineArgs(SolrCLI.joinCommonAndToolOptions(tool.getOptions()), toolArgs));
        Map obj = (Map) Utils.fromJSON(new ByteArrayInputStream(baos.toByteArray()));
        assertTrue(obj.containsKey("version"));
        assertTrue(obj.containsKey("startTime"));
        assertTrue(obj.containsKey("uptime"));
        assertTrue(obj.containsKey("memory"));
      } catch (Exception e) {
        log.error("RunExampleTool failed due to: " + e +
            "; stdout from tool prior to failure: " + baos.toString(StandardCharsets.UTF_8.name()));
      }

      SolrParams params = new MapSolrParams(Collections.singletonMap("q", "*:*"));
      // Query that fails due to missing credentials
      exp = expectThrows(HttpSolrClient.RemoteSolrException.class, () -> {
        cluster.getSolrClient().query(COLLECTION, params);
      });
      assertEquals(401, exp.code());
      assertAuthMetricsMinimums(19, 8, 8, 1, 2, 0);
      assertPkiAuthMetricsMinimums(3, 3, 0, 0, 0, 0);

      // Query that succeeds
      GenericSolrRequest req = new GenericSolrRequest(SolrRequest.METHOD.GET, "/select", params);
      req.setBasicAuthCredentials("harry", "HarryIsUberCool");
      cluster.getSolrClient().request(req, COLLECTION);
      
      assertAuthMetricsMinimums(20, 8, 8, 1, 2, 0);
      assertPkiAuthMetricsMinimums(10, 10, 0, 0, 0, 0);

      addDocument("harry","HarryIsUberCool","id", "5");
      assertAuthMetricsMinimums(23, 11, 9, 1, 2, 0);
      assertPkiAuthMetricsMinimums(14, 14, 0, 0, 0, 0);

      // Validate forwardCredentials
      assertEquals(1, executeQuery(params("q", "id:5"), "harry", "HarryIsUberCool").getResults().getNumFound());
      assertAuthMetricsMinimums(24, 12, 9, 1, 2, 0);
      assertPkiAuthMetricsMinimums(18, 18, 0, 0, 0, 0);
      executeCommand(baseUrl + authcPrefix, cl, "{set-property : { forwardCredentials: true}}", "harry", "HarryIsUberCool");
      verifySecurityStatus(cl, baseUrl + authcPrefix, "authentication/forwardCredentials", "true", 20, "harry", "HarryIsUberCool");
      assertEquals(1, executeQuery(params("q", "id:5"), "harry", "HarryIsUberCool").getResults().getNumFound());
      assertAuthMetricsMinimums(31, 19, 9, 1, 2, 0);
      assertPkiAuthMetricsMinimums(18, 18, 0, 0, 0, 0);
      
      executeCommand(baseUrl + authcPrefix, cl, "{set-property : { blockUnknown: false}}", "harry", "HarryIsUberCool");
    } finally {
      if (cl != null) {
        HttpClientUtil.close(cl);
      }
    }
  }

  private void assertNumberOfMetrics(int num) {
    MetricRegistry registry0 = cluster.getJettySolrRunner(0).getCoreContainer().getMetricManager().registry("solr.node");
    assertNotNull(registry0);

    assertEquals(num, registry0.getMetrics().entrySet().stream().filter(e -> e.getKey().startsWith("SECURITY")).count());
  }

  private QueryResponse executeQuery(ModifiableSolrParams params, String user, String pass) throws IOException, SolrServerException {
    SolrRequest req = new QueryRequest(params);
    req.setBasicAuthCredentials(user, pass);
    QueryResponse resp = (QueryResponse) req.process(cluster.getSolrClient(), COLLECTION);
    assertNull(resp.getException());
    assertEquals(0, resp.getStatus());
    return resp;
  }

  private void addDocument(String user, String pass, String... fields) throws IOException, SolrServerException {
    SolrInputDocument doc = new SolrInputDocument();
    boolean isKey = true;
    String key = null;
    for (String field : fields) {
      if (isKey) {
        key = field;
        isKey = false;
      } else {
        doc.setField(key, field);
      }
    }
    UpdateRequest update = new UpdateRequest();
    update.setBasicAuthCredentials(user, pass);
    update.add(doc);
    cluster.getSolrClient().request(update, COLLECTION);
    update.commit(cluster.getSolrClient(), COLLECTION);
  }

  public static void executeCommand(String url, HttpClient cl, String payload, String user, String pwd)
      throws IOException {
    HttpPost httpPost;
    HttpResponse r;
    httpPost = new HttpPost(url);
    setAuthorizationHeader(httpPost, makeBasicAuthHeader(user, pwd));
    httpPost.setEntity(new ByteArrayEntity(payload.getBytes(UTF_8)));
    httpPost.addHeader("Content-Type", "application/json; charset=UTF-8");
    r = cl.execute(httpPost);
    String response = IOUtils.toString(r.getEntity().getContent(), StandardCharsets.UTF_8);
    assertEquals("Non-200 response code. Response was " + response, 200, r.getStatusLine().getStatusCode());
    assertFalse("Response contained errors: " + response, response.contains("errorMessages"));
    Utils.consumeFully(r.getEntity());
  }

  public static Replica getRandomReplica(DocCollection coll, Random random) {
    ArrayList<Replica> l = new ArrayList<>();

    for (Slice slice : coll.getSlices()) {
      for (Replica replica : slice.getReplicas()) {
        l.add(replica);
      }
    }
    Collections.shuffle(l, random);
    return l.isEmpty() ? null : l.get(0);
  }

  //the password is 'SolrRocks'
  //this could be generated everytime. But , then we will not know if there is any regression
  protected static final String STD_CONF = "{\n" +
      "  'authentication':{\n" +
      "    'class':'solr.BasicAuthPlugin',\n" +
      "    'credentials':{'solr':'orwp2Ghgj39lmnrZOTm7Qtre1VqHFDfwAEzr0ApbN3Y= Ju5osoAqOX8iafhWpPP01E5P+sg8tK8tHON7rCYZRRw='}},\n" +
      "  'authorization':{\n" +
      "    'class':'solr.RuleBasedAuthorizationPlugin',\n" +
      "    'user-role':{'solr':'admin'},\n" +
      "    'permissions':[{'name':'security-edit','role':'admin'}]}}";
}<|MERGE_RESOLUTION|>--- conflicted
+++ resolved
@@ -34,12 +34,7 @@
 import org.apache.http.client.HttpClient;
 import org.apache.http.client.methods.HttpPost;
 import org.apache.http.entity.ByteArrayEntity;
-<<<<<<< HEAD
-=======
-import org.apache.http.message.AbstractHttpMessage;
-import org.apache.http.message.BasicHeader;
-import org.apache.http.util.EntityUtils;
->>>>>>> 0b6ea3f1
+import org.apache.solr.client.solrj.SolrClient;
 import org.apache.solr.client.solrj.SolrClient;
 import org.apache.solr.client.solrj.SolrRequest;
 import org.apache.solr.client.solrj.SolrServerException;
@@ -241,20 +236,11 @@
       //Make a request to that jetty and it should fail
       JettySolrRunner aNewJetty = cluster.startJettySolrRunner();
       SolrClient aNewClient = aNewJetty.newClient();
-<<<<<<< HEAD
-      try {
-        UpdateRequest delQuery = null;
-        delQuery = new UpdateRequest().deleteByQuery("*:*");
-        delQuery.setBasicAuthCredentials("harry","HarryIsUberCool");
-        delQuery.process(aNewClient, COLLECTION);//this should succeed
-
-=======
       UpdateRequest delQuery = null;
       delQuery = new UpdateRequest().deleteByQuery("*:*");
       delQuery.setBasicAuthCredentials("harry","HarryIsUberCool");
       delQuery.process(aNewClient, COLLECTION);//this should succeed
       try {
->>>>>>> 0b6ea3f1
         delQuery = new UpdateRequest().deleteByQuery("*:*");
         delQuery.process(aNewClient, COLLECTION);
         fail("This should not have succeeded without credentials");
