/*
 * Licensed to the Apache Software Foundation (ASF) under one or more
 * contributor license agreements.  See the NOTICE file distributed with
 * this work for additional information regarding copyright ownership.
 * The ASF licenses this file to You under the Apache License, Version 2.0
 * (the "License"); you may not use this file except in compliance with
 * the License.  You may obtain a copy of the License at
 *
 *     http://www.apache.org/licenses/LICENSE-2.0
 *
 * Unless required by applicable law or agreed to in writing, software
 * distributed under the License is distributed on an "AS IS" BASIS,
 * WITHOUT WARRANTIES OR CONDITIONS OF ANY KIND, either express or implied.
 * See the License for the specific language governing permissions and
 * limitations under the License.
 */
package org.apache.solr.security;

import java.io.ByteArrayInputStream;
import java.io.ByteArrayOutputStream;
import java.io.IOException;
import java.io.PrintStream;
import java.lang.invoke.MethodHandles;
import java.nio.charset.StandardCharsets;
import java.util.ArrayList;
import java.util.Collections;
import java.util.List;
import java.util.Map;
import java.util.Objects;
import java.util.Random;
import java.util.function.Predicate;

import org.apache.commons.io.IOUtils;
import com.codahale.metrics.MetricRegistry;
import org.apache.http.HttpResponse;
import org.apache.http.client.HttpClient;
import org.apache.http.client.methods.HttpGet;
import org.apache.http.client.methods.HttpPost;
import org.apache.http.entity.ByteArrayEntity;
import org.apache.http.message.AbstractHttpMessage;
import org.apache.http.message.BasicHeader;
import org.apache.http.util.EntityUtils;
import org.apache.solr.client.solrj.SolrRequest;
import org.apache.solr.client.solrj.SolrServerException;
import org.apache.solr.client.solrj.embedded.JettySolrRunner;
import org.apache.solr.client.solrj.impl.HttpClientUtil;
import org.apache.solr.client.solrj.impl.HttpSolrClient;
import org.apache.solr.client.solrj.request.CollectionAdminRequest;
import org.apache.solr.client.solrj.request.GenericSolrRequest;
import org.apache.solr.client.solrj.request.QueryRequest;
import org.apache.solr.client.solrj.request.RequestWriter.StringPayloadContentWriter;
import org.apache.solr.client.solrj.request.UpdateRequest;
import org.apache.solr.client.solrj.request.V2Request;
import org.apache.solr.client.solrj.response.QueryResponse;
import org.apache.solr.cloud.SolrCloudAuthTestCase;
import org.apache.solr.common.SolrInputDocument;
import org.apache.solr.common.cloud.DocCollection;
import org.apache.solr.common.cloud.Replica;
import org.apache.solr.common.cloud.Slice;
import org.apache.solr.common.params.CommonParams;
import org.apache.solr.common.params.MapSolrParams;
import org.apache.solr.common.params.ModifiableSolrParams;
import org.apache.solr.common.params.SolrParams;
import org.apache.solr.common.util.Base64;
import org.apache.solr.common.util.NamedList;
import org.apache.solr.common.util.StrUtils;
import org.apache.solr.common.util.Utils;
import org.apache.solr.util.SolrCLI;
import org.junit.BeforeClass;
import org.junit.Test;
import org.slf4j.Logger;
import org.slf4j.LoggerFactory;

import static java.nio.charset.StandardCharsets.UTF_8;
import static java.util.Collections.singletonMap;

public class BasicAuthIntegrationTest extends SolrCloudAuthTestCase {

  private static final Logger log = LoggerFactory.getLogger(MethodHandles.lookup().lookupClass());

  private static final String COLLECTION = "authCollection";

  @BeforeClass
  public static void setupCluster() throws Exception {
    configureCluster(3)
        .addConfig("conf", configset("cloud-minimal"))
        .configure();

    CollectionAdminRequest.createCollection(COLLECTION, "conf", 3, 1).process(cluster.getSolrClient());
    
    cluster.waitForActiveCollection(COLLECTION, 3, 3);
  }

  @Test
  //commented 9-Aug-2018 @BadApple(bugUrl="https://issues.apache.org/jira/browse/SOLR-12028") // 21-May-2018
  public void testBasicAuth() throws Exception {
    boolean isUseV2Api = random().nextBoolean();
    String authcPrefix = "/admin/authentication";
    String authzPrefix = "/admin/authorization";
    if(isUseV2Api){
      authcPrefix = "/____v2/cluster/security/authentication";
      authzPrefix = "/____v2/cluster/security/authorization";
    }

    NamedList<Object> rsp;
    HttpClient cl = null;
    try {
      cl = HttpClientUtil.createClient(null);

      JettySolrRunner randomJetty = cluster.getRandomJetty(random());
      String baseUrl = randomJetty.getBaseUrl().toString();
      verifySecurityStatus(cl, baseUrl + authcPrefix, "/errorMessages", null, 20);
      zkClient().setData("/security.json", STD_CONF.replaceAll("'", "\"").getBytes(UTF_8), true);
      verifySecurityStatus(cl, baseUrl + authcPrefix, "authentication/class", "solr.BasicAuthPlugin", 20);

      randomJetty.stop();
      
      cluster.waitForJettyToStop(randomJetty);
      
      randomJetty.start(false);
      
      cluster.waitForAllNodes(30);
      
      baseUrl = randomJetty.getBaseUrl().toString();
      verifySecurityStatus(cl, baseUrl + authcPrefix, "authentication/class", "solr.BasicAuthPlugin", 20);
      assertNumberOfMetrics(16); // Basic auth metrics available
      assertAuthMetricsMinimums(1, 0, 1, 0, 0, 0);
      assertPkiAuthMetricsMinimums(0, 0, 0, 0, 0, 0);
      
      String command = "{\n" +
          "'set-user': {'harry':'HarryIsCool'}\n" +
          "}";

      final SolrRequest genericReq;
      if (isUseV2Api) {
        genericReq = new V2Request.Builder("/cluster/security/authentication").withMethod(SolrRequest.METHOD.POST).build();
      } else {
        genericReq = new GenericSolrRequest(SolrRequest.METHOD.POST, authcPrefix, new ModifiableSolrParams());
        ((GenericSolrRequest)genericReq).setContentWriter(new StringPayloadContentWriter(command, CommonParams.JSON_MIME));
      }


      HttpSolrClient.RemoteSolrException exp = expectThrows(HttpSolrClient.RemoteSolrException.class, () -> {
        cluster.getSolrClient().request(genericReq);
      });
      assertEquals(401, exp.code());
      assertAuthMetricsMinimums(2, 0, 2, 0, 0, 0);
      assertPkiAuthMetricsMinimums(0, 0, 0, 0, 0, 0);
      
      command = "{\n" +
          "'set-user': {'harry':'HarryIsUberCool'}\n" +
          "}";

      HttpPost httpPost = new HttpPost(baseUrl + authcPrefix);
      setBasicAuthHeader(httpPost, "solr", "SolrRocks");
      httpPost.setEntity(new ByteArrayEntity(command.getBytes(UTF_8)));
      httpPost.addHeader("Content-Type", "application/json; charset=UTF-8");
      verifySecurityStatus(cl, baseUrl + authcPrefix, "authentication.enabled", "true", 20);
      HttpResponse r = cl.execute(httpPost);
      int statusCode = r.getStatusLine().getStatusCode();
      Utils.consumeFully(r.getEntity());
      assertEquals("proper_cred sent, but access denied", 200, statusCode);
      assertPkiAuthMetricsMinimums(0, 0, 0, 0, 0, 0);
      assertAuthMetricsMinimums(4, 1, 3, 0, 0, 0);

      baseUrl = cluster.getRandomJetty(random()).getBaseUrl().toString();

      verifySecurityStatus(cl, baseUrl + authcPrefix, "authentication/credentials/harry", NOT_NULL_PREDICATE, 20);
      command = "{\n" +
          "'set-user-role': {'harry':'admin'}\n" +
          "}";

      executeCommand(baseUrl + authzPrefix, cl,command, "solr", "SolrRocks");
      assertAuthMetricsMinimums(6, 2, 4, 0, 0, 0);

      baseUrl = cluster.getRandomJetty(random()).getBaseUrl().toString();
      verifySecurityStatus(cl, baseUrl + authzPrefix, "authorization/user-role/harry", NOT_NULL_PREDICATE, 20);

      executeCommand(baseUrl + authzPrefix, cl, Utils.toJSONString(singletonMap("set-permission", Utils.makeMap
          ("collection", "x",
              "path", "/update/*",
              "role", "dev"))), "harry", "HarryIsUberCool" );

      verifySecurityStatus(cl, baseUrl + authzPrefix, "authorization/permissions[1]/collection", "x", 20);
      assertAuthMetricsMinimums(9, 3, 6, 0, 0, 0);

      executeCommand(baseUrl + authzPrefix, cl,Utils.toJSONString(singletonMap("set-permission", Utils.makeMap
          ("name", "collection-admin-edit", "role", "admin"))), "harry", "HarryIsUberCool"  );
      verifySecurityStatus(cl, baseUrl + authzPrefix, "authorization/permissions[2]/name", "collection-admin-edit", 20);
      assertAuthMetricsMinimums(11, 4, 7, 0, 0, 0);

      CollectionAdminRequest.Reload reload = CollectionAdminRequest.reloadCollection(COLLECTION);

      try (HttpSolrClient solrClient = getHttpSolrClient(baseUrl)) {
        try {
          rsp = solrClient.request(reload);
          fail("must have failed");
        } catch (HttpSolrClient.RemoteSolrException e) {

        }
        reload.setMethod(SolrRequest.METHOD.POST);
        try {
          rsp = solrClient.request(reload);
          fail("must have failed");
        } catch (HttpSolrClient.RemoteSolrException e) {

        }
      }
      cluster.getSolrClient().request(CollectionAdminRequest.reloadCollection(COLLECTION)
          .setBasicAuthCredentials("harry", "HarryIsUberCool"));

      try {
        cluster.getSolrClient().request(CollectionAdminRequest.reloadCollection(COLLECTION)
            .setBasicAuthCredentials("harry", "Cool12345"));
        fail("This should not succeed");
      } catch (HttpSolrClient.RemoteSolrException e) {
        assertAuthMetricsMinimums(15, 5, 9, 1, 0, 0);
      }

      executeCommand(baseUrl + authzPrefix, cl,"{set-permission : { name : update , role : admin}}", "harry", "HarryIsUberCool");

      addDocument("harry","HarryIsUberCool","id", "4");

      executeCommand(baseUrl + authcPrefix, cl, "{set-property : { blockUnknown: true}}", "harry", "HarryIsUberCool");
      verifySecurityStatus(cl, baseUrl + authcPrefix, "authentication/blockUnknown", "true", 20, "harry", "HarryIsUberCool");
      verifySecurityStatus(cl, baseUrl + "/admin/info/key", "key", NOT_NULL_PREDICATE, 20);
      assertAuthMetricsMinimums(19, 9, 9, 1, 0, 0);

      String[] toolArgs = new String[]{
          "status", "-solr", baseUrl};
      ByteArrayOutputStream baos = new ByteArrayOutputStream();
      PrintStream stdoutSim = new PrintStream(baos, true, StandardCharsets.UTF_8.name());
      SolrCLI.StatusTool tool = new SolrCLI.StatusTool(stdoutSim);
      try {
        System.setProperty("basicauth", "harry:HarryIsUberCool");
        tool.runTool(SolrCLI.processCommandLineArgs(SolrCLI.joinCommonAndToolOptions(tool.getOptions()), toolArgs));
        Map obj = (Map) Utils.fromJSON(new ByteArrayInputStream(baos.toByteArray()));
        assertTrue(obj.containsKey("version"));
        assertTrue(obj.containsKey("startTime"));
        assertTrue(obj.containsKey("uptime"));
        assertTrue(obj.containsKey("memory"));
      } catch (Exception e) {
        log.error("RunExampleTool failed due to: " + e +
            "; stdout from tool prior to failure: " + baos.toString(StandardCharsets.UTF_8.name()));
      }

      SolrParams params = new MapSolrParams(Collections.singletonMap("q", "*:*"));
      // Query that fails due to missing credentials
      exp = expectThrows(HttpSolrClient.RemoteSolrException.class, () -> {
        cluster.getSolrClient().query(COLLECTION, params);
      });
      assertEquals(401, exp.code());
<<<<<<< HEAD
      assertAuthMetricsMinimums(21, 9, 9, 1, 2, 0);
      assertPkiAuthMetricsMinimums(6, 6, 0, 0, 0, 0);
=======
      assertAuthMetricsMinimums(20, 8, 9, 1, 2, 0);
      assertPkiAuthMetricsMinimums(3, 3, 0, 0, 0, 0);
>>>>>>> 9728dbc1

      // Query that succeeds
      GenericSolrRequest req = new GenericSolrRequest(SolrRequest.METHOD.GET, "/select", params);
      req.setBasicAuthCredentials("harry", "HarryIsUberCool");
      cluster.getSolrClient().request(req, COLLECTION);
<<<<<<< HEAD
=======
      
      assertAuthMetricsMinimums(21, 9, 9, 1, 2, 0);
      assertPkiAuthMetricsMinimums(6, 6, 0, 0, 0, 0);
>>>>>>> 9728dbc1

      assertAuthMetricsMinimums(22, 10, 9, 1, 2, 0);
      assertPkiAuthMetricsMinimums(11, 11, 0, 0, 0, 0);
      
      addDocument("harry","HarryIsUberCool","id", "5");
      assertAuthMetricsMinimums(23, 11, 9, 1, 2, 0);
      assertPkiAuthMetricsMinimums(15, 15, 0, 0, 0, 0);

      // Validate forwardCredentials
      assertEquals(1, executeQuery(params("q", "id:5"), "harry", "HarryIsUberCool").getResults().getNumFound());
      assertAuthMetricsMinimums(24, 12, 9, 1, 2, 0);
      assertPkiAuthMetricsMinimums(19, 19, 0, 0, 0, 0);
      executeCommand(baseUrl + authcPrefix, cl, "{set-property : { forwardCredentials: true}}", "harry", "HarryIsUberCool");
      verifySecurityStatus(cl, baseUrl + authcPrefix, "authentication/forwardCredentials", "true", 20, "harry", "HarryIsUberCool");
      assertEquals(1, executeQuery(params("q", "id:5"), "harry", "HarryIsUberCool").getResults().getNumFound());
      assertAuthMetricsMinimums(31, 19, 9, 1, 2, 0);
      assertPkiAuthMetricsMinimums(19, 19, 0, 0, 0, 0);
      
      executeCommand(baseUrl + authcPrefix, cl, "{set-property : { blockUnknown: false}}", "harry", "HarryIsUberCool");
    } finally {
      if (cl != null) {
        HttpClientUtil.close(cl);
      }
    }
  }

  private void assertNumberOfMetrics(int num) {
    MetricRegistry registry0 = cluster.getJettySolrRunner(0).getCoreContainer().getMetricManager().registry("solr.node");
    assertNotNull(registry0);

    assertEquals(num, registry0.getMetrics().entrySet().stream().filter(e -> e.getKey().startsWith("SECURITY")).count());
  }

  private QueryResponse executeQuery(ModifiableSolrParams params, String user, String pass) throws IOException, SolrServerException {
    SolrRequest req = new QueryRequest(params);
    req.setBasicAuthCredentials(user, pass);
    QueryResponse resp = (QueryResponse) req.process(cluster.getSolrClient(), COLLECTION);
    assertNull(resp.getException());
    assertEquals(0, resp.getStatus());
    return resp;
  }

  private void addDocument(String user, String pass, String... fields) throws IOException, SolrServerException {
    SolrInputDocument doc = new SolrInputDocument();
    boolean isKey = true;
    String key = null;
    for (String field : fields) {
      if (isKey) {
        key = field;
        isKey = false;
      } else {
        doc.setField(key, field);
      }
    }
    UpdateRequest update = new UpdateRequest();
    update.setBasicAuthCredentials(user, pass);
    update.add(doc);
    cluster.getSolrClient().request(update, COLLECTION);
    update.commit(cluster.getSolrClient(), COLLECTION);
  }

  public static void executeCommand(String url, HttpClient cl, String payload, String user, String pwd)
      throws IOException {
    HttpPost httpPost;
    HttpResponse r;
    httpPost = new HttpPost(url);
    setBasicAuthHeader(httpPost, user, pwd);
    httpPost.setEntity(new ByteArrayEntity(payload.getBytes(UTF_8)));
    httpPost.addHeader("Content-Type", "application/json; charset=UTF-8");
    r = cl.execute(httpPost);
    String response = IOUtils.toString(r.getEntity().getContent(), StandardCharsets.UTF_8);
    assertEquals("Non-200 response code. Response was " + response, 200, r.getStatusLine().getStatusCode());
    assertFalse("Response contained errors: " + response, response.contains("errorMessages"));
    Utils.consumeFully(r.getEntity());
  }

  public static void verifySecurityStatus(HttpClient cl, String url, String objPath,
                                          Object expected, int count) throws Exception {
    verifySecurityStatus(cl, url, objPath, expected, count, null, null);
  }


  public static void verifySecurityStatus(HttpClient cl, String url, String objPath,
                                          Object expected, int count, String user, String pwd)
      throws Exception {
    boolean success = false;
    String s = null;
    List<String> hierarchy = StrUtils.splitSmart(objPath, '/');
    for (int i = 0; i < count; i++) {
      HttpGet get = new HttpGet(url);
      if (user != null) setBasicAuthHeader(get, user, pwd);
      HttpResponse rsp = cl.execute(get);
      s = EntityUtils.toString(rsp.getEntity());
      Map m = null;
      try {
        m = (Map) Utils.fromJSONString(s);
      } catch (Exception e) {
        fail("Invalid json " + s);
      }
      Utils.consumeFully(rsp.getEntity());
      Object actual = Utils.getObjectByPath(m, true, hierarchy);
      if (expected instanceof Predicate) {
        Predicate predicate = (Predicate) expected;
        if (predicate.test(actual)) {
          success = true;
          break;
        }
      } else if (Objects.equals(actual == null ? null : String.valueOf(actual), expected)) {
        success = true;
        break;
      }
      Thread.sleep(50);
    }
    assertTrue("No match for " + objPath + " = " + expected + ", full response = " + s, success);

  }

  public static void setBasicAuthHeader(AbstractHttpMessage httpMsg, String user, String pwd) {
    String userPass = user + ":" + pwd;
    String encoded = Base64.byteArrayToBase64(userPass.getBytes(UTF_8));
    httpMsg.setHeader(new BasicHeader("Authorization", "Basic " + encoded));
    log.info("Added Basic Auth security Header {}",encoded );
  }

  public static Replica getRandomReplica(DocCollection coll, Random random) {
    ArrayList<Replica> l = new ArrayList<>();

    for (Slice slice : coll.getSlices()) {
      for (Replica replica : slice.getReplicas()) {
        l.add(replica);
      }
    }
    Collections.shuffle(l, random);
    return l.isEmpty() ? null : l.get(0);
  }

  protected static final Predicate NOT_NULL_PREDICATE = o -> o != null;

  //the password is 'SolrRocks'
  //this could be generated everytime. But , then we will not know if there is any regression
  protected static final String STD_CONF = "{\n" +
      "  'authentication':{\n" +
      "    'class':'solr.BasicAuthPlugin',\n" +
      "    'credentials':{'solr':'orwp2Ghgj39lmnrZOTm7Qtre1VqHFDfwAEzr0ApbN3Y= Ju5osoAqOX8iafhWpPP01E5P+sg8tK8tHON7rCYZRRw='}},\n" +
      "  'authorization':{\n" +
      "    'class':'solr.RuleBasedAuthorizationPlugin',\n" +
      "    'user-role':{'solr':'admin'},\n" +
      "    'permissions':[{'name':'security-edit','role':'admin'}]}}";
}<|MERGE_RESOLUTION|>--- conflicted
+++ resolved
@@ -250,24 +250,13 @@
         cluster.getSolrClient().query(COLLECTION, params);
       });
       assertEquals(401, exp.code());
-<<<<<<< HEAD
-      assertAuthMetricsMinimums(21, 9, 9, 1, 2, 0);
-      assertPkiAuthMetricsMinimums(6, 6, 0, 0, 0, 0);
-=======
       assertAuthMetricsMinimums(20, 8, 9, 1, 2, 0);
       assertPkiAuthMetricsMinimums(3, 3, 0, 0, 0, 0);
->>>>>>> 9728dbc1
 
       // Query that succeeds
       GenericSolrRequest req = new GenericSolrRequest(SolrRequest.METHOD.GET, "/select", params);
       req.setBasicAuthCredentials("harry", "HarryIsUberCool");
       cluster.getSolrClient().request(req, COLLECTION);
-<<<<<<< HEAD
-=======
-      
-      assertAuthMetricsMinimums(21, 9, 9, 1, 2, 0);
-      assertPkiAuthMetricsMinimums(6, 6, 0, 0, 0, 0);
->>>>>>> 9728dbc1
 
       assertAuthMetricsMinimums(22, 10, 9, 1, 2, 0);
       assertPkiAuthMetricsMinimums(11, 11, 0, 0, 0, 0);
