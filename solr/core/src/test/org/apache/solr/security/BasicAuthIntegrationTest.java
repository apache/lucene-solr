--- conflicted
+++ resolved
@@ -92,11 +92,7 @@
 
   @Test
   //commented 9-Aug-2018 @BadApple(bugUrl="https://issues.apache.org/jira/browse/SOLR-12028") // 21-May-2018
-<<<<<<< HEAD
-  @BadApple(bugUrl="https://issues.apache.org/jira/browse/SOLR-12028") // annotated on: 24-Dec-2018
-=======
   // commented out on: 17-Feb-2019   @BadApple(bugUrl="https://issues.apache.org/jira/browse/SOLR-12028") // annotated on: 24-Dec-2018
->>>>>>> 6d0386c9
   public void testBasicAuth() throws Exception {
     boolean isUseV2Api = random().nextBoolean();
     String authcPrefix = "/admin/authentication";
