/*
 * Licensed to the Apache Software Foundation (ASF) under one or more
 * contributor license agreements.  See the NOTICE file distributed with
 * this work for additional information regarding copyright ownership.
 * The ASF licenses this file to You under the Apache License, Version 2.0
 * (the "License"); you may not use this file except in compliance with
 * the License.  You may obtain a copy of the License at
 *
 *     http://www.apache.org/licenses/LICENSE-2.0
 *
 * Unless required by applicable law or agreed to in writing, software
 * distributed under the License is distributed on an "AS IS" BASIS,
 * WITHOUT WARRANTIES OR CONDITIONS OF ANY KIND, either express or implied.
 * See the License for the specific language governing permissions and
 * limitations under the License.
 */

package org.apache.solr.cloud.autoscaling.sim;

import java.lang.invoke.MethodHandles;
import java.util.ArrayList;
import java.util.Collections;
import java.util.HashSet;
import java.util.List;
import java.util.Locale;
import java.util.Map;
import java.util.Set;
import java.util.concurrent.ConcurrentHashMap;
import java.util.concurrent.CountDownLatch;
import java.util.concurrent.TimeUnit;
import java.util.concurrent.atomic.AtomicInteger;

import org.apache.commons.math3.stat.descriptive.SummaryStatistics;
import org.apache.solr.client.solrj.SolrClient;
import org.apache.solr.client.solrj.cloud.autoscaling.Suggester;
import org.apache.solr.client.solrj.cloud.autoscaling.TriggerEventProcessorStage;
import org.apache.solr.client.solrj.cloud.autoscaling.TriggerEventType;
import org.apache.solr.client.solrj.request.CollectionAdminRequest;
import org.apache.solr.cloud.CloudTestUtils.AutoScalingRequest;
import org.apache.solr.cloud.CloudTestUtils;
import org.apache.solr.cloud.autoscaling.ActionContext;
import org.apache.solr.cloud.autoscaling.CapturedEvent;
import org.apache.solr.cloud.autoscaling.ComputePlanAction;
import org.apache.solr.cloud.autoscaling.ExecutePlanAction;
import org.apache.solr.cloud.autoscaling.SearchRateTrigger;
import org.apache.solr.cloud.autoscaling.TriggerActionBase;
import org.apache.solr.cloud.autoscaling.TriggerEvent;
import org.apache.solr.cloud.autoscaling.TriggerListenerBase;
import org.apache.solr.common.SolrInputDocument;
import org.apache.solr.common.cloud.Replica;
import org.apache.solr.common.params.CollectionParams;
import org.apache.solr.common.util.Pair;
import org.apache.solr.common.util.TimeSource;
import org.apache.solr.util.LogLevel;
import org.apache.solr.util.TimeOut;
import org.junit.After;
import org.junit.Before;
import org.junit.Test;
import org.slf4j.Logger;
import org.slf4j.LoggerFactory;

/**
 *
 */
@LogLevel("org.apache.solr.cloud.autoscaling=DEBUG")
public class TestSimLargeCluster extends SimSolrCloudTestCase {
  private static final Logger log = LoggerFactory.getLogger(MethodHandles.lookup().lookupClass());

  public static final int SPEED = 100;

  public static final int NUM_NODES = 100;
 
<<<<<<< HEAD
  static Map<String, List<CapturedEvent>> listenerEvents = new ConcurrentHashMap<>();
  static AtomicInteger triggerFinishedCount = new AtomicInteger();
  static AtomicInteger triggerStartedCount = new AtomicInteger();
  static CountDownLatch triggerStartedLatch;
  static CountDownLatch triggerFinishedLatch;
  static int waitForSeconds;
=======
  static final Map<String, List<CapturedEvent>> listenerEvents = new ConcurrentHashMap<>();
  static final AtomicInteger triggerFinishedCount = new AtomicInteger();
  static final AtomicInteger triggerStartedCount = new AtomicInteger();
  static volatile CountDownLatch triggerStartedLatch;
  static volatile CountDownLatch triggerFinishedLatch;
  static volatile CountDownLatch listenerEventLatch;
  static volatile int waitForSeconds;
>>>>>>> 6d0386c9

  @After
  public void tearDownTest() throws Exception {
    shutdownCluster();
  }
  
  @Before
  public void setupTest() throws Exception {
    configureCluster(NUM_NODES, TimeSource.get("simTime:" + SPEED));

    // disable .scheduled_maintenance (once it exists)
    CloudTestUtils.waitForTriggerToBeScheduled(cluster, ".scheduled_maintenance");
    CloudTestUtils.suspendTrigger(cluster, ".scheduled_maintenance");
    // disable .auto_add_replicas (once it exists)
    CloudTestUtils.waitForTriggerToBeScheduled(cluster, ".auto_add_replicas");
    CloudTestUtils.suspendTrigger(cluster, ".auto_add_replicas");
    cluster.getSimClusterStateProvider().createSystemCollection();

    waitForSeconds = 5;
    triggerStartedCount.set(0);
    triggerFinishedCount.set(0);
    triggerStartedLatch = new CountDownLatch(1);
    triggerFinishedLatch = new CountDownLatch(1);
    
    // by default assume we want to allow a (virtually) unbounded amount of events,
    // tests that expect a specific number can override
    listenerEventLatch = new CountDownLatch(Integer.MAX_VALUE);
    listenerEvents.clear();
  }

  public static class TestTriggerListener extends TriggerListenerBase {
    @Override
    public synchronized void onEvent(TriggerEvent event, TriggerEventProcessorStage stage, String actionName,
                                     ActionContext context, Throwable error, String message) {
      CapturedEvent ev = new CapturedEvent(cluster.getTimeSource().getTimeNs(), context, config, stage, actionName, event, message);
      final CountDownLatch latch = listenerEventLatch;
      synchronized (latch) {
        if (0 == latch.getCount()) {
          log.warn("Ignoring captured event since latch is 'full': {}", ev);
        } else {
          List<CapturedEvent> lst = listenerEvents.computeIfAbsent(config.name, s -> new ArrayList<>());
          lst.add(ev);
          latch.countDown();
        }
      }
    }
  }

  public static class FinishTriggerAction extends TriggerActionBase {
    @Override
    public void process(TriggerEvent event, ActionContext context) throws Exception {
      triggerFinishedCount.incrementAndGet();
      triggerFinishedLatch.countDown();
    }
  }

  public static class StartTriggerAction extends TriggerActionBase {
    @Override
    public void process(TriggerEvent event, ActionContext context) throws Exception {
      triggerStartedCount.incrementAndGet();
      triggerStartedLatch.countDown();
    }
  }

  @Test
  @AwaitsFix(bugUrl="https://issues.apache.org/jira/browse/SOLR-12028") // this test hits a timeout easily
  public void testBasic() throws Exception {
    SolrClient solrClient = cluster.simGetSolrClient();
    assertAutoScalingRequest
      ( "{" +
        "'set-trigger' : {" +
        "'name' : 'node_lost_trigger1'," +
        "'event' : 'nodeLost'," +
        "'waitFor' : '" + waitForSeconds + "s'," +
        "'enabled' : true," +
        "'actions' : [" +
        "{'name':'start','class':'" + StartTriggerAction.class.getName() + "'}," +
        "{'name':'compute','class':'" + ComputePlanAction.class.getName() + "'}," +
        "{'name':'execute','class':'" + ExecutePlanAction.class.getName() + "'}," +
        "{'name':'test','class':'" + FinishTriggerAction.class.getName() + "'}" +
        "]" +
<<<<<<< HEAD
        "}}";
    SolrRequest req = AutoScalingRequest.create(SolrRequest.METHOD.POST, setTriggerCommand);
    NamedList<Object> response = solrClient.request(req);
    assertEquals(response.get("result").toString(), "success");
=======
        "}}");
>>>>>>> 6d0386c9

    assertAutoScalingRequest
      ( "{" +
        "'set-listener' : " +
        "{" +
        "'name' : 'foo'," +
        "'trigger' : 'node_lost_trigger1'," +
        "'stage' : ['STARTED','ABORTED','SUCCEEDED', 'FAILED']," +
        "'beforeAction' : ['compute', 'execute']," +
        "'afterAction' : ['compute', 'execute']," +
        "'class' : '" + TestTriggerListener.class.getName() + "'" +
        "}" +
<<<<<<< HEAD
        "}";
    req = AutoScalingRequest.create(SolrRequest.METHOD.POST, setListenerCommand);
    response = solrClient.request(req);
    assertEquals(response.get("result").toString(), "success");

    assertAutoscalingUpdateComplete();

    cluster.getTimeSource().sleep(5000);
=======
        "}");

    assertAutoscalingUpdateComplete();
>>>>>>> 6d0386c9

    // pick a few random nodes
    List<String> nodes = new ArrayList<>();
    int limit = 75;
    for (String node : cluster.getClusterStateProvider().getLiveNodes()) {
      nodes.add(node);
      if (nodes.size() > limit) {
        break;
      }
    }
    Collections.shuffle(nodes, random());
    // create collection on these nodes
    String collectionName = "testBasic";
    CollectionAdminRequest.Create create = CollectionAdminRequest.createCollection(collectionName,
        "conf", 5, 5, 5, 5);
    create.setMaxShardsPerNode(1);
    create.setAutoAddReplicas(false);
    create.setCreateNodeSet(String.join(",", nodes));
    create.process(solrClient);

    log.info("Ready after " + CloudTestUtils.waitForState(cluster, collectionName, 30 * nodes.size(), TimeUnit.SECONDS,
        CloudTestUtils.clusterShape(5, 15, false, true)) + "ms");

    int KILL_NODES = 8;
    // kill off a number of nodes
    for (int i = 0; i < KILL_NODES; i++) {
      cluster.simRemoveNode(nodes.get(i), false);
    }
    // should fully recover
    log.info("Ready after " + CloudTestUtils.waitForState(cluster, collectionName, 90 * KILL_NODES, TimeUnit.SECONDS,
        CloudTestUtils.clusterShape(5, 15, false, true)) + "ms");

    log.info("OP COUNTS: " + cluster.simGetOpCounts());
    long moveReplicaOps = cluster.simGetOpCount(CollectionParams.CollectionAction.MOVEREPLICA.name());

    // simulate a number of flaky nodes
    int FLAKY_NODES = 10;
    int flakyReplicas = 0;
    for (int cnt = 0; cnt < 10; cnt++) {
      for (int i = KILL_NODES; i < KILL_NODES + FLAKY_NODES; i++) {
        flakyReplicas += cluster.getSimClusterStateProvider().simGetReplicaInfos(nodes.get(i))
            .stream().filter(r -> r.getState().equals(Replica.State.ACTIVE)).count();
        cluster.simRemoveNode(nodes.get(i), false);
      }
      cluster.getTimeSource().sleep(TimeUnit.SECONDS.toMillis(waitForSeconds) * 2);
      for (int i = KILL_NODES; i < KILL_NODES + FLAKY_NODES; i++) {
        final String nodeId = nodes.get(i);
        cluster.submit(() -> cluster.getSimClusterStateProvider().simRestoreNode(nodeId));
      }
    }

    // wait until started == finished
    TimeOut timeOut = new TimeOut(20 * waitForSeconds * NUM_NODES, TimeUnit.SECONDS, cluster.getTimeSource());
    while (!timeOut.hasTimedOut()) {
      if (triggerStartedCount.get() == triggerFinishedCount.get()) {
        break;
      }
      timeOut.sleep(1000);
    }
    if (timeOut.hasTimedOut()) {
      fail("did not finish processing all events in time: started=" + triggerStartedCount.get() + ", finished=" + triggerFinishedCount.get());
    }

    log.info("Ready after " + CloudTestUtils.waitForState(cluster, collectionName, 30 * nodes.size(), TimeUnit.SECONDS,
        CloudTestUtils.clusterShape(5, 15, false, true)) + "ms");
    long newMoveReplicaOps = cluster.simGetOpCount(CollectionParams.CollectionAction.MOVEREPLICA.name());
    log.info("==== Flaky replicas: {}. Additional MOVEREPLICA count: {}", flakyReplicas, (newMoveReplicaOps - moveReplicaOps));
    // flaky nodes lead to a number of MOVEREPLICA that is non-zero but lower than the number of flaky replicas
    assertTrue("there should be new MOVERPLICA ops", newMoveReplicaOps - moveReplicaOps > 0);
    assertTrue("there should be less than flakyReplicas=" + flakyReplicas + " MOVEREPLICA ops",
        newMoveReplicaOps - moveReplicaOps < flakyReplicas);
  }

  @Test
  public void testAddNode() throws Exception {
    SolrClient solrClient = cluster.simGetSolrClient();
    assertAutoScalingRequest
      ( "{" +
        "'set-trigger' : {" +
        "'name' : 'node_added_trigger2'," +
        "'event' : 'nodeAdded'," +
        "'waitFor' : '" + waitForSeconds + "s'," +
        "'enabled' : true," +
        "'actions' : [" +
        "{'name':'start','class':'" + StartTriggerAction.class.getName() + "'}," +
        "{'name':'compute','class':'" + ComputePlanAction.class.getName() + "'}," +
        "{'name':'execute','class':'" + ExecutePlanAction.class.getName() + "'}," +
        "{'name':'test','class':'" + FinishTriggerAction.class.getName() + "'}" +
        "]" +
<<<<<<< HEAD
        "}}";
    SolrRequest req = AutoScalingRequest.create(SolrRequest.METHOD.POST, setTriggerCommand);
    NamedList<Object> response = solrClient.request(req);
    assertEquals(response.get("result").toString(), "success");
=======
        "}}");

    assertAutoscalingUpdateComplete();
>>>>>>> 6d0386c9

    assertAutoscalingUpdateComplete();

    // create a collection with more than 1 replica per node
    String collectionName = "testNodeAdded";
    CollectionAdminRequest.Create create = CollectionAdminRequest.createCollection(collectionName,
        "conf", NUM_NODES / 10, NUM_NODES / 8, NUM_NODES / 8, NUM_NODES / 8);
    create.setMaxShardsPerNode(5);
    create.setAutoAddReplicas(false);
    create.process(solrClient);

    log.info("Ready after " + CloudTestUtils.waitForState(cluster, collectionName, 90 * NUM_NODES, TimeUnit.SECONDS,
        CloudTestUtils.clusterShape(NUM_NODES / 10, NUM_NODES / 8 * 3, false, true)) + " ms");

    // start adding nodes
    int numAddNode = NUM_NODES / 5;
    List<String> addNodesList = new ArrayList<>(numAddNode);
    for (int i = 0; i < numAddNode; i++) {
      addNodesList.add(cluster.simAddNode());
    }
    // wait until at least one event is generated
    assertTrue("Trigger did not start even after await()ing an excessive amount of time",
               triggerStartedLatch.await(60, TimeUnit.SECONDS));

    // wait until started == finished
    TimeOut timeOut = new TimeOut(45 * waitForSeconds * NUM_NODES, TimeUnit.SECONDS, cluster.getTimeSource());
    while (!timeOut.hasTimedOut()) {
      final int started = triggerStartedCount.get();
      final int finished = triggerFinishedCount.get();
      log.info("started={} =?= finished={}", started, finished);
      if (triggerStartedCount.get() == triggerFinishedCount.get()) {
        log.info("started == finished: {} == {}", started, finished);
        break;
      }
      timeOut.sleep(1000);
    }
    if (timeOut.hasTimedOut()) {
      fail("did not finish processing all events in time: started=" + triggerStartedCount.get() + ", finished=" + triggerFinishedCount.get());
    }

    List<SolrInputDocument> systemColl = cluster.simGetSystemCollection();
    int startedEventPos = -1;
    for (int i = 0; i < systemColl.size(); i++) {
      SolrInputDocument d = systemColl.get(i);
      if (!"node_added_trigger2".equals(d.getFieldValue("event.source_s"))) {
        continue;
      }
      if ("NODEADDED".equals(d.getFieldValue("event.type_s")) &&
          "STARTED".equals(d.getFieldValue("stage_s"))) {
        startedEventPos = i;
        break;
      }
    }
    assertTrue("no STARTED event", startedEventPos > -1);
    SolrInputDocument startedEvent = systemColl.get(startedEventPos);
    int lastIgnoredPos = startedEventPos;
    // make sure some replicas have been moved
    long lastNumOps = cluster.simGetOpCount("MOVEREPLICA");
    log.info("1st check: lastNumOps (MOVEREPLICA) = {}", lastNumOps);
    assertTrue("no MOVEREPLICA ops?", lastNumOps > 0);

    log.info("Ready after " + CloudTestUtils.waitForState(cluster, collectionName, 20 * NUM_NODES, TimeUnit.SECONDS,
        CloudTestUtils.clusterShape(NUM_NODES / 10, NUM_NODES / 8 * 3, false, true)) + " ms");

    int count = 1000;
    SolrInputDocument finishedEvent = null;
    lastNumOps = cluster.simGetOpCount("MOVEREPLICA");
    log.info("2nd check: lastNumOps (MOVEREPLICA) = {}", lastNumOps);
    while (count-- > 0) {
      cluster.getTimeSource().sleep(10000);
      
      if (cluster.simGetOpCount("MOVEREPLICA") < 2) {
<<<<<<< HEAD
=======
        log.info("MOVEREPLICA < 2");
>>>>>>> 6d0386c9
        continue;
      }
      
      long currentNumOps = cluster.simGetOpCount("MOVEREPLICA");
      if (currentNumOps == lastNumOps) {
        int size = systemColl.size() - 1;
        for (int i = size; i > lastIgnoredPos; i--) {
          SolrInputDocument d = systemColl.get(i);
          if (!"node_added_trigger2".equals(d.getFieldValue("event.source_s"))) {
            continue;
          }
          if ("SUCCEEDED".equals(d.getFieldValue("stage_s"))) {
            finishedEvent = d;
            log.info("finishedEvent = {}", finishedEvent);
            break;
          }
        }
        log.info("breaking because currentNumOps == lastNumOps == {}", currentNumOps);
        break;
      } else {
        lastNumOps = currentNumOps;
      }
    }

    assertNotNull("did not finish processing changes", finishedEvent);
    long delta = (Long)finishedEvent.getFieldValue("event.time_l") - (Long)startedEvent.getFieldValue("event.time_l");
    log.info("#### System stabilized after " + TimeUnit.NANOSECONDS.toMillis(delta) + " ms");
    assertTrue("unexpected number of MOVEREPLICA ops: " + cluster.simGetOpCount("MOVEREPLICA"),
               cluster.simGetOpCount("MOVEREPLICA") > 1);
  }

  @Test
  public void testNodeLost() throws Exception {
    doTestNodeLost(waitForSeconds, 5000, 0);
  }

  // Renard R5 series - evenly covers a log10 range
  private static final int[] renard5 = new int[] {
      1, 2, 3, 4, 6,
      10
  };
  private static final int[] renard5x = new int[] {
      1, 2, 3, 4, 6,
      10, 16, 25, 40, 63,
      100
  };
  private static final int[] renard5xx = new int[] {
      1, 2, 3, 4, 6,
      10, 16, 25, 40, 63,
      100, 158, 251, 398, 631,
      1000, 1585, 2512, 3981, 6310,
      10000
  };
  // Renard R10 series
  private static final double[] renard10 = new double[] {
      1, 1.3, 1.6, 2, 2.5, 3.2, 4, 5, 6.3, 7.9,
      10
  };
  private static final double[] renard10x = new double[] {
      1, 1.3, 1.6, 2, 2.5, 3.2, 4, 5, 6.3, 7.9,
      10, 12.6, 15.8, 20, 25.1, 31.6, 39.8, 50.1, 63.1, 79.4,
      100
  };

  private static final AtomicInteger ZERO = new AtomicInteger(0);

  //@Test
  public void benchmarkNodeLost() throws Exception {
    List<String> results = new ArrayList<>();
    for (int wait : renard5x) {
      for (int delay : renard5x) {
        SummaryStatistics totalTime = new SummaryStatistics();
        SummaryStatistics ignoredOurEvents = new SummaryStatistics();
        SummaryStatistics ignoredOtherEvents = new SummaryStatistics();
        SummaryStatistics startedOurEvents = new SummaryStatistics();
        SummaryStatistics startedOtherEvents = new SummaryStatistics();
        for (int i = 0; i < 5; i++) {
          if (cluster != null) {
            cluster.close();
          }
          setUp();
          setupTest();
          long total = doTestNodeLost(wait, delay * 1000, 0);
          totalTime.addValue(total);
          // get event counts
          Map<String, Map<String, AtomicInteger>> counts = cluster.simGetEventCounts();
          Map<String, AtomicInteger> map = counts.remove("node_lost_trigger");
          startedOurEvents.addValue(map.getOrDefault("STARTED", ZERO).get());
          ignoredOurEvents.addValue(map.getOrDefault("IGNORED", ZERO).get());
          int otherStarted = 0;
          int otherIgnored = 0;
          for (Map<String, AtomicInteger> m : counts.values()) {
            otherStarted += m.getOrDefault("STARTED", ZERO).get();
            otherIgnored += m.getOrDefault("IGNORED", ZERO).get();
          }
          startedOtherEvents.addValue(otherStarted);
          ignoredOtherEvents.addValue(otherIgnored);
        }
        results.add(String.format(Locale.ROOT, "%d\t%d\t%4.0f\t%4.0f\t%4.0f\t%4.0f\t%6.0f\t%6.0f\t%6.0f\t%6.0f\t%6.0f",
            wait, delay, startedOurEvents.getMean(), ignoredOurEvents.getMean(),
            startedOtherEvents.getMean(), ignoredOtherEvents.getMean(),
            totalTime.getMin(), totalTime.getMax(), totalTime.getMean(), totalTime.getStandardDeviation(), totalTime.getVariance()));
      }
    }
    log.info("===== RESULTS ======");
    log.info("waitFor\tdelay\tSTRT\tIGN\toSTRT\toIGN\tmin\tmax\tmean\tstdev\tvar");
    results.forEach(s -> log.info(s));
  }

  private long doTestNodeLost(int waitFor, long killDelay, int minIgnored) throws Exception {
    SolrClient solrClient = cluster.simGetSolrClient();
    assertAutoScalingRequest
      ( "{" +
        "'set-trigger' : {" +
        "'name' : 'node_lost_trigger3'," +
        "'event' : 'nodeLost'," +
        "'waitFor' : '" + waitFor + "s'," +
        "'enabled' : true," +
        "'actions' : [" +
        "{'name':'start','class':'" + StartTriggerAction.class.getName() + "'}," +
        "{'name':'compute','class':'" + ComputePlanAction.class.getName() + "'}," +
        "{'name':'execute','class':'" + ExecutePlanAction.class.getName() + "'}," +
        "{'name':'test','class':'" + FinishTriggerAction.class.getName() + "'}" +
        "]" +
<<<<<<< HEAD
        "}}";
    SolrRequest req = AutoScalingRequest.create(SolrRequest.METHOD.POST, setTriggerCommand);
    NamedList<Object> response = solrClient.request(req);
    assertEquals(response.get("result").toString(), "success");
=======
        "}}");
>>>>>>> 6d0386c9

    assertAutoScalingRequest
      ( "{" +
        "'set-listener' : " +
        "{" +
        "'name' : 'failures'," +
        "'trigger' : 'node_lost_trigger3'," +
        "'stage' : ['FAILED']," +
        "'class' : '" + TestTriggerListener.class.getName() + "'" +
        "}" +
<<<<<<< HEAD
        "}";
    req = AutoScalingRequest.create(SolrRequest.METHOD.POST, setListenerCommand);
    response = solrClient.request(req);
    assertEquals(response.get("result").toString(), "success");
=======
        "}");
>>>>>>> 6d0386c9

    assertAutoscalingUpdateComplete();

    // create a collection with 1 replica per node
    String collectionName = "testNodeLost";
    CollectionAdminRequest.Create create = CollectionAdminRequest.createCollection(collectionName,
        "conf", NUM_NODES / 5, NUM_NODES / 10);
    create.setMaxShardsPerNode(5);
    create.setAutoAddReplicas(false);
    create.process(solrClient);

    log.info("Ready after " + CloudTestUtils.waitForState(cluster, collectionName, 60 * NUM_NODES, TimeUnit.SECONDS,
        CloudTestUtils.clusterShape(NUM_NODES / 5, NUM_NODES / 10, false, true)) + " ms");

    // start killing nodes
    int numNodes = NUM_NODES / 5;
    List<String> nodes = new ArrayList<>(cluster.getLiveNodesSet().get());
    for (int i = 0; i < numNodes; i++) {
      // this may also select a node where a replica is moved to, so the total number of
      // MOVEREPLICA may vary
      cluster.simRemoveNode(nodes.get(i), false);
      cluster.getTimeSource().sleep(killDelay);
    }
    // wait for the trigger to fire and complete at least once
    assertTrue("Trigger did not finish even after await()ing an excessive amount of time",
               triggerFinishedLatch.await(60, TimeUnit.SECONDS));
               
    List<SolrInputDocument> systemColl = cluster.simGetSystemCollection();
    int startedEventPos = -1;

    for (int i = 0; i < systemColl.size(); i++) {
      SolrInputDocument d = systemColl.get(i);
      if (!"node_lost_trigger3".equals(d.getFieldValue("event.source_s"))) {
        continue;
      }
      if ("NODELOST".equals(d.getFieldValue("event.type_s")) &&
          "STARTED".equals(d.getFieldValue("stage_s"))) {
        startedEventPos = i;
        break;
      }

    }
    
    // TODO we may not even have a .system collection because the message of node going down is interrupted on the executor
    // by the OverseerTriggerThread executors being interrupted on Overseer restart

      if (systemColl.size() > 0) {
        return 0;
      }
      assertTrue("no STARTED event: " + systemColl + ", " +
          "waitFor=" + waitFor + ", killDelay=" + killDelay + ", minIgnored=" + minIgnored,
          startedEventPos > -1);
    SolrInputDocument startedEvent = systemColl.get(startedEventPos);
    // we can expect some failures when target node in MOVEREPLICA has been killed
    // between when the event processing started and the actual moment of MOVEREPLICA execution
    // wait until started == (finished + failed)
    TimeOut timeOut = new TimeOut(20 * waitFor * NUM_NODES, TimeUnit.SECONDS, cluster.getTimeSource());
    while (!timeOut.hasTimedOut()) {
      if (triggerStartedCount.get() == triggerFinishedCount.get()) {
        break;
      }
      log.debug("started=" + triggerStartedCount.get() + ", finished=" + triggerFinishedCount.get() +
          ", failed=" + listenerEvents.size());
      timeOut.sleep(1000);
    }
    if (timeOut.hasTimedOut()) {
      if (triggerStartedCount.get() > triggerFinishedCount.get() + listenerEvents.size()) {
        fail("did not finish processing all events in time: started=" + triggerStartedCount.get() + ", finished=" + triggerFinishedCount.get() +
            ", failed=" + listenerEvents.size());
      }
    }
    int ignored = 0;
    int lastIgnoredPos = startedEventPos;
    for (int i = startedEventPos + 1; i < systemColl.size(); i++) {
      SolrInputDocument d = systemColl.get(i);
      if (!"node_lost_trigger3".equals(d.getFieldValue("event.source_s"))) {
        continue;
      }
      if ("NODELOST".equals(d.getFieldValue("event.type_s"))) {
        if ("IGNORED".equals(d.getFieldValue("stage_s"))) {
          ignored++;
          lastIgnoredPos = i;
        }
      }
    }
    assertTrue("should be at least " + minIgnored + " IGNORED events, " +
            "waitFor=" + waitFor + ", killDelay=" + killDelay + ", minIgnored=" + minIgnored,
            ignored >= minIgnored);
    // make sure some replicas have been moved
    assertTrue("no MOVEREPLICA ops? " +
            "waitFor=" + waitFor + ", killDelay=" + killDelay + ", minIgnored=" + minIgnored,
            cluster.simGetOpCount("MOVEREPLICA") > 0);

    if (listenerEvents.isEmpty()) {
      // no failed movements - verify collection shape
      log.info("Ready after " + CloudTestUtils.waitForState(cluster, collectionName, 20 * NUM_NODES, TimeUnit.SECONDS,
          CloudTestUtils.clusterShape(NUM_NODES / 5, NUM_NODES / 10, false, true)) + " ms");
    } else {
      cluster.getTimeSource().sleep(NUM_NODES * 100);
    }

    int count = 50;
    SolrInputDocument finishedEvent = null;
    long lastNumOps = cluster.simGetOpCount("MOVEREPLICA");
    while (count-- > 0) {
      cluster.getTimeSource().sleep(waitFor * 10000);
      long currentNumOps = cluster.simGetOpCount("MOVEREPLICA");
      if (currentNumOps == lastNumOps) {
        int size = systemColl.size() - 1;
        for (int i = size; i > lastIgnoredPos; i--) {
          SolrInputDocument d = systemColl.get(i);
          if (!"node_lost_trigger3".equals(d.getFieldValue("event.source_s"))) {
            continue;
          }
          if ("SUCCEEDED".equals(d.getFieldValue("stage_s"))) {
            finishedEvent = d;
            break;
          }
        }
        break;
      } else {
        lastNumOps = currentNumOps;
      }
    }

    assertTrue("did not finish processing changes, " +
            "waitFor=" + waitFor + ", killDelay=" + killDelay + ", minIgnored=" + minIgnored,
            finishedEvent != null);
    Long delta = 0L;
    if (startedEvent != null) {
      delta = (Long) finishedEvent.getFieldValue("event.time_l")
          - (Long) startedEvent.getFieldValue("event.time_l");
      delta = TimeUnit.NANOSECONDS.toMillis(delta);
      log.info("#### System stabilized after " + delta + " ms");
    }
    long ops = cluster.simGetOpCount("MOVEREPLICA");
    long expectedMinOps = 40;
    if (!listenerEvents.isEmpty()) {
      expectedMinOps = 20;
    }
    assertTrue("unexpected number (" + expectedMinOps + ") of MOVEREPLICA ops: " + ops + ", " +
            "waitFor=" + waitFor + ", killDelay=" + killDelay + ", minIgnored=" + minIgnored,
            ops >= expectedMinOps);
    return delta;
  }

  @Test
  public void testSearchRate() throws Exception {
    SolrClient solrClient = cluster.simGetSolrClient();
    String collectionName = "testSearchRate";
    CollectionAdminRequest.Create create = CollectionAdminRequest.createCollection(collectionName,
        "conf", 2, 10);
    create.process(solrClient);

    log.info("Ready after " + CloudTestUtils.waitForState(cluster, collectionName, 300, TimeUnit.SECONDS,
        CloudTestUtils.clusterShape(2, 10, false, true)) + " ms");

    // collect the node names for shard1
    Set<String> nodes = new HashSet<>();
    cluster.getSimClusterStateProvider().getClusterState().getCollection(collectionName)
        .getSlice("shard1")
        .getReplicas()
        .forEach(r -> nodes.add(r.getNodeName()));

    String metricName = "QUERY./select.requestTimes:1minRate";
    // simulate search traffic
    cluster.getSimClusterStateProvider().simSetShardValue(collectionName, "shard1", metricName, 40, false, true);

    // now define the trigger. doing it earlier may cause partial events to be generated (where only some
    // nodes / replicas exceeded the threshold).
    assertAutoScalingRequest
      ( "{" +
        "'set-trigger' : {" +
        "'name' : 'search_rate_trigger'," +
        "'event' : 'searchRate'," +
        "'waitFor' : '" + waitForSeconds + "s'," +
        "'aboveRate' : 1.0," +
        "'aboveNodeRate' : 1.0," +
        "'enabled' : true," +
        "'actions' : [" +
        "{'name':'compute','class':'" + ComputePlanAction.class.getName() + "'}," +
        "{'name':'execute','class':'" + ExecutePlanAction.class.getName() + "'}," +
        "{'name':'test','class':'" + FinishTriggerAction.class.getName() + "'}" +
        "]" +
<<<<<<< HEAD
        "}}";
    SolrRequest req = AutoScalingRequest.create(SolrRequest.METHOD.POST, setTriggerCommand);
    NamedList<Object> response = solrClient.request(req);
    assertEquals(response.get("result").toString(), "success");
    String setListenerCommand1 = "{" +
=======
        "}}");


    // we're going to expect our trigger listener to process exactly one captured event
    listenerEventLatch = new CountDownLatch(1);
    assertAutoScalingRequest
      ( "{" +
>>>>>>> 6d0386c9
        "'set-listener' : " +
        "{" +
        "'name' : 'srt'," +
        "'trigger' : 'search_rate_trigger'," +
        "'stage' : ['FAILED','SUCCEEDED']," +
        "'class' : '" + TestTriggerListener.class.getName() + "'" +
        "}" +
<<<<<<< HEAD
        "}";
    req = AutoScalingRequest.create(SolrRequest.METHOD.POST, setListenerCommand1);
    response = solrClient.request(req);
    assertEquals(response.get("result").toString(), "success");

    assertAutoscalingUpdateComplete();

    boolean await = triggerFinishedLatch.await(waitForSeconds * 45000 / SPEED, TimeUnit.MILLISECONDS);
    assertTrue("The trigger did not fire at all", await);
    // wait for listener to capture the SUCCEEDED stage
    cluster.getTimeSource().sleep(25000);
    
    assertNotNull(listenerEvents.entrySet().iterator().toString(), listenerEvents.get("srt"));

    assertTrue(listenerEvents.entrySet().iterator().toString(), listenerEvents.get("srt").size() >= 1);

    CapturedEvent ev = listenerEvents.get("srt").get(0);
=======
        "}");

    assertAutoscalingUpdateComplete();

    assertTrue("Trigger did not finish even after await()ing an excessive amount of time",
               triggerFinishedLatch.await(60, TimeUnit.SECONDS));
    
    assertTrue("The listener didn't record the event even after await()ing an excessive amount of time",
               listenerEventLatch.await(60, TimeUnit.SECONDS));
    List<CapturedEvent> events = listenerEvents.get("srt");
    assertNotNull("no srt events: " + listenerEvents.toString(), events);
    assertEquals(events.toString(), 1, events.size());

    CapturedEvent ev = events.get(0);
>>>>>>> 6d0386c9
    assertEquals(TriggerEventType.SEARCHRATE, ev.event.getEventType());
    Map<String, Number> m = (Map<String, Number>)ev.event.getProperty(SearchRateTrigger.HOT_NODES);
    assertNotNull(m);
    assertEquals(nodes.size(), m.size());
    assertEquals(nodes, m.keySet());
    m.forEach((k, v) -> assertEquals(4.0, v.doubleValue(), 0.01));
    List<TriggerEvent.Op> ops = (List<TriggerEvent.Op>)ev.event.getProperty(TriggerEvent.REQUESTED_OPS);
    assertNotNull(ops);
    assertEquals(ops.toString(), 1, ops.size());
    ops.forEach(op -> {
      assertEquals(CollectionParams.CollectionAction.ADDREPLICA, op.getAction());
      assertEquals(1, op.getHints().size());
      Object o = op.getHints().get(Suggester.Hint.COLL_SHARD);
      // this may be a pair or a HashSet of pairs with size 1
      Pair<String, String> hint = null;
      if (o instanceof Pair) {
        hint = (Pair<String, String>)o;
      } else if (o instanceof Set) {
        assertEquals("unexpected number of hints: " + o, 1, ((Set)o).size());
        o = ((Set)o).iterator().next();
        assertTrue("unexpected hint: " + o, o instanceof Pair);
        hint = (Pair<String, String>)o;
      } else {
        fail("unexpected hints: " + o);
      }
      assertNotNull(hint);
      assertEquals(collectionName, hint.first());
      assertEquals("shard1", hint.second());
    });
  }
}<|MERGE_RESOLUTION|>--- conflicted
+++ resolved
@@ -36,7 +36,6 @@
 import org.apache.solr.client.solrj.cloud.autoscaling.TriggerEventProcessorStage;
 import org.apache.solr.client.solrj.cloud.autoscaling.TriggerEventType;
 import org.apache.solr.client.solrj.request.CollectionAdminRequest;
-import org.apache.solr.cloud.CloudTestUtils.AutoScalingRequest;
 import org.apache.solr.cloud.CloudTestUtils;
 import org.apache.solr.cloud.autoscaling.ActionContext;
 import org.apache.solr.cloud.autoscaling.CapturedEvent;
@@ -70,14 +69,6 @@
 
   public static final int NUM_NODES = 100;
  
-<<<<<<< HEAD
-  static Map<String, List<CapturedEvent>> listenerEvents = new ConcurrentHashMap<>();
-  static AtomicInteger triggerFinishedCount = new AtomicInteger();
-  static AtomicInteger triggerStartedCount = new AtomicInteger();
-  static CountDownLatch triggerStartedLatch;
-  static CountDownLatch triggerFinishedLatch;
-  static int waitForSeconds;
-=======
   static final Map<String, List<CapturedEvent>> listenerEvents = new ConcurrentHashMap<>();
   static final AtomicInteger triggerFinishedCount = new AtomicInteger();
   static final AtomicInteger triggerStartedCount = new AtomicInteger();
@@ -85,7 +76,6 @@
   static volatile CountDownLatch triggerFinishedLatch;
   static volatile CountDownLatch listenerEventLatch;
   static volatile int waitForSeconds;
->>>>>>> 6d0386c9
 
   @After
   public void tearDownTest() throws Exception {
@@ -167,14 +157,7 @@
         "{'name':'execute','class':'" + ExecutePlanAction.class.getName() + "'}," +
         "{'name':'test','class':'" + FinishTriggerAction.class.getName() + "'}" +
         "]" +
-<<<<<<< HEAD
-        "}}";
-    SolrRequest req = AutoScalingRequest.create(SolrRequest.METHOD.POST, setTriggerCommand);
-    NamedList<Object> response = solrClient.request(req);
-    assertEquals(response.get("result").toString(), "success");
-=======
         "}}");
->>>>>>> 6d0386c9
 
     assertAutoScalingRequest
       ( "{" +
@@ -187,20 +170,9 @@
         "'afterAction' : ['compute', 'execute']," +
         "'class' : '" + TestTriggerListener.class.getName() + "'" +
         "}" +
-<<<<<<< HEAD
-        "}";
-    req = AutoScalingRequest.create(SolrRequest.METHOD.POST, setListenerCommand);
-    response = solrClient.request(req);
-    assertEquals(response.get("result").toString(), "success");
+        "}");
 
     assertAutoscalingUpdateComplete();
-
-    cluster.getTimeSource().sleep(5000);
-=======
-        "}");
-
-    assertAutoscalingUpdateComplete();
->>>>>>> 6d0386c9
 
     // pick a few random nodes
     List<String> nodes = new ArrayList<>();
@@ -290,16 +262,7 @@
         "{'name':'execute','class':'" + ExecutePlanAction.class.getName() + "'}," +
         "{'name':'test','class':'" + FinishTriggerAction.class.getName() + "'}" +
         "]" +
-<<<<<<< HEAD
-        "}}";
-    SolrRequest req = AutoScalingRequest.create(SolrRequest.METHOD.POST, setTriggerCommand);
-    NamedList<Object> response = solrClient.request(req);
-    assertEquals(response.get("result").toString(), "success");
-=======
         "}}");
-
-    assertAutoscalingUpdateComplete();
->>>>>>> 6d0386c9
 
     assertAutoscalingUpdateComplete();
 
@@ -372,10 +335,7 @@
       cluster.getTimeSource().sleep(10000);
       
       if (cluster.simGetOpCount("MOVEREPLICA") < 2) {
-<<<<<<< HEAD
-=======
         log.info("MOVEREPLICA < 2");
->>>>>>> 6d0386c9
         continue;
       }
       
@@ -500,14 +460,7 @@
         "{'name':'execute','class':'" + ExecutePlanAction.class.getName() + "'}," +
         "{'name':'test','class':'" + FinishTriggerAction.class.getName() + "'}" +
         "]" +
-<<<<<<< HEAD
-        "}}";
-    SolrRequest req = AutoScalingRequest.create(SolrRequest.METHOD.POST, setTriggerCommand);
-    NamedList<Object> response = solrClient.request(req);
-    assertEquals(response.get("result").toString(), "success");
-=======
         "}}");
->>>>>>> 6d0386c9
 
     assertAutoScalingRequest
       ( "{" +
@@ -518,14 +471,7 @@
         "'stage' : ['FAILED']," +
         "'class' : '" + TestTriggerListener.class.getName() + "'" +
         "}" +
-<<<<<<< HEAD
-        "}";
-    req = AutoScalingRequest.create(SolrRequest.METHOD.POST, setListenerCommand);
-    response = solrClient.request(req);
-    assertEquals(response.get("result").toString(), "success");
-=======
         "}");
->>>>>>> 6d0386c9
 
     assertAutoscalingUpdateComplete();
 
@@ -710,13 +656,6 @@
         "{'name':'execute','class':'" + ExecutePlanAction.class.getName() + "'}," +
         "{'name':'test','class':'" + FinishTriggerAction.class.getName() + "'}" +
         "]" +
-<<<<<<< HEAD
-        "}}";
-    SolrRequest req = AutoScalingRequest.create(SolrRequest.METHOD.POST, setTriggerCommand);
-    NamedList<Object> response = solrClient.request(req);
-    assertEquals(response.get("result").toString(), "success");
-    String setListenerCommand1 = "{" +
-=======
         "}}");
 
 
@@ -724,7 +663,6 @@
     listenerEventLatch = new CountDownLatch(1);
     assertAutoScalingRequest
       ( "{" +
->>>>>>> 6d0386c9
         "'set-listener' : " +
         "{" +
         "'name' : 'srt'," +
@@ -732,25 +670,6 @@
         "'stage' : ['FAILED','SUCCEEDED']," +
         "'class' : '" + TestTriggerListener.class.getName() + "'" +
         "}" +
-<<<<<<< HEAD
-        "}";
-    req = AutoScalingRequest.create(SolrRequest.METHOD.POST, setListenerCommand1);
-    response = solrClient.request(req);
-    assertEquals(response.get("result").toString(), "success");
-
-    assertAutoscalingUpdateComplete();
-
-    boolean await = triggerFinishedLatch.await(waitForSeconds * 45000 / SPEED, TimeUnit.MILLISECONDS);
-    assertTrue("The trigger did not fire at all", await);
-    // wait for listener to capture the SUCCEEDED stage
-    cluster.getTimeSource().sleep(25000);
-    
-    assertNotNull(listenerEvents.entrySet().iterator().toString(), listenerEvents.get("srt"));
-
-    assertTrue(listenerEvents.entrySet().iterator().toString(), listenerEvents.get("srt").size() >= 1);
-
-    CapturedEvent ev = listenerEvents.get("srt").get(0);
-=======
         "}");
 
     assertAutoscalingUpdateComplete();
@@ -765,7 +684,6 @@
     assertEquals(events.toString(), 1, events.size());
 
     CapturedEvent ev = events.get(0);
->>>>>>> 6d0386c9
     assertEquals(TriggerEventType.SEARCHRATE, ev.event.getEventType());
     Map<String, Number> m = (Map<String, Number>)ev.event.getProperty(SearchRateTrigger.HOT_NODES);
     assertNotNull(m);
