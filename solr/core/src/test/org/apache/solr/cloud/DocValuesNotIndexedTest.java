--- conflicted
+++ resolved
@@ -225,11 +225,7 @@
 
   // We should be able to sort thing with missing first/last and that are _NOT_ present at all on one server.
   @Test
-<<<<<<< HEAD
-  @AwaitsFix(bugUrl = "https://issues.apache.org/jira/browse/SOLR-12028")
-=======
   //@AwaitsFix(bugUrl = "https://issues.apache.org/jira/browse/SOLR-12028")
->>>>>>> 6d0386c9
   public void testGroupingSorting() throws IOException, SolrServerException {
     CloudSolrClient client = cluster.getSolrClient();
 
@@ -354,13 +350,6 @@
 
       // Solr 9802
       if (prop.getName().startsWith("date")) continue;
-<<<<<<< HEAD
-      // SOLR-9802 to here
-      
-      // TODO: gsf fails this
-      if (prop.getName().endsWith("GSF") ) continue;
-=======
->>>>>>> 6d0386c9
 
       final SolrQuery solrQuery = new SolrQuery(
           "q", "*:*",
