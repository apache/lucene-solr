/*
 * Licensed to the Apache Software Foundation (ASF) under one or more
 * contributor license agreements.  See the NOTICE file distributed with
 * this work for additional information regarding copyright ownership.
 * The ASF licenses this file to You under the Apache License, Version 2.0
 * (the "License"); you may not use this file except in compliance with
 * the License.  You may obtain a copy of the License at
 *
 *     http://www.apache.org/licenses/LICENSE-2.0
 *
 * Unless required by applicable law or agreed to in writing, software
 * distributed under the License is distributed on an "AS IS" BASIS,
 * WITHOUT WARRANTIES OR CONDITIONS OF ANY KIND, either express or implied.
 * See the License for the specific language governing permissions and
 * limitations under the License.
 */

package org.apache.solr.cloud;

import java.io.IOException;
import java.lang.invoke.MethodHandles;
import java.util.ArrayList;
import java.util.Collection;
import java.util.Collections;
import java.util.List;
import java.util.Map;
import java.util.Set;

import org.apache.solr.client.solrj.SolrClient;
import org.apache.solr.client.solrj.SolrQuery;
import org.apache.solr.client.solrj.SolrServerException;
import org.apache.solr.client.solrj.embedded.JettySolrRunner;
import org.apache.solr.client.solrj.impl.CloudSolrClient;
import org.apache.solr.client.solrj.impl.HttpSolrClient;
import org.apache.solr.client.solrj.request.CollectionAdminRequest;
import org.apache.solr.client.solrj.request.CoreAdminRequest;
import org.apache.solr.client.solrj.response.CoreAdminResponse;
import org.apache.solr.client.solrj.response.RequestStatusState;
import org.apache.solr.common.SolrInputDocument;
import org.apache.solr.common.cloud.DocCollection;
import org.apache.solr.common.cloud.Replica;
import org.apache.solr.common.cloud.Slice;
import org.apache.solr.common.util.NamedList;
import org.apache.solr.util.IdUtils;
import org.junit.After;
import org.junit.Before;
import org.junit.Test;
import org.slf4j.Logger;
import org.slf4j.LoggerFactory;

public class MoveReplicaTest extends SolrCloudTestCase {
  private static final Logger log = LoggerFactory.getLogger(MethodHandles.lookup().lookupClass());

  // used by MoveReplicaHDFSTest
  protected boolean inPlaceMove = true;

  protected String getConfigSet() {
    return "cloud-dynamic";
  }

  @Before
  public void beforeTest() throws Exception {
    inPlaceMove = true;

    configureCluster(4)
        .addConfig("conf1", configset(getConfigSet()))
        .addConfig("conf2", configset(getConfigSet()))
        .withSolrXml(TEST_PATH().resolve("solr.xml"))
        .configure();

    NamedList<Object> overSeerStatus = cluster.getSolrClient().request(CollectionAdminRequest.getOverseerStatus());
    JettySolrRunner overseerJetty = null;
    String overseerLeader = (String) overSeerStatus.get("leader");
    for (JettySolrRunner jetty : cluster.getJettySolrRunners()) {
      if (jetty.getNodeName().equals(overseerLeader)) {
        overseerJetty = jetty;
        break;
      }
    }
    if (overseerJetty == null) {
      fail("no overseer leader!");
    }
  }
  
  @After
  public void afterTest() throws Exception {
    try {
      shutdownCluster();
    } finally {
      super.tearDown();
    }
  }

  @Test
<<<<<<< HEAD
  @BadApple(bugUrl="https://issues.apache.org/jira/browse/SOLR-12028") // annotated on: 24-Dec-2018
=======
  // commented out on: 17-Feb-2019   @BadApple(bugUrl="https://issues.apache.org/jira/browse/SOLR-12028") // annotated on: 24-Dec-2018
>>>>>>> 6d0386c9
  public void test() throws Exception {
    String coll = getTestClass().getSimpleName() + "_coll_" + inPlaceMove;
    log.info("total_jettys: " + cluster.getJettySolrRunners().size());
    int REPLICATION = 2;

    CloudSolrClient cloudClient = cluster.getSolrClient();

    CollectionAdminRequest.Create create = CollectionAdminRequest.createCollection(coll, "conf1", 2, REPLICATION);
    create.setMaxShardsPerNode(2);
    create.setAutoAddReplicas(false);
    cloudClient.request(create);

    addDocs(coll, 100);

    Replica replica = getRandomReplica(coll, cloudClient);
    Set<String> liveNodes = cloudClient.getZkStateReader().getClusterState().getLiveNodes();
    ArrayList<String> l = new ArrayList<>(liveNodes);
    Collections.shuffle(l, random());
    String targetNode = null;
    for (String node : liveNodes) {
      if (!replica.getNodeName().equals(node)) {
        targetNode = node;
        break;
      }
    }
    assertNotNull(targetNode);
    String shardId = null;
    for (Slice slice : cloudClient.getZkStateReader().getClusterState().getCollection(coll).getSlices()) {
      if (slice.getReplicas().contains(replica)) {
        shardId = slice.getName();
      }
    }

    int sourceNumCores = getNumOfCores(cloudClient, replica.getNodeName(), coll);
    int targetNumCores = getNumOfCores(cloudClient, targetNode, coll);

    CollectionAdminRequest.MoveReplica moveReplica = createMoveReplicaRequest(coll, replica, targetNode);
    moveReplica.setInPlaceMove(inPlaceMove);
    String asyncId = IdUtils.randomId();
    moveReplica.processAsync(asyncId, cloudClient);
    CollectionAdminRequest.RequestStatus requestStatus = CollectionAdminRequest.requestStatus(asyncId);
    // wait for async request success
    boolean success = false;
    for (int i = 0; i < 200; i++) {
      CollectionAdminRequest.RequestStatusResponse rsp = requestStatus.process(cloudClient);
      if (rsp.getRequestStatus() == RequestStatusState.COMPLETED) {
        success = true;
        break;
      }
      assertNotSame(rsp.getRequestStatus(), RequestStatusState.FAILED);
      Thread.sleep(500);
    }
    assertTrue(success);
    assertEquals("should be one less core on the source node!", sourceNumCores - 1, getNumOfCores(cloudClient, replica.getNodeName(), coll));
    assertEquals("should be one more core on target node!", targetNumCores + 1, getNumOfCores(cloudClient, targetNode, coll));
    // wait for recovery
    boolean recovered = false;
    for (int i = 0; i < 300; i++) {
      DocCollection collState = getCollectionState(coll);
      log.debug("###### " + collState);
      Collection<Replica> replicas = collState.getSlice(shardId).getReplicas();
      boolean allActive = true;
      boolean hasLeaders = true;
      if (replicas != null && !replicas.isEmpty()) {
        for (Replica r : replicas) {
          if (!r.getNodeName().equals(targetNode)) {
            continue;
          }
          if (!r.isActive(Collections.singleton(targetNode))) {
            log.info("Not active: " + r);
            allActive = false;
          }
        }
      } else {
        allActive = false;
      }
      for (Slice slice : collState.getSlices()) {
        if (slice.getLeader() == null) {
          hasLeaders = false;
        }
      }
      if (allActive && hasLeaders) {
        // check the number of active replicas
        assertEquals("total number of replicas", REPLICATION, replicas.size());
        recovered = true;
        break;
      } else {
        log.info("--- waiting, allActive=" + allActive + ", hasLeaders=" + hasLeaders);
        Thread.sleep(1000);
      }
    }
    assertTrue("replica never fully recovered", recovered);

    assertEquals(100, cluster.getSolrClient().query(coll, new SolrQuery("*:*")).getResults().getNumFound());

    moveReplica = createMoveReplicaRequest(coll, replica, targetNode, shardId);
    moveReplica.setInPlaceMove(inPlaceMove);
    moveReplica.process(cloudClient);
    checkNumOfCores(cloudClient, replica.getNodeName(), coll, sourceNumCores);
    // wait for recovery
    recovered = false;
    for (int i = 0; i < 300; i++) {
      DocCollection collState = getCollectionState(coll);
      log.debug("###### " + collState);
      Collection<Replica> replicas = collState.getSlice(shardId).getReplicas();
      boolean allActive = true;
      boolean hasLeaders = true;
      if (replicas != null && !replicas.isEmpty()) {
        for (Replica r : replicas) {
          if (!r.getNodeName().equals(replica.getNodeName())) {
            continue;
          }
          if (!r.isActive(Collections.singleton(replica.getNodeName()))) {
            log.info("Not active yet: " + r);
            allActive = false;
          }
        }
      } else {
        allActive = false;
      }
      for (Slice slice : collState.getSlices()) {
        if (slice.getLeader() == null) {
          hasLeaders = false;
        }
      }
      if (allActive && hasLeaders) {
        assertEquals("total number of replicas", REPLICATION, replicas.size());
        recovered = true;
        break;
      } else {
        Thread.sleep(1000);
      }
    }
    assertTrue("replica never fully recovered", recovered);

    assertEquals(100, cluster.getSolrClient().query(coll, new SolrQuery("*:*")).getResults().getNumFound());
  }
  //Commented out 5-Dec-2017
  // @AwaitsFix(bugUrl = "https://issues.apache.org/jira/browse/SOLR-11458")
  @Test
  // 12-Jun-2018 @BadApple(bugUrl="https://issues.apache.org/jira/browse/SOLR-12028") // 17-Mar-2018 This JIRA is fixed, but this test still fails
  //17-Aug-2018 commented  @LuceneTestCase.BadApple(bugUrl="https://issues.apache.org/jira/browse/SOLR-12028") // 2-Aug-2018
<<<<<<< HEAD
  @BadApple(bugUrl="https://issues.apache.org/jira/browse/SOLR-12028") // annotated on: 24-Dec-2018
=======
  // commented out on: 17-Feb-2019   @BadApple(bugUrl="https://issues.apache.org/jira/browse/SOLR-12028") // annotated on: 24-Dec-2018
>>>>>>> 6d0386c9
  public void testFailedMove() throws Exception {
    String coll = getTestClass().getSimpleName() + "_failed_coll_" + inPlaceMove;
    int REPLICATION = 2;

    CloudSolrClient cloudClient = cluster.getSolrClient();

    CollectionAdminRequest.Create create = CollectionAdminRequest.createCollection(coll, "conf1", 2, REPLICATION);
    create.setAutoAddReplicas(false);
    cloudClient.request(create);

    addDocs(coll, 100);

    NamedList<Object> overSeerStatus = cluster.getSolrClient().request(CollectionAdminRequest.getOverseerStatus());
    String overseerLeader = (String) overSeerStatus.get("leader");

    // don't kill overseer in this test
    Replica replica;
    int count = 10;
    do {
      replica = getRandomReplica(coll, cloudClient);
    } while (!replica.getNodeName().equals(overseerLeader) && count-- > 0);
    assertNotNull("could not find non-overseer replica???", replica);
    Set<String> liveNodes = cloudClient.getZkStateReader().getClusterState().getLiveNodes();
    ArrayList<String> l = new ArrayList<>(liveNodes);
    Collections.shuffle(l, random());
    String targetNode = null;
    for (String node : liveNodes) {
      if (!replica.getNodeName().equals(node) && !overseerLeader.equals(node)) {
        targetNode = node;
        break;
      }
    }
    assertNotNull(targetNode);
    CollectionAdminRequest.MoveReplica moveReplica = createMoveReplicaRequest(coll, replica, targetNode);
    moveReplica.setInPlaceMove(inPlaceMove);
    // start moving
    String asyncId = IdUtils.randomId();
    moveReplica.processAsync(asyncId, cloudClient);
    // shut down target node
    for (int i = 0; i < cluster.getJettySolrRunners().size(); i++) {
      if (cluster.getJettySolrRunner(i).getNodeName().equals(targetNode)) {
        JettySolrRunner j = cluster.stopJettySolrRunner(i);
        cluster.waitForJettyToStop(j);
        break;
      }
    }
    CollectionAdminRequest.RequestStatus requestStatus = CollectionAdminRequest.requestStatus(asyncId);
    // wait for async request success
    boolean success = true;
    for (int i = 0; i < 200; i++) {
      CollectionAdminRequest.RequestStatusResponse rsp = requestStatus.process(cloudClient);
      assertNotSame(rsp.getRequestStatus().toString(), rsp.getRequestStatus(), RequestStatusState.COMPLETED);
      if (rsp.getRequestStatus() == RequestStatusState.FAILED) {
        success = false;
        break;
      }
      Thread.sleep(500);
    }
    assertFalse(success);

    log.info("--- current collection state: " + cloudClient.getZkStateReader().getClusterState().getCollection(coll));
    assertEquals(100, cluster.getSolrClient().query(coll, new SolrQuery("*:*")).getResults().getNumFound());
  }

  private CollectionAdminRequest.MoveReplica createMoveReplicaRequest(String coll, Replica replica, String targetNode, String shardId) {
    return new CollectionAdminRequest.MoveReplica(coll, shardId, targetNode, replica.getNodeName());
  }

  private CollectionAdminRequest.MoveReplica createMoveReplicaRequest(String coll, Replica replica, String targetNode) {
    return new CollectionAdminRequest.MoveReplica(coll, replica.getName(), targetNode);
  }

  private Replica getRandomReplica(String coll, CloudSolrClient cloudClient) {
    List<Replica> replicas = cloudClient.getZkStateReader().getClusterState().getCollection(coll).getReplicas();
    Collections.shuffle(replicas, random());
    return replicas.get(0);
  }

  private void checkNumOfCores(CloudSolrClient cloudClient, String nodeName, String collectionName, int expectedCores) throws IOException, SolrServerException {
    assertEquals(nodeName + " does not have expected number of cores",expectedCores, getNumOfCores(cloudClient, nodeName, collectionName));
  }

  private int getNumOfCores(CloudSolrClient cloudClient, String nodeName, String collectionName) throws IOException, SolrServerException {
    try (HttpSolrClient coreclient = getHttpSolrClient(cloudClient.getZkStateReader().getBaseUrlForNodeName(nodeName))) {
      CoreAdminResponse status = CoreAdminRequest.getStatus(null, coreclient);
      if (status.getCoreStatus().size() == 0) {
        return 0;
      }
      // filter size by collection name
      if (collectionName == null) {
        return status.getCoreStatus().size();
      } else {
        int size = 0;
        for (Map.Entry<String, NamedList<Object>> stringNamedListEntry : status.getCoreStatus()) {
          String coll = (String) stringNamedListEntry.getValue().findRecursive("cloud", "collection");
          if (collectionName.equals(coll)) {
            size++;
          }
        }
        return size;
      }
    }
  }

  protected void addDocs(String collection, int numDocs) throws Exception {
    SolrClient solrClient = cluster.getSolrClient();
    for (int docId = 1; docId <= numDocs; docId++) {
      SolrInputDocument doc = new SolrInputDocument();
      doc.addField("id", docId);
      solrClient.add(collection, doc);
    }
    solrClient.commit(collection);
    Thread.sleep(5000);
  }
}<|MERGE_RESOLUTION|>--- conflicted
+++ resolved
@@ -92,11 +92,7 @@
   }
 
   @Test
-<<<<<<< HEAD
-  @BadApple(bugUrl="https://issues.apache.org/jira/browse/SOLR-12028") // annotated on: 24-Dec-2018
-=======
   // commented out on: 17-Feb-2019   @BadApple(bugUrl="https://issues.apache.org/jira/browse/SOLR-12028") // annotated on: 24-Dec-2018
->>>>>>> 6d0386c9
   public void test() throws Exception {
     String coll = getTestClass().getSimpleName() + "_coll_" + inPlaceMove;
     log.info("total_jettys: " + cluster.getJettySolrRunners().size());
@@ -239,11 +235,7 @@
   @Test
   // 12-Jun-2018 @BadApple(bugUrl="https://issues.apache.org/jira/browse/SOLR-12028") // 17-Mar-2018 This JIRA is fixed, but this test still fails
   //17-Aug-2018 commented  @LuceneTestCase.BadApple(bugUrl="https://issues.apache.org/jira/browse/SOLR-12028") // 2-Aug-2018
-<<<<<<< HEAD
-  @BadApple(bugUrl="https://issues.apache.org/jira/browse/SOLR-12028") // annotated on: 24-Dec-2018
-=======
   // commented out on: 17-Feb-2019   @BadApple(bugUrl="https://issues.apache.org/jira/browse/SOLR-12028") // annotated on: 24-Dec-2018
->>>>>>> 6d0386c9
   public void testFailedMove() throws Exception {
     String coll = getTestClass().getSimpleName() + "_failed_coll_" + inPlaceMove;
     int REPLICATION = 2;
