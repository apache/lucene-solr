/*
 * Licensed to the Apache Software Foundation (ASF) under one or more
 * contributor license agreements.  See the NOTICE file distributed with
 * this work for additional information regarding copyright ownership.
 * The ASF licenses this file to You under the Apache License, Version 2.0
 * (the "License"); you may not use this file except in compliance with
 * the License.  You may obtain a copy of the License at
 *
 *     http://www.apache.org/licenses/LICENSE-2.0
 *
 * Unless required by applicable law or agreed to in writing, software
 * distributed under the License is distributed on an "AS IS" BASIS,
 * WITHOUT WARRANTIES OR CONDITIONS OF ANY KIND, either express or implied.
 * See the License for the specific language governing permissions and
 * limitations under the License.
 */
package org.apache.solr.cloud.hdfs;

import java.io.IOException;

import org.apache.hadoop.hdfs.MiniDFSCluster;
import org.apache.lucene.util.LuceneTestCase.Slow;
import org.apache.solr.cloud.ChaosMonkeySafeLeaderTest;
import org.apache.solr.util.BadHdfsThreadsFilter;
import org.junit.AfterClass;
import org.junit.BeforeClass;

import com.carrotsearch.randomizedtesting.annotations.Nightly;
import com.carrotsearch.randomizedtesting.annotations.ThreadLeakFilters;

@Slow
@Nightly
@ThreadLeakFilters(defaultFilters = true, filters = {
    BadHdfsThreadsFilter.class // hdfs currently leaks thread(s)
})
<<<<<<< HEAD
// commented out on: 24-Dec-2018 @LuceneTestCase.BadApple(bugUrl="https://issues.apache.org/jira/browse/SOLR-12028") // 2-Aug-2018
=======
>>>>>>> 6d0386c9
public class HdfsChaosMonkeySafeLeaderTest extends ChaosMonkeySafeLeaderTest {
  private static MiniDFSCluster dfsCluster;
  
  @BeforeClass
  public static void setupClass() throws Exception {
    System.setProperty("solr.hdfs.blockcache.global", "true"); // always use global cache, this test can create a lot of directories
    dfsCluster = HdfsTestUtil.setupClass(createTempDir().toFile().getAbsolutePath());
  }
  
  @AfterClass
  public static void teardownClass() throws Exception {
    try {
      HdfsTestUtil.teardownClass(dfsCluster);
    } finally {
      dfsCluster = null;
      System.clearProperty("solr.hdfs.blockcache.global");
    }
  }
  
  @Override
  public void distribSetUp() throws Exception {
    super.distribSetUp();
    
    // super class may hard code directory
    useFactory("org.apache.solr.core.HdfsDirectoryFactory");
  }
  
  @Override
  protected String getDataDir(String dataDir) throws IOException {
    return HdfsTestUtil.getDataDir(dfsCluster, dataDir);
  }
}<|MERGE_RESOLUTION|>--- conflicted
+++ resolved
@@ -33,10 +33,6 @@
 @ThreadLeakFilters(defaultFilters = true, filters = {
     BadHdfsThreadsFilter.class // hdfs currently leaks thread(s)
 })
-<<<<<<< HEAD
-// commented out on: 24-Dec-2018 @LuceneTestCase.BadApple(bugUrl="https://issues.apache.org/jira/browse/SOLR-12028") // 2-Aug-2018
-=======
->>>>>>> 6d0386c9
 public class HdfsChaosMonkeySafeLeaderTest extends ChaosMonkeySafeLeaderTest {
   private static MiniDFSCluster dfsCluster;
   
