--- conflicted
+++ resolved
@@ -177,11 +177,7 @@
   }
 
   @Test
-<<<<<<< HEAD
-  @BadApple(bugUrl="https://issues.apache.org/jira/browse/SOLR-12028") // annotated on: 24-Dec-2018
-=======
   // commented out on: 17-Feb-2019   @BadApple(bugUrl="https://issues.apache.org/jira/browse/SOLR-12028") // annotated on: 24-Dec-2018
->>>>>>> 6d0386c9
   public void deleteReplicaByCountForAllShards() throws Exception {
 
     final String collectionName = "deleteByCountNew";
@@ -255,11 +251,7 @@
 
   @Test
   @Slow
-<<<<<<< HEAD
-  @BadApple(bugUrl="https://issues.apache.org/jira/browse/SOLR-12028") // annotated on: 24-Dec-2018
-=======
   // commented out on: 17-Feb-2019   @BadApple(bugUrl="https://issues.apache.org/jira/browse/SOLR-12028") // annotated on: 24-Dec-2018
->>>>>>> 6d0386c9
   public void raceConditionOnDeleteAndRegisterReplica() throws Exception {
     raceConditionOnDeleteAndRegisterReplica("false");
     CollectionAdminRequest.setClusterProperty(ZkStateReader.LEGACY_CLOUD, null).process(cluster.getSolrClient());
@@ -267,21 +259,13 @@
   
   @Test
   @Slow
-<<<<<<< HEAD
-  @BadApple(bugUrl="https://issues.apache.org/jira/browse/SOLR-12028") // annotated on: 24-Dec-2018
-=======
   // commented out on: 17-Feb-2019   @BadApple(bugUrl="https://issues.apache.org/jira/browse/SOLR-12028") // annotated on: 24-Dec-2018
->>>>>>> 6d0386c9
   public void raceConditionOnDeleteAndRegisterReplicaLegacy() throws Exception {
     raceConditionOnDeleteAndRegisterReplica("true");
     CollectionAdminRequest.setClusterProperty(ZkStateReader.LEGACY_CLOUD, null).process(cluster.getSolrClient());
   }
 
-<<<<<<< HEAD
-  @BadApple(bugUrl="https://issues.apache.org/jira/browse/SOLR-12028") // annotated on: 24-Dec-2018
-=======
   // commented out on: 17-Feb-2019   @BadApple(bugUrl="https://issues.apache.org/jira/browse/SOLR-12028") // annotated on: 24-Dec-2018
->>>>>>> 6d0386c9
   public void raceConditionOnDeleteAndRegisterReplica(String legacyCloud) throws Exception {
     
     CollectionAdminRequest.setClusterProperty(ZkStateReader.LEGACY_CLOUD, legacyCloud).process(cluster.getSolrClient());
