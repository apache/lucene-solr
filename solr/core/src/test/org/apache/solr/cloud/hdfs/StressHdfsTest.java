--- conflicted
+++ resolved
@@ -58,11 +58,6 @@
 @ThreadLeakFilters(defaultFilters = true, filters = {
     BadHdfsThreadsFilter.class // hdfs currently leaks thread(s)
 })
-<<<<<<< HEAD
-// commented out on: 24-Dec-2018 @LuceneTestCase.BadApple(bugUrl="https://issues.apache.org/jira/browse/SOLR-12028") // 6-Sep-2018
-@Nightly
-=======
->>>>>>> 6d0386c9
 public class StressHdfsTest extends BasicDistributedZkTest {
   private static final String DELETE_DATA_DIR_COLLECTION = "delete_data_dir";
   private static MiniDFSCluster dfsCluster;
