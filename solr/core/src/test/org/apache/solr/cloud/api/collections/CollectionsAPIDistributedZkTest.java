--- conflicted
+++ resolved
@@ -225,19 +225,6 @@
   }
 
   @Test
-<<<<<<< HEAD
-=======
-  public void testTooManyReplicas() {
-    @SuppressWarnings({"rawtypes"})
-    CollectionAdminRequest req = CollectionAdminRequest.createCollection("collection", "conf", 2, 10);
-
-    expectThrows(Exception.class, () -> {
-      cluster.getSolrClient().request(req);
-    });
-  }
-
-  @Test
->>>>>>> db986086
   public void testMissingNumShards() {
     // No numShards should fail
     ModifiableSolrParams params = new ModifiableSolrParams();
