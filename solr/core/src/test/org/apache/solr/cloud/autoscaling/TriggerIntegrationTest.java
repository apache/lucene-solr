--- conflicted
+++ resolved
@@ -170,11 +170,7 @@
   }
 
   @Test
-<<<<<<< HEAD
-  @BadApple(bugUrl="https://issues.apache.org/jira/browse/SOLR-12028") // annotated on: 24-Dec-2018
-=======
   // commented out on: 17-Feb-2019   @BadApple(bugUrl="https://issues.apache.org/jira/browse/SOLR-12028") // annotated on: 24-Dec-2018
->>>>>>> 6d0386c9
   public void testTriggerThrottling() throws Exception  {
     // for this test we want to create two triggers so we must assert that the actions were created twice
     actionInitCalled = new CountDownLatch(2);
