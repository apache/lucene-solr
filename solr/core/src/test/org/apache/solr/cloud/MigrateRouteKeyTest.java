--- conflicted
+++ resolved
@@ -51,10 +51,7 @@
 
     if (usually()) {
       CollectionAdminRequest.setClusterProperty("legacyCloud", "false").process(cluster.getSolrClient());
-<<<<<<< HEAD
-=======
       log.info("Using legacyCloud=false for cluster");
->>>>>>> 3b49705c
     }
   }
 
