/*
 * Licensed to the Apache Software Foundation (ASF) under one or more
 * contributor license agreements.  See the NOTICE file distributed with
 * this work for additional information regarding copyright ownership.
 * The ASF licenses this file to You under the Apache License, Version 2.0
 * (the "License"); you may not use this file except in compliance with
 * the License.  You may obtain a copy of the License at
 *
 *     http://www.apache.org/licenses/LICENSE-2.0
 *
 * Unless required by applicable law or agreed to in writing, software
 * distributed under the License is distributed on an "AS IS" BASIS,
 * WITHOUT WARRANTIES OR CONDITIONS OF ANY KIND, either express or implied.
 * See the License for the specific language governing permissions and
 * limitations under the License.
 */

package org.apache.solr.update.processor;

import java.io.IOException;
import java.lang.invoke.MethodHandles;
import java.time.Instant;
import java.time.temporal.ChronoUnit;
import java.util.Arrays;
import java.util.Collections;
import java.util.Date;
import java.util.List;
<<<<<<< HEAD
import java.util.Map;
import java.util.Set;
import java.util.TreeSet;
=======
>>>>>>> 6d0386c9
import java.util.concurrent.CountDownLatch;
import java.util.concurrent.ExecutorService;

<<<<<<< HEAD
import org.apache.lucene.util.IOUtils;
import org.apache.lucene.util.LuceneTestCase;
import org.apache.solr.client.solrj.SolrRequest;
=======
import org.apache.lucene.util.LuceneTestCase;
>>>>>>> 6d0386c9
import org.apache.solr.client.solrj.SolrServerException;
import org.apache.solr.client.solrj.impl.CloudSolrClient;
import org.apache.solr.client.solrj.request.CollectionAdminRequest;
import org.apache.solr.client.solrj.request.ConfigSetAdminRequest;
import org.apache.solr.client.solrj.response.FieldStatsInfo;
import org.apache.solr.client.solrj.response.QueryResponse;
import org.apache.solr.client.solrj.response.UpdateResponse;
import org.apache.solr.cloud.api.collections.RoutedAlias;
import org.apache.solr.cloud.api.collections.TimeRoutedAlias;
import org.apache.solr.common.SolrDocumentList;
import org.apache.solr.common.SolrException;
import org.apache.solr.common.SolrInputDocument;
<<<<<<< HEAD
import org.apache.solr.common.cloud.Aliases;
import org.apache.solr.common.cloud.ClusterState;
import org.apache.solr.common.cloud.DocCollection;
import org.apache.solr.common.cloud.Replica;
import org.apache.solr.common.cloud.Slice;
import org.apache.solr.common.cloud.ZkStateReader;
=======
>>>>>>> 6d0386c9
import org.apache.solr.common.params.ModifiableSolrParams;
import org.apache.solr.common.util.ExecutorUtil;
<<<<<<< HEAD
import org.apache.solr.common.util.NamedList;
=======
>>>>>>> 6d0386c9
import org.apache.solr.core.CoreContainer;
import org.apache.solr.core.CoreDescriptor;
import org.apache.solr.update.UpdateCommand;
import org.apache.solr.util.LogLevel;
import org.junit.After;
import org.junit.Before;
import org.junit.Test;
import org.slf4j.Logger;
import org.slf4j.LoggerFactory;

<<<<<<< HEAD
@LuceneTestCase.BadApple(bugUrl = "https://issues.apache.org/jira/browse/SOLR-13059")
public class TimeRoutedAliasUpdateProcessorTest extends SolrCloudTestCase {
=======
import static java.util.concurrent.TimeUnit.NANOSECONDS;

@LuceneTestCase.BadApple(bugUrl = "https://issues.apache.org/jira/browse/SOLR-13059")
public class TimeRoutedAliasUpdateProcessorTest extends RoutedAliasUpdateProcessorTest {
>>>>>>> 6d0386c9
  private static final Logger log = LoggerFactory.getLogger(MethodHandles.lookup().lookupClass());

  private static final String alias = "myalias";
  private static final String alias2 = "myalias2";
  private static final String timeField = "timestamp_dt";

  private  CloudSolrClient solrClient;

  private int lastDocId = 0;
  private int numDocsDeletedOrFailed = 0;

  @Before
  public void doBefore() throws Exception {
    configureCluster(4).configure();
    solrClient = getCloudSolrClient(cluster);
    //log this to help debug potential causes of problems
    log.info("SolrClient: {}", solrClient);
    log.info("ClusterStateProvider {}",solrClient.getClusterStateProvider());
  }

  @After
  public void doAfter() throws Exception {
    solrClient.close();
    shutdownCluster();
  }



  @Slow
  @Test
  @LogLevel("org.apache.solr.update.processor.TimeRoutedAlias=DEBUG;org.apache.solr.cloud=DEBUG")
  // commented out on: 17-Feb-2019   @BadApple(bugUrl="https://issues.apache.org/jira/browse/SOLR-12028") // 14-Oct-2018
  public void test() throws Exception {
    String configName = getSaferTestName();
    createConfigSet(configName);

    // Start with one collection manually created (and use higher numShards & replicas than we'll use for others)
    //  This tests we may pre-create the collection and it's acceptable.
    final String col23rd = alias + "_2017-10-23";
    CollectionAdminRequest.createCollection(col23rd, configName, 2, 2)
        .setMaxShardsPerNode(2)
        .withProperty(RoutedAlias.ROUTED_ALIAS_NAME_CORE_PROP, alias)
        .process(solrClient);

    cluster.waitForActiveCollection(col23rd, 2, 4);

    List<String> retrievedConfigSetNames = new ConfigSetAdminRequest.List().process(solrClient).getConfigSets();
    List<String> expectedConfigSetNames = Arrays.asList("_default", configName);

    // config sets leak between tests so we can't be any more specific than this on the next 2 asserts
    assertTrue("We expect at least 2 configSets",
        retrievedConfigSetNames.size() >= expectedConfigSetNames.size());
    assertTrue("ConfigNames should include :" + expectedConfigSetNames, retrievedConfigSetNames.containsAll(expectedConfigSetNames));

    CollectionAdminRequest.createTimeRoutedAlias(alias, "2017-10-23T00:00:00Z", "+1DAY", getTimeField(),
        CollectionAdminRequest.createCollection("_unused_", configName, 1, 1)
            .setMaxShardsPerNode(2))
        .process(solrClient);

    // now we index a document
    assertUpdateResponse(solrClient.add(alias, newDoc(Instant.parse("2017-10-23T00:00:00Z"))));
    solrClient.commit(alias);
    //assertDocRoutedToCol(lastDocId, col23rd);
    assertInvariants(col23rd);

    // a document that is too old
    testFailedDocument(Instant.parse("2017-10-01T00:00:00Z"), "couldn't be routed");

    // a document which is too far into the future
    testFailedDocument(Instant.now().plus(30, ChronoUnit.MINUTES), "too far in the future");

    // add another collection with the precise name we expect, but don't add to alias explicitly.  When we add a document
    //   destined for this collection, Solr will see it already exists and add it to the alias.
    final String col24th = alias + "_2017-10-24";
    CollectionAdminRequest.createCollection(col24th, configName,  1, 1) // more shards and replicas now
        .withProperty(RoutedAlias.ROUTED_ALIAS_NAME_CORE_PROP, alias)
        .process(solrClient);

    // index 3 documents in a random fashion
    addDocsAndCommit(false, // send these to alias & collections
        newDoc(Instant.parse("2017-10-23T00:00:00Z")),
        newDoc(Instant.parse("2017-10-24T01:00:00Z")),
        newDoc(Instant.parse("2017-10-24T02:00:00Z"))
    );
    assertInvariants(col24th, col23rd);

    // assert that the IncrementURP has updated all '0' to '1'
    final SolrDocumentList checkIncResults = solrClient.query(alias, params("q", "NOT " + getIntField() + ":1")).getResults();
    assertEquals(checkIncResults.toString(), 0, checkIncResults.getNumFound());

    //delete a random document id; ensure we don't find it
    int idToDelete = 1 + random().nextInt(lastDocId);
    if (idToDelete == 2 || idToDelete == 3) { // these didn't make it
      idToDelete = 4;
    }
    assertUpdateResponse(solrClient.deleteById(alias, Integer.toString(idToDelete)));
    assertUpdateResponse(solrClient.commit(alias));
    numDocsDeletedOrFailed++;
    assertInvariants(col24th, col23rd);

    // delete the Oct23rd (save memory)...
    //   make sure we track that we are effectively deleting docs there
    numDocsDeletedOrFailed += solrClient.query(col23rd, params("q", "*:*", "rows", "0")).getResults().getNumFound();
    //   remove from the alias
    CollectionAdminRequest.createAlias(alias, col24th).process(solrClient);
    //   delete the collection
    CollectionAdminRequest.deleteCollection(col23rd).process(solrClient);

    // now we're going to add documents that will trigger more collections to be created
    //   for 25th & 26th
    addDocsAndCommit(false, // send these to alias & collections
        newDoc(Instant.parse("2017-10-24T03:00:00Z")),
        newDoc(Instant.parse("2017-10-25T04:00:00Z")),
        newDoc(Instant.parse("2017-10-26T05:00:00Z")),
        newDoc(Instant.parse("2017-10-26T06:00:00Z"))
    );
    assertInvariants(alias + "_2017-10-26", alias + "_2017-10-25", col24th);


    // update metadata to auto-delete oldest collections
    CollectionAdminRequest.setAliasProperty(alias)
        .addProperty(TimeRoutedAlias.ROUTER_AUTO_DELETE_AGE, "-1DAY")  // thus usually keep 2 collections of a day size
        .process(solrClient);

    // add more docs, creating one new collection, but trigger ones prior to
    int numDocsToBeAutoDeleted = queryNumDocs(getTimeField() +":[* TO \"2017-10-26T00:00:00Z\"}");
    addDocsAndCommit(true, // send these to alias only
        newDoc(Instant.parse("2017-10-26T07:00:00Z")), // existing
        newDoc(Instant.parse("2017-10-27T08:00:00Z")) // new
    );
    numDocsDeletedOrFailed += numDocsToBeAutoDeleted;
    assertInvariants(alias + "_2017-10-27", alias + "_2017-10-26");
  }

<<<<<<< HEAD
  private void createConfigSet(String configName) throws SolrServerException, IOException {
    // First create a configSet
    // Then we create a collection with the name of the eventual config.
    // We configure it, and ultimately delete the collection, leaving a modified config-set behind.
    // Later we create the "real" collections referencing this modified config-set.
    assertEquals(0, new ConfigSetAdminRequest.Create()
        .setConfigSetName(configName)
        .setBaseConfigSetName("_default")
        .process(solrClient).getStatus());

    CollectionAdminRequest.createCollection(configName, configName, 1, 1).process(solrClient);

    // TODO: fix SOLR-13059, a where this wait isn't working ~0.3% of the time.
    waitCol(1,configName);
    // manipulate the config...
    checkNoError(solrClient.request(new V2Request.Builder("/collections/" + configName + "/config")
        .withMethod(SolrRequest.METHOD.POST)
        .withPayload("{" +
            "  'set-user-property' : {'update.autoCreateFields':false}," + // no data driven
            "  'add-updateprocessor' : {" +
            "    'name':'tolerant', 'class':'solr.TolerantUpdateProcessorFactory'" +
            "  }," +
            // See TrackingUpdateProcessorFactory javadocs for details...
            "  'add-updateprocessor' : {" +
            "    'name':'tracking-testSliceRouting', 'class':'solr.TrackingUpdateProcessorFactory', 'group':'" + getTrackUpdatesGroupName() + "'" +
            "  }," +
            "  'add-updateprocessor' : {" + // for testing
            "    'name':'inc', 'class':'" + IncrementURPFactory.class.getName() + "'," +
            "    'fieldName':'" + intField + "'" +
            "  }," +
            "}").build()));
    // only sometimes test with "tolerant" URP:
    final String urpNames = "inc" + (random().nextBoolean() ? ",tolerant" : "");
    checkNoError(solrClient.request(new V2Request.Builder("/collections/" + configName + "/config/params")
        .withMethod(SolrRequest.METHOD.POST)
        .withPayload("{" +
            "  'set' : {" +
            "    '_UPDATE' : {'processor':'" + urpNames + "'}" +
            "  }" +
            "}").build()));

    CollectionAdminRequest.deleteCollection(configName).process(solrClient);
    assertTrue(
        new ConfigSetAdminRequest.List().process(solrClient).getConfigSets()
            .contains(configName)
    );
  }

=======
>>>>>>> 6d0386c9
  /**
   * Test that the Update Processor Factory routes documents to leader shards and thus
   * avoids the possibility of introducing an extra hop to find the leader.
   *
   * @throws Exception when it blows up unexpectedly :)
   */
  @Slow
  @Test
  @LogLevel("org.apache.solr.update.processor.TrackingUpdateProcessorFactory=DEBUG")
  public void testSliceRouting() throws Exception {
    String configName = getSaferTestName();
    createConfigSet(configName);

    // each collection has 4 shards with 3 replicas for 12 possible destinations
    // 4 of which are leaders, and 8 of which should fail this test.
    final int numShards = 1 + random().nextInt(4);
    final int numReplicas = 1 + random().nextInt(3);
    CollectionAdminRequest.createTimeRoutedAlias(alias, "2017-10-23T00:00:00Z", "+1DAY", getTimeField(),
        CollectionAdminRequest.createCollection("_unused_", configName, numShards, numReplicas)
            .setMaxShardsPerNode(numReplicas))
        .process(solrClient);

    // cause some collections to be created
    assertUpdateResponse(solrClient.add(alias, new SolrInputDocument("id","1","timestamp_dt", "2017-10-25T00:00:00Z")));
    assertUpdateResponse(solrClient.commit(alias));

    // wait for all the collections to exist...
<<<<<<< HEAD
    waitColAndAlias("2017-10-23", numShards, alias);
    waitColAndAlias("2017-10-24", numShards, alias);
    waitColAndAlias("2017-10-25", numShards, alias);
=======
    waitColAndAlias(alias, "_", "2017-10-23", numShards);
    waitColAndAlias(alias, "_", "2017-10-24", numShards);
    waitColAndAlias(alias, "_", "2017-10-25", numShards);
>>>>>>> 6d0386c9

    // at this point we now have 3 collections with 4 shards each, and 3 replicas per shard for a total of
    // 36 total replicas, 1/3 of which are leaders. We will add 3 docs and each has a 33% chance of hitting a
    // leader randomly and not causing a failure if the code is broken, but as a whole this test will therefore only have
    // about a 3.6% false positive rate (0.33^3). If that's not good enough, add more docs or more replicas per shard :).

    final String trackGroupName = getTrackUpdatesGroupName();
    final List<UpdateCommand> updateCommands;
    try {
      TrackingUpdateProcessorFactory.startRecording(trackGroupName);

      // cause some collections to be created

      ModifiableSolrParams params = params("post-processor", "tracking-" + trackGroupName);
      assertUpdateResponse(add(alias, Arrays.asList(
          sdoc("id", "2", "timestamp_dt", "2017-10-24T00:00:00Z"),
          sdoc("id", "3", "timestamp_dt", "2017-10-25T00:00:00Z"),
          sdoc("id", "4", "timestamp_dt", "2017-10-23T00:00:00Z")),
          params));
    } finally {
      updateCommands = TrackingUpdateProcessorFactory.stopRecording(trackGroupName);
    }

    assertRouting(numShards, updateCommands);
  }

  @Test
  @Slow
  public void testPreemptiveCreation() throws Exception {
    String configName = getSaferTestName();
    createConfigSet(configName);

    final int numShards = 1 ;
    final int numReplicas = 1 ;
    CollectionAdminRequest.createTimeRoutedAlias(alias, "2017-10-23T00:00:00Z", "+1DAY", getTimeField(),
        CollectionAdminRequest.createCollection("_unused_", configName, numShards, numReplicas)
            .setMaxShardsPerNode(numReplicas)).setPreemptiveCreateWindow("3HOUR")
        .process(solrClient);

    // needed to verify that preemptive creation in one alias doesn't inhibit preemptive creation in another
<<<<<<< HEAD
    CollectionAdminRequest.createTimeRoutedAlias(alias2, "2017-10-23T00:00:00Z", "+1DAY", timeField,
=======
    CollectionAdminRequest.createTimeRoutedAlias(alias2, "2017-10-23T00:00:00Z", "+1DAY", getTimeField(),
>>>>>>> 6d0386c9
        CollectionAdminRequest.createCollection("_unused_", configName, numShards, numReplicas)
            .setMaxShardsPerNode(numReplicas)).setPreemptiveCreateWindow("3HOUR")
        .process(solrClient);

    addOneDocSynchCreation(numShards, alias);
    addOneDocSynchCreation(numShards, alias2);

    List<String> cols;
    ModifiableSolrParams params = params();

    // Using threads to ensure that two TRA's  are simultaneously preemptively creating and don't
    // interfere with each other
    ExecutorService executorService = ExecutorUtil.newMDCAwareCachedThreadPool("TimeRoutedAliasProcessorTestx-testPreemptiveCreation");

    Exception[] threadExceptions = new Exception[2];
    boolean[] threadStarted = new boolean[2];
    boolean[] threadFinished = new boolean[2];
    try {
      CountDownLatch starter = new CountDownLatch(1);
      executorService.submit(() -> {
        threadStarted[0] = true;
        try {
          starter.await();
          concurrentUpdates(params, alias);
        } catch (Exception e) {
          threadExceptions[0] = e;
        }
        threadFinished[0] = true;
      });

      executorService.submit(() -> {
        threadStarted[1] = true;
        try {
          starter.await();
          concurrentUpdates(params, alias2);
        } catch (Exception e) {
          threadExceptions[1] = e;
        }
        threadFinished[1] = true;
      });
      starter.countDown();
    } finally {
      ExecutorUtil.shutdownAndAwaitTermination(executorService);
    }

    // threads are known to be terminated by now, check for exceptions
    for (Exception threadException : threadExceptions) {
      if (threadException != null) {
        Thread.sleep(5000); // avoid spurious fails due to TRA thread not done yet
        //noinspection ThrowFromFinallyBlock
        throw threadException;
      }
    }

    // just for confidence that there's nothing dodgy about how the threads executed.
    assertTrue(threadStarted[0]);
    assertTrue(threadStarted[1]);
    assertTrue(threadFinished[0]);
    assertTrue(threadFinished[1]);

    // if one of these times out then the test has failed due to interference between aliases
<<<<<<< HEAD
    waitColAndAlias("2017-10-26", numShards, alias);
    waitColAndAlias("2017-10-26", numShards, alias2);
=======
    waitColAndAlias(alias, "_", "2017-10-26", numShards);
    waitColAndAlias(alias2, "_", "2017-10-26", numShards);
>>>>>>> 6d0386c9

    // after this we can ignore alias2
    checkPreemptiveCase1(alias);
    checkPreemptiveCase1(alias2);

    // Some designs contemplated with close hooks were not properly restricted to the core and would have
    // failed after other cores with other TRAs were stopped. Make sure that we don't fall into that trap in
    // the future. The basic problem with a close hook solution is that one either winds up putting the
    // executor on the TRAUP where it's duplicated/initiated for every request, or putting it at the class level
    // in which case the hook will remove it for all TRA's which can pass a single TRA test nicely but is not safe
    // where multiple TRA's might come and go.
    //
    // Start and stop some cores that have TRA's... 2x2 used to ensure every jetty gets at least one

<<<<<<< HEAD
    CollectionAdminRequest.createTimeRoutedAlias("foo", "2017-10-23T00:00:00Z", "+1DAY", timeField,
=======
    CollectionAdminRequest.createTimeRoutedAlias("foo", "2017-10-23T00:00:00Z", "+1DAY", getTimeField(),
>>>>>>> 6d0386c9
        CollectionAdminRequest.createCollection("_unused_", configName, 2, 2)
            .setMaxShardsPerNode(numReplicas)).setPreemptiveCreateWindow("3HOUR")
        .process(solrClient);

<<<<<<< HEAD
    waitColAndAlias("2017-10-23",2, "foo");
=======
    waitColAndAlias("foo", "_", "2017-10-23",2);
>>>>>>> 6d0386c9
    waitCoreCount("foo_2017-10-23", 1); // prove this works, for confidence in deletion checking below.
    assertUpdateResponse(solrClient.add("foo",
        sdoc("id","1","timestamp_dt", "2017-10-23T00:00:00Z") // no extra collections should be created
    ));
    assertUpdateResponse(solrClient.commit("foo"));

    List<String> foo = solrClient.getClusterStateProvider().resolveAlias("foo");

    CollectionAdminRequest.deleteAlias("foo").process(solrClient);

    for (String colName : foo) {
      CollectionAdminRequest.deleteCollection(colName).process(solrClient);
      waitCoreCount(colName, 0);
    }

    // if the design for terminating our executor is correct create/delete above will not cause failures below
    // continue testing...

    // now test with pre-create window longer than time slice, and forcing multiple creations.
    CollectionAdminRequest.setAliasProperty(alias)
        .addProperty(TimeRoutedAlias.ROUTER_PREEMPTIVE_CREATE_MATH, "3DAY").process(solrClient);

    assertUpdateResponse(add(alias, Collections.singletonList(
        sdoc("id", "7", "timestamp_dt", "2017-10-25T23:01:00Z")), // should cause preemptive creation of 10-27 now
        params));
    assertUpdateResponse(solrClient.commit(alias));
<<<<<<< HEAD
    waitColAndAlias("2017-10-27", numShards, alias);
=======
    waitColAndAlias(alias, "_", "2017-10-27", numShards);
>>>>>>> 6d0386c9

    cols = new CollectionAdminRequest.ListAliases().process(solrClient).getAliasesAsLists().get(alias);
    assertEquals(5,cols.size()); // only one created in async case
    assertNumDocs("2017-10-23", 1, alias);
    assertNumDocs("2017-10-24", 1, alias);
    assertNumDocs("2017-10-25", 5, alias);
    assertNumDocs("2017-10-26", 0, alias);
    assertNumDocs("2017-10-27", 0, alias);

    assertUpdateResponse(add(alias, Collections.singletonList(
        sdoc("id", "8", "timestamp_dt", "2017-10-25T23:01:00Z")), // should cause preemptive creation of 10-28 now
        params));
    assertUpdateResponse(solrClient.commit(alias));
<<<<<<< HEAD
    waitColAndAlias("2017-10-27", numShards, alias);
    waitColAndAlias("2017-10-28", numShards, alias);
=======
    waitColAndAlias(alias, "_", "2017-10-27", numShards);
    waitColAndAlias(alias, "_", "2017-10-28", numShards);
>>>>>>> 6d0386c9

    cols = new CollectionAdminRequest.ListAliases().process(solrClient).getAliasesAsLists().get(alias);
    assertEquals(6,cols.size()); // Subsequent documents continue to create up to limit
    assertNumDocs("2017-10-23", 1, alias);
    assertNumDocs("2017-10-24", 1, alias);
    assertNumDocs("2017-10-25", 6, alias);
    assertNumDocs("2017-10-26", 0, alias);
    assertNumDocs("2017-10-27", 0, alias);
    assertNumDocs("2017-10-28", 0, alias);

    QueryResponse resp;
    resp = solrClient.query(alias, params(
        "q", "*:*",
        "rows", "10"));
    assertEquals(8, resp.getResults().getNumFound());

    assertUpdateResponse(add(alias, Arrays.asList(
        sdoc("id", "9", "timestamp_dt", "2017-10-27T23:01:00Z"), // should cause preemptive creation

        // If these are not ignored properly this test will fail during cleanup with a message about router.name being
        // required. This happens because the test finishes while overseer threads are still trying to invoke maintain
        // after the @After method has deleted collections and emptied out the aliases.... this leaves the maintain
        // command cloning alias properties Aliases.EMPTY and thus not getting a value from router.name
        // (normally router.name == 'time') The check for non-blank router.name  happens to be the first validation.
        // There is a small chance this could slip through without a fail occasionally, but it was 100% with just one
        // of these.
        sdoc("id", "10", "timestamp_dt", "2017-10-28T23:01:00Z"),  // should be ignored due to in progress creation
        sdoc("id", "11", "timestamp_dt", "2017-10-28T23:02:00Z"),  // should be ignored due to in progress creation
        sdoc("id", "12", "timestamp_dt", "2017-10-28T23:03:00Z")), // should be ignored due to in progress creation
        params));
    assertUpdateResponse(solrClient.commit(alias));
<<<<<<< HEAD
    waitColAndAlias("2017-10-29", numShards, alias);
=======
    waitColAndAlias(alias, "_", "2017-10-29", numShards);
>>>>>>> 6d0386c9

    cols = new CollectionAdminRequest.ListAliases().process(solrClient).getAliasesAsLists().get(alias);
    assertEquals(7,cols.size());
    assertNumDocs("2017-10-23", 1, alias);
    assertNumDocs("2017-10-24", 1, alias);
    assertNumDocs("2017-10-25", 6, alias);
    assertNumDocs("2017-10-26", 0, alias);
    assertNumDocs("2017-10-27", 1, alias);
    assertNumDocs("2017-10-28", 3, alias); // should get through even though preemptive creation ignored it.
    assertNumDocs("2017-10-29", 0, alias);

    resp = solrClient.query(alias, params(
        "q", "*:*",
        "rows", "0"));
    assertEquals(12, resp.getResults().getNumFound());

    // Sych creation with an interval longer than the time slice for the alias..
    assertUpdateResponse(add(alias, Collections.singletonList(
        sdoc("id", "13", "timestamp_dt", "2017-10-30T23:03:00Z")), // lucky?
        params));
    assertUpdateResponse(solrClient.commit(alias));
<<<<<<< HEAD
    waitColAndAlias("2017-10-30", numShards, alias);
    waitColAndAlias("2017-10-31", numShards, alias); // spooky! async case arising in middle of sync creation!!
=======
    waitColAndAlias(alias, "_", "2017-10-30", numShards);
    waitColAndAlias(alias, "_", "2017-10-31", numShards); // spooky! async case arising in middle of sync creation!!
>>>>>>> 6d0386c9

    cols = new CollectionAdminRequest.ListAliases().process(solrClient).getAliasesAsLists().get(alias);
    assertEquals(9,cols.size());
    assertNumDocs("2017-10-23", 1, alias);
    assertNumDocs("2017-10-24", 1, alias);
    assertNumDocs("2017-10-25", 6, alias);
    assertNumDocs("2017-10-26", 0, alias);
    assertNumDocs("2017-10-27", 1, alias);
    assertNumDocs("2017-10-28", 3, alias); // should get through even though preemptive creation ignored it.
    assertNumDocs("2017-10-29", 0, alias);
    assertNumDocs("2017-10-30", 1, alias);
    assertNumDocs("2017-10-31", 0, alias);

    resp = solrClient.query(alias, params(
        "q", "*:*",
        "rows", "0"));
    assertEquals(13, resp.getResults().getNumFound());

    assertUpdateResponse(add(alias, Collections.singletonList(
        sdoc("id", "14", "timestamp_dt", "2017-10-31T23:01:00Z")), // should cause preemptive creation 11-01
        params));
<<<<<<< HEAD
    waitColAndAlias("2017-11-01", numShards, alias);
=======
    waitColAndAlias(alias, "_", "2017-11-01", numShards);
>>>>>>> 6d0386c9

    assertUpdateResponse(add(alias, Collections.singletonList(
        sdoc("id", "15", "timestamp_dt", "2017-10-31T23:01:00Z")), // should cause preemptive creation 11-02
        params));
<<<<<<< HEAD
    waitColAndAlias("2017-11-02", numShards, alias);
=======
    waitColAndAlias(alias, "_", "2017-11-02", numShards);
>>>>>>> 6d0386c9

    assertUpdateResponse(add(alias, Collections.singletonList(
        sdoc("id", "16", "timestamp_dt", "2017-10-31T23:01:00Z")), // should cause preemptive creation 11-03
        params));
<<<<<<< HEAD
    waitColAndAlias("2017-11-03", numShards, alias);
=======
    waitColAndAlias(alias, "_", "2017-11-03", numShards);
>>>>>>> 6d0386c9

    assertUpdateResponse(add(alias, Collections.singletonList(
        sdoc("id", "17", "timestamp_dt", "2017-10-31T23:01:00Z")), // should NOT cause preemptive creation 11-04
        params));

    cols = new CollectionAdminRequest.ListAliases().process(solrClient).getAliasesAsLists().get(alias);
    assertTrue("Preemptive creation beyond ROUTER_PREEMPTIVE_CREATE_MATH setting of 3DAY!",!cols.contains("myalias_2017-11-04"));

    assertUpdateResponse(add(alias, Collections.singletonList(
        sdoc("id", "18", "timestamp_dt", "2017-11-01T23:01:00Z")), // should cause preemptive creation 11-04
        params));
<<<<<<< HEAD
    waitColAndAlias("2017-11-04",numShards, alias);

  }
=======
    waitColAndAlias(alias, "_", "2017-11-04",numShards);
>>>>>>> 6d0386c9

  // used to verify a core has been deleted (count = 0)
  private void waitCoreCount(String collection, int count) {
    long start = System.nanoTime();
    CoreContainer coreContainer = cluster.getRandomJetty(random()).getCoreContainer();
    int coreFooCount;
    do {
      coreFooCount = 0;
      List<CoreDescriptor> coreDescriptors = coreContainer.getCoreDescriptors();
      for (CoreDescriptor coreDescriptor : coreDescriptors) {
        String collectionName = coreDescriptor.getCollectionName();
        if (collection.equals(collectionName)) {
          coreFooCount ++;
        }
      }
      if (NANOSECONDS.toSeconds(System.nanoTime() - start) > 10) {
        fail("took over 10 seconds after collection creation to update aliases");
      } else {
        try {
          Thread.sleep(500);
        } catch (InterruptedException e) {
          e.printStackTrace();
          fail(e.getMessage());
        }
      }

    } while(coreFooCount != count);
  }

<<<<<<< HEAD
  private void concurrentUpdates(ModifiableSolrParams params, String alias) throws SolrServerException, IOException {
    // In this method we intentionally rely on timing of a race condition but the gap in collection creation time vs
    // requesting the list of aliases and adding a single doc should be very large (1-2 seconds vs a few ms so we
    // should always win the race) This is necessary  because we are testing that we can guard against specific race
    // conditions that happen while a collection is being created. To test this without timing sensitivity we would
    // need a means to pass a semaphore to the server that it can use to delay collection creation
    //
    // This method must NOT gain any Thread.sleep() statements, nor should it gain any long running operations
    assertUpdateResponse(add(alias, Arrays.asList(
        sdoc("id", "2", "timestamp_dt", "2017-10-24T00:00:00Z"),
        sdoc("id", "3", "timestamp_dt", "2017-10-25T00:00:00Z"),
        sdoc("id", "4", "timestamp_dt", "2017-10-23T00:00:00Z"),
        sdoc("id", "5", "timestamp_dt", "2017-10-25T23:00:00Z")), // should cause preemptive creation
        params));
    assertUpdateResponse(solrClient.commit(alias));

    List<String> colsT1;
    colsT1 = new CollectionAdminRequest.ListAliases().process(solrClient).getAliasesAsLists().get(alias);
    assertEquals(3, colsT1.size());
    assertTrue("Preemptive creation appears to not be asynchronous anymore", !colsT1.contains("myalias_2017-10-26"));
    assertNumDocs("2017-10-23", 1, alias);
    assertNumDocs("2017-10-24", 1, alias);
    assertNumDocs("2017-10-25", 3, alias);

    // Here we quickly add another doc in a separate request, before the collection creation has completed.
    // This has the potential to incorrectly cause preemptive collection creation to run twice and create a
    // second collection. TimeRoutedAliasUpdateProcessor is meant to guard against this race condition.
    assertUpdateResponse(add(alias, Collections.singletonList(
        sdoc("id", "6", "timestamp_dt", "2017-10-25T23:01:00Z")), // might cause duplicate preemptive creation
        params));
    assertUpdateResponse(solrClient.commit(alias));
  }

  private void checkPreemptiveCase1(String alias) throws SolrServerException, IOException {
    List<String> cols;
    cols = new CollectionAdminRequest.ListAliases().process(solrClient).getAliasesAsLists().get(alias);
    assertTrue("Preemptive creation happened twice and created a collection " +
        "further in the future than the configured time slice!",!cols.contains("myalias_2017-10-27"));

    assertEquals(4, cols.size());
    assertNumDocs("2017-10-23", 1, alias);
    assertNumDocs("2017-10-24", 1, alias);
    assertNumDocs("2017-10-25", 4, alias);
    assertNumDocs("2017-10-26", 0, alias);
  }

  private void addOneDocSynchCreation(int numShards, String alias) throws SolrServerException, IOException, InterruptedException {
    // cause some collections to be created
    assertUpdateResponse(solrClient.add(alias,
        sdoc("id","1","timestamp_dt", "2017-10-25T00:00:00Z")
    ));
    assertUpdateResponse(solrClient.commit(alias));

    // wait for all the collections to exist...
    waitColAndAlias("2017-10-23", numShards, alias); // This one should have already existed from the alias creation
    waitColAndAlias("2017-10-24", numShards, alias); // Create 1
    waitColAndAlias("2017-10-25", numShards, alias); // Create 2nd synchronously (ensure this is not broken)

    // normal update, nothing special, no collection creation required.
    List<String> cols = new CollectionAdminRequest.ListAliases().process(solrClient).getAliasesAsLists().get(alias);
    assertEquals(3,cols.size());

    assertNumDocs("2017-10-23", 0, alias);
    assertNumDocs("2017-10-24", 0, alias);
    assertNumDocs("2017-10-25", 1, alias);
  }

  private void assertNumDocs(final String datePart, int expected, String alias) throws SolrServerException, IOException {
    QueryResponse resp = solrClient.query(alias + "_" + datePart, params(
        "q", "*:*",
        "rows", "10"));
    assertEquals(expected, resp.getResults().getNumFound());
  }

  private Set<String> getLeaderCoreNames(ClusterState clusterState) {
    Set<String> leaders = new TreeSet<>(); // sorted just to make it easier to read when debugging...
    List<JettySolrRunner> jettySolrRunners = cluster.getJettySolrRunners();
    for (JettySolrRunner jettySolrRunner : jettySolrRunners) {
      List<CoreDescriptor> coreDescriptors = jettySolrRunner.getCoreContainer().getCoreDescriptors();
      for (CoreDescriptor core : coreDescriptors) {
        String nodeName = jettySolrRunner.getNodeName();
        String collectionName = core.getCollectionName();
        DocCollection collectionOrNull = clusterState.getCollectionOrNull(collectionName);
        List<Replica> leaderReplicas = collectionOrNull.getLeaderReplicas(nodeName);
        if (leaderReplicas != null) {
          for (Replica leaderReplica : leaderReplicas) {
            leaders.add(leaderReplica.getCoreName());
          }
        }
      }
    }
    return leaders;
  }

  private void waitColAndAlias(final String datePart, int slices, String alias) throws InterruptedException {
    // collection to exist
    String collection = alias + "_" + datePart;
    waitCol(slices, collection);
    // and alias to be aware of collection
    long start = System.nanoTime(); // mumble mumble precommit mumble mumble...
    while (!haveCollection(alias, collection)) {
      if (NANOSECONDS.toSeconds(System.nanoTime() - start) > 10) {
        fail("took over 10 seconds after collection creation to update aliases");
      } else {
        Thread.sleep(500);
      }
    }
  }

  private boolean haveCollection(String alias, String collection) {
    // separated into separate lines to make it easier to track down an NPE that occurred once
    // 3000 runs if it shows up again...
    CloudSolrClient solrClient = cluster.getSolrClient();
    ZkStateReader zkStateReader = solrClient.getZkStateReader();
    Aliases aliases = zkStateReader.getAliases();
    Map<String, List<String>> collectionAliasListMap = aliases.getCollectionAliasListMap();
    List<String> strings = collectionAliasListMap.get(alias);
    return strings.contains(collection);
  }

  private void waitCol(int slices, String collection) {
    waitForState("waiting for collections to be created", collection,
        (liveNodes, collectionState) -> {
          if (collectionState == null) {
            // per predicate javadoc, this is what we get if the collection doesn't exist at all.
            return false;
          }
          Collection<Slice> activeSlices = collectionState.getActiveSlices();
          int size = activeSlices.size();
          return size == slices;
        });
=======
  // used to verify a core has been deleted (count = 0)
  private void waitCoreCount(String collection, int count) {
    long start = System.nanoTime();
    CoreContainer coreContainer = cluster.getRandomJetty(random()).getCoreContainer();
    int coreFooCount;
    do {
      coreFooCount = 0;
      List<CoreDescriptor> coreDescriptors = coreContainer.getCoreDescriptors();
      for (CoreDescriptor coreDescriptor : coreDescriptors) {
        String collectionName = coreDescriptor.getCollectionName();
        if (collection.equals(collectionName)) {
          coreFooCount ++;
        }
      }
      if (NANOSECONDS.toSeconds(System.nanoTime() - start) > 10) {
        fail("took over 10 seconds after collection creation to update aliases");
      } else {
        try {
          Thread.sleep(500);
        } catch (InterruptedException e) {
          e.printStackTrace();
          fail(e.getMessage());
        }
      }

    } while(coreFooCount != count);
>>>>>>> 6d0386c9
  }

  private void concurrentUpdates(ModifiableSolrParams params, String alias) throws SolrServerException, IOException {
    // In this method we intentionally rely on timing of a race condition but the gap in collection creation time vs
    // requesting the list of aliases and adding a single doc should be very large (1-2 seconds vs a few ms so we
    // should always win the race) This is necessary  because we are testing that we can guard against specific race
    // conditions that happen while a collection is being created. To test this without timing sensitivity we would
    // need a means to pass a semaphore to the server that it can use to delay collection creation
    //
    // This method must NOT gain any Thread.sleep() statements, nor should it gain any long running operations
    assertUpdateResponse(add(alias, Arrays.asList(
        sdoc("id", "2", "timestamp_dt", "2017-10-24T00:00:00Z"),
        sdoc("id", "3", "timestamp_dt", "2017-10-25T00:00:00Z"),
        sdoc("id", "4", "timestamp_dt", "2017-10-23T00:00:00Z"),
        sdoc("id", "5", "timestamp_dt", "2017-10-25T23:00:00Z")), // should cause preemptive creation
        params));
    assertUpdateResponse(solrClient.commit(alias));

    List<String> colsT1;
    colsT1 = new CollectionAdminRequest.ListAliases().process(solrClient).getAliasesAsLists().get(alias);
    assertEquals(3, colsT1.size());
    assertTrue("Preemptive creation appears to not be asynchronous anymore", !colsT1.contains("myalias_2017-10-26"));
    assertNumDocs("2017-10-23", 1, alias);
    assertNumDocs("2017-10-24", 1, alias);
    assertNumDocs("2017-10-25", 3, alias);

    // Here we quickly add another doc in a separate request, before the collection creation has completed.
    // This has the potential to incorrectly cause preemptive collection creation to run twice and create a
    // second collection. RoutedAliasUpdateProcessor is meant to guard against this race condition.
    assertUpdateResponse(add(alias, Collections.singletonList(
        sdoc("id", "6", "timestamp_dt", "2017-10-25T23:01:00Z")), // might cause duplicate preemptive creation
        params));
    assertUpdateResponse(solrClient.commit(alias));
  }

  private void checkPreemptiveCase1(String alias) throws SolrServerException, IOException {
    List<String> cols;
    cols = new CollectionAdminRequest.ListAliases().process(solrClient).getAliasesAsLists().get(alias);
    assertTrue("Preemptive creation happened twice and created a collection " +
        "further in the future than the configured time slice!",!cols.contains("myalias_2017-10-27"));

    assertEquals(4, cols.size());
    assertNumDocs("2017-10-23", 1, alias);
    assertNumDocs("2017-10-24", 1, alias);
    assertNumDocs("2017-10-25", 4, alias);
    assertNumDocs("2017-10-26", 0, alias);
  }

  @SuppressWarnings("SameParameterValue")
  private void addOneDocSynchCreation(int numShards, String alias) throws SolrServerException, IOException, InterruptedException {
    // cause some collections to be created
    assertUpdateResponse(solrClient.add(alias,
        sdoc("id","1","timestamp_dt", "2017-10-25T00:00:00Z")
    ));
    assertUpdateResponse(solrClient.commit(alias));

    // wait for all the collections to exist...
    waitColAndAlias(alias, "_", "2017-10-23", numShards); // This one should have already existed from the alias creation
    waitColAndAlias(alias, "_", "2017-10-24", numShards); // Create 1
    waitColAndAlias(alias, "_", "2017-10-25", numShards); // Create 2nd synchronously (ensure this is not broken)

    // normal update, nothing special, no collection creation required.
    List<String> cols = new CollectionAdminRequest.ListAliases().process(solrClient).getAliasesAsLists().get(alias);
    assertEquals(3,cols.size());

    assertNumDocs("2017-10-23", 0, alias);
    assertNumDocs("2017-10-24", 0, alias);
    assertNumDocs("2017-10-25", 1, alias);
  }

  private void assertNumDocs(final String datePart, int expected, String alias) throws SolrServerException, IOException {
    QueryResponse resp = solrClient.query(alias + "_" + datePart, params(
        "q", "*:*",
        "rows", "10"));
    assertEquals(expected, resp.getResults().getNumFound());
  }


  private void testFailedDocument(Instant timestamp, String errorMsg) throws SolrServerException, IOException {
    try {
      final UpdateResponse resp = solrClient.add(alias, newDoc(timestamp));
      // if we have a TolerantUpdateProcessor then we see it there)
      final Object errors = resp.getResponseHeader().get("errors"); // Tolerant URP
      assertTrue(errors != null && errors.toString().contains(errorMsg));
    } catch (SolrException e) {
      assertTrue(e.getMessage().contains(errorMsg));
    }
    numDocsDeletedOrFailed++;
  }


  @Override
  public String getAlias() {
    return alias;
  }

  @Override
  public CloudSolrClient getSolrClient() {
    return solrClient;
  }

  private int queryNumDocs(String q) throws SolrServerException, IOException {
    return (int) solrClient.query(alias, params("q", q, "rows", "0")).getResults().getNumFound();
  }

  private void assertInvariants(String... expectedColls) throws IOException, SolrServerException {
    final int expectNumFound = lastDocId - numDocsDeletedOrFailed; //lastDocId is effectively # generated docs

    final List<String> cols = new CollectionAdminRequest.ListAliases().process(solrClient).getAliasesAsLists().get(alias);
    assert !cols.isEmpty();

    assertArrayEquals("expected reverse sorted",
        cols.stream().sorted(Collections.reverseOrder()).toArray(),
        cols.toArray());

    int totalNumFound = 0;
    Instant colEndInstant = null; // exclusive end
    for (String col : cols) { // ASSUMPTION: reverse sorted order
      final Instant colStartInstant = TimeRoutedAlias.parseInstantFromCollectionName(alias, col);
      final QueryResponse colStatsResp = solrClient.query(col, params(
          "q", "*:*",
          "rows", "0",
          "stats", "true",
          "stats.field", getTimeField()));
      long numFound = colStatsResp.getResults().getNumFound();
      if (numFound > 0) {
        totalNumFound += numFound;
        final FieldStatsInfo timestampStats = colStatsResp.getFieldStatsInfo().get(getTimeField());
        assertTrue(colStartInstant.toEpochMilli() <= ((Date)timestampStats.getMin()).getTime());
        if (colEndInstant != null) {
          assertTrue(colEndInstant.toEpochMilli() > ((Date)timestampStats.getMax()).getTime());
        }
      }

      colEndInstant = colStartInstant; // next older segment will max out at our current start time
    }
    assertEquals(expectNumFound, totalNumFound);
    assertArrayEquals(expectedColls, cols.toArray());
  }

  private SolrInputDocument newDoc(Instant timestamp) {
    return sdoc("id", Integer.toString(++lastDocId),
        getTimeField(), timestamp.toString(),
        getIntField(), "0"); // always 0
  }

  private String getTimeField() {
    return timeField;
  }

  @Test
  public void testParse() {
    assertEquals(Instant.parse("2017-10-02T03:04:05Z"),
      TimeRoutedAlias.parseInstantFromCollectionName(alias, alias + "_2017-10-02_03_04_05"));
    assertEquals(Instant.parse("2017-10-02T03:04:00Z"),
      TimeRoutedAlias.parseInstantFromCollectionName(alias, alias + "_2017-10-02_03_04"));
    assertEquals(Instant.parse("2017-10-02T03:00:00Z"),
      TimeRoutedAlias.parseInstantFromCollectionName(alias, alias + "_2017-10-02_03"));
    assertEquals(Instant.parse("2017-10-02T00:00:00Z"),
      TimeRoutedAlias.parseInstantFromCollectionName(alias, alias + "_2017-10-02"));
  }

}<|MERGE_RESOLUTION|>--- conflicted
+++ resolved
@@ -25,22 +25,10 @@
 import java.util.Collections;
 import java.util.Date;
 import java.util.List;
-<<<<<<< HEAD
-import java.util.Map;
-import java.util.Set;
-import java.util.TreeSet;
-=======
->>>>>>> 6d0386c9
 import java.util.concurrent.CountDownLatch;
 import java.util.concurrent.ExecutorService;
 
-<<<<<<< HEAD
-import org.apache.lucene.util.IOUtils;
 import org.apache.lucene.util.LuceneTestCase;
-import org.apache.solr.client.solrj.SolrRequest;
-=======
-import org.apache.lucene.util.LuceneTestCase;
->>>>>>> 6d0386c9
 import org.apache.solr.client.solrj.SolrServerException;
 import org.apache.solr.client.solrj.impl.CloudSolrClient;
 import org.apache.solr.client.solrj.request.CollectionAdminRequest;
@@ -53,21 +41,8 @@
 import org.apache.solr.common.SolrDocumentList;
 import org.apache.solr.common.SolrException;
 import org.apache.solr.common.SolrInputDocument;
-<<<<<<< HEAD
-import org.apache.solr.common.cloud.Aliases;
-import org.apache.solr.common.cloud.ClusterState;
-import org.apache.solr.common.cloud.DocCollection;
-import org.apache.solr.common.cloud.Replica;
-import org.apache.solr.common.cloud.Slice;
-import org.apache.solr.common.cloud.ZkStateReader;
-=======
->>>>>>> 6d0386c9
 import org.apache.solr.common.params.ModifiableSolrParams;
 import org.apache.solr.common.util.ExecutorUtil;
-<<<<<<< HEAD
-import org.apache.solr.common.util.NamedList;
-=======
->>>>>>> 6d0386c9
 import org.apache.solr.core.CoreContainer;
 import org.apache.solr.core.CoreDescriptor;
 import org.apache.solr.update.UpdateCommand;
@@ -78,15 +53,10 @@
 import org.slf4j.Logger;
 import org.slf4j.LoggerFactory;
 
-<<<<<<< HEAD
-@LuceneTestCase.BadApple(bugUrl = "https://issues.apache.org/jira/browse/SOLR-13059")
-public class TimeRoutedAliasUpdateProcessorTest extends SolrCloudTestCase {
-=======
 import static java.util.concurrent.TimeUnit.NANOSECONDS;
 
 @LuceneTestCase.BadApple(bugUrl = "https://issues.apache.org/jira/browse/SOLR-13059")
 public class TimeRoutedAliasUpdateProcessorTest extends RoutedAliasUpdateProcessorTest {
->>>>>>> 6d0386c9
   private static final Logger log = LoggerFactory.getLogger(MethodHandles.lookup().lookupClass());
 
   private static final String alias = "myalias";
@@ -221,57 +191,6 @@
     assertInvariants(alias + "_2017-10-27", alias + "_2017-10-26");
   }
 
-<<<<<<< HEAD
-  private void createConfigSet(String configName) throws SolrServerException, IOException {
-    // First create a configSet
-    // Then we create a collection with the name of the eventual config.
-    // We configure it, and ultimately delete the collection, leaving a modified config-set behind.
-    // Later we create the "real" collections referencing this modified config-set.
-    assertEquals(0, new ConfigSetAdminRequest.Create()
-        .setConfigSetName(configName)
-        .setBaseConfigSetName("_default")
-        .process(solrClient).getStatus());
-
-    CollectionAdminRequest.createCollection(configName, configName, 1, 1).process(solrClient);
-
-    // TODO: fix SOLR-13059, a where this wait isn't working ~0.3% of the time.
-    waitCol(1,configName);
-    // manipulate the config...
-    checkNoError(solrClient.request(new V2Request.Builder("/collections/" + configName + "/config")
-        .withMethod(SolrRequest.METHOD.POST)
-        .withPayload("{" +
-            "  'set-user-property' : {'update.autoCreateFields':false}," + // no data driven
-            "  'add-updateprocessor' : {" +
-            "    'name':'tolerant', 'class':'solr.TolerantUpdateProcessorFactory'" +
-            "  }," +
-            // See TrackingUpdateProcessorFactory javadocs for details...
-            "  'add-updateprocessor' : {" +
-            "    'name':'tracking-testSliceRouting', 'class':'solr.TrackingUpdateProcessorFactory', 'group':'" + getTrackUpdatesGroupName() + "'" +
-            "  }," +
-            "  'add-updateprocessor' : {" + // for testing
-            "    'name':'inc', 'class':'" + IncrementURPFactory.class.getName() + "'," +
-            "    'fieldName':'" + intField + "'" +
-            "  }," +
-            "}").build()));
-    // only sometimes test with "tolerant" URP:
-    final String urpNames = "inc" + (random().nextBoolean() ? ",tolerant" : "");
-    checkNoError(solrClient.request(new V2Request.Builder("/collections/" + configName + "/config/params")
-        .withMethod(SolrRequest.METHOD.POST)
-        .withPayload("{" +
-            "  'set' : {" +
-            "    '_UPDATE' : {'processor':'" + urpNames + "'}" +
-            "  }" +
-            "}").build()));
-
-    CollectionAdminRequest.deleteCollection(configName).process(solrClient);
-    assertTrue(
-        new ConfigSetAdminRequest.List().process(solrClient).getConfigSets()
-            .contains(configName)
-    );
-  }
-
-=======
->>>>>>> 6d0386c9
   /**
    * Test that the Update Processor Factory routes documents to leader shards and thus
    * avoids the possibility of introducing an extra hop to find the leader.
@@ -299,15 +218,9 @@
     assertUpdateResponse(solrClient.commit(alias));
 
     // wait for all the collections to exist...
-<<<<<<< HEAD
-    waitColAndAlias("2017-10-23", numShards, alias);
-    waitColAndAlias("2017-10-24", numShards, alias);
-    waitColAndAlias("2017-10-25", numShards, alias);
-=======
     waitColAndAlias(alias, "_", "2017-10-23", numShards);
     waitColAndAlias(alias, "_", "2017-10-24", numShards);
     waitColAndAlias(alias, "_", "2017-10-25", numShards);
->>>>>>> 6d0386c9
 
     // at this point we now have 3 collections with 4 shards each, and 3 replicas per shard for a total of
     // 36 total replicas, 1/3 of which are leaders. We will add 3 docs and each has a 33% chance of hitting a
@@ -348,11 +261,7 @@
         .process(solrClient);
 
     // needed to verify that preemptive creation in one alias doesn't inhibit preemptive creation in another
-<<<<<<< HEAD
-    CollectionAdminRequest.createTimeRoutedAlias(alias2, "2017-10-23T00:00:00Z", "+1DAY", timeField,
-=======
     CollectionAdminRequest.createTimeRoutedAlias(alias2, "2017-10-23T00:00:00Z", "+1DAY", getTimeField(),
->>>>>>> 6d0386c9
         CollectionAdminRequest.createCollection("_unused_", configName, numShards, numReplicas)
             .setMaxShardsPerNode(numReplicas)).setPreemptiveCreateWindow("3HOUR")
         .process(solrClient);
@@ -414,13 +323,8 @@
     assertTrue(threadFinished[1]);
 
     // if one of these times out then the test has failed due to interference between aliases
-<<<<<<< HEAD
-    waitColAndAlias("2017-10-26", numShards, alias);
-    waitColAndAlias("2017-10-26", numShards, alias2);
-=======
     waitColAndAlias(alias, "_", "2017-10-26", numShards);
     waitColAndAlias(alias2, "_", "2017-10-26", numShards);
->>>>>>> 6d0386c9
 
     // after this we can ignore alias2
     checkPreemptiveCase1(alias);
@@ -435,20 +339,12 @@
     //
     // Start and stop some cores that have TRA's... 2x2 used to ensure every jetty gets at least one
 
-<<<<<<< HEAD
-    CollectionAdminRequest.createTimeRoutedAlias("foo", "2017-10-23T00:00:00Z", "+1DAY", timeField,
-=======
     CollectionAdminRequest.createTimeRoutedAlias("foo", "2017-10-23T00:00:00Z", "+1DAY", getTimeField(),
->>>>>>> 6d0386c9
         CollectionAdminRequest.createCollection("_unused_", configName, 2, 2)
             .setMaxShardsPerNode(numReplicas)).setPreemptiveCreateWindow("3HOUR")
         .process(solrClient);
 
-<<<<<<< HEAD
-    waitColAndAlias("2017-10-23",2, "foo");
-=======
     waitColAndAlias("foo", "_", "2017-10-23",2);
->>>>>>> 6d0386c9
     waitCoreCount("foo_2017-10-23", 1); // prove this works, for confidence in deletion checking below.
     assertUpdateResponse(solrClient.add("foo",
         sdoc("id","1","timestamp_dt", "2017-10-23T00:00:00Z") // no extra collections should be created
@@ -475,11 +371,7 @@
         sdoc("id", "7", "timestamp_dt", "2017-10-25T23:01:00Z")), // should cause preemptive creation of 10-27 now
         params));
     assertUpdateResponse(solrClient.commit(alias));
-<<<<<<< HEAD
-    waitColAndAlias("2017-10-27", numShards, alias);
-=======
     waitColAndAlias(alias, "_", "2017-10-27", numShards);
->>>>>>> 6d0386c9
 
     cols = new CollectionAdminRequest.ListAliases().process(solrClient).getAliasesAsLists().get(alias);
     assertEquals(5,cols.size()); // only one created in async case
@@ -493,13 +385,8 @@
         sdoc("id", "8", "timestamp_dt", "2017-10-25T23:01:00Z")), // should cause preemptive creation of 10-28 now
         params));
     assertUpdateResponse(solrClient.commit(alias));
-<<<<<<< HEAD
-    waitColAndAlias("2017-10-27", numShards, alias);
-    waitColAndAlias("2017-10-28", numShards, alias);
-=======
     waitColAndAlias(alias, "_", "2017-10-27", numShards);
     waitColAndAlias(alias, "_", "2017-10-28", numShards);
->>>>>>> 6d0386c9
 
     cols = new CollectionAdminRequest.ListAliases().process(solrClient).getAliasesAsLists().get(alias);
     assertEquals(6,cols.size()); // Subsequent documents continue to create up to limit
@@ -531,11 +418,7 @@
         sdoc("id", "12", "timestamp_dt", "2017-10-28T23:03:00Z")), // should be ignored due to in progress creation
         params));
     assertUpdateResponse(solrClient.commit(alias));
-<<<<<<< HEAD
-    waitColAndAlias("2017-10-29", numShards, alias);
-=======
     waitColAndAlias(alias, "_", "2017-10-29", numShards);
->>>>>>> 6d0386c9
 
     cols = new CollectionAdminRequest.ListAliases().process(solrClient).getAliasesAsLists().get(alias);
     assertEquals(7,cols.size());
@@ -557,13 +440,8 @@
         sdoc("id", "13", "timestamp_dt", "2017-10-30T23:03:00Z")), // lucky?
         params));
     assertUpdateResponse(solrClient.commit(alias));
-<<<<<<< HEAD
-    waitColAndAlias("2017-10-30", numShards, alias);
-    waitColAndAlias("2017-10-31", numShards, alias); // spooky! async case arising in middle of sync creation!!
-=======
     waitColAndAlias(alias, "_", "2017-10-30", numShards);
     waitColAndAlias(alias, "_", "2017-10-31", numShards); // spooky! async case arising in middle of sync creation!!
->>>>>>> 6d0386c9
 
     cols = new CollectionAdminRequest.ListAliases().process(solrClient).getAliasesAsLists().get(alias);
     assertEquals(9,cols.size());
@@ -585,29 +463,17 @@
     assertUpdateResponse(add(alias, Collections.singletonList(
         sdoc("id", "14", "timestamp_dt", "2017-10-31T23:01:00Z")), // should cause preemptive creation 11-01
         params));
-<<<<<<< HEAD
-    waitColAndAlias("2017-11-01", numShards, alias);
-=======
     waitColAndAlias(alias, "_", "2017-11-01", numShards);
->>>>>>> 6d0386c9
 
     assertUpdateResponse(add(alias, Collections.singletonList(
         sdoc("id", "15", "timestamp_dt", "2017-10-31T23:01:00Z")), // should cause preemptive creation 11-02
         params));
-<<<<<<< HEAD
-    waitColAndAlias("2017-11-02", numShards, alias);
-=======
     waitColAndAlias(alias, "_", "2017-11-02", numShards);
->>>>>>> 6d0386c9
 
     assertUpdateResponse(add(alias, Collections.singletonList(
         sdoc("id", "16", "timestamp_dt", "2017-10-31T23:01:00Z")), // should cause preemptive creation 11-03
         params));
-<<<<<<< HEAD
-    waitColAndAlias("2017-11-03", numShards, alias);
-=======
     waitColAndAlias(alias, "_", "2017-11-03", numShards);
->>>>>>> 6d0386c9
 
     assertUpdateResponse(add(alias, Collections.singletonList(
         sdoc("id", "17", "timestamp_dt", "2017-10-31T23:01:00Z")), // should NOT cause preemptive creation 11-04
@@ -619,13 +485,9 @@
     assertUpdateResponse(add(alias, Collections.singletonList(
         sdoc("id", "18", "timestamp_dt", "2017-11-01T23:01:00Z")), // should cause preemptive creation 11-04
         params));
-<<<<<<< HEAD
-    waitColAndAlias("2017-11-04",numShards, alias);
-
-  }
-=======
     waitColAndAlias(alias, "_", "2017-11-04",numShards);
->>>>>>> 6d0386c9
+
+  }
 
   // used to verify a core has been deleted (count = 0)
   private void waitCoreCount(String collection, int count) {
@@ -655,168 +517,6 @@
     } while(coreFooCount != count);
   }
 
-<<<<<<< HEAD
-  private void concurrentUpdates(ModifiableSolrParams params, String alias) throws SolrServerException, IOException {
-    // In this method we intentionally rely on timing of a race condition but the gap in collection creation time vs
-    // requesting the list of aliases and adding a single doc should be very large (1-2 seconds vs a few ms so we
-    // should always win the race) This is necessary  because we are testing that we can guard against specific race
-    // conditions that happen while a collection is being created. To test this without timing sensitivity we would
-    // need a means to pass a semaphore to the server that it can use to delay collection creation
-    //
-    // This method must NOT gain any Thread.sleep() statements, nor should it gain any long running operations
-    assertUpdateResponse(add(alias, Arrays.asList(
-        sdoc("id", "2", "timestamp_dt", "2017-10-24T00:00:00Z"),
-        sdoc("id", "3", "timestamp_dt", "2017-10-25T00:00:00Z"),
-        sdoc("id", "4", "timestamp_dt", "2017-10-23T00:00:00Z"),
-        sdoc("id", "5", "timestamp_dt", "2017-10-25T23:00:00Z")), // should cause preemptive creation
-        params));
-    assertUpdateResponse(solrClient.commit(alias));
-
-    List<String> colsT1;
-    colsT1 = new CollectionAdminRequest.ListAliases().process(solrClient).getAliasesAsLists().get(alias);
-    assertEquals(3, colsT1.size());
-    assertTrue("Preemptive creation appears to not be asynchronous anymore", !colsT1.contains("myalias_2017-10-26"));
-    assertNumDocs("2017-10-23", 1, alias);
-    assertNumDocs("2017-10-24", 1, alias);
-    assertNumDocs("2017-10-25", 3, alias);
-
-    // Here we quickly add another doc in a separate request, before the collection creation has completed.
-    // This has the potential to incorrectly cause preemptive collection creation to run twice and create a
-    // second collection. TimeRoutedAliasUpdateProcessor is meant to guard against this race condition.
-    assertUpdateResponse(add(alias, Collections.singletonList(
-        sdoc("id", "6", "timestamp_dt", "2017-10-25T23:01:00Z")), // might cause duplicate preemptive creation
-        params));
-    assertUpdateResponse(solrClient.commit(alias));
-  }
-
-  private void checkPreemptiveCase1(String alias) throws SolrServerException, IOException {
-    List<String> cols;
-    cols = new CollectionAdminRequest.ListAliases().process(solrClient).getAliasesAsLists().get(alias);
-    assertTrue("Preemptive creation happened twice and created a collection " +
-        "further in the future than the configured time slice!",!cols.contains("myalias_2017-10-27"));
-
-    assertEquals(4, cols.size());
-    assertNumDocs("2017-10-23", 1, alias);
-    assertNumDocs("2017-10-24", 1, alias);
-    assertNumDocs("2017-10-25", 4, alias);
-    assertNumDocs("2017-10-26", 0, alias);
-  }
-
-  private void addOneDocSynchCreation(int numShards, String alias) throws SolrServerException, IOException, InterruptedException {
-    // cause some collections to be created
-    assertUpdateResponse(solrClient.add(alias,
-        sdoc("id","1","timestamp_dt", "2017-10-25T00:00:00Z")
-    ));
-    assertUpdateResponse(solrClient.commit(alias));
-
-    // wait for all the collections to exist...
-    waitColAndAlias("2017-10-23", numShards, alias); // This one should have already existed from the alias creation
-    waitColAndAlias("2017-10-24", numShards, alias); // Create 1
-    waitColAndAlias("2017-10-25", numShards, alias); // Create 2nd synchronously (ensure this is not broken)
-
-    // normal update, nothing special, no collection creation required.
-    List<String> cols = new CollectionAdminRequest.ListAliases().process(solrClient).getAliasesAsLists().get(alias);
-    assertEquals(3,cols.size());
-
-    assertNumDocs("2017-10-23", 0, alias);
-    assertNumDocs("2017-10-24", 0, alias);
-    assertNumDocs("2017-10-25", 1, alias);
-  }
-
-  private void assertNumDocs(final String datePart, int expected, String alias) throws SolrServerException, IOException {
-    QueryResponse resp = solrClient.query(alias + "_" + datePart, params(
-        "q", "*:*",
-        "rows", "10"));
-    assertEquals(expected, resp.getResults().getNumFound());
-  }
-
-  private Set<String> getLeaderCoreNames(ClusterState clusterState) {
-    Set<String> leaders = new TreeSet<>(); // sorted just to make it easier to read when debugging...
-    List<JettySolrRunner> jettySolrRunners = cluster.getJettySolrRunners();
-    for (JettySolrRunner jettySolrRunner : jettySolrRunners) {
-      List<CoreDescriptor> coreDescriptors = jettySolrRunner.getCoreContainer().getCoreDescriptors();
-      for (CoreDescriptor core : coreDescriptors) {
-        String nodeName = jettySolrRunner.getNodeName();
-        String collectionName = core.getCollectionName();
-        DocCollection collectionOrNull = clusterState.getCollectionOrNull(collectionName);
-        List<Replica> leaderReplicas = collectionOrNull.getLeaderReplicas(nodeName);
-        if (leaderReplicas != null) {
-          for (Replica leaderReplica : leaderReplicas) {
-            leaders.add(leaderReplica.getCoreName());
-          }
-        }
-      }
-    }
-    return leaders;
-  }
-
-  private void waitColAndAlias(final String datePart, int slices, String alias) throws InterruptedException {
-    // collection to exist
-    String collection = alias + "_" + datePart;
-    waitCol(slices, collection);
-    // and alias to be aware of collection
-    long start = System.nanoTime(); // mumble mumble precommit mumble mumble...
-    while (!haveCollection(alias, collection)) {
-      if (NANOSECONDS.toSeconds(System.nanoTime() - start) > 10) {
-        fail("took over 10 seconds after collection creation to update aliases");
-      } else {
-        Thread.sleep(500);
-      }
-    }
-  }
-
-  private boolean haveCollection(String alias, String collection) {
-    // separated into separate lines to make it easier to track down an NPE that occurred once
-    // 3000 runs if it shows up again...
-    CloudSolrClient solrClient = cluster.getSolrClient();
-    ZkStateReader zkStateReader = solrClient.getZkStateReader();
-    Aliases aliases = zkStateReader.getAliases();
-    Map<String, List<String>> collectionAliasListMap = aliases.getCollectionAliasListMap();
-    List<String> strings = collectionAliasListMap.get(alias);
-    return strings.contains(collection);
-  }
-
-  private void waitCol(int slices, String collection) {
-    waitForState("waiting for collections to be created", collection,
-        (liveNodes, collectionState) -> {
-          if (collectionState == null) {
-            // per predicate javadoc, this is what we get if the collection doesn't exist at all.
-            return false;
-          }
-          Collection<Slice> activeSlices = collectionState.getActiveSlices();
-          int size = activeSlices.size();
-          return size == slices;
-        });
-=======
-  // used to verify a core has been deleted (count = 0)
-  private void waitCoreCount(String collection, int count) {
-    long start = System.nanoTime();
-    CoreContainer coreContainer = cluster.getRandomJetty(random()).getCoreContainer();
-    int coreFooCount;
-    do {
-      coreFooCount = 0;
-      List<CoreDescriptor> coreDescriptors = coreContainer.getCoreDescriptors();
-      for (CoreDescriptor coreDescriptor : coreDescriptors) {
-        String collectionName = coreDescriptor.getCollectionName();
-        if (collection.equals(collectionName)) {
-          coreFooCount ++;
-        }
-      }
-      if (NANOSECONDS.toSeconds(System.nanoTime() - start) > 10) {
-        fail("took over 10 seconds after collection creation to update aliases");
-      } else {
-        try {
-          Thread.sleep(500);
-        } catch (InterruptedException e) {
-          e.printStackTrace();
-          fail(e.getMessage());
-        }
-      }
-
-    } while(coreFooCount != count);
->>>>>>> 6d0386c9
-  }
-
   private void concurrentUpdates(ModifiableSolrParams params, String alias) throws SolrServerException, IOException {
     // In this method we intentionally rely on timing of a race condition but the gap in collection creation time vs
     // requesting the list of aliases and adding a single doc should be very large (1-2 seconds vs a few ms so we
