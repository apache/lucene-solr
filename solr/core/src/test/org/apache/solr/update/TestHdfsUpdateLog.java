--- conflicted
+++ resolved
@@ -37,10 +37,6 @@
 @ThreadLeakFilters(defaultFilters = true, filters = {
     BadHdfsThreadsFilter.class // hdfs currently leaks thread(s)
 })
-<<<<<<< HEAD
-// commented out on: 24-Dec-2018 @LuceneTestCase.BadApple(bugUrl="https://issues.apache.org/jira/browse/SOLR-12028") // added 23-Aug-2018
-=======
->>>>>>> 6d0386c9
 public class TestHdfsUpdateLog extends SolrTestCaseJ4 {
   private static MiniDFSCluster dfsCluster;
   private static String hdfsUri;
