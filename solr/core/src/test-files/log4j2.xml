--- conflicted
+++ resolved
@@ -28,17 +28,10 @@
     </Console>
   </Appenders>
   <Loggers>
-<<<<<<< HEAD
-    <Logger name="org.apache.zookeeper" level="WARN"/>
-    <Logger name="org.apache.hadoop" level="WARN"/>
-    <Logger name="org.apache.directory" level="WARN"/>
-    <Logger name="org.apache.solr.hadoop" level="INFO"/>
-=======
     <AsyncLogger name="org.apache.zookeeper" level="WARN"/>
     <AsyncLogger name="org.apache.hadoop" level="WARN"/>
     <AsyncLogger name="org.apache.directory" level="WARN"/>
     <AsyncLogger name="org.apache.solr.hadoop" level="INFO"/>
->>>>>>> 6d0386c9
     <Logger name="org.eclipse.jetty" level="INFO"/>
 
     <AsyncRoot level="INFO">
