--- conflicted
+++ resolved
@@ -346,7 +346,6 @@
       ocmh.overseer.offerStateUpdate(Utils.toJSON(new ZkNodeProps(propMap)));
     }
 
-<<<<<<< HEAD
     private List<ReplicaPosition> getReplicaPositions(DocCollection restoreCollection, List<String> nodeList, ClusterState clusterState, List<String> sliceNames) throws IOException, InterruptedException {
       Assign.AssignRequest assignRequest = new Assign.AssignRequestBuilder()
               .forCollection(restoreCollection.getName())
@@ -357,31 +356,10 @@
               .onNodes(nodeList)
               .build();
       Assign.AssignStrategy assignStrategy = Assign.createAssignStrategy(
-              ocmh.overseer.getCoreContainer().getPlacementPluginFactory().createPluginInstance(),
+              ocmh.overseer.getCoreContainer(),
               clusterState, restoreCollection);
       return assignStrategy.assign(ocmh.cloudManager, assignRequest);
     }
-=======
-    // TODO how do we leverage the RULE / SNITCH logic in createCollection?
-
-    ClusterState clusterState = zkStateReader.getClusterState();
-
-    List<String> sliceNames = new ArrayList<>();
-    restoreCollection.getSlices().forEach(x -> sliceNames.add(x.getName()));
-
-    Assign.AssignRequest assignRequest = new Assign.AssignRequestBuilder()
-            .forCollection(restoreCollectionName)
-            .forShard(sliceNames)
-            .assignNrtReplicas(numNrtReplicas)
-            .assignTlogReplicas(numTlogReplicas)
-            .assignPullReplicas(numPullReplicas)
-            .onNodes(nodeList)
-            .build();
-    Assign.AssignStrategy assignStrategy = Assign.createAssignStrategy(
-        ocmh.overseer.getCoreContainer(),
-        clusterState, restoreCollection);
-    List<ReplicaPosition> replicaPositions = assignStrategy.assign(ocmh.cloudManager, assignRequest);
->>>>>>> 7da0fa8a
 
     @SuppressWarnings({"unchecked", "rawtypes"})
     private void createSingleReplicaPerShard(NamedList results,
