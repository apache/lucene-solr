--- conflicted
+++ resolved
@@ -470,43 +470,8 @@
     }
   }
 
-<<<<<<< HEAD
-  void commit(NamedList results, String slice, Replica parentShardLeader) {
-=======
-
-  //TODO should we not remove in the next release ?
-  @SuppressWarnings({"unchecked"})
-  private void migrateStateFormat(ClusterState state, ZkNodeProps message, @SuppressWarnings({"rawtypes"})NamedList results) throws Exception {
-    final String collectionName = message.getStr(COLLECTION_PROP);
-
-    boolean firstLoop = true;
-    // wait for a while until the state format changes
-    TimeOut timeout = new TimeOut(30, TimeUnit.SECONDS, timeSource);
-    while (! timeout.hasTimedOut()) {
-      DocCollection collection = zkStateReader.getClusterState().getCollection(collectionName);
-      if (collection == null) {
-        throw new SolrException(ErrorCode.BAD_REQUEST, "Collection: " + collectionName + " not found");
-      }
-      if (collection.getStateFormat() == 2) {
-        // Done.
-        results.add("success", new SimpleOrderedMap<>());
-        return;
-      }
-
-      if (firstLoop) {
-        // Actually queue the migration command.
-        firstLoop = false;
-        ZkNodeProps m = new ZkNodeProps(Overseer.QUEUE_OPERATION, MIGRATESTATEFORMAT.toLower(), COLLECTION_PROP, collectionName);
-        overseer.offerStateUpdate(Utils.toJSON(m));
-      }
-      timeout.sleep(100);
-    }
-    throw new SolrException(ErrorCode.SERVER_ERROR, "Could not migrate state format for collection: " + collectionName);
-  }
-
   @SuppressWarnings({"unchecked"})
   void commit(@SuppressWarnings({"rawtypes"})NamedList results, String slice, Replica parentShardLeader) {
->>>>>>> 291e358a
     log.debug("Calling soft commit to make sub shard updates visible");
     String coreUrl = new ZkCoreNodeProps(parentShardLeader).getCoreUrl();
     // HttpShardHandler is hard coded to send a QueryRequest hence we go direct
