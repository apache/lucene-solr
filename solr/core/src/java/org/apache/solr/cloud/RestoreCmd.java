/*
 * Licensed to the Apache Software Foundation (ASF) under one or more
 * contributor license agreements.  See the NOTICE file distributed with
 * this work for additional information regarding copyright ownership.
 * The ASF licenses this file to You under the Apache License, Version 2.0
 * (the "License"); you may not use this file except in compliance with
 * the License.  You may obtain a copy of the License at
 *
 *     http://www.apache.org/licenses/LICENSE-2.0
 *
 * Unless required by applicable law or agreed to in writing, software
 * distributed under the License is distributed on an "AS IS" BASIS,
 * WITHOUT WARRANTIES OR CONDITIONS OF ANY KIND, either express or implied.
 * See the License for the specific language governing permissions and
 * limitations under the License.
 */

package org.apache.solr.cloud;


import java.lang.invoke.MethodHandles;
import java.net.URI;
import java.util.ArrayList;
import java.util.Collection;
import java.util.Collections;
import java.util.HashMap;
import java.util.LinkedHashMap;
import java.util.List;
import java.util.Locale;
import java.util.Map;
import java.util.Optional;
import java.util.Properties;
import java.util.Set;

import org.apache.solr.cloud.overseer.OverseerAction;
import org.apache.solr.cloud.rule.ReplicaAssigner;
import org.apache.solr.common.SolrException;
import org.apache.solr.common.SolrException.ErrorCode;
import org.apache.solr.common.cloud.ClusterState;
import org.apache.solr.common.cloud.DocCollection;
import org.apache.solr.common.cloud.ImplicitDocRouter;
import org.apache.solr.common.cloud.Replica;
import org.apache.solr.common.cloud.Slice;
import org.apache.solr.common.cloud.ZkNodeProps;
import org.apache.solr.common.cloud.ZkStateReader;
import org.apache.solr.common.params.CoreAdminParams;
import org.apache.solr.common.params.ModifiableSolrParams;
import org.apache.solr.common.util.NamedList;
import org.apache.solr.common.util.StrUtils;
import org.apache.solr.common.util.Utils;
import org.apache.solr.core.CoreContainer;
import org.apache.solr.core.backup.BackupManager;
import org.apache.solr.core.backup.repository.BackupRepository;
import org.apache.solr.handler.component.ShardHandler;
import org.slf4j.Logger;
import org.slf4j.LoggerFactory;

import static org.apache.solr.cloud.OverseerCollectionMessageHandler.COLL_CONF;
import static org.apache.solr.cloud.OverseerCollectionMessageHandler.COLL_PROPS;
import static org.apache.solr.cloud.OverseerCollectionMessageHandler.CREATE_NODE_SET;
import static org.apache.solr.cloud.OverseerCollectionMessageHandler.CREATE_NODE_SET_EMPTY;
import static org.apache.solr.cloud.OverseerCollectionMessageHandler.NUM_SLICES;
import static org.apache.solr.cloud.OverseerCollectionMessageHandler.RANDOM;
import static org.apache.solr.cloud.OverseerCollectionMessageHandler.SHARDS_PROP;
import static org.apache.solr.common.cloud.ZkStateReader.COLLECTION_PROP;
import static org.apache.solr.common.cloud.ZkStateReader.SHARD_ID_PROP;
import static org.apache.solr.common.cloud.ZkStateReader.REPLICA_TYPE;
import static org.apache.solr.common.params.CollectionParams.CollectionAction.CREATE;
import static org.apache.solr.common.params.CollectionParams.CollectionAction.CREATESHARD;
import static org.apache.solr.common.params.CommonAdminParams.ASYNC;
import static org.apache.solr.common.params.CommonParams.NAME;
import static org.apache.solr.common.cloud.ZkStateReader.REPLICATION_FACTOR;
import static org.apache.solr.common.cloud.ZkStateReader.MAX_SHARDS_PER_NODE;

public class RestoreCmd implements OverseerCollectionMessageHandler.Cmd {
  private static final Logger log = LoggerFactory.getLogger(MethodHandles.lookup().lookupClass());

  private final OverseerCollectionMessageHandler ocmh;

  public RestoreCmd(OverseerCollectionMessageHandler ocmh) {
    this.ocmh = ocmh;
  }

  @Override
  public void call(ClusterState state, ZkNodeProps message, NamedList results) throws Exception {
    // TODO maybe we can inherit createCollection's options/code

    String restoreCollectionName = message.getStr(COLLECTION_PROP);
    String backupName = message.getStr(NAME); // of backup
    ShardHandler shardHandler = ocmh.shardHandlerFactory.getShardHandler();
    String asyncId = message.getStr(ASYNC);
    String repo = message.getStr(CoreAdminParams.BACKUP_REPOSITORY);
    Map<String, String> requestMap = new HashMap<>();

    CoreContainer cc = ocmh.overseer.getZkController().getCoreContainer();
    BackupRepository repository = cc.newBackupRepository(Optional.ofNullable(repo));

    URI location = repository.createURI(message.getStr(CoreAdminParams.BACKUP_LOCATION));
    URI backupPath = repository.resolve(location, backupName);
    ZkStateReader zkStateReader = ocmh.zkStateReader;
    BackupManager backupMgr = new BackupManager(repository, zkStateReader);

    Properties properties = backupMgr.readBackupProperties(location, backupName);
    String backupCollection = properties.getProperty(BackupManager.COLLECTION_NAME_PROP);
    DocCollection backupCollectionState = backupMgr.readCollectionState(location, backupName, backupCollection);

    // Get the Solr nodes to restore a collection.
    final List<String> nodeList = OverseerCollectionMessageHandler.getLiveOrLiveAndCreateNodeSetList(
        zkStateReader.getClusterState().getLiveNodes(), message, RANDOM);

    int numShards = backupCollectionState.getActiveSlices().size();
    int repFactor = message.getInt(REPLICATION_FACTOR, backupCollectionState.getReplicationFactor());
    int maxShardsPerNode = message.getInt(MAX_SHARDS_PER_NODE, backupCollectionState.getMaxShardsPerNode());
    int availableNodeCount = nodeList.size();
    if ((numShards * repFactor) > (availableNodeCount * maxShardsPerNode)) {
      throw new SolrException(ErrorCode.BAD_REQUEST,
          String.format(Locale.ROOT, "Solr cloud with available number of nodes:%d is insufficient for"
              + " restoring a collection with %d shards, replication factor %d and maxShardsPerNode %d."
              + " Consider increasing maxShardsPerNode value OR number of available nodes.",
              availableNodeCount, numShards, repFactor, maxShardsPerNode));
    }

    //Upload the configs
    String configName = (String) properties.get(COLL_CONF);
    String restoreConfigName = message.getStr(COLL_CONF, configName);
    if (zkStateReader.getConfigManager().configExists(restoreConfigName)) {
      log.info("Using existing config {}", restoreConfigName);
      //TODO add overwrite option?
    } else {
      log.info("Uploading config {}", restoreConfigName);
      backupMgr.uploadConfigDir(location, backupName, configName, restoreConfigName);
    }

    log.info("Starting restore into collection={} with backup_name={} at location={}", restoreCollectionName, backupName,
        location);

    //Create core-less collection
    {
      Map<String, Object> propMap = new HashMap<>();
      propMap.put(Overseer.QUEUE_OPERATION, CREATE.toString());
      propMap.put("fromApi", "true"); // mostly true.  Prevents autoCreated=true in the collection state.

      // inherit settings from input API, defaulting to the backup's setting.  Ex: replicationFactor
      for (String collProp : COLL_PROPS.keySet()) {
        Object val = message.getProperties().getOrDefault(collProp, backupCollectionState.get(collProp));
        if (val != null) {
          propMap.put(collProp, val);
        }
      }

      propMap.put(NAME, restoreCollectionName);
      propMap.put(CREATE_NODE_SET, CREATE_NODE_SET_EMPTY); //no cores
      propMap.put(COLL_CONF, restoreConfigName);

      // router.*
      @SuppressWarnings("unchecked")
      Map<String, Object> routerProps = (Map<String, Object>) backupCollectionState.getProperties().get(DocCollection.DOC_ROUTER);
      for (Map.Entry<String, Object> pair : routerProps.entrySet()) {
        propMap.put(DocCollection.DOC_ROUTER + "." + pair.getKey(), pair.getValue());
      }

      Set<String> sliceNames = backupCollectionState.getActiveSlicesMap().keySet();
      if (backupCollectionState.getRouter() instanceof ImplicitDocRouter) {
        propMap.put(SHARDS_PROP, StrUtils.join(sliceNames, ','));
      } else {
        propMap.put(NUM_SLICES, sliceNames.size());
        // ClusterStateMutator.createCollection detects that "slices" is in fact a slice structure instead of a
        //   list of names, and if so uses this instead of building it.  We clear the replica list.
        Collection<Slice> backupSlices = backupCollectionState.getActiveSlices();
        Map<String, Slice> newSlices = new LinkedHashMap<>(backupSlices.size());
        for (Slice backupSlice : backupSlices) {
          newSlices.put(backupSlice.getName(),
              new Slice(backupSlice.getName(), Collections.emptyMap(), backupSlice.getProperties()));
        }
        propMap.put(SHARDS_PROP, newSlices);
      }

      ocmh.commandMap.get(CREATE).call(zkStateReader.getClusterState(), new ZkNodeProps(propMap), new NamedList());
      // note: when createCollection() returns, the collection exists (no race)
    }

    DocCollection restoreCollection = zkStateReader.getClusterState().getCollection(restoreCollectionName);

    DistributedQueue inQueue = Overseer.getStateUpdateQueue(zkStateReader.getZkClient());

    //Mark all shards in CONSTRUCTION STATE while we restore the data
    {
      //TODO might instead createCollection accept an initial state?  Is there a race?
      Map<String, Object> propMap = new HashMap<>();
      propMap.put(Overseer.QUEUE_OPERATION, OverseerAction.UPDATESHARDSTATE.toLower());
      for (Slice shard : restoreCollection.getSlices()) {
        propMap.put(shard.getName(), Slice.State.CONSTRUCTION.toString());
      }
      propMap.put(ZkStateReader.COLLECTION_PROP, restoreCollectionName);
      inQueue.offer(Utils.toJSON(new ZkNodeProps(propMap)));
    }

    // TODO how do we leverage the RULE / SNITCH logic in createCollection?

    ClusterState clusterState = zkStateReader.getClusterState();

    List<String> sliceNames = new ArrayList<>();
    restoreCollection.getSlices().forEach(x -> sliceNames.add(x.getName()));

    Map<ReplicaAssigner.Position, String> positionVsNodes = ocmh.identifyNodes(clusterState, nodeList,
        message, sliceNames, repFactor);

    //Create one replica per shard and copy backed up data to it
    for (Slice slice : restoreCollection.getSlices()) {
      log.debug("Adding replica for shard={} collection={} ", slice.getName(), restoreCollection);
      HashMap<String, Object> propMap = new HashMap<>();
      propMap.put(Overseer.QUEUE_OPERATION, CREATESHARD);
      propMap.put(COLLECTION_PROP, restoreCollectionName);
      propMap.put(SHARD_ID_PROP, slice.getName());
<<<<<<< HEAD
      
      if (restoreCollection.getNumNrtReplicas() != null && restoreCollection.getNumNrtReplicas() >= 1) {
        propMap.put(REPLICA_TYPE, Replica.Type.NRT.name());
      } else if (restoreCollection.getNumTlogReplicas() != null && restoreCollection.getNumTlogReplicas() >= 1) {
        propMap.put(REPLICA_TYPE, Replica.Type.TLOG.name());
      }
=======

      // Get the first node matching the shard to restore in
      String node;
      for (Map.Entry<ReplicaAssigner.Position, String> pvn : positionVsNodes.entrySet()) {
        ReplicaAssigner.Position position = pvn.getKey();
        if (position.shard == slice.getName()) {
          node = pvn.getValue();
          propMap.put(CoreAdminParams.NODE, node);
          positionVsNodes.remove(position);
          break;
        }
      }

>>>>>>> 6e68e9ea
      // add async param
      if (asyncId != null) {
        propMap.put(ASYNC, asyncId);
      }
      ocmh.addPropertyParams(message, propMap);

      ocmh.addReplica(clusterState, new ZkNodeProps(propMap), new NamedList(), null);
    }

    //refresh the location copy of collection state
    restoreCollection = zkStateReader.getClusterState().getCollection(restoreCollectionName);

    //Copy data from backed up index to each replica
    for (Slice slice : restoreCollection.getSlices()) {
      ModifiableSolrParams params = new ModifiableSolrParams();
      params.set(CoreAdminParams.ACTION, CoreAdminParams.CoreAdminAction.RESTORECORE.toString());
      params.set(NAME, "snapshot." + slice.getName());
      params.set(CoreAdminParams.BACKUP_LOCATION, backupPath.toASCIIString());
      params.set(CoreAdminParams.BACKUP_REPOSITORY, repo);

      ocmh.sliceCmd(clusterState, params, null, slice, shardHandler, asyncId, requestMap);
    }
    ocmh.processResponses(new NamedList(), shardHandler, true, "Could not restore core", asyncId, requestMap);

    //Mark all shards in ACTIVE STATE
    {
      HashMap<String, Object> propMap = new HashMap<>();
      propMap.put(Overseer.QUEUE_OPERATION, OverseerAction.UPDATESHARDSTATE.toLower());
      propMap.put(ZkStateReader.COLLECTION_PROP, restoreCollectionName);
      for (Slice shard : restoreCollection.getSlices()) {
        propMap.put(shard.getName(), Slice.State.ACTIVE.toString());
      }
      inQueue.offer(Utils.toJSON(new ZkNodeProps(propMap)));
    }

    //refresh the location copy of collection state
    restoreCollection = zkStateReader.getClusterState().getCollection(restoreCollectionName);

    //Add the remaining replicas for each shard, considering it's type
    int numNrtReplicas = restoreCollection.getNumNrtReplicas() != null?
        restoreCollection.getNumNrtReplicas():0;
    if (numNrtReplicas == 0) {
      numNrtReplicas = restoreCollection.getReplicationFactor() != null?
          restoreCollection.getReplicationFactor():0;
    }
    int numTlogReplicas = restoreCollection.getNumTlogReplicas() != null?
        restoreCollection.getNumTlogReplicas():0;
    int numPullReplicas = restoreCollection.getNumPullReplicas() != null?
        restoreCollection.getNumPullReplicas():0;
    
    int createdNrtReplicas = 0, createdTlogReplicas = 0, createdPullReplicas = 0;
    
    // We already created either a REALTIME or an TLOG replica as leader
    if (numNrtReplicas > 0) {
      createdNrtReplicas++;
    } else if (createdTlogReplicas > 0) {
      createdTlogReplicas++;
    }
    
    int totalReplicasPerShard = numNrtReplicas + numTlogReplicas + numPullReplicas;
    
    if (totalReplicasPerShard > 1) {
      log.info("Adding replicas to restored collection={}", restoreCollection);

      for (Slice slice : restoreCollection.getSlices()) {
        for (int i = 1; i < totalReplicasPerShard; i++) {
          Replica.Type typeToCreate;
          if (createdNrtReplicas < numNrtReplicas) {
            createdNrtReplicas++;
            typeToCreate = Replica.Type.NRT;
          } else if (createdTlogReplicas < numTlogReplicas) {
            createdTlogReplicas++;
            typeToCreate = Replica.Type.TLOG;
          } else {
            createdPullReplicas++;
            typeToCreate = Replica.Type.PULL;
          }
          
          log.debug("Adding replica for shard={} collection={} of type {} ", slice.getName(), restoreCollection, typeToCreate);
          HashMap<String, Object> propMap = new HashMap<>();
          propMap.put(COLLECTION_PROP, restoreCollectionName);
          propMap.put(SHARD_ID_PROP, slice.getName());
<<<<<<< HEAD
          propMap.put(REPLICA_TYPE, typeToCreate.name());
=======

          // Get the first node matching the shard to restore in
          String node;
          for (Map.Entry<ReplicaAssigner.Position, String> pvn : positionVsNodes.entrySet()) {
            ReplicaAssigner.Position position = pvn.getKey();
            if (position.shard == slice.getName()) {
              node = pvn.getValue();
              propMap.put(CoreAdminParams.NODE, node);
              positionVsNodes.remove(position);
              break;
            }
          }

>>>>>>> 6e68e9ea
          // add async param
          if (asyncId != null) {
            propMap.put(ASYNC, asyncId);
          }
          ocmh.addPropertyParams(message, propMap);

          ocmh.addReplica(zkStateReader.getClusterState(), new ZkNodeProps(propMap), results, null);
        }
      }
    }

    log.info("Completed restoring collection={} backupName={}", restoreCollection, backupName);
  }
}<|MERGE_RESOLUTION|>--- conflicted
+++ resolved
@@ -70,6 +70,9 @@
 import static org.apache.solr.common.params.CommonAdminParams.ASYNC;
 import static org.apache.solr.common.params.CommonParams.NAME;
 import static org.apache.solr.common.cloud.ZkStateReader.REPLICATION_FACTOR;
+import static org.apache.solr.common.cloud.ZkStateReader.NRT_REPLICAS;
+import static org.apache.solr.common.cloud.ZkStateReader.PULL_REPLICAS;
+import static org.apache.solr.common.cloud.ZkStateReader.TLOG_REPLICAS;
 import static org.apache.solr.common.cloud.ZkStateReader.MAX_SHARDS_PER_NODE;
 
 public class RestoreCmd implements OverseerCollectionMessageHandler.Cmd {
@@ -109,15 +112,23 @@
         zkStateReader.getClusterState().getLiveNodes(), message, RANDOM);
 
     int numShards = backupCollectionState.getActiveSlices().size();
-    int repFactor = message.getInt(REPLICATION_FACTOR, backupCollectionState.getReplicationFactor());
+    
+    int numNrtReplicas = getInt(message, NRT_REPLICAS, backupCollectionState.getNumNrtReplicas(), 0);
+    if (numNrtReplicas == 0) {
+      numNrtReplicas = getInt(message, REPLICATION_FACTOR, backupCollectionState.getReplicationFactor(), 0);
+    }
+    int numTlogReplicas = getInt(message, TLOG_REPLICAS, backupCollectionState.getNumTlogReplicas(), 0);
+    int numPullReplicas = getInt(message, PULL_REPLICAS, backupCollectionState.getNumPullReplicas(), 0);
+    int totalReplicasPerShard = numNrtReplicas + numTlogReplicas + numPullReplicas;
+    
     int maxShardsPerNode = message.getInt(MAX_SHARDS_PER_NODE, backupCollectionState.getMaxShardsPerNode());
     int availableNodeCount = nodeList.size();
-    if ((numShards * repFactor) > (availableNodeCount * maxShardsPerNode)) {
+    if ((numShards * totalReplicasPerShard) > (availableNodeCount * maxShardsPerNode)) {
       throw new SolrException(ErrorCode.BAD_REQUEST,
           String.format(Locale.ROOT, "Solr cloud with available number of nodes:%d is insufficient for"
-              + " restoring a collection with %d shards, replication factor %d and maxShardsPerNode %d."
+              + " restoring a collection with %d shards, total replicas per shard %d and maxShardsPerNode %d."
               + " Consider increasing maxShardsPerNode value OR number of available nodes.",
-              availableNodeCount, numShards, repFactor, maxShardsPerNode));
+              availableNodeCount, numShards, totalReplicasPerShard, maxShardsPerNode));
     }
 
     //Upload the configs
@@ -203,7 +214,7 @@
     restoreCollection.getSlices().forEach(x -> sliceNames.add(x.getName()));
 
     Map<ReplicaAssigner.Position, String> positionVsNodes = ocmh.identifyNodes(clusterState, nodeList,
-        message, sliceNames, repFactor);
+        message, sliceNames, numNrtReplicas, numTlogReplicas, numPullReplicas);
 
     //Create one replica per shard and copy backed up data to it
     for (Slice slice : restoreCollection.getSlices()) {
@@ -212,14 +223,12 @@
       propMap.put(Overseer.QUEUE_OPERATION, CREATESHARD);
       propMap.put(COLLECTION_PROP, restoreCollectionName);
       propMap.put(SHARD_ID_PROP, slice.getName());
-<<<<<<< HEAD
       
-      if (restoreCollection.getNumNrtReplicas() != null && restoreCollection.getNumNrtReplicas() >= 1) {
+      if (numNrtReplicas >= 1) {
         propMap.put(REPLICA_TYPE, Replica.Type.NRT.name());
-      } else if (restoreCollection.getNumTlogReplicas() != null && restoreCollection.getNumTlogReplicas() >= 1) {
+      } else if (numTlogReplicas >= 1) {
         propMap.put(REPLICA_TYPE, Replica.Type.TLOG.name());
       }
-=======
 
       // Get the first node matching the shard to restore in
       String node;
@@ -233,7 +242,6 @@
         }
       }
 
->>>>>>> 6e68e9ea
       // add async param
       if (asyncId != null) {
         propMap.put(ASYNC, asyncId);
@@ -272,33 +280,20 @@
     //refresh the location copy of collection state
     restoreCollection = zkStateReader.getClusterState().getCollection(restoreCollectionName);
 
-    //Add the remaining replicas for each shard, considering it's type
-    int numNrtReplicas = restoreCollection.getNumNrtReplicas() != null?
-        restoreCollection.getNumNrtReplicas():0;
-    if (numNrtReplicas == 0) {
-      numNrtReplicas = restoreCollection.getReplicationFactor() != null?
-          restoreCollection.getReplicationFactor():0;
-    }
-    int numTlogReplicas = restoreCollection.getNumTlogReplicas() != null?
-        restoreCollection.getNumTlogReplicas():0;
-    int numPullReplicas = restoreCollection.getNumPullReplicas() != null?
-        restoreCollection.getNumPullReplicas():0;
-    
-    int createdNrtReplicas = 0, createdTlogReplicas = 0, createdPullReplicas = 0;
-    
-    // We already created either a REALTIME or an TLOG replica as leader
-    if (numNrtReplicas > 0) {
-      createdNrtReplicas++;
-    } else if (createdTlogReplicas > 0) {
-      createdTlogReplicas++;
-    }
-    
-    int totalReplicasPerShard = numNrtReplicas + numTlogReplicas + numPullReplicas;
-    
     if (totalReplicasPerShard > 1) {
       log.info("Adding replicas to restored collection={}", restoreCollection);
-
       for (Slice slice : restoreCollection.getSlices()) {
+
+        //Add the remaining replicas for each shard, considering it's type
+        int createdNrtReplicas = 0, createdTlogReplicas = 0, createdPullReplicas = 0;
+
+        // We already created either a NRT or an TLOG replica as leader
+        if (numNrtReplicas > 0) {
+          createdNrtReplicas++;
+        } else if (createdTlogReplicas > 0) {
+          createdTlogReplicas++;
+        }
+        
         for (int i = 1; i < totalReplicasPerShard; i++) {
           Replica.Type typeToCreate;
           if (createdNrtReplicas < numNrtReplicas) {
@@ -310,15 +305,14 @@
           } else {
             createdPullReplicas++;
             typeToCreate = Replica.Type.PULL;
+            assert createdPullReplicas <= numPullReplicas: "Unexpected number of replicas";
           }
-          
+
           log.debug("Adding replica for shard={} collection={} of type {} ", slice.getName(), restoreCollection, typeToCreate);
           HashMap<String, Object> propMap = new HashMap<>();
           propMap.put(COLLECTION_PROP, restoreCollectionName);
           propMap.put(SHARD_ID_PROP, slice.getName());
-<<<<<<< HEAD
           propMap.put(REPLICA_TYPE, typeToCreate.name());
-=======
 
           // Get the first node matching the shard to restore in
           String node;
@@ -332,7 +326,6 @@
             }
           }
 
->>>>>>> 6e68e9ea
           // add async param
           if (asyncId != null) {
             propMap.put(ASYNC, asyncId);
@@ -346,4 +339,9 @@
 
     log.info("Completed restoring collection={} backupName={}", restoreCollection, backupName);
   }
+
+  private int getInt(ZkNodeProps message, String propertyName, Integer default1, int default2) {
+    Integer value = message.getInt(REPLICATION_FACTOR, default1);
+    return value!=null?value:default2;
+  }
 }