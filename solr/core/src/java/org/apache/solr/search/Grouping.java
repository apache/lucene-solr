--- conflicted
+++ resolved
@@ -102,13 +102,7 @@
   private boolean getGroupedDocSet;
   private boolean getDocList; // doclist needed for debugging or highlighting
   private Query query;
-<<<<<<< HEAD
-  private NamedList grouped = new SimpleOrderedMap();
-=======
-  private DocSet filter;
-  private Filter luceneFilter;
   private NamedList<Object> grouped = new SimpleOrderedMap<>();
->>>>>>> ddbd3b88
   private Set<Integer> idSet = new LinkedHashSet<>();  // used for tracking unique docs when we need a doclist
   private int maxMatches;  // max number of matches from any grouping command
   private float maxScore = Float.NaN;  // max score seen in any doclist
