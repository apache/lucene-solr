/*
 * Licensed to the Apache Software Foundation (ASF) under one or more
 * contributor license agreements.  See the NOTICE file distributed with
 * this work for additional information regarding copyright ownership.
 * The ASF licenses this file to You under the Apache License, Version 2.0
 * (the "License"); you may not use this file except in compliance with
 * the License.  You may obtain a copy of the License at
 *
 *     http://www.apache.org/licenses/LICENSE-2.0
 *
 * Unless required by applicable law or agreed to in writing, software
 * distributed under the License is distributed on an "AS IS" BASIS,
 * WITHOUT WARRANTIES OR CONDITIONS OF ANY KIND, either express or implied.
 * See the License for the specific language governing permissions and
 * limitations under the License.
 */

package org.apache.solr.search;

import static org.apache.lucene.geo.GeoEncodingUtils.decodeLatitudeCeil;
import static org.apache.lucene.geo.GeoEncodingUtils.decodeLongitudeCeil;

import java.io.IOException;
import java.io.Reader;
import java.lang.invoke.MethodHandles;
import java.nio.charset.StandardCharsets;
import java.util.ArrayList;
import java.util.Arrays;
import java.util.Collection;
import java.util.Collections;
import java.util.Date;
import java.util.HashSet;
import java.util.LinkedList;
import java.util.List;
import java.util.Set;

import org.apache.lucene.analysis.Analyzer;
import org.apache.lucene.analysis.TokenStream;
import org.apache.lucene.document.Document;
import org.apache.lucene.document.DocumentStoredFieldVisitor;
import org.apache.lucene.document.LazyDocument;
import org.apache.lucene.index.BinaryDocValues;
import org.apache.lucene.index.DirectoryReader;
import org.apache.lucene.index.DocValuesType;
import org.apache.lucene.index.FieldInfo;
import org.apache.lucene.index.IndexReader;
import org.apache.lucene.index.IndexableField;
import org.apache.lucene.index.IndexableFieldType;
import org.apache.lucene.index.LeafReader;
import org.apache.lucene.index.LeafReaderContext;
import org.apache.lucene.index.NumericDocValues;
import org.apache.lucene.index.ReaderUtil;
import org.apache.lucene.index.SortedDocValues;
import org.apache.lucene.index.SortedNumericDocValues;
import org.apache.lucene.index.SortedSetDocValues;
import org.apache.lucene.index.StoredFieldVisitor;
import org.apache.lucene.util.BytesRef;
import org.apache.lucene.util.NumericUtils;
import org.apache.solr.common.SolrDocumentBase;
import org.apache.solr.core.SolrConfig;
import org.apache.solr.schema.AbstractEnumField;
import org.apache.solr.schema.BoolField;
import org.apache.solr.schema.LatLonPointSpatialField;
import org.apache.solr.schema.NumberType;
import org.apache.solr.schema.SchemaField;
import org.slf4j.Logger;
import org.slf4j.LoggerFactory;

/**
 * A helper class of {@link org.apache.solr.search.SolrIndexSearcher} for stored Document related matters
 * including DocValue substitutions.
 */
public class SolrDocumentFetcher {

  private static final Logger log = LoggerFactory.getLogger(MethodHandles.lookup().lookupClass());

  private final SolrIndexSearcher searcher;

  private final boolean enableLazyFieldLoading;

  private final SolrCache<Integer,Document> documentCache;

  private final Set<String> allStored;

  private final Set<String> dvsCanSubstituteStored;

  /** Contains the names/patterns of all docValues=true,stored=false fields in the schema. */
  private final Set<String> allNonStoredDVs;

  /** Contains the names/patterns of all docValues=true,stored=false,useDocValuesAsStored=true fields in the schema. */
  private final Set<String> nonStoredDVsUsedAsStored;

  /** Contains the names/patterns of all docValues=true,stored=false fields, excluding those that are copyField targets in the schema. */
  private final Set<String> nonStoredDVsWithoutCopyTargets;

  private static int largeValueLengthCacheThreshold = Integer.getInteger("solr.largeField.cacheThreshold", 512 * 1024); // internal setting

  private final Set<String> largeFields;

  private Collection<String> storedHighlightFieldNames; // lazy populated; use getter

  SolrDocumentFetcher(SolrIndexSearcher searcher, SolrConfig solrConfig, boolean cachingEnabled) {
    this.searcher = searcher;
    this.enableLazyFieldLoading = solrConfig.enableLazyFieldLoading;
    if (cachingEnabled) {
      documentCache = solrConfig.documentCacheConfig == null ? null : solrConfig.documentCacheConfig.newInstance();
    } else {
      documentCache = null;
    }

    final Set<String> nonStoredDVsUsedAsStored = new HashSet<>();
    final Set<String> allNonStoredDVs = new HashSet<>();
    final Set<String> nonStoredDVsWithoutCopyTargets = new HashSet<>();
    final Set<String> storedLargeFields = new HashSet<>();
    final Set<String> dvsCanSubstituteStored = new HashSet<>();
    final Set<String> allStoreds = new HashSet<>();

    for (FieldInfo fieldInfo : searcher.getFieldInfos()) { // can find materialized dynamic fields, unlike using the Solr IndexSchema.
      final SchemaField schemaField = searcher.getSchema().getFieldOrNull(fieldInfo.name);
      if (schemaField == null) {
        continue;
      }
      if (canSubstituteDvForStored(fieldInfo, schemaField)) {
        dvsCanSubstituteStored.add(fieldInfo.name);
      }
      if (schemaField.stored()) {
        allStoreds.add(fieldInfo.name);
      }
      if (!schemaField.stored() && schemaField.hasDocValues()) {
        if (schemaField.useDocValuesAsStored()) {
          nonStoredDVsUsedAsStored.add(fieldInfo.name);
        }
        allNonStoredDVs.add(fieldInfo.name);
        if (!searcher.getSchema().isCopyFieldTarget(schemaField)) {
          nonStoredDVsWithoutCopyTargets.add(fieldInfo.name);
        }
      }
      if (schemaField.stored() && schemaField.isLarge()) {
        storedLargeFields.add(schemaField.getName());
      }
    }

    this.nonStoredDVsUsedAsStored = Collections.unmodifiableSet(nonStoredDVsUsedAsStored);
    this.allNonStoredDVs = Collections.unmodifiableSet(allNonStoredDVs);
    this.nonStoredDVsWithoutCopyTargets = Collections.unmodifiableSet(nonStoredDVsWithoutCopyTargets);
    this.largeFields = Collections.unmodifiableSet(storedLargeFields);
    this.dvsCanSubstituteStored = Collections.unmodifiableSet(dvsCanSubstituteStored);
    this.allStored = Collections.unmodifiableSet(allStoreds);
  }

  private boolean canSubstituteDvForStored(FieldInfo fieldInfo, SchemaField schemaField) {
    if (!schemaField.hasDocValues() || !schemaField.stored()) return false;
    if (schemaField.multiValued()) return false;
    DocValuesType docValuesType = fieldInfo.getDocValuesType();
    NumberType numberType = schemaField.getType().getNumberType();
    // can not decode a numeric without knowing its numberType
    if (numberType == null && (docValuesType == DocValuesType.SORTED_NUMERIC || docValuesType == DocValuesType.NUMERIC)) {
      return false;
    }
    return true;
  }

  public boolean isLazyFieldLoadingEnabled() {
    return enableLazyFieldLoading;
  }

  public SolrCache<Integer, Document> getDocumentCache() {
    return documentCache;
  }

  /**
   * Returns a collection of the names of all stored fields which can be highlighted the index reader knows about.
   */
  public Collection<String> getStoredHighlightFieldNames() {
    synchronized (this) {
      if (storedHighlightFieldNames == null) {
        storedHighlightFieldNames = new LinkedList<>();
        for (FieldInfo fieldInfo : searcher.getFieldInfos()) {
          final String fieldName = fieldInfo.name;
          try {
            SchemaField field = searcher.getSchema().getField(fieldName);
            if (field.stored() && ((field.getType() instanceof org.apache.solr.schema.TextField)
                || (field.getType() instanceof org.apache.solr.schema.StrField))) {
              storedHighlightFieldNames.add(fieldName);
            }
          } catch (RuntimeException e) { // getField() throws a SolrException, but it arrives as a RuntimeException
            log.warn("Field [{}] found in index, but not defined in schema.", fieldName);
          }
        }
      }
      return storedHighlightFieldNames;
    }
  }

  /** @see SolrIndexSearcher#doc(int) */
  public Document doc(int docId) throws IOException {
    return doc(docId, (Set<String>) null);
  }

  /**
   * Retrieve the {@link Document} instance corresponding to the document id.
   * <p>
   * <b>NOTE</b>: the document will have all fields accessible, but if a field filter is provided, only the provided
   * fields will be loaded (the remainder will be available lazily).
   *
   * @see SolrIndexSearcher#doc(int, Set)
   */
  public Document doc(int i, Set<String> fields) throws IOException {
    Document d;
    if (documentCache != null) {
      d = documentCache.get(i);
      if (d != null) return d;
    }

    final DirectoryReader reader = searcher.getIndexReader();
    if (documentCache != null && !enableLazyFieldLoading) {
      // we do not filter the fields in this case because that would return an incomplete document which would
      // be eventually cached. The alternative would be to read the stored fields twice; once with the fields
      // and then without for caching leading to a performance hit
      // see SOLR-8858 for related discussion
      fields = null;
    }
    final SolrDocumentStoredFieldVisitor visitor = new SolrDocumentStoredFieldVisitor(fields, reader, i);
    reader.document(i, visitor);
    d = visitor.getDocument();

    if (documentCache != null) {
      documentCache.put(i, d);
    }

    return d;
  }

  /** {@link StoredFieldVisitor} which loads the specified fields eagerly (or all if null).
   * If {@link #enableLazyFieldLoading} then the rest get special lazy field entries.  Designated "large"
   * fields will always get a special field entry. */
  private class SolrDocumentStoredFieldVisitor extends DocumentStoredFieldVisitor {
    private final Document doc;
    private final LazyDocument lazyFieldProducer; // arguably a better name than LazyDocument; at least how we use it here
    private final int docId;
    private final boolean addLargeFieldsLazily;

    SolrDocumentStoredFieldVisitor(Set<String> toLoad, IndexReader reader, int docId) {
      super(toLoad);
      this.docId = docId;
      this.doc = getDocument();
      this.lazyFieldProducer = toLoad != null && enableLazyFieldLoading ? new LazyDocument(reader, docId) : null;
      this.addLargeFieldsLazily = (documentCache != null && !largeFields.isEmpty());
      //TODO can we return Status.STOP after a val is loaded and we know there are no other fields of interest?
      //    When: toLoad is one single-valued field, no lazyFieldProducer
    }

    @Override
    public Status needsField(FieldInfo fieldInfo) throws IOException {
      Status status = super.needsField(fieldInfo);
      assert status != Status.STOP : "Status.STOP not supported or expected";
      if (addLargeFieldsLazily && largeFields.contains(fieldInfo.name)) { // load "large" fields using this lazy mechanism
        if (lazyFieldProducer != null || status == Status.YES) {
          doc.add(new LargeLazyField(fieldInfo.name, docId));
        }
        return Status.NO;
      }
      if (status == Status.NO && lazyFieldProducer != null) { // lazy
        doc.add(lazyFieldProducer.getField(fieldInfo));
      }
      return status;
    }
  }

  /** @see SolrIndexSearcher#doc(int, StoredFieldVisitor) */
  public void doc(int docId, StoredFieldVisitor visitor) throws IOException {
    if (documentCache != null) {
      Document cached = documentCache.get(docId);
      if (cached != null) {
        visitFromCached(cached, visitor);
        return;
      }
    }
    searcher.getIndexReader().document(docId, visitor);
  }

  /** Executes a stored field visitor against a hit from the document cache */
  private void visitFromCached(Document document, StoredFieldVisitor visitor) throws IOException {
    for (IndexableField f : document) {
      final FieldInfo info = searcher.getFieldInfos().fieldInfo(f.name());
      final StoredFieldVisitor.Status needsField = visitor.needsField(info);
      if (needsField == StoredFieldVisitor.Status.STOP) return;
      if (needsField == StoredFieldVisitor.Status.NO) continue;
      BytesRef binaryValue = f.binaryValue();
      if (binaryValue != null) {
        visitor.binaryField(info, toByteArrayUnwrapIfPossible(binaryValue));
        continue;
      }
      Number numericValue = f.numericValue();
      if (numericValue != null) {
        if (numericValue instanceof Double) {
          visitor.doubleField(info, numericValue.doubleValue());
        } else if (numericValue instanceof Integer) {
          visitor.intField(info, numericValue.intValue());
        } else if (numericValue instanceof Float) {
          visitor.floatField(info, numericValue.floatValue());
        } else if (numericValue instanceof Long) {
          visitor.longField(info, numericValue.longValue());
        } else {
          throw new AssertionError();
        }
        continue;
      }
      // must be String
      if (f instanceof LargeLazyField) { // optimization to avoid premature string conversion
        visitor.stringField(info, toByteArrayUnwrapIfPossible(((LargeLazyField) f).readBytes()));
      } else {
        visitor.stringField(info, f.stringValue().getBytes(StandardCharsets.UTF_8));
      }
    }
  }

  private byte[] toByteArrayUnwrapIfPossible(BytesRef bytesRef) {
    if (bytesRef.offset == 0 && bytesRef.bytes.length == bytesRef.length) {
      return bytesRef.bytes;
    } else {
      return Arrays.copyOfRange(bytesRef.bytes, bytesRef.offset, bytesRef.offset + bytesRef.length);
    }
  }

  /** Unlike LazyDocument.LazyField, we (a) don't cache large values, and (b) provide access to the byte[]. */
  class LargeLazyField implements IndexableField {

    final String name;
    final int docId;
    // synchronize on 'this' to access:
    BytesRef cachedBytes; // we only conditionally populate this if it's big enough

    private LargeLazyField(String name, int docId) {
      this.name = name;
      this.docId = docId;
    }

    @Override
    public String toString() {
      return fieldType().toString() + "<" + name() + ">"; // mimic Field.java
    }

    @Override
    public String name() {
      return name;
    }

    @Override
    public IndexableFieldType fieldType() {
      return searcher.getSchema().getField(name());
    }

    @Override
    public TokenStream tokenStream(Analyzer analyzer, TokenStream reuse) {
      return analyzer.tokenStream(name(), stringValue()); // or we could throw unsupported exception?
    }
    /** (for tests) */
    synchronized boolean hasBeenLoaded() {
      return cachedBytes != null;
    }

    @Override
    public synchronized String stringValue() {
      try {
        return readBytes().utf8ToString();
      } catch (IOException e) {
        throw new RuntimeException(e);
      }
    }

    synchronized BytesRef readBytes() throws IOException {
      if (cachedBytes != null) {
        return cachedBytes;
      } else {
        BytesRef bytesRef = new BytesRef();
        searcher.getIndexReader().document(docId, new StoredFieldVisitor() {
          boolean done = false;
          @Override
          public Status needsField(FieldInfo fieldInfo) throws IOException {
            if (done) {
              return Status.STOP;
            }
            return fieldInfo.name.equals(name()) ? Status.YES : Status.NO;
          }

          @Override
          public void stringField(FieldInfo fieldInfo, byte[] value) throws IOException {
            bytesRef.bytes = value;
            bytesRef.length = value.length;
            done = true;
          }

          @Override
          public void binaryField(FieldInfo fieldInfo, byte[] value) throws IOException {
            throw new UnsupportedOperationException("'large' binary fields are not (yet) supported");
          }
        });
        if (bytesRef.length < largeValueLengthCacheThreshold) {
          return cachedBytes = bytesRef;
        } else {
          return bytesRef;
        }
      }
    }

    @Override
    public BytesRef binaryValue() {
      return null;
    }

    @Override
    public Reader readerValue() {
      return null;
    }

    @Override
    public Number numericValue() {
      return null;
    }
  }

  /**
   * This will fetch and add the docValues fields to a given SolrDocument/SolrInputDocument
   *
   * @param doc
   *          A SolrDocument or SolrInputDocument instance where docValues will be added
   * @param docid
   *          The lucene docid of the document to be populated
   * @param fields
   *          The fields with docValues to populate the document with.
   *          DocValues fields which do not exist or not decodable will be ignored.
   */
  public void decorateDocValueFields(@SuppressWarnings("rawtypes") SolrDocumentBase doc, int docid, Set<String> fields)
      throws IOException {
    final List<LeafReaderContext> leafContexts = searcher.getLeafContexts();
    final int subIndex = ReaderUtil.subIndex(docid, leafContexts);
    final int localId = docid - leafContexts.get(subIndex).docBase;
    final LeafReader leafReader = leafContexts.get(subIndex).reader();
    for (String fieldName : fields) {
      Object fieldValue = decodeDVField(localId, leafReader, fieldName);
      if (fieldValue != null) {
        doc.setField(fieldName, fieldValue);
      }
    }
  }

  /**
   * Decode value from DV field for a document
   * @return null if DV field is not exist or can not decodable
   */
  private Object decodeDVField(int localId, LeafReader leafReader, String fieldName) throws IOException {
    final SchemaField schemaField = searcher.getSchema().getFieldOrNull(fieldName);
    FieldInfo fi = searcher.getFieldInfos().fieldInfo(fieldName);
    if (schemaField == null || !schemaField.hasDocValues() || fi == null) {
      return null; // Searcher doesn't have info about this field, hence ignore it.
    }

    final DocValuesType dvType = fi.getDocValuesType();
    switch (dvType) {
      case NUMERIC:
        final NumericDocValues ndv = leafReader.getNumericDocValues(fieldName);
        if (ndv == null) {
          return null;
        }
        if (!ndv.advanceExact(localId)) {
          return null;
        }
        Long val = ndv.longValue();
        return decodeNumberFromDV(schemaField, val, false);
      case BINARY:
        BinaryDocValues bdv = leafReader.getBinaryDocValues(fieldName);
        if (bdv != null && bdv.advanceExact(localId)) {
          return BytesRef.deepCopyOf(bdv.binaryValue());
        }
        return null;
      case SORTED:
        SortedDocValues sdv = leafReader.getSortedDocValues(fieldName);
        if (sdv != null && sdv.advanceExact(localId)) {
          final BytesRef bRef = sdv.binaryValue();
          // Special handling for Boolean fields since they're stored as 'T' and 'F'.
          if (schemaField.getType() instanceof BoolField) {
            return schemaField.getType().toObject(schemaField, bRef);
          } else {
            return bRef.utf8ToString();
          }
<<<<<<< HEAD
          break;
        case SORTED_NUMERIC:
          final SortedNumericDocValues numericDv = leafReader.getSortedNumericDocValues(fieldName);
          final NumberType type = schemaField.getType().getNumberType();
          if (numericDv != null) {
            if (numericDv.advance(localId) == localId) {
              if (type != null) {
                final List<Object> outValues = new ArrayList<Object>(numericDv.docValueCount());
                for (int i = 0; i < numericDv.docValueCount(); i++) {
                  long number = numericDv.nextValue();
                  switch (type) {
                    case INTEGER:
                      final int raw = (int) number;
                      if (schemaField.getType() instanceof AbstractEnumField) {
                        outValues.add(
                            ((AbstractEnumField) schemaField.getType()).getEnumMapping().intValueToStringValue(raw));
                      } else {
                        outValues.add(raw);
                      }
                      break;
                    case LONG:
                      outValues.add(number);
                      break;
                    case FLOAT:
                      outValues.add(NumericUtils.sortableIntToFloat((int) number));
                      break;
                    case DOUBLE:
                      outValues.add(NumericUtils.sortableLongToDouble(number));
                      break;
                    case DATE:
                      outValues.add(new Date(number));
                      break;
                    default:
                      throw new AssertionError("Unexpected PointType: " + type);
                  }
                }
                assert outValues.size() > 0;
                doc.addField(fieldName, outValues);
              } else if (schemaField.getType() instanceof LatLonPointSpatialField) {
                long number = numericDv.nextValue();
                doc.addField(fieldName, decodeLatitudeCeil(number) + "," + decodeLongitudeCeil(number));
              }
            }
          }
          break;
        case SORTED_SET:
          final SortedSetDocValues values = leafReader.getSortedSetDocValues(fieldName);
          if (values != null && values.getValueCount() > 0) {
            if (values.advance(localId) == localId) {
              final List<Object> outValues = new LinkedList<>();
              for (long ord = values.nextOrd(); ord != SortedSetDocValues.NO_MORE_ORDS; ord = values.nextOrd()) {
                value = values.lookupOrd(ord);
                outValues.add(schemaField.getType().toObject(schemaField, value));
              }
              assert outValues.size() > 0;
              doc.addField(fieldName, outValues);
            }
          }
          break;
        case NONE:
          break;
      }
=======
        }
        return null;
      case SORTED_NUMERIC:
        final SortedNumericDocValues numericDv = leafReader.getSortedNumericDocValues(fieldName);
        if (numericDv != null && numericDv.advance(localId) == localId) {
          final List<Object> outValues = new ArrayList<>(numericDv.docValueCount());
          for (int i = 0; i < numericDv.docValueCount(); i++) {
            long number = numericDv.nextValue();
            Object value = decodeNumberFromDV(schemaField, number, true);
            // return immediately if the number is not decodable, hence won't return an empty list.
            if (value == null) return null;
            else outValues.add(value);
          }
          assert outValues.size() > 0;
          return outValues;
        }
        return null;
      case SORTED_SET:
        final SortedSetDocValues values = leafReader.getSortedSetDocValues(fieldName);
        if (values != null && values.getValueCount() > 0 && values.advance(localId) == localId) {
          final List<Object> outValues = new LinkedList<>();
          for (long ord = values.nextOrd(); ord != SortedSetDocValues.NO_MORE_ORDS; ord = values.nextOrd()) {
            BytesRef value = values.lookupOrd(ord);
            outValues.add(schemaField.getType().toObject(schemaField, value));
          }
          assert outValues.size() > 0;
          return outValues;
        }
        return null;
      default:
        return null;
    }
  }

  private Object decodeNumberFromDV(SchemaField schemaField, long value, boolean sortableNumeric) {
    if (schemaField.getType().getNumberType() == null) {
      log.warn("Couldn't decode docValues for field: [{}], schemaField: [{}], numberType is unknown",
          schemaField.getName(), schemaField);
      return null;
    }

    switch (schemaField.getType().getNumberType()) {
      case INTEGER:
        final int raw = (int)value;
        if (schemaField.getType() instanceof AbstractEnumField) {
          return ((AbstractEnumField)schemaField.getType()).getEnumMapping().intValueToStringValue(raw);
        } else {
          return raw;
        }
      case LONG:
        return value;
      case FLOAT:
        if (sortableNumeric) {
          return NumericUtils.sortableIntToFloat((int)value);
        } else {
          return Float.intBitsToFloat((int)value);
        }
      case DOUBLE:
        if (sortableNumeric) {
          return NumericUtils.sortableLongToDouble(value);
        } else {
          return Double.longBitsToDouble(value);
        }
      case DATE:
        return new Date(value);
      default:
        // catched all possible values, this line will never be reached
        throw new AssertionError();
>>>>>>> bdaf1baa
    }
  }

  public Set<String> getDvsCanSubstituteStored() {
    return dvsCanSubstituteStored;
  }

  public Set<String> getAllStored() {
    return allStored;
  }

  /**
   * Returns an unmodifiable set of non-stored docValues field names.
   *
   * @param onlyUseDocValuesAsStored
   *          If false, returns all non-stored docValues. If true, returns only those non-stored docValues which have
   *          the {@link SchemaField#useDocValuesAsStored()} flag true.
   */
  public Set<String> getNonStoredDVs(boolean onlyUseDocValuesAsStored) {
    return onlyUseDocValuesAsStored ? nonStoredDVsUsedAsStored : allNonStoredDVs;
  }

  /**
   * Returns an unmodifiable set of names of non-stored docValues fields, except those that are targets of a copy field.
   */
  public Set<String> getNonStoredDVsWithoutCopyTargets() {
    return nonStoredDVsWithoutCopyTargets;
  }

}<|MERGE_RESOLUTION|>--- conflicted
+++ resolved
@@ -484,70 +484,6 @@
           } else {
             return bRef.utf8ToString();
           }
-<<<<<<< HEAD
-          break;
-        case SORTED_NUMERIC:
-          final SortedNumericDocValues numericDv = leafReader.getSortedNumericDocValues(fieldName);
-          final NumberType type = schemaField.getType().getNumberType();
-          if (numericDv != null) {
-            if (numericDv.advance(localId) == localId) {
-              if (type != null) {
-                final List<Object> outValues = new ArrayList<Object>(numericDv.docValueCount());
-                for (int i = 0; i < numericDv.docValueCount(); i++) {
-                  long number = numericDv.nextValue();
-                  switch (type) {
-                    case INTEGER:
-                      final int raw = (int) number;
-                      if (schemaField.getType() instanceof AbstractEnumField) {
-                        outValues.add(
-                            ((AbstractEnumField) schemaField.getType()).getEnumMapping().intValueToStringValue(raw));
-                      } else {
-                        outValues.add(raw);
-                      }
-                      break;
-                    case LONG:
-                      outValues.add(number);
-                      break;
-                    case FLOAT:
-                      outValues.add(NumericUtils.sortableIntToFloat((int) number));
-                      break;
-                    case DOUBLE:
-                      outValues.add(NumericUtils.sortableLongToDouble(number));
-                      break;
-                    case DATE:
-                      outValues.add(new Date(number));
-                      break;
-                    default:
-                      throw new AssertionError("Unexpected PointType: " + type);
-                  }
-                }
-                assert outValues.size() > 0;
-                doc.addField(fieldName, outValues);
-              } else if (schemaField.getType() instanceof LatLonPointSpatialField) {
-                long number = numericDv.nextValue();
-                doc.addField(fieldName, decodeLatitudeCeil(number) + "," + decodeLongitudeCeil(number));
-              }
-            }
-          }
-          break;
-        case SORTED_SET:
-          final SortedSetDocValues values = leafReader.getSortedSetDocValues(fieldName);
-          if (values != null && values.getValueCount() > 0) {
-            if (values.advance(localId) == localId) {
-              final List<Object> outValues = new LinkedList<>();
-              for (long ord = values.nextOrd(); ord != SortedSetDocValues.NO_MORE_ORDS; ord = values.nextOrd()) {
-                value = values.lookupOrd(ord);
-                outValues.add(schemaField.getType().toObject(schemaField, value));
-              }
-              assert outValues.size() > 0;
-              doc.addField(fieldName, outValues);
-            }
-          }
-          break;
-        case NONE:
-          break;
-      }
-=======
         }
         return null;
       case SORTED_NUMERIC:
@@ -583,7 +519,9 @@
   }
 
   private Object decodeNumberFromDV(SchemaField schemaField, long value, boolean sortableNumeric) {
-    if (schemaField.getType().getNumberType() == null) {
+    if (schemaField.getType() instanceof LatLonPointSpatialField) {
+      return new String(decodeLatitudeCeil(value) + "," + decodeLongitudeCeil(value));
+    } else if (schemaField.getType().getNumberType() == null) {
       log.warn("Couldn't decode docValues for field: [{}], schemaField: [{}], numberType is unknown",
           schemaField.getName(), schemaField);
       return null;
@@ -616,7 +554,6 @@
       default:
         // catched all possible values, this line will never be reached
         throw new AssertionError();
->>>>>>> bdaf1baa
     }
   }
 
