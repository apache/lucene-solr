/*
 * Licensed to the Apache Software Foundation (ASF) under one or more
 * contributor license agreements.  See the NOTICE file distributed with
 * this work for additional information regarding copyright ownership.
 * The ASF licenses this file to You under the Apache License, Version 2.0
 * (the "License"); you may not use this file except in compliance with
 * the License.  You may obtain a copy of the License at
 *
 *     http://www.apache.org/licenses/LICENSE-2.0
 *
 * Unless required by applicable law or agreed to in writing, software
 * distributed under the License is distributed on an "AS IS" BASIS,
 * WITHOUT WARRANTIES OR CONDITIONS OF ANY KIND, either express or implied.
 * See the License for the specific language governing permissions and
 * limitations under the License.
 */
package org.apache.solr.search.facet;

import java.io.IOException;
import java.util.Arrays;
import java.util.List;
import java.util.function.IntFunction;

import org.apache.lucene.index.DocValues;
import org.apache.lucene.index.LeafReaderContext;
import org.apache.lucene.index.MultiDocValues;
import org.apache.lucene.index.OrdinalMap;
import org.apache.lucene.index.SortedDocValues;
import org.apache.lucene.index.SortedSetDocValues;
import org.apache.lucene.search.DocIdSetIterator;
import org.apache.lucene.util.BytesRef;
import org.apache.lucene.util.LongValues;
import org.apache.lucene.util.UnicodeUtil;
import org.apache.solr.common.SolrException;
import org.apache.solr.request.TermFacetCache.CacheUpdater;
import org.apache.solr.schema.SchemaField;
<<<<<<< HEAD
import org.apache.solr.search.facet.SlotAcc.SlotContext;
=======
import org.apache.solr.search.facet.SlotAcc.CountSlotAcc;
import org.apache.solr.search.facet.SlotAcc.SweepCountAccStruct;
import org.apache.solr.search.facet.SlotAcc.SweepingCountSlotAcc;
import org.apache.solr.search.facet.SweepCountAware.SegCountGlobal;
import org.apache.solr.search.facet.SweepCountAware.SegCountPerSeg;
>>>>>>> 6bf5f4a8
import org.apache.solr.uninverting.FieldCacheImpl;

/**
 * Grabs values from {@link DocValues}.
 */
class FacetFieldProcessorByArrayDV extends FacetFieldProcessorByArray {
  static boolean unwrap_singleValued_multiDv = true;  // only set to false for test coverage

  boolean multiValuedField;
  SortedSetDocValues si;  // only used for term lookups (for both single and multi-valued)
  OrdinalMap ordinalMap = null; // maps per-segment ords to global ords

  FacetFieldProcessorByArrayDV(FacetContext fcontext, FacetField freq, SchemaField sf) {
    super(fcontext, freq, sf);
    multiValuedField = sf.multiValued() || sf.getType().multiValuedFieldCache();
  }

  @Override
  protected void findStartAndEndOrds() throws IOException {
    if (multiValuedField) {
      si = FieldUtil.getSortedSetDocValues(fcontext.qcontext, sf, null);
      if (si instanceof MultiDocValues.MultiSortedSetDocValues) {
        ordinalMap = ((MultiDocValues.MultiSortedSetDocValues)si).mapping;
      }
    } else {
      // multi-valued view
      SortedDocValues single = FieldUtil.getSortedDocValues(fcontext.qcontext, sf, null);
      si = DocValues.singleton(single);
      if (single instanceof MultiDocValues.MultiSortedDocValues) {
        ordinalMap = ((MultiDocValues.MultiSortedDocValues)single).mapping;
      }
    }

    if (si.getValueCount() >= Integer.MAX_VALUE) {
      throw new SolrException(SolrException.ErrorCode.BAD_REQUEST, "Field has too many unique values. field=" + sf + " nterms= " + si.getValueCount());
    }

    if (prefixRef != null) {
      startTermIndex = (int)si.lookupTerm(prefixRef.get());
      if (startTermIndex < 0) startTermIndex = -startTermIndex - 1;
      prefixRef.append(UnicodeUtil.BIG_TERM);
      endTermIndex = (int)si.lookupTerm(prefixRef.get());
      assert endTermIndex < 0;
      endTermIndex = -endTermIndex - 1;
    } else {
      startTermIndex = 0;
      endTermIndex = (int)si.getValueCount();
    }

    nTerms = endTermIndex - startTermIndex;
  }

  @Override
  protected void collectDocs() throws IOException {
    int domainSize = fcontext.base.size();

    if (nTerms <= 0 || domainSize < effectiveMincount) { // TODO: what about allBuckets? missing bucket?
      missingSlot = -1; // handle by fieldMissingQuery
      return;
    }

    final SweepCountAccStruct base = SweepingCountSlotAcc.baseStructOf(this);
    final List<SweepCountAccStruct> others = SweepingCountSlotAcc.otherStructsOf(this);
    assert null != base;
    
    // TODO: refactor some of this logic into a base class
    boolean countOnly = (collectAcc==null || collectAcc instanceof SweepAcc) && allBucketsAcc==null;
    boolean fullRange = startTermIndex == 0 && endTermIndex == si.getValueCount();

    // Are we expecting many hits per bucket?
    // FUTURE: pro-rate for nTerms?
    // FUTURE: better take into account number of values in multi-valued fields.  This info is available for indexed fields.
    // FUTURE: take into account that bigger ord maps are more expensive than smaller ones
    // One test: 5M doc index, faceting on a single-valued field with almost 1M unique values, crossover point where global counting was slower
    // than per-segment counting was a domain of 658k docs.  At that point, top 10 buckets had 6-7 matches each.
    // this was for heap docvalues produced by UninvertingReader
    // Since these values were randomly distributed, lets round our domain multiplier up to account for less random real world data.
    long domainMultiplier = multiValuedField ? 4L : 2L;
    boolean manyHitsPerBucket = domainSize * domainMultiplier > (si.getValueCount() + 3);  // +3 to increase test coverage with small tests

    // If we're only calculating counts, we're not prefixing, and we expect to collect many documents per unique value,
    // then collect per-segment before mapping to global ords at the end.  This will save redundant seg->global ord mappings.
    // FUTURE: there are probably some other non "countOnly" cases where we can use this as well (i.e. those where
    // the docid is not used)
    boolean canDoPerSeg = countOnly && fullRange;
    boolean accumSeg = manyHitsPerBucket && canDoPerSeg;

    if (freq.perSeg != null) accumSeg = canDoPerSeg && freq.perSeg;  // internal - override perSeg heuristic

<<<<<<< HEAD
    final boolean maySkipBaseSetCollection = accumSeg || (canDoPerSeg && ordinalMap != null);
    final FilterCtStruct[] filters = getSweepFilters(maySkipBaseSetCollection);
    if (filters == null) {
      return;
    }
    final List<LeafReaderContext> leaves = fcontext.searcher.getIndexReader().leaves();
    final DocIdSetIterator[] subIterators = new DocIdSetIterator[filters.length];
    final CountSlotAcc[] activeCountAccs = new CountSlotAcc[filters.length];
    final CacheUpdater[] cacheUpdaters = new CacheUpdater[filters.length];
    boolean updateTopLevelCache = false;
=======
    final int maxSize = others.size() + 1; // others + base
    final List<LeafReaderContext> leaves = fcontext.searcher.getIndexReader().leaves();
    final DocIdSetIterator[] subIterators = new DocIdSetIterator[maxSize];
    final CountSlotAcc[] activeCountAccs = new CountSlotAcc[maxSize];
>>>>>>> 6bf5f4a8

    for (int subIdx = 0; subIdx < leaves.size(); subIdx++) {
      LeafReaderContext subCtx = leaves.get(subIdx);

      setNextReaderFirstPhase(subCtx);

<<<<<<< HEAD
      final SweepDISI disi;
      int activeCt = 0;
      final boolean hasBase;
      boolean hasCacheUpdater = false;
      LongValues toGlobal = ordinalMap == null ? null : ordinalMap.getGlobalOrds(subIdx);
      for (int i = 0; ; ) {
        FilterCtStruct filterEntry = filters[i];
        final CacheUpdater cacheUpdater = filterEntry.cacheUpdater;
        if (cacheUpdater != null && cacheUpdater.incrementFromCachedSegment(toGlobal) && (maySkipBaseSetCollection || !filterEntry.isBase)) {
          if (++i == filters.length) {
            hasBase = false;
            break;
          }
        } else {
          DocIdSet docIdSet = filterEntry.filter.getDocIdSet(subCtx, null);
          subIterators[activeCt] = docIdSet.iterator();
          activeCountAccs[activeCt] = filterEntry.countAcc;
          hasCacheUpdater |= (cacheUpdaters[activeCt++] = cacheUpdater) != null;
          if (++i == filters.length) {
            hasBase = filterEntry.isBase;
            break;
          }
        }
      }
      updateTopLevelCache |= hasCacheUpdater;
      switch (activeCt) {
        case 0:
          continue;
        case 1:
          disi = new SingletonDISI(subIterators[0], activeCountAccs, hasCacheUpdater ? cacheUpdaters : null, hasBase); // solr docsets already exclude any deleted docs
          break;
        default:
          disi = new UnionDISI(subIterators, activeCountAccs, hasCacheUpdater ? cacheUpdaters : null, activeCt, hasBase);
          break;
      }
=======
      final SweepDISI disi = SweepDISI.newInstance(base, others, subIterators, activeCountAccs, subCtx);
      if (disi == null) {
        continue;
      }
      LongValues toGlobal = ordinalMap == null ? null : ordinalMap.getGlobalOrds(subIdx);
>>>>>>> 6bf5f4a8

      SortedDocValues singleDv = null;
      SortedSetDocValues multiDv = null;
      if (multiValuedField) {
        // TODO: get sub from multi?
        multiDv = subCtx.reader().getSortedSetDocValues(sf.getName());
        if (multiDv == null) {
<<<<<<< HEAD
          // no term occurrences in this seg; skip unless we are processing missing buckets inline, or need to collect
          if (missingSlot < 0 && (countOnly || !hasBase)) {
=======
          if (countOnly) {
>>>>>>> 6bf5f4a8
            continue;
          } else {
            multiDv = DocValues.emptySortedSet();
          }
<<<<<<< HEAD
        } else if (missingSlot < 0 && (countOnly || !hasBase) && multiDv.getValueCount() < 1) {
=======
        } else if (countOnly && multiDv.getValueCount() < 1){
>>>>>>> 6bf5f4a8
          continue;
        }
        // some codecs may optimize SortedSet storage for single-valued fields
        // this will be null if this is not a wrapped single valued docvalues.
        if (unwrap_singleValued_multiDv) {
          singleDv = DocValues.unwrapSingleton(multiDv);
        }
      } else {
        singleDv = subCtx.reader().getSortedDocValues(sf.getName());
        if (singleDv == null) {
<<<<<<< HEAD
          // no term occurrences in this seg; skip unless we are processing missing buckets inline, or need to collect
          if (missingSlot < 0 && (countOnly || !hasBase)) {
=======
          if (countOnly) {
>>>>>>> 6bf5f4a8
            continue;
          } else {
            singleDv = DocValues.emptySorted();
          }
<<<<<<< HEAD
        } else if (missingSlot < 0 && (countOnly || !hasBase) && singleDv.getValueCount() < 1) {
=======
        } else if (countOnly && singleDv.getValueCount() < 1) {
>>>>>>> 6bf5f4a8
          continue;
        }
      }

      if (singleDv != null) {
        if (accumSeg) {
          collectPerSeg(singleDv, disi, toGlobal);
        } else {
          if (canDoPerSeg && toGlobal != null) {
            collectCounts(singleDv, disi, toGlobal);
          } else {
            collectDocs(singleDv, disi, toGlobal);
          }
        }
      } else {
        if (accumSeg) {
          collectPerSeg(multiDv, disi, toGlobal);
        } else {
          if (canDoPerSeg && toGlobal != null) {
            collectCounts(multiDv, disi, toGlobal);
          } else {
            collectDocs(multiDv, disi, toGlobal);
          }
        }
      }
    }
    if (updateTopLevelCache) {
      for (CacheUpdater cacheUpdater : cacheUpdaters) {
        if (cacheUpdater != null) {
          cacheUpdater.updateTopLevel();
        }
      }
    }

    Arrays.fill(reuse, null);  // better GC
  }

  @Override
  protected BytesRef lookupOrd(int ord) throws IOException {
    return si.lookupOrd(ord);
  }

  private void collectPerSeg(SortedDocValues singleDv, SweepDISI disi, LongValues toGlobal) throws IOException {
<<<<<<< HEAD
    final int valueCount = singleDv.getValueCount();
    final boolean doMissing = missingSlot >= 0;
    final int missingIdx;
    final int segMax;
    if (doMissing) {
      missingIdx = valueCount;
      segMax = valueCount + 1;
    } else {
      missingIdx = -valueCount; // (-maxSegOrd - 1)
      segMax = valueCount;
    }
=======
    int segMax = singleDv.getValueCount();
>>>>>>> 6bf5f4a8
    final SegCountPerSeg segCounter = getSegCountPerSeg(disi, segMax);

    /** alternate trial implementations
     // ord
     // FieldUtil.visitOrds(singleDv, disi,  (doc,ord)->{counts[ord+1]++;} );

    FieldUtil.OrdValues ordValues = FieldUtil.getOrdValues(singleDv, disi);
    while (ordValues.nextDoc() != DocIdSetIterator.NO_MORE_DOCS) {
      counts[ ordValues.getOrd() + 1]++;
    }
     **/


    // calculate segment-local counts
    int doc;
    if (singleDv instanceof FieldCacheImpl.SortedDocValuesImpl.Iter) {
      FieldCacheImpl.SortedDocValuesImpl.Iter fc = (FieldCacheImpl.SortedDocValuesImpl.Iter) singleDv;
      while ((doc = disi.nextDoc()) != DocIdSetIterator.NO_MORE_DOCS) {
<<<<<<< HEAD
        final int fcSegOrd = fc.getOrd(doc);
        final int segOrd;
        if (fcSegOrd >= 0) {
          segOrd = fcSegOrd;
        } else if (doMissing) {
          segOrd = missingIdx;
        } else {
          continue;
        }
        final int maxIdx = disi.registerCounts(segCounter);
        segCounter.incrementCount(segOrd, 1, maxIdx);
=======
        final int segOrd = fc.getOrd(doc);
        if (segOrd >= 0) {
          final int maxIdx = disi.registerCounts(segCounter);
          segCounter.incrementCount(segOrd, 1, maxIdx);
        }
>>>>>>> 6bf5f4a8
      }
    } else {
      while ((doc = disi.nextDoc()) != DocIdSetIterator.NO_MORE_DOCS) {
        final int segOrd;
        if (singleDv.advanceExact(doc)) {
<<<<<<< HEAD
          segOrd = singleDv.ordValue();
        } else if (doMissing) {
          segOrd = missingIdx;
        } else {
          continue;
=======
          final int segOrd = singleDv.ordValue();
          if (segOrd >= 0) {
            final int maxIdx = disi.registerCounts(segCounter);
            segCounter.incrementCount(segOrd, 1, maxIdx);
          }
>>>>>>> 6bf5f4a8
        }
        final int maxIdx = disi.registerCounts(segCounter);
        segCounter.incrementCount(segOrd, 1, maxIdx);
      }
    }

    // convert segment-local counts to global counts
<<<<<<< HEAD
    segCounter.register(disi.countAccs, toGlobal, missingIdx, missingSlot);
  }

  private SegCountPerSeg getSegCountPerSeg(SweepDISI disi, int segMax) {
    if (disi.cacheUpdaters == null) {
      return new SegCountPerSeg(this, segMax, disi.size);
    } else {
      return new SegCountPerSegCache(this, segMax, disi.size, disi.cacheUpdaters);
    }
  }

  private SegCountGlobal getSegCountGlobal(SweepDISI disi, SortedDocValues dv) {
    if (disi.cacheUpdaters == null) {
      return new SegCountGlobal(disi.countAccs);
    } else {
      return new SegCountGlobalCache(this, dv.getValueCount(), disi.countAccs, disi.cacheUpdaters);
    }
  }

  private SegCountGlobal getSegCountGlobal(SweepDISI disi, SortedSetDocValues dv) {
    if (disi.cacheUpdaters == null) {
      return new SegCountGlobal(disi.countAccs);
    } else {
      return new SegCountGlobalCache(this, (int)dv.getValueCount(), disi.countAccs, disi.cacheUpdaters);
    }
  }

  private void collectPerSeg(SortedSetDocValues multiDv, SweepDISI disi, LongValues toGlobal) throws IOException {
    final int valueCount = (int)multiDv.getValueCount();
    final boolean doMissing = missingSlot >= 0;
    final int missingIdx;
    final int segMax;
    if (doMissing) {
      missingIdx = valueCount;
      segMax = valueCount + 1;
    } else {
      missingIdx = -valueCount; // (-maxSegOrd - 1)
      segMax = valueCount;
    }
=======
    segCounter.register(disi.countAccs, toGlobal, segMax - 1);
  }

  private SegCountPerSeg getSegCountPerSeg(SweepDISI disi, int segMax) {
    final int size = disi.size;
    return new SegCountPerSeg(getSegmentCountArrays(segMax, size), getBoolArr(segMax), segMax, size);
  }

  private SegCountGlobal getSegCountGlobal(SweepDISI disi, SortedDocValues dv) {
    return new SegCountGlobal(disi.countAccs);
  }

  private SegCountGlobal getSegCountGlobal(SweepDISI disi, SortedSetDocValues dv) {
    return new SegCountGlobal(disi.countAccs);
  }

  private void collectPerSeg(SortedSetDocValues multiDv, SweepDISI disi, LongValues toGlobal) throws IOException {
    int segMax = (int)multiDv.getValueCount();
>>>>>>> 6bf5f4a8
    final SegCountPerSeg segCounter = getSegCountPerSeg(disi, segMax);

    int doc;
    while ((doc = disi.nextDoc()) != DocIdSetIterator.NO_MORE_DOCS) {
      if (multiDv.advanceExact(doc)) {
        final int maxIdx = disi.registerCounts(segCounter);
        for (;;) {
          int segOrd = (int)multiDv.nextOrd();
          if (segOrd < 0) break;
          segCounter.incrementCount(segOrd, 1, maxIdx);
        }
      } else if (doMissing) {
        final int maxIdx = disi.registerCounts(segCounter);
        segCounter.incrementCount(missingIdx, 1, maxIdx);
      }
    }

<<<<<<< HEAD
    segCounter.register(disi.countAccs, toGlobal, missingIdx, missingSlot);
=======
    segCounter.register(disi.countAccs, toGlobal, segMax - 1);
>>>>>>> 6bf5f4a8
  }

  private boolean[] reuseBool;
  private boolean[] getBoolArr(int maxNeeded) {
    if (reuseBool == null) {
      // make the count array large enough for any segment
      // FUTURE: (optionally) directly use the array of the CountAcc for an optimized index..
      reuseBool = new boolean[(int) si.getValueCount() + 1];
    } else {
      Arrays.fill(reuseBool, 0, maxNeeded, false);
    }
    return reuseBool;
  }

  private int[][] reuse = new int[12][];
  private int[] getCountArr(int maxNeeded, int idx) {
    if (idx >= reuse.length) {
      reuse = Arrays.copyOf(reuse, idx + 1);
    }
    if (reuse[idx] == null) {
      // make the count array large enough for any segment
      // FUTURE: (optionally) directly use the array of the CountAcc for an optimized index..
      reuse[idx] = new int[(int) si.getValueCount() + 1];
    } else {
      Arrays.fill(reuse[idx], 0, maxNeeded, 0);
    }
    return reuse[idx];
  }

<<<<<<< HEAD
  private int[][] getSegmentCountArrays(int segMax, CacheUpdater[] cacheUpdaters) {
    int i = cacheUpdaters.length;
    int[][] ret = new int[i--][];
    do {
      ret[i] = cacheUpdaters[i] == null ? null : getCountArr(segMax, i);
    } while (i-- > 0);
    return ret;
  }

=======
>>>>>>> 6bf5f4a8
  private int[][] getSegmentCountArrays(int segMax, int size) {
    int[][] ret = new int[size][];
    int i = size - 1;
    do {
      ret[i] = getCountArr(segMax, i);
    } while (i-- > 0);
    return ret;
<<<<<<< HEAD
  }

  static interface SegCounter {
    void map(int allIdx, int activeIdx);
  }

  static final class SegCountGlobalCache extends SegCountGlobal {
    private final int[][] allSegCounts;
    private final int[][] activeSegCounts;
    private final CacheUpdater[] cacheUpdaters;
    private final int segMissingIdx;

    public SegCountGlobalCache(FacetFieldProcessorByArrayDV parent, int segMax, CountSlotAcc[] allCounts, CacheUpdater[] cacheUpdaters) {
      super(allCounts);
      this.allSegCounts = parent.getSegmentCountArrays(segMax, cacheUpdaters);
      this.activeSegCounts = Arrays.copyOf(this.allSegCounts, this.allSegCounts.length);
      this.cacheUpdaters = cacheUpdaters;
      this.segMissingIdx = segMax - 1;
    }

    @Override
    public void map(int allIdx, int activeIdx) {
      super.map(allIdx, activeIdx);
      activeSegCounts[activeIdx] = allSegCounts[allIdx];
    }

    @Override
    protected void incrementIdxCount(int idx, int segOrd, int globalOrd, int inc) {
      super.incrementIdxCount(idx, segOrd, globalOrd, inc);
      if (activeSegCounts[idx] != null) {
        activeSegCounts[idx][segOrd] += inc;
      }
    }

    @Override
    public void register() {
      int i = allSegCounts.length - 1;
      do {
        if (cacheUpdaters[i] != null) {
          cacheUpdaters[i].updateLeaf(allSegCounts[i]);
        }
      } while (i-- > 0);
    }

    @Override
    public int getSegMissingIdx() {
      return segMissingIdx;
    }
  }

  static class SegCountGlobal implements SegCounter {
    private final CountSlotAcc[] allCounts;
    private final CountSlotAcc[] activeCounts;

    public SegCountGlobal(CountSlotAcc[] allCounts) {
      this.allCounts = allCounts;
      this.activeCounts = Arrays.copyOf(allCounts, allCounts.length);
    }

    @Override
    public void map(int allIdx, int activeIdx) {
      activeCounts[activeIdx] = allCounts[allIdx];
    }

    public final void incrementCount(int segOrd, int globalOrd, int inc, int maxIdx) {
      int i = maxIdx;
      do {
        incrementIdxCount(i, segOrd, globalOrd, inc);
      } while (i-- > 0);
    }

    protected void incrementIdxCount(int idx, int segOrd, int globalOrd, int inc) {
      activeCounts[idx].incrementCount(globalOrd, inc);
    }

    public void register() {
      //NoOp
    }

    public int getSegMissingIdx() {
      return -1;
    }
  }

  static class SegCountPerSeg implements SegCounter {
    protected final int[][] allSegCounts;
    private final int[][] activeSegCounts;
    private final boolean[] seen;

    public SegCountPerSeg(FacetFieldProcessorByArrayDV parent, int segMax, int size) {
      this.allSegCounts = parent.getSegmentCountArrays(segMax, size);
      this.activeSegCounts = Arrays.copyOf(this.allSegCounts, size);
      this.seen = parent.getBoolArr(segMax);
    }

    @Override
    public final void map(int allIdx, int activeIdx) {
      activeSegCounts[activeIdx] = allSegCounts[allIdx];
    }

    public final void incrementCount(int segOrd, int inc, int maxIdx) {
      seen[segOrd] = true;
      int i = maxIdx;
      do {
        activeSegCounts[i][segOrd] += inc;
      } while (i-- > 0);
    }

    public void register(CountSlotAcc[] countAccs, LongValues toGlobal, int segMissingIdx, int globalMissingIdx) {
      int segOrd;
      int slot;
      if (segMissingIdx < 0) {
        // not tracking "missing"; segMissingIdx represents (-maxSegOrd - 1)
        segOrd = ~segMissingIdx;
        slot = toGlobal == null ? (segOrd) : (int)toGlobal.get(segOrd);
      } else {
        segOrd = segMissingIdx;
        slot = globalMissingIdx;
      }
      final int maxIdx = countAccs.length - 1;
      for (;;) {
        if (seen[segOrd]) {
          int i = maxIdx;
          do {
            final int inc = allSegCounts[i][segOrd];
            if (inc > 0) {
              countAccs[i].incrementCount(slot, inc);
            }
          } while (i-- > 0);
        }
        if (segOrd-- > 0) {
          slot = toGlobal == null ? (segOrd) : (int)toGlobal.get(segOrd);
        } else {
          break;
        }
      }
    }
  }
  static final class SegCountPerSegCache extends SegCountPerSeg {

    private final CacheUpdater[] cacheUpdaters;

    public SegCountPerSegCache(FacetFieldProcessorByArrayDV parent, int segMax, int size, CacheUpdater[] cacheUpdaters) {
      super(parent, segMax, size);
      this.cacheUpdaters = cacheUpdaters;
    }

    @Override
    public void register(CountSlotAcc[] countAccs, LongValues toGlobal, int segMax, int globalMissingIdx) {
      super.register(countAccs, toGlobal, segMax, globalMissingIdx);
      int i = cacheUpdaters.length - 1;
      do {
        if (cacheUpdaters[i] != null) {
          cacheUpdaters[i].updateLeaf(allSegCounts[i]);
        }
      } while (i-- > 0);
    }
  }

  private void collectDocs(SortedDocValues singleDv, SweepDISI disi, LongValues toGlobal) throws IOException {
    int doc;
    final SegCountGlobal segCounter = getSegCountGlobal(disi, singleDv);
    final int segMissingIndicator = ~getSegMissingIdx(segCounter.getSegMissingIdx());
=======
  }

  private void collectDocs(SortedDocValues singleDv, SweepDISI disi, LongValues toGlobal) throws IOException {
    int doc;
    final SegCountGlobal segCounter = getSegCountGlobal(disi, singleDv);
>>>>>>> 6bf5f4a8
    while ((doc = disi.nextDoc()) != DocIdSetIterator.NO_MORE_DOCS) {
      if (singleDv.advanceExact(doc)) {
        final int maxIdx = disi.registerCounts(segCounter);
        int segOrd = singleDv.ordValue();
        collect(doc, segOrd, toGlobal, segCounter, maxIdx, disi.collectBase());
<<<<<<< HEAD
      } else if (segMissingIndicator < 0) {
        final int maxIdx = disi.registerCounts(segCounter);
        collect(doc, segMissingIndicator, toGlobal, segCounter, maxIdx, disi.collectBase());
=======
>>>>>>> 6bf5f4a8
      }
    }
    segCounter.register();
  }

  private void collectCounts(SortedDocValues singleDv, SweepDISI disi, LongValues toGlobal) throws IOException {
    final SegCountGlobal segCounter = getSegCountGlobal(disi, singleDv);
<<<<<<< HEAD
    final int segMissingIdx = getSegMissingIdx(segCounter.getSegMissingIdx());
=======
>>>>>>> 6bf5f4a8
    int doc;
    if (singleDv instanceof FieldCacheImpl.SortedDocValuesImpl.Iter) {

      FieldCacheImpl.SortedDocValuesImpl.Iter fc = (FieldCacheImpl.SortedDocValuesImpl.Iter)singleDv;
      while ((doc = disi.nextDoc()) != DocIdSetIterator.NO_MORE_DOCS) {
        int segOrd = fc.getOrd(doc);
<<<<<<< HEAD
        final int ord;
        if (segOrd >= 0) {
          ord = (int)toGlobal.get(segOrd);
        } else if (segMissingIdx < 0) {
          continue;
        } else {
          segOrd = segMissingIdx;
          ord = missingSlot;
        }
        int maxIdx = disi.registerCounts(segCounter);
        segCounter.incrementCount(segOrd, ord, 1, maxIdx);
=======
        if (segOrd < 0) continue;
        int ord = (int)toGlobal.get(segOrd);
        int maxIdx = disi.registerCounts(segCounter);
        segCounter.incrementCount(ord, 1, maxIdx);
>>>>>>> 6bf5f4a8
      }

    } else {

      while ((doc = disi.nextDoc()) != DocIdSetIterator.NO_MORE_DOCS) {
        final int segOrd;
        final int ord;
        if (singleDv.advanceExact(doc)) {
<<<<<<< HEAD
          segOrd = singleDv.ordValue();
          ord = (int)toGlobal.get(segOrd);
        } else if (segMissingIdx < 0) {
          continue;
        } else {
          segOrd = segMissingIdx;
          ord = missingSlot;
=======
          int segOrd = singleDv.ordValue();
          int ord = (int) toGlobal.get(segOrd);
          int maxIdx = disi.registerCounts(segCounter);
          segCounter.incrementCount(ord, 1, maxIdx);
>>>>>>> 6bf5f4a8
        }
        int maxIdx = disi.registerCounts(segCounter);
        segCounter.incrementCount(segOrd, ord, 1, maxIdx);
      }
<<<<<<< HEAD
    }
    segCounter.register();
  }

  private int getSegMissingIdx(int segMissingIdx) {
    if (missingSlot >= 0) {
      // ensure segMissingIdx >= 0; exact value is irrelevant if segCounter doesn't track seg-local missing
      return segMissingIdx < 0 ? ~segMissingIdx : segMissingIdx;
    } else if (segMissingIdx >= 0) {
      return segMissingIdx;
    } else {
      return -1;
=======
>>>>>>> 6bf5f4a8
    }
  }

  private void collectDocs(SortedSetDocValues multiDv, SweepDISI disi, LongValues toGlobal) throws IOException {
    final SegCountGlobal segCounter = getSegCountGlobal(disi, multiDv);
<<<<<<< HEAD
    final int segMissingIndicator = ~getSegMissingIdx(segCounter.getSegMissingIdx());
=======
>>>>>>> 6bf5f4a8
    int doc;
    while ((doc = disi.nextDoc()) != DocIdSetIterator.NO_MORE_DOCS) {
      if (multiDv.advanceExact(doc)) {
        final int maxIdx = disi.registerCounts(segCounter);
        final boolean collectBase = disi.collectBase();
<<<<<<< HEAD
        for (;;) {
=======
        for(;;) {
>>>>>>> 6bf5f4a8
          int segOrd = (int)multiDv.nextOrd();
          if (segOrd < 0) break;
          collect(doc, segOrd, toGlobal, segCounter, maxIdx, collectBase);
        }
      } else if (segMissingIndicator < 0) {
        final int maxIdx = disi.registerCounts(segCounter);
        collect(doc, segMissingIndicator, toGlobal, segCounter, maxIdx, disi.collectBase());
      }
    }
    segCounter.register();
  }

  private void collectCounts(SortedSetDocValues multiDv, SweepDISI disi, LongValues toGlobal) throws IOException {
    final SegCountGlobal segCounter = getSegCountGlobal(disi, multiDv);
<<<<<<< HEAD
    final int segMissingIdx = getSegMissingIdx(segCounter.getSegMissingIdx());
=======
>>>>>>> 6bf5f4a8
    int doc;
    while ((doc = disi.nextDoc()) != DocIdSetIterator.NO_MORE_DOCS) {
      if (multiDv.advanceExact(doc)) {
        final int maxIdx = disi.registerCounts(segCounter);
        for(;;) {
          int segOrd = (int)multiDv.nextOrd();
          if (segOrd < 0) break;
          int ord = (int)toGlobal.get(segOrd);
<<<<<<< HEAD
          segCounter.incrementCount(segOrd, ord, 1, maxIdx);
=======
          segCounter.incrementCount(ord, 1, maxIdx);
>>>>>>> 6bf5f4a8
        }
      } else if (segMissingIdx >= 0) {
        final int maxIdx = disi.registerCounts(segCounter);
        segCounter.incrementCount(segMissingIdx, missingSlot, 1, maxIdx);
      }
    }
    segCounter.register();
  }

  private void collect(int doc, int segOrd, LongValues toGlobal, SegCountGlobal segCounter, int maxIdx, boolean collectBase) throws IOException {
<<<<<<< HEAD
    final int arrIdx;
    final IntFunction<SlotContext> callback;
    if (segOrd < 0) {
      // missing
      segCounter.incrementCount(~segOrd, missingSlot, 1, maxIdx);
      if (collectBase && collectAcc != null) {
        collectAcc.collect(doc, missingSlot, missingSlotContext);
      }
    } else {
      int ord = (toGlobal != null) ? (int)toGlobal.get(segOrd) : segOrd;
      arrIdx = ord - startTermIndex;
      // This code handles faceting prefixes, which narrows the range of ords we want to collect.
      // It’s not an error for an ord to fall outside this range… we simply want to skip it.
      if (arrIdx < 0 || arrIdx >= nTerms) {
        return;
      }
      segCounter.incrementCount(segOrd, arrIdx, 1, maxIdx);
=======
    int ord = (toGlobal != null && segOrd >= 0) ? (int)toGlobal.get(segOrd) : segOrd;

    int arrIdx = ord - startTermIndex;
    // This code handles faceting prefixes, which narrows the range of ords we want to collect.
    // It’s not an error for an ord to fall outside this range… we simply want to skip it.
    if (arrIdx >= 0 && arrIdx < nTerms) {
      segCounter.incrementCount(arrIdx, 1, maxIdx);
>>>>>>> 6bf5f4a8
      if (collectBase) {
        if (collectAcc != null) {
          collectAcc.collect(doc, arrIdx, slotContext);
        }
        if (allBucketsAcc != null) {
          allBucketsAcc.collect(doc, arrIdx, slotContext);
        }
      }
    }
  }

}<|MERGE_RESOLUTION|>--- conflicted
+++ resolved
@@ -34,15 +34,12 @@
 import org.apache.solr.common.SolrException;
 import org.apache.solr.request.TermFacetCache.CacheUpdater;
 import org.apache.solr.schema.SchemaField;
-<<<<<<< HEAD
-import org.apache.solr.search.facet.SlotAcc.SlotContext;
-=======
 import org.apache.solr.search.facet.SlotAcc.CountSlotAcc;
 import org.apache.solr.search.facet.SlotAcc.SweepCountAccStruct;
 import org.apache.solr.search.facet.SlotAcc.SweepingCountSlotAcc;
 import org.apache.solr.search.facet.SweepCountAware.SegCountGlobal;
 import org.apache.solr.search.facet.SweepCountAware.SegCountPerSeg;
->>>>>>> 6bf5f4a8
+import org.apache.solr.search.facet.SlotAcc.SlotContext;
 import org.apache.solr.uninverting.FieldCacheImpl;
 
 /**
@@ -109,7 +106,7 @@
     assert null != base;
     
     // TODO: refactor some of this logic into a base class
-    boolean countOnly = (collectAcc==null || collectAcc instanceof SweepAcc) && allBucketsAcc==null;
+    boolean countOnly = collectAcc==null && allBucketsAcc==null;
     boolean fullRange = startTermIndex == 0 && endTermIndex == si.getValueCount();
 
     // Are we expecting many hits per bucket?
@@ -132,72 +129,28 @@
 
     if (freq.perSeg != null) accumSeg = canDoPerSeg && freq.perSeg;  // internal - override perSeg heuristic
 
-<<<<<<< HEAD
     final boolean maySkipBaseSetCollection = accumSeg || (canDoPerSeg && ordinalMap != null);
     final FilterCtStruct[] filters = getSweepFilters(maySkipBaseSetCollection);
     if (filters == null) {
       return;
     }
-    final List<LeafReaderContext> leaves = fcontext.searcher.getIndexReader().leaves();
-    final DocIdSetIterator[] subIterators = new DocIdSetIterator[filters.length];
-    final CountSlotAcc[] activeCountAccs = new CountSlotAcc[filters.length];
-    final CacheUpdater[] cacheUpdaters = new CacheUpdater[filters.length];
-    boolean updateTopLevelCache = false;
-=======
     final int maxSize = others.size() + 1; // others + base
     final List<LeafReaderContext> leaves = fcontext.searcher.getIndexReader().leaves();
     final DocIdSetIterator[] subIterators = new DocIdSetIterator[maxSize];
     final CountSlotAcc[] activeCountAccs = new CountSlotAcc[maxSize];
->>>>>>> 6bf5f4a8
+    final CacheUpdater[] cacheUpdaters = new CacheUpdater[maxSize];
+    boolean updateTopLevelCache = false;
 
     for (int subIdx = 0; subIdx < leaves.size(); subIdx++) {
       LeafReaderContext subCtx = leaves.get(subIdx);
 
       setNextReaderFirstPhase(subCtx);
 
-<<<<<<< HEAD
-      final SweepDISI disi;
-      int activeCt = 0;
-      final boolean hasBase;
-      boolean hasCacheUpdater = false;
-      LongValues toGlobal = ordinalMap == null ? null : ordinalMap.getGlobalOrds(subIdx);
-      for (int i = 0; ; ) {
-        FilterCtStruct filterEntry = filters[i];
-        final CacheUpdater cacheUpdater = filterEntry.cacheUpdater;
-        if (cacheUpdater != null && cacheUpdater.incrementFromCachedSegment(toGlobal) && (maySkipBaseSetCollection || !filterEntry.isBase)) {
-          if (++i == filters.length) {
-            hasBase = false;
-            break;
-          }
-        } else {
-          DocIdSet docIdSet = filterEntry.filter.getDocIdSet(subCtx, null);
-          subIterators[activeCt] = docIdSet.iterator();
-          activeCountAccs[activeCt] = filterEntry.countAcc;
-          hasCacheUpdater |= (cacheUpdaters[activeCt++] = cacheUpdater) != null;
-          if (++i == filters.length) {
-            hasBase = filterEntry.isBase;
-            break;
-          }
-        }
-      }
-      updateTopLevelCache |= hasCacheUpdater;
-      switch (activeCt) {
-        case 0:
-          continue;
-        case 1:
-          disi = new SingletonDISI(subIterators[0], activeCountAccs, hasCacheUpdater ? cacheUpdaters : null, hasBase); // solr docsets already exclude any deleted docs
-          break;
-        default:
-          disi = new UnionDISI(subIterators, activeCountAccs, hasCacheUpdater ? cacheUpdaters : null, activeCt, hasBase);
-          break;
-      }
-=======
-      final SweepDISI disi = SweepDISI.newInstance(base, others, subIterators, activeCountAccs, subCtx);
+      final SweepDISI disi = SweepDISI.newInstance(base, others, subIterators, activeCountAccs, cacheUpdaters, subCtx);
       if (disi == null) {
         continue;
       }
       LongValues toGlobal = ordinalMap == null ? null : ordinalMap.getGlobalOrds(subIdx);
->>>>>>> 6bf5f4a8
 
       SortedDocValues singleDv = null;
       SortedSetDocValues multiDv = null;
@@ -205,21 +158,13 @@
         // TODO: get sub from multi?
         multiDv = subCtx.reader().getSortedSetDocValues(sf.getName());
         if (multiDv == null) {
-<<<<<<< HEAD
           // no term occurrences in this seg; skip unless we are processing missing buckets inline, or need to collect
           if (missingSlot < 0 && (countOnly || !hasBase)) {
-=======
-          if (countOnly) {
->>>>>>> 6bf5f4a8
             continue;
           } else {
             multiDv = DocValues.emptySortedSet();
           }
-<<<<<<< HEAD
         } else if (missingSlot < 0 && (countOnly || !hasBase) && multiDv.getValueCount() < 1) {
-=======
-        } else if (countOnly && multiDv.getValueCount() < 1){
->>>>>>> 6bf5f4a8
           continue;
         }
         // some codecs may optimize SortedSet storage for single-valued fields
@@ -230,21 +175,13 @@
       } else {
         singleDv = subCtx.reader().getSortedDocValues(sf.getName());
         if (singleDv == null) {
-<<<<<<< HEAD
           // no term occurrences in this seg; skip unless we are processing missing buckets inline, or need to collect
           if (missingSlot < 0 && (countOnly || !hasBase)) {
-=======
-          if (countOnly) {
->>>>>>> 6bf5f4a8
             continue;
           } else {
             singleDv = DocValues.emptySorted();
           }
-<<<<<<< HEAD
         } else if (missingSlot < 0 && (countOnly || !hasBase) && singleDv.getValueCount() < 1) {
-=======
-        } else if (countOnly && singleDv.getValueCount() < 1) {
->>>>>>> 6bf5f4a8
           continue;
         }
       }
@@ -288,7 +225,6 @@
   }
 
   private void collectPerSeg(SortedDocValues singleDv, SweepDISI disi, LongValues toGlobal) throws IOException {
-<<<<<<< HEAD
     final int valueCount = singleDv.getValueCount();
     final boolean doMissing = missingSlot >= 0;
     final int missingIdx;
@@ -300,9 +236,6 @@
       missingIdx = -valueCount; // (-maxSegOrd - 1)
       segMax = valueCount;
     }
-=======
-    int segMax = singleDv.getValueCount();
->>>>>>> 6bf5f4a8
     final SegCountPerSeg segCounter = getSegCountPerSeg(disi, segMax);
 
     /** alternate trial implementations
@@ -321,7 +254,6 @@
     if (singleDv instanceof FieldCacheImpl.SortedDocValuesImpl.Iter) {
       FieldCacheImpl.SortedDocValuesImpl.Iter fc = (FieldCacheImpl.SortedDocValuesImpl.Iter) singleDv;
       while ((doc = disi.nextDoc()) != DocIdSetIterator.NO_MORE_DOCS) {
-<<<<<<< HEAD
         final int fcSegOrd = fc.getOrd(doc);
         final int segOrd;
         if (fcSegOrd >= 0) {
@@ -333,31 +265,16 @@
         }
         final int maxIdx = disi.registerCounts(segCounter);
         segCounter.incrementCount(segOrd, 1, maxIdx);
-=======
-        final int segOrd = fc.getOrd(doc);
-        if (segOrd >= 0) {
-          final int maxIdx = disi.registerCounts(segCounter);
-          segCounter.incrementCount(segOrd, 1, maxIdx);
-        }
->>>>>>> 6bf5f4a8
       }
     } else {
       while ((doc = disi.nextDoc()) != DocIdSetIterator.NO_MORE_DOCS) {
         final int segOrd;
         if (singleDv.advanceExact(doc)) {
-<<<<<<< HEAD
           segOrd = singleDv.ordValue();
         } else if (doMissing) {
           segOrd = missingIdx;
         } else {
           continue;
-=======
-          final int segOrd = singleDv.ordValue();
-          if (segOrd >= 0) {
-            final int maxIdx = disi.registerCounts(segCounter);
-            segCounter.incrementCount(segOrd, 1, maxIdx);
-          }
->>>>>>> 6bf5f4a8
         }
         final int maxIdx = disi.registerCounts(segCounter);
         segCounter.incrementCount(segOrd, 1, maxIdx);
@@ -365,15 +282,15 @@
     }
 
     // convert segment-local counts to global counts
-<<<<<<< HEAD
     segCounter.register(disi.countAccs, toGlobal, missingIdx, missingSlot);
   }
 
   private SegCountPerSeg getSegCountPerSeg(SweepDISI disi, int segMax) {
+    final int size = disi.size;
     if (disi.cacheUpdaters == null) {
-      return new SegCountPerSeg(this, segMax, disi.size);
-    } else {
-      return new SegCountPerSegCache(this, segMax, disi.size, disi.cacheUpdaters);
+      return new SegCountPerSeg(getSegmentCountArrays(segMax, size), getBoolArr(segMax), segMax, size);
+    } else {
+      return new SegCountPerSegCache(getSegmentCountArrays(segMax, size), getBoolArr(segMax), segMax, size, disi.cacheUpdaters);
     }
   }
 
@@ -405,26 +322,6 @@
       missingIdx = -valueCount; // (-maxSegOrd - 1)
       segMax = valueCount;
     }
-=======
-    segCounter.register(disi.countAccs, toGlobal, segMax - 1);
-  }
-
-  private SegCountPerSeg getSegCountPerSeg(SweepDISI disi, int segMax) {
-    final int size = disi.size;
-    return new SegCountPerSeg(getSegmentCountArrays(segMax, size), getBoolArr(segMax), segMax, size);
-  }
-
-  private SegCountGlobal getSegCountGlobal(SweepDISI disi, SortedDocValues dv) {
-    return new SegCountGlobal(disi.countAccs);
-  }
-
-  private SegCountGlobal getSegCountGlobal(SweepDISI disi, SortedSetDocValues dv) {
-    return new SegCountGlobal(disi.countAccs);
-  }
-
-  private void collectPerSeg(SortedSetDocValues multiDv, SweepDISI disi, LongValues toGlobal) throws IOException {
-    int segMax = (int)multiDv.getValueCount();
->>>>>>> 6bf5f4a8
     final SegCountPerSeg segCounter = getSegCountPerSeg(disi, segMax);
 
     int doc;
@@ -442,11 +339,7 @@
       }
     }
 
-<<<<<<< HEAD
     segCounter.register(disi.countAccs, toGlobal, missingIdx, missingSlot);
-=======
-    segCounter.register(disi.countAccs, toGlobal, segMax - 1);
->>>>>>> 6bf5f4a8
   }
 
   private boolean[] reuseBool;
@@ -476,7 +369,6 @@
     return reuse[idx];
   }
 
-<<<<<<< HEAD
   private int[][] getSegmentCountArrays(int segMax, CacheUpdater[] cacheUpdaters) {
     int i = cacheUpdaters.length;
     int[][] ret = new int[i--][];
@@ -486,8 +378,6 @@
     return ret;
   }
 
-=======
->>>>>>> 6bf5f4a8
   private int[][] getSegmentCountArrays(int segMax, int size) {
     int[][] ret = new int[size][];
     int i = size - 1;
@@ -495,7 +385,6 @@
       ret[i] = getCountArr(segMax, i);
     } while (i-- > 0);
     return ret;
-<<<<<<< HEAD
   }
 
   static interface SegCounter {
@@ -659,24 +548,14 @@
     int doc;
     final SegCountGlobal segCounter = getSegCountGlobal(disi, singleDv);
     final int segMissingIndicator = ~getSegMissingIdx(segCounter.getSegMissingIdx());
-=======
-  }
-
-  private void collectDocs(SortedDocValues singleDv, SweepDISI disi, LongValues toGlobal) throws IOException {
-    int doc;
-    final SegCountGlobal segCounter = getSegCountGlobal(disi, singleDv);
->>>>>>> 6bf5f4a8
     while ((doc = disi.nextDoc()) != DocIdSetIterator.NO_MORE_DOCS) {
       if (singleDv.advanceExact(doc)) {
         final int maxIdx = disi.registerCounts(segCounter);
         int segOrd = singleDv.ordValue();
         collect(doc, segOrd, toGlobal, segCounter, maxIdx, disi.collectBase());
-<<<<<<< HEAD
       } else if (segMissingIndicator < 0) {
         final int maxIdx = disi.registerCounts(segCounter);
         collect(doc, segMissingIndicator, toGlobal, segCounter, maxIdx, disi.collectBase());
-=======
->>>>>>> 6bf5f4a8
       }
     }
     segCounter.register();
@@ -684,17 +563,13 @@
 
   private void collectCounts(SortedDocValues singleDv, SweepDISI disi, LongValues toGlobal) throws IOException {
     final SegCountGlobal segCounter = getSegCountGlobal(disi, singleDv);
-<<<<<<< HEAD
     final int segMissingIdx = getSegMissingIdx(segCounter.getSegMissingIdx());
-=======
->>>>>>> 6bf5f4a8
     int doc;
     if (singleDv instanceof FieldCacheImpl.SortedDocValuesImpl.Iter) {
 
       FieldCacheImpl.SortedDocValuesImpl.Iter fc = (FieldCacheImpl.SortedDocValuesImpl.Iter)singleDv;
       while ((doc = disi.nextDoc()) != DocIdSetIterator.NO_MORE_DOCS) {
         int segOrd = fc.getOrd(doc);
-<<<<<<< HEAD
         final int ord;
         if (segOrd >= 0) {
           ord = (int)toGlobal.get(segOrd);
@@ -706,12 +581,6 @@
         }
         int maxIdx = disi.registerCounts(segCounter);
         segCounter.incrementCount(segOrd, ord, 1, maxIdx);
-=======
-        if (segOrd < 0) continue;
-        int ord = (int)toGlobal.get(segOrd);
-        int maxIdx = disi.registerCounts(segCounter);
-        segCounter.incrementCount(ord, 1, maxIdx);
->>>>>>> 6bf5f4a8
       }
 
     } else {
@@ -720,7 +589,6 @@
         final int segOrd;
         final int ord;
         if (singleDv.advanceExact(doc)) {
-<<<<<<< HEAD
           segOrd = singleDv.ordValue();
           ord = (int)toGlobal.get(segOrd);
         } else if (segMissingIdx < 0) {
@@ -728,17 +596,10 @@
         } else {
           segOrd = segMissingIdx;
           ord = missingSlot;
-=======
-          int segOrd = singleDv.ordValue();
-          int ord = (int) toGlobal.get(segOrd);
-          int maxIdx = disi.registerCounts(segCounter);
-          segCounter.incrementCount(ord, 1, maxIdx);
->>>>>>> 6bf5f4a8
         }
         int maxIdx = disi.registerCounts(segCounter);
         segCounter.incrementCount(segOrd, ord, 1, maxIdx);
       }
-<<<<<<< HEAD
     }
     segCounter.register();
   }
@@ -751,27 +612,18 @@
       return segMissingIdx;
     } else {
       return -1;
-=======
->>>>>>> 6bf5f4a8
     }
   }
 
   private void collectDocs(SortedSetDocValues multiDv, SweepDISI disi, LongValues toGlobal) throws IOException {
     final SegCountGlobal segCounter = getSegCountGlobal(disi, multiDv);
-<<<<<<< HEAD
     final int segMissingIndicator = ~getSegMissingIdx(segCounter.getSegMissingIdx());
-=======
->>>>>>> 6bf5f4a8
     int doc;
     while ((doc = disi.nextDoc()) != DocIdSetIterator.NO_MORE_DOCS) {
       if (multiDv.advanceExact(doc)) {
         final int maxIdx = disi.registerCounts(segCounter);
         final boolean collectBase = disi.collectBase();
-<<<<<<< HEAD
-        for (;;) {
-=======
         for(;;) {
->>>>>>> 6bf5f4a8
           int segOrd = (int)multiDv.nextOrd();
           if (segOrd < 0) break;
           collect(doc, segOrd, toGlobal, segCounter, maxIdx, collectBase);
@@ -786,10 +638,7 @@
 
   private void collectCounts(SortedSetDocValues multiDv, SweepDISI disi, LongValues toGlobal) throws IOException {
     final SegCountGlobal segCounter = getSegCountGlobal(disi, multiDv);
-<<<<<<< HEAD
     final int segMissingIdx = getSegMissingIdx(segCounter.getSegMissingIdx());
-=======
->>>>>>> 6bf5f4a8
     int doc;
     while ((doc = disi.nextDoc()) != DocIdSetIterator.NO_MORE_DOCS) {
       if (multiDv.advanceExact(doc)) {
@@ -798,11 +647,7 @@
           int segOrd = (int)multiDv.nextOrd();
           if (segOrd < 0) break;
           int ord = (int)toGlobal.get(segOrd);
-<<<<<<< HEAD
           segCounter.incrementCount(segOrd, ord, 1, maxIdx);
-=======
-          segCounter.incrementCount(ord, 1, maxIdx);
->>>>>>> 6bf5f4a8
         }
       } else if (segMissingIdx >= 0) {
         final int maxIdx = disi.registerCounts(segCounter);
@@ -813,9 +658,8 @@
   }
 
   private void collect(int doc, int segOrd, LongValues toGlobal, SegCountGlobal segCounter, int maxIdx, boolean collectBase) throws IOException {
-<<<<<<< HEAD
     final int arrIdx;
-    final IntFunction<SlotContext> callback;
+    final IntFunction<SlotContext> callback; // nocommit: why is this declaration still here?
     if (segOrd < 0) {
       // missing
       segCounter.incrementCount(~segOrd, missingSlot, 1, maxIdx);
@@ -831,15 +675,6 @@
         return;
       }
       segCounter.incrementCount(segOrd, arrIdx, 1, maxIdx);
-=======
-    int ord = (toGlobal != null && segOrd >= 0) ? (int)toGlobal.get(segOrd) : segOrd;
-
-    int arrIdx = ord - startTermIndex;
-    // This code handles faceting prefixes, which narrows the range of ords we want to collect.
-    // It’s not an error for an ord to fall outside this range… we simply want to skip it.
-    if (arrIdx >= 0 && arrIdx < nTerms) {
-      segCounter.incrementCount(arrIdx, 1, maxIdx);
->>>>>>> 6bf5f4a8
       if (collectBase) {
         if (collectAcc != null) {
           collectAcc.collect(doc, arrIdx, slotContext);
