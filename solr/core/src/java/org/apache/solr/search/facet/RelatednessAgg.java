--- conflicted
+++ resolved
@@ -20,22 +20,15 @@
 import java.lang.invoke.MethodHandles;
 import java.util.ArrayList;
 import java.util.Arrays;
-import java.util.Collections;
-import java.util.Comparator;
 import java.util.List;
 import java.util.Objects;
 import java.util.Optional;
 import java.util.Map;
 import java.util.function.IntFunction;
-import org.apache.lucene.index.LeafReader;
 
 import org.apache.lucene.index.LeafReaderContext;
-import org.apache.lucene.index.Terms;
-import org.apache.lucene.index.TermsEnum;
 import org.apache.lucene.queries.function.FunctionValues;
 import org.apache.lucene.search.Query;
-import org.apache.lucene.search.TermQuery;
-import org.apache.lucene.util.BytesRef;
 
 import org.apache.solr.common.SolrException;
 import org.apache.solr.common.params.ShardParams;
@@ -44,14 +37,7 @@
 import org.apache.solr.common.util.SimpleOrderedMap;
 import org.apache.solr.search.DocSet;
 import org.apache.solr.search.QParser;
-<<<<<<< HEAD
-import org.apache.solr.search.QueryResultKey;
-import org.apache.solr.search.WrappedQuery;
-import org.apache.solr.search.facet.FacetFieldProcessor.SweepAcc;
-
-=======
 import org.apache.solr.search.facet.SlotAcc.SweepableSlotAcc;
->>>>>>> 6bf5f4a8
 import org.slf4j.Logger;
 import org.slf4j.LoggerFactory;
 
@@ -71,11 +57,7 @@
   private static final String RELATEDNESS = "relatedness";
   private static final String FG_POP = "foreground_popularity";
   private static final String BG_POP = "background_popularity";
-<<<<<<< HEAD
-  private static final String DISABLE_SWEEP_COLLECTION = "disable_sweep_collection";
-=======
   public static final String SWEEP_COLLECTION = "sweep_collection";
->>>>>>> 6bf5f4a8
 
   // needed for distrib calculation
   private static final String FG_SIZE = "foreground_size";
@@ -86,11 +68,7 @@
   final protected Query fgQ;
   final protected Query bgQ;
   protected double min_pop = 0.0D;
-<<<<<<< HEAD
-  private boolean disableSweepCollection = false;
-=======
   private Boolean useSweep;
->>>>>>> 6bf5f4a8
   
   public static final String NAME = RELATEDNESS;
   private static final boolean DEFAULT_SWEEP_COLLECTION = true;
@@ -114,15 +92,10 @@
   public void setOpts(QParser parser) {
     final boolean isShard = parser.getReq().getParams().getBool(ShardParams.IS_SHARD, false);
     SolrParams opts = parser.getLocalParams();
-<<<<<<< HEAD
-    if (null != opts) {
-      this.disableSweepCollection = opts.getBool(DISABLE_SWEEP_COLLECTION, false);
-=======
     if (null == opts) {
       this.useSweep = DEFAULT_SWEEP_COLLECTION;
     } else {
       this.useSweep = opts.getBool(SWEEP_COLLECTION, DEFAULT_SWEEP_COLLECTION);
->>>>>>> 6bf5f4a8
       if (!isShard) { // ignore min_pop if this is a shard request
         this.min_pop = opts.getDouble("min_popularity", 0.0D);
       }
@@ -190,29 +163,7 @@
     
     DocSet fgSet = fcontext.searcher.getDocSet(fgFilters);
     DocSet bgSet = fcontext.searcher.getDocSet(bgQ);
-    if (numSlots > 1 && fcontext.processor instanceof FacetFieldProcessorByArray && !disableSweepCollection) {
-      // Sweep counts are only relevant where relatedness is required for primary sort, and thus must be calculated
-      // for *all* buckets (numSlots > 1).
-      //
-      // Of the four concrete implementations of FacetFieldProcessor (FacetFieldProcessorByArrayDV,
-      // FacetFieldProcessorByArrayUIF, FacetFieldProcessorByEnumTermsStream, and FacetFieldProcessorByHashDV)
-      // only the first two (each a subclass of FacetFieldProcessorByArray) are supported.
-      //
-      // Because FacetFieldProcessorByEnumTermsStream is sorted strictly in "index" order, numSlots here would
-      // never be >1, so combination with SweepSKGSlotAcc would be meaningless, and is not supported.
-      //
-      // FacetFieldProcessorByHashDV *is* used in high-cardinality field contexts; however, it is only beneficial
-      // when *domain* cardinality is low. Because sweep collection effectively induces a composite domain that is
-      // a union with the background set (which is normally high-cardinality), combination with SweepSKGSlotAcc
-      // would in most cases be an antipattern, and is not currently supported.
-
-      final FacetFieldProcessor ffp = (FacetFieldProcessor) fcontext.processor;
-      return new SweepSKGSlotAcc(min_pop, fcontext, numSlots, fgSet.size(), bgSet.size(),
-          ffp.getSweepCountAcc(new QueryResultKey(null, fgFilters, null, 0), fgSet, numSlots),
-          ffp.getSweepCountAcc(new QueryResultKey(null, Collections.singletonList(bgQ), null, 0), bgSet, numSlots));
-    } else {
-      return new SKGSlotAcc(this, fcontext, numSlots, fgSet, bgSet);
-    }
+    return new SKGSlotAcc(this, fcontext, numSlots, fgSet, bgSet);
   }
 
   @Override
@@ -220,18 +171,6 @@
     return new Merger(this);
   }
   
-<<<<<<< HEAD
-  private static final class SweepSKGSlotAcc extends SlotAcc implements SweepAcc {
-
-    private final int minCount; // pre-calculate for a given min_popularity
-    private final int fgSize;
-    private final int bgSize;
-    private final CountSlotAcc fgCount;
-    private final CountSlotAcc bgCount;
-    private double[] relatedness;
-
-    public SweepSKGSlotAcc(double minPopularity, FacetContext fcontext, int numSlots, int fgSize, int bgSize, CountSlotAcc fgCount, CountSlotAcc bgCount) {
-=======
   private static final class SweepSKGSlotAcc extends SlotAcc {
 
     private final int minCount; // pre-calculate for a given min_popularity
@@ -252,7 +191,6 @@
     private int allBucketsSlot;
 
     public SweepSKGSlotAcc(double minPopularity, FacetContext fcontext, int numSlots, long fgSize, long bgSize, ReadOnlyCountSlotAcc fgCount, ReadOnlyCountSlotAcc bgCount) {
->>>>>>> 6bf5f4a8
       super(fcontext);
       this.minCount = (int) Math.ceil(minPopularity * bgSize);
       this.fgSize = fgSize;
@@ -261,8 +199,6 @@
       this.bgCount = bgCount;
       relatedness = new double[numSlots];
       Arrays.fill(relatedness, 0, numSlots, Double.NaN);
-<<<<<<< HEAD
-=======
       
       // any processor that can (currently) result in the use of SweepSKGSlotAcc *should* be a 
       // FacetFieldProcessor -- but don't assume that will always be true...
@@ -272,37 +208,23 @@
           && ((FacetFieldProcessor)fcontext.processor).freq.allBuckets) {
         this.allBucketsSlot = ALL_BUCKETS_UNINITIALIZED;
       }
->>>>>>> 6bf5f4a8
     }
 
     @Override
     public void collect(int perSegDocId, int slot, IntFunction<SlotContext> slotContext) throws IOException {
-<<<<<<< HEAD
-      //No-op
-=======
       throw new UnsupportedOperationException("collect() not supported, this SlotAcc impl only usable for sweeping");
->>>>>>> 6bf5f4a8
     }
 
     @Override
     public int collect(DocSet docs, int slot, IntFunction<SlotContext> slotContext) throws IOException {
-<<<<<<< HEAD
-      return docs.size();
-=======
       throw new UnsupportedOperationException("collect() not supported, this SlotAcc impl only usable for sweeping");
->>>>>>> 6bf5f4a8
     }
 
     private double getRelatedness(int slot) {
       final double cachedRelatedness = relatedness[slot];
       if (Double.isNaN(cachedRelatedness)) {
-<<<<<<< HEAD
-        final int fg_count = fgCount.getCount(slot);
-        final int bg_count = bgCount.getCount(slot);
-=======
         final long fg_count = fgCount.getCount(slot);
         final long bg_count = bgCount.getCount(slot);
->>>>>>> 6bf5f4a8
         if (minCount > 0) {
           // if min_pop is configured, and either (fg|bg) popularity is lower then that value
           // then "this.relatedness=-Infinity" so it sorts below any "valid" relatedness scores
@@ -329,11 +251,6 @@
 
     @Override
     public Object getValue(int slotNum) {
-<<<<<<< HEAD
-      BucketData slotVal = new BucketData(fgCount.getCount(slotNum), fgSize, bgCount.getCount(slotNum), bgSize, getRelatedness(slotNum));
-      SimpleOrderedMap res = slotVal.externalize(fcontext.isShard());
-      return res;
-=======
       final BucketData slotVal;
       if (NO_ALL_BUCKETS != allBucketsSlot) {
           // there's no reason why a processor should be resizing SlotAccs in the middle of getValue,
@@ -351,18 +268,14 @@
         slotVal = new BucketData(fgCount.getCount(slotNum), fgSize, bgCount.getCount(slotNum), bgSize, getRelatedness(slotNum));
       }
       return slotVal.externalize(fcontext.isShard());
->>>>>>> 6bf5f4a8
     }
 
     @Override
     public void reset() throws IOException {
       Arrays.fill(relatedness, Double.NaN);
-<<<<<<< HEAD
-=======
       if (allBucketsSlot != NO_ALL_BUCKETS) {
         allBucketsSlot = ALL_BUCKETS_UNINITIALIZED;
       }
->>>>>>> 6bf5f4a8
     }
 
     @Override
@@ -376,13 +289,9 @@
     }
   }
 
-<<<<<<< HEAD
-  private static final class SKGSlotAcc extends SlotAcc {
-=======
   private static final String IMPLIED_KEY = "implied";
 
   private static final class SKGSlotAcc extends SlotAcc implements SweepableSlotAcc<SlotAcc> {
->>>>>>> 6bf5f4a8
     private final RelatednessAgg agg;
     private BucketData[] slotvalues;
     private final DocSet fgSet;
@@ -402,81 +311,6 @@
       reset();
     }
 
-<<<<<<< HEAD
-    // XXXXXX temporary!
-    // The following (LEAF_BY_MAX_DOC, shouldCache(), and initializeForMinDf are for comparison with extant
-    // implementation with SOLR-13108 patch applied (use filterCache, but respect minDf)
-    // All these methods can/should be removed if/when sweep facet count collection is adopted (recommended)
-    private int minDfFilterCache = Integer.MIN_VALUE;
-    private WrappedQuery noCacheQ;
-    private static final Comparator<LeafReaderContext> LEAF_BY_MAX_DOC = new Comparator<LeafReaderContext>() {
-
-      @Override
-      public int compare(LeafReaderContext o1, LeafReaderContext o2) {
-        return Integer.compare(o2.reader().maxDoc(), o1.reader().maxDoc());
-      }
-    };
-    private static final int ALWAYS_CACHE = Integer.MIN_VALUE + 1;
-    private static final float SHORTCIRCUIT_THRESHOLD_ACCEPT_FACTOR = 0.5f;
-    private static final float SHORTCIRCUIT_THRESHOLD_REJECT_FACTOR = 2.0f;
-    private TermsEnum[] tes;
-    private int[] shortcircuitThresholdsAccept;
-    private int[] shortcircuitThresholdsReject;
-    private boolean shouldCache(BytesRef term) throws IOException {
-      int docFreq = 0;
-      for (int i = 0; i < tes.length; i++) {
-        TermsEnum te = tes[i];
-        if (te.seekExact(term) && ((docFreq += te.docFreq()) >= minDfFilterCache || docFreq >= shortcircuitThresholdsAccept[i])) {
-          return true;
-        } else if (docFreq < shortcircuitThresholdsReject[i]) {
-          return false;
-        }
-      }
-      return false;
-    }
-
-    /**
-     * Initialize for checking minDf, including shortcircuit thresholds. Set shortcircuit thresholds such that an
-     * assumption that a given term will occur at a frequency in unexamined segments at 
-     * <code>SHORTCIRCUIT_THRESHOLD_[ACCEPT|REJECT]_FACTOR</code> * the frequency in already-examined segments would
-     * result in the minDf threshold ultimately being met.
-     * @param field the field for which to initialize
-     * @throws IOException from underlying LeafReaders used to determine df for caching determination
-     */
-    private void initializeForMinDf(String field) throws IOException {
-      List<LeafReaderContext> leaves = fcontext.searcher.getIndexReader().leaves();
-      final int leafCount = leaves.size();
-      LeafReaderContext[] sortedLeaves = leaves.toArray(new LeafReaderContext[leafCount]);
-      Arrays.sort(sortedLeaves, LEAF_BY_MAX_DOC);
-      tes = new TermsEnum[leafCount];
-      shortcircuitThresholdsAccept = new int[leafCount];
-      shortcircuitThresholdsReject = new int[leafCount];
-      int i = 0;
-      int totalMaxDoc = 0;
-      for (LeafReaderContext ctx : sortedLeaves) {
-        LeafReader reader = ctx.reader();
-        Terms terms = reader.terms(field);
-        if (terms != null) {
-          int maxDoc = reader.maxDoc();
-          totalMaxDoc += maxDoc;
-          shortcircuitThresholdsAccept[i] = maxDoc;
-          tes[i++] = terms.iterator();
-        }
-      }
-      final int limit = i;
-      int maxDocToHere = 0;
-      for (i = 0; i < limit; i++) {
-        final int maxDoc = shortcircuitThresholdsAccept[i];
-        maxDocToHere += maxDoc;
-        final int maxDocRemaining = totalMaxDoc - maxDocToHere;
-        shortcircuitThresholdsAccept[i] = (int)((minDfFilterCache / (1 + ((maxDocRemaining * SHORTCIRCUIT_THRESHOLD_ACCEPT_FACTOR) / maxDocToHere))) + 1);
-        shortcircuitThresholdsReject[i] = (int)((minDfFilterCache / (1 + ((maxDocRemaining * SHORTCIRCUIT_THRESHOLD_REJECT_FACTOR) / maxDocToHere))) + 1);
-      }
-      if (i < leafCount) {
-        tes = Arrays.copyOf(tes, i);
-        shortcircuitThresholdsAccept = Arrays.copyOf(shortcircuitThresholdsAccept, i);
-        shortcircuitThresholdsReject = Arrays.copyOf(shortcircuitThresholdsReject, i);
-=======
     /**
      * If called, may register SweepingAccs for fg and bg set based on whether
      * user indicated sweeping should be used (default)
@@ -494,7 +328,6 @@
         readOnlyReplacement.key = key;
         baseSweepingAcc.registerMapping(this, readOnlyReplacement);
         return null;
->>>>>>> 6bf5f4a8
       }
     }
 
@@ -531,41 +364,6 @@
       if (null == slotQ) {
         slotSet = fcontext.base;
       } else {
-<<<<<<< HEAD
-        switch (minDfFilterCache) {
-          case ALWAYS_CACHE:
-            break;
-          case Integer.MIN_VALUE:
-            if (fcontext.processor.freq instanceof FacetField) {
-              FacetField ffield = (FacetField)fcontext.processor.freq;
-              noCacheQ = new WrappedQuery(null);
-              noCacheQ.setCache(false);
-              // Minimum term docFreq in order to use the filterCache for that term.
-              if (ffield.cacheDf == -1) { // -1 means never cache
-                minDfFilterCache = Integer.MAX_VALUE;
-                noCacheQ.setWrappedQuery(slotQ);
-                slotQ = noCacheQ;
-                break;
-              } else if (ffield.cacheDf == 0) { // default; compute as fraction of maxDoc
-                minDfFilterCache = Math.max(fcontext.searcher.maxDoc() >> 4, 3);  // (minimum of 3 is for test coverage purposes)
-              } else {
-                minDfFilterCache = ffield.cacheDf;
-              }
-              initializeForMinDf(ffield.field);
-            } else {
-              minDfFilterCache = ALWAYS_CACHE;
-              break;
-            }
-          default:
-            if (!(slotQ instanceof TermQuery) || shouldCache(((TermQuery)slotQ).getTerm().bytes())) {
-              break;
-            }
-          case Integer.MAX_VALUE:
-            noCacheQ.setWrappedQuery(slotQ);
-            slotQ = noCacheQ;
-        }
-=======
->>>>>>> 6bf5f4a8
         slotSet = fcontext.searcher.getDocSet(slotQ);
       }
 
@@ -686,16 +484,6 @@
     public BucketData(final RelatednessAgg agg) {
       this.agg = agg;
       this.implied = true;
-    }
-
-    public BucketData(long fg_count, long fg_size, long bg_count, long bg_size, double relatedness) {
-      this.fg_count = fg_count;
-      this.fg_size = fg_size;
-      this.fg_pop = roundTo5Digits((double) fg_count / bg_size); // yes, BACKGROUND size is intentional
-      this.bg_count = bg_count;
-      this.bg_size = bg_size;
-      this.bg_pop = roundTo5Digits((double) bg_count / bg_size);
-      this.relatedness = relatedness;
     }
 
     public BucketData(long fg_count, long fg_size, long bg_count, long bg_size, double relatedness) {
