--- conflicted
+++ resolved
@@ -57,32 +57,6 @@
     public Builder setField(SchemaField field) {
       this.field = field;
       return this;
-    }
-
-<<<<<<< HEAD
-    //JTODO
-    // We can't reconstruct a SortSpec from a Sort.
-    @Deprecated
-    public Builder setGroupSort(Sort groupSort) {
-  //      this.groupSort = groupSort;
-      return this;
-    }
-
-    // Same as above
-    @Deprecated
-    public Builder setSortWithinGroup(Sort sortWithinGroup) {
-//      this.withinGroupSort = sortWithinGroup;
-      return this;
-=======
-    public Builder setGroupSortSpec(SortSpec groupSortSpec) {
-        this.groupSortSpec = groupSortSpec;
-        return this;
-    }
-
-    public Builder setWithinGroupSortSpec(SortSpec withinGroupSortSpec) {
-        this.withinGroupSortSpec = withinGroupSortSpec;
-        return this;
->>>>>>> 3325cfa2
     }
 
     public Builder setGroupSortSpec(SortSpec groupSortSpec) {
@@ -205,7 +179,6 @@
   @Override
   public Sort getWithinGroupSort() {
       return withinGroupSortSpec.getSort();
-<<<<<<< HEAD
   }
 
   @Override
@@ -218,18 +191,4 @@
       return withinGroupSortSpec;
   }
 
-=======
-  }
-
-  @Override
-  public SortSpec getGroupSortSpec() {
-    return groupSortSpec;
-  }
-
-  @Override
-  public SortSpec getWithinGroupSortSpec() {
-      return withinGroupSortSpec;
-  }
-
->>>>>>> 3325cfa2
 }