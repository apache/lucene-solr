--- conflicted
+++ resolved
@@ -143,11 +143,6 @@
             containerApiBag.register(holder, getTemplateVars(apiInfo.info));
           }
           if (old != null) {
-<<<<<<< HEAD
-            for (ApiHolder holder : old.holders) {
-              if (replaced.contains(holder)) continue;// this path is present in the new one as well. so it already got replaced
-              containerApiBag.unregister(holder.getMethod(),getActualPath(old, holder.getPath()));
-=======
             //this is an update of the plugin. But, it is possible that
             // some paths are remved in the newer version of the plugin
             for (ApiHolder oldHolder : old.holders) {
@@ -155,7 +150,6 @@
                 //there was a path in the old plugin which is not present in the new one
                 containerApiBag.unregister(oldHolder.getMethod(),getActualPath(old, oldHolder.getPath()));
               }
->>>>>>> 4e20986f
             }
             if (old instanceof Closeable) {
               //close the old instance of the plugin
