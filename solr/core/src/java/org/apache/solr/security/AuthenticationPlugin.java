--- conflicted
+++ resolved
@@ -149,17 +149,6 @@
   public void initializeMetrics(SolrMetrics metrics) {
     this.metrics = metrics.getChildInfo(this);
     // Metrics
-<<<<<<< HEAD
-    registry = manager.registry(registryName);
-    numErrors = manager.meter(this, registryName, "errors", getCategory().toString(), scope);
-    requests = manager.counter(this, registryName, "requests", getCategory().toString(), scope);
-    numAuthenticated = manager.counter(this, registryName, "authenticated", getCategory().toString(), scope);
-    numPassThrough = manager.counter(this, registryName, "passThrough", getCategory().toString(), scope);
-    numWrongCredentials = manager.counter(this, registryName, "failWrongCredentials", getCategory().toString(), scope);
-    numMissingCredentials = manager.counter(this, registryName, "failMissingCredentials", getCategory().toString(), scope);
-    requestTimes = manager.timer(this, registryName, "requestTimes", getCategory().toString(), scope);
-    totalTime = manager.counter(this, registryName, "totalTime", getCategory().toString(), scope);
-=======
     numErrors = this.metrics.meter(this, "errors", getCategory().toString());
     requests = this.metrics.counter(this, "requests", getCategory().toString());
     numAuthenticated = this.metrics.counter(this, "authenticated",getCategory().toString());
@@ -168,9 +157,6 @@
     numMissingCredentials = this.metrics.counter(this,  "failMissingCredentials",getCategory().toString());
     requestTimes = this.metrics.timer(this,"requestTimes", getCategory().toString());
     totalTime = this.metrics.counter(this,"totalTime", getCategory().toString());
-    metricNames.addAll(Arrays.asList("errors", "requests", "authenticated", "passThrough",
-        "failWrongCredentials", "failMissingCredentials", "requestTimes", "totalTime"));
->>>>>>> 152756fc
   }
 
   @Override
