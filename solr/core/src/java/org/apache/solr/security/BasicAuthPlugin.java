--- conflicted
+++ resolved
@@ -127,7 +127,6 @@
       if (st.hasMoreTokens()) {
         String basic = st.nextToken();
         if (basic.equalsIgnoreCase("Basic")) {
-<<<<<<< HEAD
           if (st.hasMoreTokens()) {
             try {
               String credentials = new String(Base64.decodeBase64(st.nextToken()), "UTF-8");
@@ -151,30 +150,13 @@
                   filterChain.doFilter(wrapper, response);
                   return true;
                 }
-=======
-          try {
-            String credentials = new String(Base64.decodeBase64(st.nextToken()), "UTF-8");
-            int p = credentials.indexOf(":");
-            if (p != -1) {
-              final String username = credentials.substring(0, p).trim();
-              String pwd = credentials.substring(p + 1).trim();
-              if (!authenticate(username, pwd)) {
-                log.debug("Bad auth credentials supplied in Authorization header");
-                authenticationFailure(response, isAjaxRequest, "Bad credentials");
->>>>>>> 280f6792
               } else {
                 numErrors.mark();
                 authenticationFailure(response, "Invalid authentication token");
                 return false;
               }
-<<<<<<< HEAD
             } catch (UnsupportedEncodingException e) {
               throw new Error("Couldn't retrieve authentication", e);
-=======
-
-            } else {
-              authenticationFailure(response, isAjaxRequest, "Invalid authentication token");
->>>>>>> 280f6792
             }
           } else {
             numErrors.mark();
@@ -191,20 +173,10 @@
       authenticationFailure(response, "require authentication");
       return false;
     } else {
-<<<<<<< HEAD
       numPassThrough.inc();
       request.setAttribute(AuthenticationPlugin.class.getName(), authenticationProvider.getPromptHeaders());
       filterChain.doFilter(request, response);
       return true;
-=======
-      if (blockUnknown) {
-        authenticationFailure(response, isAjaxRequest, "require authentication");
-      } else {
-        request.setAttribute(AuthenticationPlugin.class.getName(), authenticationProvider.getPromptHeaders());
-        filterChain.doFilter(request, response);
-        return true;
-      }
->>>>>>> 280f6792
     }
   }
 
