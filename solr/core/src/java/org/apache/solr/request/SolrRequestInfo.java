--- conflicted
+++ resolved
@@ -218,16 +218,11 @@
       }
 
       @Override
-<<<<<<< HEAD
-      public void clean(AtomicReference ctx) {
+      public void clean(@SuppressWarnings({"rawtypes"})AtomicReference ctx) {
         if (ctx.get() != null) {
           SolrRequestInfo.clearRequestInfo();
         }
         SolrRequestInfo.reset();
-=======
-      public void clean(@SuppressWarnings({"rawtypes"})AtomicReference ctx) {
-        SolrRequestInfo.clearRequestInfo();
->>>>>>> 47cffbcd
       }
     };
   }
