--- conflicted
+++ resolved
@@ -884,21 +884,12 @@
     Stream<String> inputStream = terms.stream();
     if (sort.equals(FacetParams.FACET_SORT_INDEX)) { // it might always make sense
       inputStream = inputStream.sorted();
-<<<<<<< HEAD
     }
     Stream<SimpleImmutableEntry<String,Integer>> termCountEntries = inputStream
         .map((term) -> new SimpleImmutableEntry<>(term, numDocs(term, sf, ft, baseDocset)));
     if (sort.equals(FacetParams.FACET_SORT_COUNT)) {
       termCountEntries = termCountEntries.sorted(Collections.reverseOrder(Map.Entry.comparingByValue()));
     }
-=======
-    }
-    Stream<SimpleImmutableEntry<String,Integer>> termCountEntries = inputStream
-        .map((term) -> new SimpleImmutableEntry<>(term, numDocs(term, sf, ft, baseDocset)));
-    if (sort.equals(FacetParams.FACET_SORT_COUNT)) {
-      termCountEntries = termCountEntries.sorted(Collections.reverseOrder(Map.Entry.comparingByValue()));
-    }
->>>>>>> 6d0386c9
     termCountEntries.forEach(e -> res.add(e.getKey(), e.getValue()));
     return res;
   }
