--- conflicted
+++ resolved
@@ -116,13 +116,10 @@
 import org.apache.solr.common.params.ModifiableSolrParams;
 import org.apache.solr.common.util.ContentStreamBase;
 import org.apache.solr.common.util.NamedList;
-<<<<<<< HEAD
-import org.apache.solr.util.plugin.bundle.PluginBundleManager;
-=======
 import org.apache.solr.common.util.StrUtils;
 import org.apache.solr.security.Sha256AuthenticationProvider;
 import org.apache.solr.util.configuration.SSLConfigurationsFactory;
->>>>>>> 57f7493c
+import org.apache.solr.util.plugin.bundle.PluginBundleManager;
 import org.noggit.CharArr;
 import org.noggit.JSONParser;
 import org.noggit.JSONWriter;
@@ -371,13 +368,10 @@
       return new AssertTool();
     else if ("utils".equals(toolType))
       return new UtilsTool();
-<<<<<<< HEAD
+    else if ("auth".equals(toolType))
+      return new AuthTool();
     else if ("plugin".equals(toolType))
       return new PluginBundleTool();
-=======
-    else if ("auth".equals(toolType))
-      return new AuthTool();
->>>>>>> 57f7493c
 
     // If you add a built-in tool to this class, add it here to avoid
     // classpath scanning
