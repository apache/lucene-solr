/*
 * Licensed to the Apache Software Foundation (ASF) under one or more
 * contributor license agreements.  See the NOTICE file distributed with
 * this work for additional information regarding copyright ownership.
 * The ASF licenses this file to You under the Apache License, Version 2.0
 * (the "License"); you may not use this file except in compliance with
 * the License.  You may obtain a copy of the License at
 *
 *     http://www.apache.org/licenses/LICENSE-2.0
 *
 * Unless required by applicable law or agreed to in writing, software
 * distributed under the License is distributed on an "AS IS" BASIS,
 * WITHOUT WARRANTIES OR CONDITIONS OF ANY KIND, either express or implied.
 * See the License for the specific language governing permissions and
 * limitations under the License.
 */
package org.apache.solr.util;

import java.lang.invoke.MethodHandles;
import java.lang.reflect.Method;
import java.util.Collections;
import java.util.HashSet;
import java.util.Random;
import java.util.Set;
import java.util.Timer;
import java.util.TimerTask;
import java.util.concurrent.ConcurrentHashMap;
import java.util.concurrent.CountDownLatch;
import java.util.concurrent.TimeUnit;
import java.util.concurrent.atomic.AtomicInteger;
import java.util.regex.Matcher;
import java.util.regex.Pattern;

<<<<<<< HEAD
import org.apache.solr.cloud.ZkController;
=======
>>>>>>> 6d0386c9
import org.apache.solr.common.NonExistentCoreException;
import org.apache.solr.common.SolrException;
import org.apache.solr.common.SolrException.ErrorCode;
import org.apache.solr.common.util.Pair;
import org.apache.solr.core.CoreContainer;
<<<<<<< HEAD
import org.apache.solr.core.SolrCore;
=======
>>>>>>> 6d0386c9
import org.slf4j.Logger;
import org.slf4j.LoggerFactory;


/**
 * Allows random faults to be injected in running code during test runs.
 * 
 * Set static strings to "true" or "false" or "true:60" for true 60% of the time.
 * 
 * All methods are No-Ops unless <code>LuceneTestCase</code> is loadable via the ClassLoader used 
 * to load this class.  <code>LuceneTestCase.random()</code> is used as the source of all entropy.
 * 
 * @lucene.internal
 */
public class TestInjection {
  
  public static class TestShutdownFailError extends OutOfMemoryError {

    public TestShutdownFailError(String msg) {
      super(msg);
    }
    
  }
  
  private static final Logger log = LoggerFactory.getLogger(MethodHandles.lookup().lookupClass());
  
  private static final Pattern ENABLED_PERCENT = Pattern.compile("(true|false)(?:\\:(\\d+))?$", Pattern.CASE_INSENSITIVE);
  
  private static final String LUCENE_TEST_CASE_FQN = "org.apache.lucene.util.LuceneTestCase";

  /** 
   * If null, then we are not being run as part of a test, and all TestInjection events should be No-Ops.
   * If non-null, then this class should be used for accessing random entropy
   * @see #random
   */
  private static final Class LUCENE_TEST_CASE;
  
  static {
    Class nonFinalTemp = null;
    try {
      ClassLoader classLoader = MethodHandles.lookup().lookupClass().getClassLoader();
      nonFinalTemp = classLoader.loadClass(LUCENE_TEST_CASE_FQN);
    } catch (ClassNotFoundException e) {
      log.debug("TestInjection methods will all be No-Ops since LuceneTestCase not found");
    }
    LUCENE_TEST_CASE = nonFinalTemp;
  }

  /**
   * Returns a random to be used by the current thread if available, otherwise
   * returns null.
   * @see #LUCENE_TEST_CASE
   */
  static Random random() { // non-private for testing
    if (null == LUCENE_TEST_CASE) {
      return null;
    } else {
      try {
        Method randomMethod = LUCENE_TEST_CASE.getMethod("random");
        return (Random) randomMethod.invoke(null);
      } catch (Exception e) {
        throw new IllegalStateException("Unable to use reflection to invoke LuceneTestCase.random()", e);
      }
    }
  }
  
  public volatile static String nonGracefullClose = null;

  public volatile static String failReplicaRequests = null;
  
  public volatile static String failUpdateRequests = null;

  public volatile static String nonExistentCoreExceptionAfterUnload = null;

  public volatile static String updateLogReplayRandomPause = null;
  
  public volatile static String updateRandomPause = null;

  public volatile static String prepRecoveryOpPauseForever = null;

  public volatile static String randomDelayInCoreCreation = null;
  
  public volatile static int randomDelayMaxInCoreCreationInSec = 10;

  public volatile static String splitFailureBeforeReplicaCreation = null;

  public volatile static String splitFailureAfterReplicaCreation = null;

  public volatile static CountDownLatch splitLatch = null;

  public volatile static String failIndexFingerprintRequests = null;

  public volatile static String wrongIndexFingerprint = null;
  
  private volatile static Set<Timer> timers = Collections.synchronizedSet(new HashSet<Timer>());

  private volatile static AtomicInteger countPrepRecoveryOpPauseForever = new AtomicInteger(0);

  public volatile static Integer delayBeforeSlaveCommitRefresh=null;

  public volatile static boolean uifOutOfMemoryError = false;

  private volatile static CountDownLatch notifyPauseForeverDone = new CountDownLatch(1);
  
  public static void notifyPauseForeverDone() {
    notifyPauseForeverDone.countDown();
    notifyPauseForeverDone = new CountDownLatch(1);
  }

  public static void reset() {
    nonGracefullClose = null;
    failReplicaRequests = null;
    failUpdateRequests = null;
    nonExistentCoreExceptionAfterUnload = null;
    updateLogReplayRandomPause = null;
    updateRandomPause = null;
    randomDelayInCoreCreation = null;
    splitFailureBeforeReplicaCreation = null;
    splitFailureAfterReplicaCreation = null;
    splitLatch = null;
    prepRecoveryOpPauseForever = null;
    countPrepRecoveryOpPauseForever = new AtomicInteger(0);
    failIndexFingerprintRequests = null;
    wrongIndexFingerprint = null;
    delayBeforeSlaveCommitRefresh = null;
    uifOutOfMemoryError = false;
    notifyPauseForeverDone();
    newSearcherHooks.clear();
    for (Timer timer : timers) {
      timer.cancel();
    }
  }

  public static boolean injectWrongIndexFingerprint() {
    if (wrongIndexFingerprint != null)  {
      Random rand = random();
      if (null == rand) return true;

      Pair<Boolean,Integer> pair = parseValue(wrongIndexFingerprint);
      boolean enabled = pair.first();
      int chanceIn100 = pair.second();
      if (enabled && rand.nextInt(100) >= (100 - chanceIn100)) {
        return true;
      }
    }
    return false;
  }

  public static boolean injectFailIndexFingerprintRequests()  {
    if (failIndexFingerprintRequests != null) {
      Random rand = random();
      if (null == rand) return true;

      Pair<Boolean,Integer> pair = parseValue(failIndexFingerprintRequests);
      boolean enabled = pair.first();
      int chanceIn100 = pair.second();
      if (enabled && rand.nextInt(100) >= (100 - chanceIn100)) {
        throw new SolrException(ErrorCode.SERVER_ERROR, "Random test index fingerprint fail");
      }
    }
    return true;
  }
  
  public static boolean injectRandomDelayInCoreCreation() {
    if (randomDelayInCoreCreation != null) {
      Random rand = random();
      if (null == rand) return true;
      
      Pair<Boolean,Integer> pair = parseValue(randomDelayInCoreCreation);
      boolean enabled = pair.first();
      int chanceIn100 = pair.second();
      if (enabled && rand.nextInt(100) >= (100 - chanceIn100)) {
        int delay = rand.nextInt(randomDelayMaxInCoreCreationInSec);
        log.info("Inject random core creation delay of {}s", delay);
        try {
          Thread.sleep(delay * 1000);
        } catch (InterruptedException e) {
          Thread.currentThread().interrupt();
        }
      }
    }
    return true;
  }
  
  public static boolean injectNonGracefullClose(CoreContainer cc) {
    if (cc.isShutDown() && nonGracefullClose != null) {
      Random rand = random();
      if (null == rand) return true;
      
      Pair<Boolean,Integer> pair = parseValue(nonGracefullClose);
      boolean enabled = pair.first();
      int chanceIn100 = pair.second();
      if (enabled && rand.nextInt(100) >= (100 - chanceIn100)) {
        if (rand.nextBoolean()) {
          throw new TestShutdownFailError("Test exception for non graceful close");
        } else {
          
          final Thread cthread = Thread.currentThread();
          TimerTask task = new TimerTask() {
            @Override
            public void run() {
              // as long as places that catch interruptedexception reset that
              // interrupted status,
              // we should only need to do it once
              
              try {
                // call random() again to get the correct one for this thread
                Random taskRand = random();
                Thread.sleep(taskRand.nextInt(1000));
              } catch (InterruptedException e) {
              
              }
              
              cthread.interrupt();
              timers.remove(this);
              cancel();
            }
          };
          Timer timer = new Timer();
          timers.add(timer);
          timer.schedule(task, rand.nextInt(500));
        }
      }
    }
    return true;
  }

  public static boolean injectFailReplicaRequests() {
    if (failReplicaRequests != null) {
      Random rand = random();
      if (null == rand) return true;
      
      Pair<Boolean,Integer> pair = parseValue(failReplicaRequests);
      boolean enabled = pair.first();
      int chanceIn100 = pair.second();
      if (enabled && rand.nextInt(100) >= (100 - chanceIn100)) {
        throw new SolrException(ErrorCode.SERVER_ERROR, "Random test update fail");
      }
    }

    return true;
  }
  
  public static boolean injectFailUpdateRequests() {
    if (failUpdateRequests != null) {
      Random rand = random();
      if (null == rand) return true;
      
      Pair<Boolean,Integer> pair = parseValue(failUpdateRequests);
      boolean enabled = pair.first();
      int chanceIn100 = pair.second();
      if (enabled && rand.nextInt(100) >= (100 - chanceIn100)) {
        throw new SolrException(ErrorCode.SERVER_ERROR, "Random test update fail");
      }
    }

    return true;
  }
  
  public static boolean injectNonExistentCoreExceptionAfterUnload(String cname) {
    if (nonExistentCoreExceptionAfterUnload != null) {
      Random rand = random();
      if (null == rand) return true;
      
      Pair<Boolean,Integer> pair = parseValue(nonExistentCoreExceptionAfterUnload);
      boolean enabled = pair.first();
      int chanceIn100 = pair.second();
      if (enabled && rand.nextInt(100) >= (100 - chanceIn100)) {
        throw new NonExistentCoreException("Core not found to unload: " + cname);
      }
    }

    return true;
  }
  
  public static boolean injectUpdateLogReplayRandomPause() {
    if (updateLogReplayRandomPause != null) {
      Random rand = random();
      if (null == rand) return true;
      
      Pair<Boolean,Integer> pair = parseValue(updateLogReplayRandomPause);
      boolean enabled = pair.first();
      int chanceIn100 = pair.second();
      if (enabled && rand.nextInt(100) >= (100 - chanceIn100)) {
        long rndTime = rand.nextInt(1000);
        log.info("inject random log replay delay of {}ms", rndTime);
        try {
          Thread.sleep(rndTime);
        } catch (InterruptedException e) {
          Thread.currentThread().interrupt();
        }
      }
    }

    return true;
  }
  
  public static boolean injectUpdateRandomPause() {
    if (updateRandomPause != null) {
      Random rand = random();
      if (null == rand) return true;
      
      Pair<Boolean,Integer> pair = parseValue(updateRandomPause);
      boolean enabled = pair.first();
      int chanceIn100 = pair.second();
      if (enabled && rand.nextInt(100) >= (100 - chanceIn100)) {
        long rndTime;
        if (rand.nextInt(10) > 2) {
          rndTime = rand.nextInt(300);
        } else {
          rndTime = rand.nextInt(1000);
        }
       
        log.info("inject random update delay of {}ms", rndTime);
        try {
          Thread.sleep(rndTime);
        } catch (InterruptedException e) {
          Thread.currentThread().interrupt();
        }
      }
    }

    return true;
  }

  public static boolean injectPrepRecoveryOpPauseForever() {
    String val = prepRecoveryOpPauseForever;
    if (val != null)  {
      Random rand = random();
      if (null == rand) return true;
      Pair<Boolean,Integer> pair = parseValue(val);
      boolean enabled = pair.first();
      int chanceIn100 = pair.second();
      // Prevent for continuous pause forever
      if (enabled && rand.nextInt(100) >= (100 - chanceIn100) && countPrepRecoveryOpPauseForever.get() < 1) {
        countPrepRecoveryOpPauseForever.incrementAndGet();
        log.info("inject pause forever for prep recovery op");
        
        try {
          notifyPauseForeverDone.await();
        } catch (InterruptedException e) {
          Thread.currentThread().interrupt();
        }
      } else {
        countPrepRecoveryOpPauseForever.set(0);
      }
    }

    return true;
  }

  private static boolean injectSplitFailure(String probability, String label) {
    if (probability != null)  {
      Random rand = random();
      if (null == rand) return true;

      Pair<Boolean,Integer> pair = parseValue(probability);
      boolean enabled = pair.first();
      int chanceIn100 = pair.second();
      if (enabled && rand.nextInt(100) >= (100 - chanceIn100)) {
        log.info("Injecting failure: " + label);
        throw new SolrException(ErrorCode.SERVER_ERROR, "Error: " + label);
      }
    }
    return true;
  }

  public static boolean injectSplitFailureBeforeReplicaCreation() {
    return injectSplitFailure(splitFailureBeforeReplicaCreation, "before creating replica for sub-shard");
  }

  public static boolean injectSplitFailureAfterReplicaCreation() {
    return injectSplitFailure(splitFailureAfterReplicaCreation, "after creating replica for sub-shard");
  }

  public static boolean injectSplitLatch() {
    if (splitLatch != null) {
      try {
        log.info("Waiting in ReplicaMutator for up to 60s");
        return splitLatch.await(60, TimeUnit.SECONDS);
      } catch (InterruptedException e) {
        Thread.currentThread().interrupt();
      }
    }
    return true;
  }

<<<<<<< HEAD
  public static boolean waitForInSyncWithLeader(SolrCore core, ZkController zkController, String collection, String shardId) {
    // NOTE: this method should do *NOTHING* unless LUCENE_TEST_CASE is non-null
    
    if (waitForReplicasInSync == null) return true;
    
    return true; // No-Op: see SOLR-12313
  }
  
=======
>>>>>>> 6d0386c9
  private static Pair<Boolean,Integer> parseValue(final String raw) {
    if (raw == null) return new Pair<>(false, 0);
    Matcher m = ENABLED_PERCENT.matcher(raw);
    if (!m.matches()) {
      throw new RuntimeException("No match, probably bad syntax: " + raw);
    }
    String val = m.group(1);
    String percent = "100";
    if (m.groupCount() == 2) {
      percent = m.group(2);
    }
    return new Pair<>(Boolean.parseBoolean(val), Integer.parseInt(percent));
  }

  public static boolean injectDelayBeforeSlaveCommitRefresh() {
    if (delayBeforeSlaveCommitRefresh!=null) {
      try {
        log.info("Pausing IndexFetcher for {}ms", delayBeforeSlaveCommitRefresh);
        Thread.sleep(delayBeforeSlaveCommitRefresh);
      } catch (InterruptedException e) {
        Thread.currentThread().interrupt();
      }
    }
    return true;
  }

  public static boolean injectUIFOutOfMemoryError() {
    if (uifOutOfMemoryError ) {
      throw new OutOfMemoryError("Test Injection");
    }
    return true;
  }

  static Set<Hook> newSearcherHooks = ConcurrentHashMap.newKeySet();
  
  public interface Hook {
    public void newSearcher(String collectionName);
    public void waitForSearcher(String collection, int cnt, int timeoutms, boolean failOnTimeout) throws InterruptedException;
  }
  
  public static boolean newSearcherHook(Hook hook) {
    newSearcherHooks.add(hook);
    return true;
  }

  public static boolean injectSearcherHooks(String collectionName) {
    for (Hook hook : newSearcherHooks) {
      hook.newSearcher(collectionName);
    }
    return true;
  }
  
  
}<|MERGE_RESOLUTION|>--- conflicted
+++ resolved
@@ -31,19 +31,11 @@
 import java.util.regex.Matcher;
 import java.util.regex.Pattern;
 
-<<<<<<< HEAD
-import org.apache.solr.cloud.ZkController;
-=======
->>>>>>> 6d0386c9
 import org.apache.solr.common.NonExistentCoreException;
 import org.apache.solr.common.SolrException;
 import org.apache.solr.common.SolrException.ErrorCode;
 import org.apache.solr.common.util.Pair;
 import org.apache.solr.core.CoreContainer;
-<<<<<<< HEAD
-import org.apache.solr.core.SolrCore;
-=======
->>>>>>> 6d0386c9
 import org.slf4j.Logger;
 import org.slf4j.LoggerFactory;
 
@@ -431,17 +423,6 @@
     return true;
   }
 
-<<<<<<< HEAD
-  public static boolean waitForInSyncWithLeader(SolrCore core, ZkController zkController, String collection, String shardId) {
-    // NOTE: this method should do *NOTHING* unless LUCENE_TEST_CASE is non-null
-    
-    if (waitForReplicasInSync == null) return true;
-    
-    return true; // No-Op: see SOLR-12313
-  }
-  
-=======
->>>>>>> 6d0386c9
   private static Pair<Boolean,Integer> parseValue(final String raw) {
     if (raw == null) return new Pair<>(false, 0);
     Matcher m = ENABLED_PERCENT.matcher(raw);
