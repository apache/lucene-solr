--- conflicted
+++ resolved
@@ -157,12 +157,7 @@
     clusterStatus.add("collections", collectionProps);
 
     // read cluster properties
-<<<<<<< HEAD
     Map<String, Object> clusterProps = zkStateReader.getClusterProperties();
-=======
-    @SuppressWarnings({"rawtypes"})
-    Map clusterProps = zkStateReader.getClusterProperties();
->>>>>>> 7c55ba95
     if (clusterProps != null && !clusterProps.isEmpty())  {
       clusterStatus.add("properties", clusterProps);
     }
