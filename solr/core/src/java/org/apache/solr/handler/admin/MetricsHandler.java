/*
 * Licensed to the Apache Software Foundation (ASF) under one or more
 * contributor license agreements.  See the NOTICE file distributed with
 * this work for additional information regarding copyright ownership.
 * The ASF licenses this file to You under the Apache License, Version 2.0
 * (the "License"); you may not use this file except in compliance with
 * the License.  You may obtain a copy of the License at
 *
 *     http://www.apache.org/licenses/LICENSE-2.0
 *
 * Unless required by applicable law or agreed to in writing, software
 * distributed under the License is distributed on an "AS IS" BASIS,
 * WITHOUT WARRANTIES OR CONDITIONS OF ANY KIND, either express or implied.
 * See the License for the specific language governing permissions and
 * limitations under the License.
 */

package org.apache.solr.handler.admin;

import java.util.ArrayList;
import java.util.Collections;
import java.util.EnumSet;
import java.util.HashSet;
import java.util.List;
import java.util.Map;
import java.util.Set;
import java.util.function.BiConsumer;
import java.util.regex.Pattern;
import java.util.stream.Collectors;

import com.codahale.metrics.Counter;
import com.codahale.metrics.Gauge;
import com.codahale.metrics.Histogram;
import com.codahale.metrics.Meter;
import com.codahale.metrics.Metric;
import com.codahale.metrics.MetricFilter;
import com.codahale.metrics.MetricRegistry;
import com.codahale.metrics.Timer;
import org.apache.solr.common.SolrException;
import org.apache.solr.common.params.SolrParams;
import org.apache.solr.common.util.NamedList;
import org.apache.solr.common.util.SimpleOrderedMap;
import org.apache.solr.common.util.StrUtils;
import org.apache.solr.handler.RequestHandlerBase;
import org.apache.solr.metrics.SolrMetricManager;
import org.apache.solr.request.SolrQueryRequest;
import org.apache.solr.response.SolrQueryResponse;
import org.apache.solr.security.AuthorizationContext;
import org.apache.solr.security.PermissionNameProvider;
import org.apache.solr.util.stats.MetricUtils;

/**
 * Request handler to return metrics
 */
public class MetricsHandler extends RequestHandlerBase implements PermissionNameProvider {
  final SolrMetricManager metricManager;

  public static final String COMPACT_PARAM = "compact";
  public static final String PREFIX_PARAM = "prefix";
  public static final String REGEX_PARAM = "regex";
  public static final String PROPERTY_PARAM = "property";
  public static final String REGISTRY_PARAM = "registry";
  public static final String GROUP_PARAM = "group";
  public static final String KEY_PARAM = "key";
  public static final String TYPE_PARAM = "type";

  public static final String ALL = "all";

  private static final Pattern KEY_REGEX = Pattern.compile("(?<!" + Pattern.quote("\\") + ")" + Pattern.quote(":"));

  public MetricsHandler() {
    this.metricManager = null;
  }

  public MetricsHandler(SolrMetricManager metricManager) {
    this.metricManager = metricManager;
  }

  @Override
  public Name getPermissionName(AuthorizationContext request) {
    return Name.METRICS_READ_PERM;
  }

  @Override
  public void handleRequestBody(SolrQueryRequest req, SolrQueryResponse rsp) throws Exception {
    if (metricManager == null) {
      throw new SolrException(SolrException.ErrorCode.INVALID_STATE, "SolrMetricManager instance not initialized");
    }

<<<<<<< HEAD
    if (AdminHandlersProxy.maybeProxyToNodes(req, rsp, container)) {
      return; // Request was proxied to other node
    }

    boolean compact = req.getParams().getBool(COMPACT_PARAM, true);
    String[] keys = req.getParams().getParams(KEY_PARAM);
=======
    handleRequest(req.getParams(), (k, v) -> rsp.add(k, v));
  }

  public void handleRequest(SolrParams params, BiConsumer<String, Object> consumer) throws Exception {
    boolean compact = params.getBool(COMPACT_PARAM, true);
    String[] keys = params.getParams(KEY_PARAM);
>>>>>>> e7a0a129
    if (keys != null && keys.length > 0) {
      handleKeyRequest(keys, consumer);
      return;
    }
    MetricFilter mustMatchFilter = parseMustMatchFilter(params);
    MetricUtils.PropertyFilter propertyFilter = parsePropertyFilter(params);
    List<MetricType> metricTypes = parseMetricTypes(params);
    List<MetricFilter> metricFilters = metricTypes.stream().map(MetricType::asMetricFilter).collect(Collectors.toList());
    Set<String> requestedRegistries = parseRegistries(params);

    NamedList response = new SimpleOrderedMap();
    for (String registryName : requestedRegistries) {
      MetricRegistry registry = metricManager.registry(registryName);
      SimpleOrderedMap result = new SimpleOrderedMap();
      MetricUtils.toMaps(registry, metricFilters, mustMatchFilter, propertyFilter, false,
          false, compact, false, (k, v) -> result.add(k, v));
      if (result.size() > 0) {
        response.add(registryName, result);
      }
    }
    consumer.accept("metrics", response);
  }

  public void handleKeyRequest(String[] keys, BiConsumer<String, Object> consumer) throws Exception {
    SimpleOrderedMap result = new SimpleOrderedMap();
    SimpleOrderedMap errors = new SimpleOrderedMap();
    for (String key : keys) {
      if (key == null || key.isEmpty()) {
        continue;
      }
      String[] parts = KEY_REGEX.split(key);
      if (parts.length < 2 || parts.length > 3) {
        errors.add(key, "at least two and at most three colon-separated parts must be provided");
        continue;
      }
      final String registryName = unescape(parts[0]);
      final String metricName = unescape(parts[1]);
      final String propertyName = parts.length > 2 ? unescape(parts[2]) : null;
      if (!metricManager.hasRegistry(registryName)) {
        errors.add(key, "registry '" + registryName + "' not found");
        continue;
      }
      MetricRegistry registry = metricManager.registry(registryName);
      Metric m = registry.getMetrics().get(metricName);
      if (m == null) {
        errors.add(key, "metric '" + metricName + "' not found");
        continue;
      }
      MetricUtils.PropertyFilter propertyFilter = MetricUtils.PropertyFilter.ALL;
      if (propertyName != null) {
        propertyFilter = (name) -> name.equals(propertyName);
        // use escaped versions
        key = parts[0] + ":" + parts[1];
      }
      MetricUtils.convertMetric(key, m, propertyFilter, false, true, true, false, ":", (k, v) -> {
        if ((v instanceof Map) && propertyName != null) {
          ((Map)v).forEach((k1, v1) -> result.add(k + ":" + k1, v1));
        } else {
          result.add(k, v);
        }
      });
    }
    consumer.accept("metrics", result);
    if (errors.size() > 0) {
      consumer.accept("errors", errors);
    }
  }

  private static String unescape(String s) {
    if (s.indexOf('\\') == -1) {
      return s;
    }
    StringBuilder sb = new StringBuilder(s.length());
    for (int i = 0; i < s.length(); i++) {
      char c = s.charAt(i);
      if (c == '\\') {
        continue;
      }
      sb.append(c);
    }
    return sb.toString();
  }

  private MetricFilter parseMustMatchFilter(SolrParams params) {
    String[] prefixes = params.getParams(PREFIX_PARAM);
    MetricFilter prefixFilter = null;
    if (prefixes != null && prefixes.length > 0) {
      Set<String> prefixSet = new HashSet<>();
      for (String prefix : prefixes) {
        prefixSet.addAll(StrUtils.splitSmart(prefix, ','));
      }
      prefixFilter = new SolrMetricManager.PrefixFilter(prefixSet);
    }
    String[] regexes = params.getParams(REGEX_PARAM);
    MetricFilter regexFilter = null;
    if (regexes != null && regexes.length > 0) {
      regexFilter = new SolrMetricManager.RegexFilter(regexes);
    }
    MetricFilter mustMatchFilter;
    if (prefixFilter == null && regexFilter == null) {
      mustMatchFilter = MetricFilter.ALL;
    } else {
      if (prefixFilter == null) {
        mustMatchFilter = regexFilter;
      } else if (regexFilter == null) {
        mustMatchFilter = prefixFilter;
      } else {
        mustMatchFilter = new SolrMetricManager.OrFilter(prefixFilter, regexFilter);
      }
    }
    return mustMatchFilter;
  }

  private MetricUtils.PropertyFilter parsePropertyFilter(SolrParams params) {
    String[] props = params.getParams(PROPERTY_PARAM);
    if (props == null || props.length == 0) {
      return MetricUtils.PropertyFilter.ALL;
    }
    final Set<String> filter = new HashSet<>();
    for (String prop : props) {
      if (prop != null && !prop.trim().isEmpty()) {
        filter.add(prop.trim());
      }
    }
    if (filter.isEmpty()) {
      return MetricUtils.PropertyFilter.ALL;
    } else {
      return (name) -> filter.contains(name);
    }
  }

  private Set<String> parseRegistries(SolrParams params) {
    String[] groupStr = params.getParams(GROUP_PARAM);
    String[] registryStr = params.getParams(REGISTRY_PARAM);
    return parseRegistries(groupStr, registryStr);
  }

  public Set<String> parseRegistries(String[] groupStr, String[] registryStr) {
    if ((groupStr == null || groupStr.length == 0) && (registryStr == null || registryStr.length == 0)) {
      // return all registries
      return metricManager.registryNames();
    }
    boolean allRegistries = false;
    Set<String> initialPrefixes = Collections.emptySet();
    if (groupStr != null && groupStr.length > 0) {
      initialPrefixes = new HashSet<>();
      for (String g : groupStr) {
        List<String> split = StrUtils.splitSmart(g, ',');
        for (String s : split) {
          if (s.trim().equals(ALL)) {
            allRegistries = true;
            break;
          }
          initialPrefixes.add(SolrMetricManager.overridableRegistryName(s.trim()));
        }
        if (allRegistries) {
          return metricManager.registryNames();
        }
      }
    }

    if (registryStr != null && registryStr.length > 0) {
      if (initialPrefixes.isEmpty()) {
        initialPrefixes = new HashSet<>();
      }
      for (String r : registryStr) {
        List<String> split = StrUtils.splitSmart(r, ',');
        for (String s : split) {
          if (s.trim().equals(ALL)) {
            allRegistries = true;
            break;
          }
          initialPrefixes.add(SolrMetricManager.overridableRegistryName(s.trim()));
        }
        if (allRegistries) {
          return metricManager.registryNames();
        }
      }
    }
    Set<String> validRegistries = new HashSet<>();
    for (String r : metricManager.registryNames()) {
      for (String prefix : initialPrefixes) {
        if (r.startsWith(prefix)) {
          validRegistries.add(r);
          break;
        }
      }
    }
    return validRegistries;
  }

  private List<MetricType> parseMetricTypes(SolrParams params) {
    String[] typeStr = params.getParams(TYPE_PARAM);
    List<String> types = Collections.emptyList();
    if (typeStr != null && typeStr.length > 0)  {
      types = new ArrayList<>();
      for (String type : typeStr) {
        types.addAll(StrUtils.splitSmart(type, ','));
      }
    }

    List<MetricType> metricTypes = Collections.singletonList(MetricType.all); // include all metrics by default
    try {
      if (types.size() > 0) {
        metricTypes = types.stream().map(String::trim).map(MetricType::valueOf).collect(Collectors.toList());
      }
    } catch (IllegalArgumentException e) {
      throw new SolrException(SolrException.ErrorCode.BAD_REQUEST, "Invalid metric type in: " + types +
          " specified. Must be one of " + MetricType.SUPPORTED_TYPES_MSG, e);
    }
    return metricTypes;
  }

  @Override
  public String getDescription() {
    return "A handler to return all the metrics gathered by Solr";
  }

  @Override
  public Category getCategory() {
    return Category.ADMIN;
  }

  enum MetricType {
    histogram(Histogram.class),
    meter(Meter.class),
    timer(Timer.class),
    counter(Counter.class),
    gauge(Gauge.class),
    all(null);

    public static final String SUPPORTED_TYPES_MSG = EnumSet.allOf(MetricType.class).toString();

    private final Class klass;

    MetricType(Class klass) {
      this.klass = klass;
    }

    public MetricFilter asMetricFilter() {
      return (name, metric) -> klass == null || klass.isInstance(metric);
    }
  }
}<|MERGE_RESOLUTION|>--- conflicted
+++ resolved
@@ -87,21 +87,16 @@
       throw new SolrException(SolrException.ErrorCode.INVALID_STATE, "SolrMetricManager instance not initialized");
     }
 
-<<<<<<< HEAD
     if (AdminHandlersProxy.maybeProxyToNodes(req, rsp, container)) {
       return; // Request was proxied to other node
     }
 
-    boolean compact = req.getParams().getBool(COMPACT_PARAM, true);
-    String[] keys = req.getParams().getParams(KEY_PARAM);
-=======
     handleRequest(req.getParams(), (k, v) -> rsp.add(k, v));
   }
-
+  
   public void handleRequest(SolrParams params, BiConsumer<String, Object> consumer) throws Exception {
     boolean compact = params.getBool(COMPACT_PARAM, true);
     String[] keys = params.getParams(KEY_PARAM);
->>>>>>> e7a0a129
     if (keys != null && keys.length > 0) {
       handleKeyRequest(keys, consumer);
       return;
