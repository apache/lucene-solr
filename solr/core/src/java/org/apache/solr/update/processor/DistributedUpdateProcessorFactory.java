--- conflicted
+++ resolved
@@ -55,13 +55,8 @@
     DistributedUpdateProcessor distribUpdateProcessor = isZkAware ? new DistributedZkUpdateProcessor(req, rsp, next):
         new DistributedUpdateProcessor(req, rsp, next);
     // note: will sometimes return DURP (no overhead) instead of wrapping
-<<<<<<< HEAD
-    return TimeRoutedAliasUpdateProcessor.wrap(req,
+    return RoutedAliasUpdateProcessor.wrap(req,
         distribUpdateProcessor);
-=======
-    return RoutedAliasUpdateProcessor.wrap(req,
-        new DistributedUpdateProcessor(req, rsp, next));
->>>>>>> d8f2a02f
   }
   
 }