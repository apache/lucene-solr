--- conflicted
+++ resolved
@@ -285,12 +285,8 @@
 
   private void submit(final Req req, boolean isCommit) {
     // Copy user principal from the original request to the new update request, for later authentication interceptor use
-<<<<<<< HEAD
-    req.uReq.setUserPrincipal(SolrRequestInfo.getRequestInfo().getReq().getUserPrincipal());
-=======
     if (SolrRequestInfo.getRequestInfo() != null)
       req.uReq.setUserPrincipal(SolrRequestInfo.getRequestInfo().getReq().getUserPrincipal());
->>>>>>> 1010f6ce
 
     if (req.synchronous) {
       blockAndDoRetries();
