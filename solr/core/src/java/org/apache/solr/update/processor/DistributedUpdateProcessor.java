/*
 * Licensed to the Apache Software Foundation (ASF) under one or more
 * contributor license agreements.  See the NOTICE file distributed with
 * this work for additional information regarding copyright ownership.
 * The ASF licenses this file to You under the Apache License, Version 2.0
 * (the "License"); you may not use this file except in compliance with
 * the License.  You may obtain a copy of the License at
 *
 *     http://www.apache.org/licenses/LICENSE-2.0
 *
 * Unless required by applicable law or agreed to in writing, software
 * distributed under the License is distributed on an "AS IS" BASIS,
 * WITHOUT WARRANTIES OR CONDITIONS OF ANY KIND, either express or implied.
 * See the License for the specific language governing permissions and
 * limitations under the License.
 */
package org.apache.solr.update.processor;

import java.io.IOException;
import java.lang.invoke.MethodHandles;
import java.util.List;
import java.util.Set;
import java.util.concurrent.TimeUnit;
<<<<<<< HEAD
import java.util.concurrent.locks.ReentrantLock;
import java.util.stream.Stream;
=======
>>>>>>> 14175c46

import com.google.common.annotations.VisibleForTesting;
import org.apache.commons.lang3.tuple.Pair;
import org.apache.lucene.util.BytesRef;
import org.apache.lucene.util.CharsRefBuilder;
import org.apache.solr.client.solrj.SolrRequest;
import org.apache.solr.client.solrj.SolrRequest.METHOD;
import org.apache.solr.client.solrj.SolrServerException;
import org.apache.solr.client.solrj.request.GenericSolrRequest;
import org.apache.solr.client.solrj.response.SimpleSolrResponse;
import org.apache.solr.common.SolrException;
import org.apache.solr.common.SolrException.ErrorCode;
import org.apache.solr.common.SolrInputDocument;
import org.apache.solr.common.SolrInputField;
import org.apache.solr.common.cloud.DocCollection;
import org.apache.solr.common.cloud.Replica;
import org.apache.solr.common.params.CommonParams;
import org.apache.solr.common.params.ModifiableSolrParams;
import org.apache.solr.common.params.SolrParams;
import org.apache.solr.common.params.UpdateParams;
import org.apache.solr.common.util.Hash;
import org.apache.solr.common.util.NamedList;
import org.apache.solr.common.util.StrUtils;
import org.apache.solr.common.util.TimeSource;
import org.apache.solr.handler.component.RealTimeGetComponent;
import org.apache.solr.request.SolrQueryRequest;
import org.apache.solr.response.SolrQueryResponse;
import org.apache.solr.schema.IndexSchema;
import org.apache.solr.schema.SchemaField;
import org.apache.solr.update.AddUpdateCommand;
import org.apache.solr.update.CommitUpdateCommand;
import org.apache.solr.update.DeleteUpdateCommand;
import org.apache.solr.update.SolrCmdDistributor;
import org.apache.solr.update.SolrCmdDistributor.Error;
import org.apache.solr.update.SolrCmdDistributor.Node;
import org.apache.solr.update.UpdateCommand;
import org.apache.solr.update.UpdateLog;
import org.apache.solr.update.UpdateShardHandler;
import org.apache.solr.update.VersionBucket;
import org.apache.solr.update.VersionInfo;
import org.apache.solr.util.TestInjection;
import org.apache.solr.util.TimeOut;
import org.slf4j.Logger;
import org.slf4j.LoggerFactory;

import static org.apache.solr.common.params.CommonParams.DISTRIB;
import static org.apache.solr.update.processor.DistributingUpdateProcessorFactory.DISTRIB_UPDATE_PARAM;

// NOT mt-safe... create a new processor for each add thread
// TODO: we really should not wait for distrib after local? unless a certain replication factor is asked for
public class DistributedUpdateProcessor extends UpdateRequestProcessor {

  final static String PARAM_WHITELIST_CTX_KEY = DistributedUpdateProcessor.class + "PARAM_WHITELIST_CTX_KEY";
  public static final String DISTRIB_FROM_SHARD = "distrib.from.shard";
  public static final String DISTRIB_FROM_COLLECTION = "distrib.from.collection";
  public static final String DISTRIB_FROM_PARENT = "distrib.from.parent";
  public static final String DISTRIB_FROM = "distrib.from";
  public static final String DISTRIB_INPLACE_PREVVERSION = "distrib.inplace.prevversion";
  protected static final String TEST_DISTRIB_SKIP_SERVERS = "test.distrib.skip.servers";
  private static final Logger log = LoggerFactory.getLogger(MethodHandles.lookup().lookupClass());

  /**
   * Request forwarded to a leader of a different shard will be retried up to this amount of times by default
   */
  static final int MAX_RETRIES_ON_FORWARD_DEAULT = Integer.getInteger("solr.retries.on.forward",  25);
  /**
   * Requests from leader to it's followers will be retried this amount of times by default
   */
  static final int MAX_RETRIES_TO_FOLLOWERS_DEFAULT = Integer.getInteger("solr.retries.to.followers", 3);

  /**
   * Values this processor supports for the <code>DISTRIB_UPDATE_PARAM</code>.
   * This is an implementation detail exposed solely for tests.
   * 
   * @see DistributingUpdateProcessorFactory#DISTRIB_UPDATE_PARAM
   */
  public static enum DistribPhase {
    NONE, TOLEADER, FROMLEADER;

    public static DistribPhase parseParam(final String param) {
      if (param == null || param.trim().isEmpty()) {
        return NONE;
      }
      try {
        return valueOf(param);
      } catch (IllegalArgumentException e) {
        throw new SolrException
          (SolrException.ErrorCode.BAD_REQUEST, "Illegal value for " + 
           DISTRIB_UPDATE_PARAM + ": " + param, e);
      }
    }
  }

  public static final String COMMIT_END_POINT = "commit_end_point";
  public static final String LOG_REPLAY = "log_replay";

  // used to assert we don't call finish more than once, see finish()
  private boolean finished = false;

  protected final SolrQueryRequest req;
  protected final SolrQueryResponse rsp;
  private final AtomicUpdateDocumentMerger docMerger;

  private final UpdateLog ulog;
  private final VersionInfo vinfo;
  private final boolean versionsStored;
  private boolean returnVersions;

  private NamedList<Object> addsResponse = null;
  private NamedList<Object> deleteResponse = null;
  private NamedList<Object> deleteByQueryResponse = null;
  private CharsRefBuilder scratch;

  private final SchemaField idField;

  // these are setup at the start of each request processing
  // method in this update processor
  protected boolean isLeader = true;
  protected boolean forwardToLeader = false;
  protected boolean isSubShardLeader = false;
  protected boolean isIndexChanged = false;

  /**
   * Number of times requests forwarded to some other shard's leader can be retried
   */
  protected final int maxRetriesOnForward = MAX_RETRIES_ON_FORWARD_DEAULT;
  /**
   * Number of times requests from leaders to followers can be retried
   */
  protected final int maxRetriesToFollowers = MAX_RETRIES_TO_FOLLOWERS_DEFAULT;

  protected UpdateCommand updateCommand;  // the current command this processor is working on.

  protected final Replica.Type replicaType;

  public DistributedUpdateProcessor(SolrQueryRequest req, SolrQueryResponse rsp,
    UpdateRequestProcessor next) {
    this(req, rsp, new AtomicUpdateDocumentMerger(req), next);
  }

  /** Specification of AtomicUpdateDocumentMerger is currently experimental.
   * @lucene.experimental
   */
  public DistributedUpdateProcessor(SolrQueryRequest req,
      SolrQueryResponse rsp, AtomicUpdateDocumentMerger docMerger,
      UpdateRequestProcessor next) {
    super(next);
    this.rsp = rsp;
    this.docMerger = docMerger;
    this.idField = req.getSchema().getUniqueKeyField();
    this.req = req;
    this.replicaType = computeReplicaType();
    // version init

    this.ulog = req.getCore().getUpdateHandler().getUpdateLog();
    this.vinfo = ulog == null ? null : ulog.getVersionInfo();
    versionsStored = this.vinfo != null && this.vinfo.getVersionField() != null;
    returnVersions = req.getParams().getBool(UpdateParams.VERSIONS ,false);

    // TODO: better way to get the response, or pass back info to it?
    // SolrRequestInfo reqInfo = returnVersions ? SolrRequestInfo.getRequestInfo() : null;

    // this should always be used - see filterParams
    DistributedUpdateProcessorFactory.addParamToDistributedRequestWhitelist
      (this.req, UpdateParams.UPDATE_CHAIN, TEST_DISTRIB_SKIP_SERVERS, CommonParams.VERSION_FIELD,
          UpdateParams.EXPUNGE_DELETES, UpdateParams.OPTIMIZE, UpdateParams.MAX_OPTIMIZE_SEGMENTS, ShardParams._ROUTE_);

    //this.rsp = reqInfo != null ? reqInfo.getRsp() : null;
  }

  /**
   *
   * @return the replica type of the collection.
   */
  protected Replica.Type computeReplicaType() {
    return Replica.Type.NRT;
  }

  boolean isLeader() {
    return isLeader;
  }

  @Override
  public void processAdd(AddUpdateCommand cmd) throws IOException {

    assert TestInjection.injectFailUpdateRequests();

<<<<<<< HEAD
    if (isReadOnly()) {
      throw new SolrException(ErrorCode.FORBIDDEN, "Collection " + collection + " is read-only.");
    }

    updateCommand = cmd;

    if (zkEnabled) {
      zkCheck();
      nodes = setupRequest(cmd.getRootIdUsingRouteParam(), cmd.getSolrInputDocument());
    } else {
      isLeader = getNonZkLeaderAssumption(req);
    }

    // check if client has requested minimum replication factor information. will set replicationTracker to null if
    // we aren't the leader or subShardLeader
    checkReplicationTracker(cmd);
=======
    setupRequest(cmd);
>>>>>>> 14175c46

    // If we were sent a previous version, set this to the AddUpdateCommand (if not already set)
    if (!cmd.isInPlaceUpdate()) {
      cmd.prevVersion = cmd.getReq().getParams().getLong(DistributedUpdateProcessor.DISTRIB_INPLACE_PREVVERSION, -1);
    }
    // TODO: if minRf > 1 and we know the leader is the only active replica, we could fail
    // the request right here but for now I think it is better to just return the status
    // to the client that the minRf wasn't reached and let them handle it    

    boolean dropCmd = false;
    if (!forwardToLeader) {
      dropCmd = versionAdd(cmd);
    }

    if (dropCmd) {
      // TODO: do we need to add anything to the response?
      return;
    }

<<<<<<< HEAD
    if (zkEnabled && isLeader && !isSubShardLeader)  {
      DocCollection coll = zkController.getClusterState().getCollection(collection);
      List<Node> subShardLeaders = getSubShardLeaders(coll, cloudDesc.getShardId(), cmd.getRootIdUsingRouteParam(), cmd.getSolrInputDocument());
      // the list<node> will actually have only one element for an add request
      if (subShardLeaders != null && !subShardLeaders.isEmpty()) {
        ModifiableSolrParams params = new ModifiableSolrParams(filterParams(req.getParams()));
        params.set(DISTRIB_UPDATE_PARAM, DistribPhase.FROMLEADER.toString());
        params.set(DISTRIB_FROM, ZkCoreNodeProps.getCoreUrl(
            zkController.getBaseUrl(), req.getCore().getName()));
        params.set(DISTRIB_FROM_PARENT, cloudDesc.getShardId());
        cmdDistrib.distribAdd(cmd, subShardLeaders, params, true);
      }
      final List<Node> nodesByRoutingRules = getNodesByRoutingRules(zkController.getClusterState(), coll,
          cmd.getRootIdUsingRouteParam(), cmd.getSolrInputDocument());
      if (nodesByRoutingRules != null && !nodesByRoutingRules.isEmpty())  {
        ModifiableSolrParams params = new ModifiableSolrParams(filterParams(req.getParams()));
        params.set(DISTRIB_UPDATE_PARAM, DistribPhase.FROMLEADER.toString());
        params.set(DISTRIB_FROM, ZkCoreNodeProps.getCoreUrl(
            zkController.getBaseUrl(), req.getCore().getName()));
        params.set(DISTRIB_FROM_COLLECTION, collection);
        params.set(DISTRIB_FROM_SHARD, cloudDesc.getShardId());
        cmdDistrib.distribAdd(cmd, nodesByRoutingRules, params, true);
      }
    }

    if (nodes != null) {
      ModifiableSolrParams params = new ModifiableSolrParams(filterParams(req.getParams()));
      params.set(DISTRIB_UPDATE_PARAM,
          (isLeader || isSubShardLeader ?
              DistribPhase.FROMLEADER.toString() :
              DistribPhase.TOLEADER.toString()));
      params.set(DISTRIB_FROM, ZkCoreNodeProps.getCoreUrl(
          zkController.getBaseUrl(), req.getCore().getName()));

      if (req.getParams().get(UpdateRequest.MIN_REPFACT) != null) {
        // TODO: Kept for rolling upgrades only. Should be removed in Solr 9
        params.set(UpdateRequest.MIN_REPFACT, req.getParams().get(UpdateRequest.MIN_REPFACT));
      }

      if (cmd.isInPlaceUpdate()) {
        params.set(DISTRIB_INPLACE_PREVVERSION, String.valueOf(cmd.prevVersion));

        // Use synchronous=true so that a new connection is used, instead
        // of the update being streamed through an existing streaming client.
        // When using a streaming client, the previous update
        // and the current in-place update (that depends on the previous update), if reordered
        // in the stream, can result in the current update being bottled up behind the previous
        // update in the stream and can lead to degraded performance.
        cmdDistrib.distribAdd(cmd, nodes, params, true, rollupReplicationTracker, leaderReplicationTracker);
      } else {
        cmdDistrib.distribAdd(cmd, nodes, params, false, rollupReplicationTracker, leaderReplicationTracker);
      }
    }
=======
    doDistribAdd(cmd);
>>>>>>> 14175c46

    // TODO: what to do when no idField?
    if (returnVersions && rsp != null && idField != null) {
      if (addsResponse == null) {
        addsResponse = new NamedList<>(1);
        rsp.add("adds",addsResponse);
      }
      if (scratch == null) scratch = new CharsRefBuilder();
      idField.getType().indexedToReadable(cmd.getIndexedId(), scratch);
      addsResponse.add(scratch.toString(), cmd.getVersion());
    }

    // TODO: keep track of errors?  needs to be done at a higher level though since
    // an id may fail before it gets to this processor.
    // Given that, it may also make sense to move the version reporting out of this
    // processor too.

  }

  protected void doDistribAdd(AddUpdateCommand cmd) throws IOException {
    // no-op for derived classes to implement
  }

  // must be synchronized by bucket
  private void doLocalAdd(AddUpdateCommand cmd) throws IOException {
    super.processAdd(cmd);
    isIndexChanged = true;
  }

  // must be synchronized by bucket
  private void doLocalDelete(DeleteUpdateCommand cmd) throws IOException {
    super.processDelete(cmd);
    isIndexChanged = true;
  }

  public static int bucketHash(BytesRef idBytes) {
    assert idBytes != null;
    return Hash.murmurhash3_x86_32(idBytes.bytes, idBytes.offset, idBytes.length, 0);
  }

  /**
   * @return whether or not to drop this cmd
   * @throws IOException If there is a low-level I/O error.
   */
  protected boolean versionAdd(AddUpdateCommand cmd) throws IOException {
    BytesRef idBytes = cmd.getIndexedId();

    if (idBytes == null) {
      super.processAdd(cmd);
      return false;
    }

    if (vinfo == null) {
      if (AtomicUpdateDocumentMerger.isAtomicUpdate(cmd)) {
        throw new SolrException(SolrException.ErrorCode.BAD_REQUEST,
            "Atomic document updates are not supported unless <updateLog/> is configured");
      } else {
        super.processAdd(cmd);
        return false;
      }
    }

    // This is only the hash for the bucket, and must be based only on the uniqueKey (i.e. do not use a pluggable hash
    // here)
    int bucketHash = bucketHash(idBytes);

    // at this point, there is an update we need to try and apply.
    // we may or may not be the leader.

    // Find any existing version in the document
    // TODO: don't reuse update commands any more!
    long versionOnUpdate = cmd.getVersion();

    if (versionOnUpdate == 0) {
      SolrInputField versionField = cmd.getSolrInputDocument().getField(CommonParams.VERSION_FIELD);
      if (versionField != null) {
        Object o = versionField.getValue();
        versionOnUpdate = o instanceof Number ? ((Number) o).longValue() : Long.parseLong(o.toString());
      } else {
        // Find the version
        String versionOnUpdateS = req.getParams().get(CommonParams.VERSION_FIELD);
        versionOnUpdate = versionOnUpdateS == null ? 0 : Long.parseLong(versionOnUpdateS);
      }
    }

    boolean isReplayOrPeersync = (cmd.getFlags() & (UpdateCommand.REPLAY | UpdateCommand.PEER_SYNC)) != 0;
    boolean leaderLogic = isLeader && !isReplayOrPeersync;
    boolean forwardedFromCollection = cmd.getReq().getParams().get(DISTRIB_FROM_COLLECTION) != null;
    final boolean isNestedSchema = req.getSchema().isUsableForChildDocs();

    VersionBucket bucket = vinfo.bucket(bucketHash);

    long dependentVersionFound = -1;
    // if this is an in-place update, check and wait if we should be waiting for a previous update (on which
    // this update depends), before entering the synchronized block
    if (!leaderLogic && cmd.isInPlaceUpdate()) {
      dependentVersionFound = waitForDependentUpdates(cmd, versionOnUpdate, isReplayOrPeersync, bucket);
      if (dependentVersionFound == -1) {
        // it means the document has been deleted by now at the leader. drop this update
        return true;
      }
    }

    vinfo.lockForUpdate();
    if (bucket.tryLock()) {
      try {
        bucket.signalAll();
        // just in case anyone is waiting let them know that we have a new update
        // we obtain the version when synchronized and then do the add so we can ensure that
        // if version1 < version2 then version1 is actually added before version2.

        // even if we don't store the version field, synchronizing on the bucket
        // will enable us to know what version happened first, and thus enable
        // realtime-get to work reliably.
        // TODO: if versions aren't stored, do we need to set on the cmd anyway for some reason?
        // there may be other reasons in the future for a version on the commands

        if (versionsStored) {

          long bucketVersion = bucket.highest;

          if (leaderLogic) {

            if (forwardedFromCollection && ulog.getState() == UpdateLog.State.ACTIVE) {
              // forwarded from a collection but we are not buffering so strip original version and apply our own
              // see SOLR-5308
              log.info("Removing version field from doc: " + cmd.getPrintableId());
              cmd.solrDoc.remove(CommonParams.VERSION_FIELD);
              versionOnUpdate = 0;
            }

            getUpdatedDocument(cmd, versionOnUpdate);

            // leaders can also be in buffering state during "migrate" API call, see SOLR-5308
            if (forwardedFromCollection && ulog.getState() != UpdateLog.State.ACTIVE
                && isReplayOrPeersync == false) {
              // we're not in an active state, and this update isn't from a replay, so buffer it.
              log.info("Leader logic applied but update log is buffering: " + cmd.getPrintableId());
              cmd.setFlags(cmd.getFlags() | UpdateCommand.BUFFERING);
              ulog.add(cmd);
              return true;
            }

            if (versionOnUpdate != 0) {
              Long lastVersion = vinfo.lookupVersion(cmd.getIndexedId());
              long foundVersion = lastVersion == null ? -1 : lastVersion;
              if (versionOnUpdate == foundVersion || (versionOnUpdate < 0 && foundVersion < 0)
                  || (versionOnUpdate == 1 && foundVersion > 0)) {
                // we're ok if versions match, or if both are negative (all missing docs are equal), or if cmd
                // specified it must exist (versionOnUpdate==1) and it does.
              } else {
                throw new SolrException(ErrorCode.CONFLICT, "version conflict for " + cmd.getPrintableId()
                    + " expected=" + versionOnUpdate + " actual=" + foundVersion);
              }
            }

            long version = vinfo.getNewClock();
            cmd.setVersion(version);
            cmd.getSolrInputDocument().setField(CommonParams.VERSION_FIELD, version);
            bucket.updateHighest(version);
          } else {
            // The leader forwarded us this update.
            cmd.setVersion(versionOnUpdate);

            if (shouldBufferUpdate(cmd, isReplayOrPeersync, ulog.getState())) {
              // we're not in an active state, and this update isn't from a replay, so buffer it.
              cmd.setFlags(cmd.getFlags() | UpdateCommand.BUFFERING);
              ulog.add(cmd);
              return true;
            }

            if (cmd.isInPlaceUpdate()) {
              long prev = cmd.prevVersion;
              Long lastVersion = vinfo.lookupVersion(cmd.getIndexedId());
              if (lastVersion == null || Math.abs(lastVersion) < prev) {
                // this was checked for (in waitForDependentUpdates()) before entering the synchronized block.
                // So we shouldn't be here, unless what must've happened is:
                // by the time synchronization block was entered, the prev update was deleted by DBQ. Since
                // now that update is not in index, the vinfo.lookupVersion() is possibly giving us a version
                // from the deleted list (which might be older than the prev update!)
                UpdateCommand fetchedFromLeader = fetchFullUpdateFromLeader(cmd, versionOnUpdate);

                if (fetchedFromLeader instanceof DeleteUpdateCommand) {
                  log.info("In-place update of {} failed to find valid lastVersion to apply to, and the document"
                      + " was deleted at the leader subsequently.", idBytes.utf8ToString());
                  versionDelete((DeleteUpdateCommand) fetchedFromLeader);
                  return true;
                } else {
                  assert fetchedFromLeader instanceof AddUpdateCommand;
                  // Newer document was fetched from the leader. Apply that document instead of this current in-place
                  // update.
                  log.info(
                      "In-place update of {} failed to find valid lastVersion to apply to, forced to fetch full doc from leader: {}",
                      idBytes.utf8ToString(), fetchedFromLeader);

                  // Make this update to become a non-inplace update containing the full document obtained from the
                  // leader
                  cmd.solrDoc = ((AddUpdateCommand) fetchedFromLeader).solrDoc;
                  cmd.prevVersion = -1;
                  cmd.setVersion((long) cmd.solrDoc.getFieldValue(CommonParams.VERSION_FIELD));
                  assert cmd.isInPlaceUpdate() == false;
                }
              } else {
                if (lastVersion != null && Math.abs(lastVersion) > prev) {
                  // this means we got a newer full doc update and in that case it makes no sense to apply the older
                  // inplace update. Drop this update
                  log.info("Update was applied on version: " + prev + ", but last version I have is: " + lastVersion
                      + ". Dropping current update.");
                  return true;
                } else {
                  // We're good, we should apply this update. First, update the bucket's highest.
                  if (bucketVersion != 0 && bucketVersion < versionOnUpdate) {
                    bucket.updateHighest(versionOnUpdate);
                  }
                }
              }
            } else {
              // if we aren't the leader, then we need to check that updates were not re-ordered
              if (bucketVersion != 0 && bucketVersion < versionOnUpdate) {
                // we're OK... this update has a version higher than anything we've seen
                // in this bucket so far, so we know that no reordering has yet occurred.
                bucket.updateHighest(versionOnUpdate);
              } else {
                // there have been updates higher than the current update. we need to check
                // the specific version for this id.
                Long lastVersion = vinfo.lookupVersion(cmd.getIndexedId());
                if (lastVersion != null && Math.abs(lastVersion) >= versionOnUpdate) {
                  // This update is a repeat, or was reordered. We need to drop this update.
                  log.debug("Dropping add update due to version {}", idBytes.utf8ToString());
                  return true;
                }
              }
            }
            if (!isSubShardLeader && replicaType == Replica.Type.TLOG && (cmd.getFlags() & UpdateCommand.REPLAY) == 0) {
              cmd.setFlags(cmd.getFlags() | UpdateCommand.IGNORE_INDEXWRITER);
            }
          }
        }

        SolrInputDocument clonedDoc = shouldCloneCmdDoc() ? cmd.solrDoc.deepCopy(): null;

        // TODO: possibly set checkDeleteByQueries as a flag on the command?
        doLocalAdd(cmd);

<<<<<<< HEAD
        // if the update updates a doc that is part of a nested structure,
        // force open a realTimeSearcher to trigger a ulog cache refresh.
        // This refresh makes RTG handler aware of this update.q
        if(isNestedSchema && shouldRefreshUlogCaches(cmd)) {
          ulog.openRealtimeSearcher();
        }


        if (willDistrib && cloneRequiredOnLeader) {
=======
        if (clonedDoc != null) {
>>>>>>> 14175c46
          cmd.solrDoc = clonedDoc;
        }
      } finally {

        bucket.unlock();

        vinfo.unlockForUpdate();
      }
      return false;

    } else {
      throw new SolrException(SolrException.ErrorCode.SERVER_ERROR,
          "Unable to get version bucket lock in " + bucket.getLockTimeoutMs() + " ms");
    }
  }

  /**
   *
   * @return whether cmd doc should be cloned before localAdd
   */
  protected boolean shouldCloneCmdDoc() {
    return false;
  }

  @VisibleForTesting
  boolean shouldBufferUpdate(AddUpdateCommand cmd, boolean isReplayOrPeersync, UpdateLog.State state) {
    if (state == UpdateLog.State.APPLYING_BUFFERED
        && !isReplayOrPeersync
        && !cmd.isInPlaceUpdate()) {
      // this a new update sent from the leader, it contains whole document therefore it won't depend on other updates
      return false;
    }

    return state != UpdateLog.State.ACTIVE && isReplayOrPeersync == false;
  }

  /**
   * This method checks the update/transaction logs and index to find out if the update ("previous update") that the current update
   * depends on (in the case that this current update is an in-place update) has already been completed. If not,
   * this method will wait for the missing update until it has arrived. If it doesn't arrive within a timeout threshold,
   * then this actively fetches from the leader.
   * 
   * @return -1 if the current in-place should be dropped, or last found version if previous update has been indexed.
   */
  private long waitForDependentUpdates(AddUpdateCommand cmd, long versionOnUpdate,
                               boolean isReplayOrPeersync, VersionBucket bucket) throws IOException {
    long lastFoundVersion = 0;
    TimeOut waitTimeout = new TimeOut(5, TimeUnit.SECONDS, TimeSource.NANO_TIME);

    vinfo.lockForUpdate();
    if (bucket.tryLock()) {
      try {
        Long lookedUpVersion = vinfo.lookupVersion(cmd.getIndexedId());
        lastFoundVersion = lookedUpVersion == null ? 0L : lookedUpVersion;

        if (Math.abs(lastFoundVersion) < cmd.prevVersion) {
          log.debug("Re-ordered inplace update. version={}, prevVersion={}, lastVersion={}, replayOrPeerSync={}, id={}",
              (cmd.getVersion() == 0 ? versionOnUpdate : cmd.getVersion()), cmd.prevVersion, lastFoundVersion,
              isReplayOrPeersync, cmd.getPrintableId());
        }

        while (Math.abs(lastFoundVersion) < cmd.prevVersion && !waitTimeout.hasTimedOut()) {
          bucket.awaitNanos(waitTimeout.timeLeft(TimeUnit.NANOSECONDS));
          lookedUpVersion = vinfo.lookupVersion(cmd.getIndexedId());
          lastFoundVersion = lookedUpVersion == null ? 0L : lookedUpVersion;
        }
      } finally {

        bucket.unlock();

        vinfo.unlockForUpdate();
      }
    } else {
      throw new SolrException(SolrException.ErrorCode.SERVER_ERROR,
          "Unable to get version bucket lock in " + bucket.getLockTimeoutMs() + " ms");
    }

    if (Math.abs(lastFoundVersion) > cmd.prevVersion) {
      // This must've been the case due to a higher version full update succeeding concurrently, while we were waiting or
      // trying to index this partial update. Since a full update more recent than this partial update has succeeded,
      // we can drop the current update.
      if (log.isDebugEnabled()) {
        log.debug("Update was applied on version: {}, but last version I have is: {}"
            + ". Current update should be dropped. id={}", cmd.prevVersion, lastFoundVersion, cmd.getPrintableId());
      }
      return -1;
    } else if (Math.abs(lastFoundVersion) == cmd.prevVersion) {
      assert 0 < lastFoundVersion : "prevVersion " + cmd.prevVersion + " found but is a delete!";
      if (log.isDebugEnabled()) {
        log.debug("Dependent update found. id={}", cmd.getPrintableId());
      }
      return lastFoundVersion;
    }

    // We have waited enough, but dependent update didn't arrive. Its time to actively fetch it from leader
    log.info("Missing update, on which current in-place update depends on, hasn't arrived. id={}, looking for version={}, last found version={}", 
        cmd.getPrintableId(), cmd.prevVersion, lastFoundVersion);
    
    UpdateCommand missingUpdate = fetchFullUpdateFromLeader(cmd, versionOnUpdate);
    if (missingUpdate instanceof DeleteUpdateCommand) {
      log.info("Tried to fetch document {} from the leader, but the leader says document has been deleted. " 
          + "Deleting the document here and skipping this update: Last found version: {}, was looking for: {}", cmd.getPrintableId(), lastFoundVersion, cmd.prevVersion);
      versionDelete((DeleteUpdateCommand)missingUpdate);
      return -1;
    } else {
      assert missingUpdate instanceof AddUpdateCommand;
      log.debug("Fetched the document: {}", ((AddUpdateCommand)missingUpdate).getSolrInputDocument());
      versionAdd((AddUpdateCommand)missingUpdate);
      log.info("Added the fetched document, id="+((AddUpdateCommand)missingUpdate).getPrintableId()+", version="+missingUpdate.getVersion());
    }
    return missingUpdate.getVersion();
  }

  /**
   * This method is used when an update on which a particular in-place update has been lost for some reason. This method
   * sends a request to the shard leader to fetch the latest full document as seen on the leader.
   * @return AddUpdateCommand containing latest full doc at shard leader for the given id, or null if not found.
   */
  private UpdateCommand fetchFullUpdateFromLeader(AddUpdateCommand inplaceAdd, long versionOnUpdate) throws IOException {
    String id = inplaceAdd.getPrintableId();
    UpdateShardHandler updateShardHandler = inplaceAdd.getReq().getCore().getCoreContainer().getUpdateShardHandler();
    ModifiableSolrParams params = new ModifiableSolrParams();
    params.set(DISTRIB, false);
    params.set("getInputDocument", id);
    params.set("onlyIfActive", true);
    SolrRequest<SimpleSolrResponse> ur = new GenericSolrRequest(METHOD.GET, "/get", params);

    String leaderUrl = getLeaderUrl(id);

    if(leaderUrl == null) {
      throw new SolrException(ErrorCode.SERVER_ERROR, "Can't find document with id=" + id);
    }

    NamedList<Object> rsp;
    try {
      ur.setBasePath(leaderUrl);
      rsp = updateShardHandler.getUpdateOnlyHttpClient().request(ur);
    } catch (SolrServerException e) {
      throw new SolrException(ErrorCode.SERVER_ERROR, "Error during fetching [" + id +
          "] from leader (" + leaderUrl + "): ", e);
    }
    Object inputDocObj = rsp.get("inputDocument");
    Long version = (Long)rsp.get("version");
    SolrInputDocument leaderDoc = (SolrInputDocument) inputDocObj;

    if (leaderDoc == null) {
      // this doc was not found (deleted) on the leader. Lets delete it here as well.
      DeleteUpdateCommand del = new DeleteUpdateCommand(inplaceAdd.getReq());
      del.setIndexedId(inplaceAdd.getIndexedId());
      del.setId(inplaceAdd.getIndexedId().utf8ToString());
      del.setVersion((version == null || version == 0)? -versionOnUpdate: version);
      return del;
    }

    AddUpdateCommand cmd = new AddUpdateCommand(req);
    cmd.solrDoc = leaderDoc;
    cmd.setVersion((long)leaderDoc.getFieldValue(CommonParams.VERSION_FIELD));
    return cmd;
  }
  
  // TODO: may want to switch to using optimistic locking in the future for better concurrency
  // that's why this code is here... need to retry in a loop closely around/in versionAdd
  boolean getUpdatedDocument(AddUpdateCommand cmd, long versionOnUpdate) throws IOException {
    if (!AtomicUpdateDocumentMerger.isAtomicUpdate(cmd)) return false;

    Set<String> inPlaceUpdatedFields = AtomicUpdateDocumentMerger.computeInPlaceUpdatableFields(cmd);
    if (inPlaceUpdatedFields.size() > 0) { // non-empty means this is suitable for in-place updates
      if (docMerger.doInPlaceUpdateMerge(cmd, inPlaceUpdatedFields)) {
        return true;
      } else {
        // in-place update failed, so fall through and re-try the same with a full atomic update
      }
    }
    
    // full (non-inplace) atomic update
    final boolean isDeeplyNestedSchema = req.getSchema().isUsableForChildDocs() && req.getSchema().hasExplicitField(IndexSchema.NEST_PATH_FIELD_NAME);
    SolrInputDocument sdoc = cmd.getSolrInputDocument();
    BytesRef id = cmd.getIndexedId();
    SolrInputDocument nestedDoc = RealTimeGetComponent.getInputDocument(cmd.getReq().getCore(), id, RealTimeGetComponent.Resolution.ROOT_WITH_CHILDREN);

    if (nestedDoc == null) {
      if (versionOnUpdate > 0) {
        // could just let the optimistic locking throw the error
        throw new SolrException(ErrorCode.CONFLICT, "Document not found for update.  id=" + cmd.getPrintableId());
      }
    } else {
      nestedDoc.remove(CommonParams.VERSION_FIELD);
    }


    SolrInputDocument mergedDoc;
    if(idField == null || nestedDoc == null) {
      // create a new doc by default if an old one wasn't found
      mergedDoc = docMerger.merge(sdoc, new SolrInputDocument());
    } else {
      if(isDeeplyNestedSchema && nestedDoc.containsKey(IndexSchema.ROOT_FIELD_NAME) &&
          !sdoc.getField(idField.getName()).getFirstValue().toString().equals((String) nestedDoc.getFieldValue(IndexSchema.ROOT_FIELD_NAME))) {
        SolrInputDocument oldDoc = RealTimeGetComponent.getInputDocument(cmd.getReq().getCore(), id, RealTimeGetComponent.Resolution.DOC_WITH_CHILDREN);
        String docPath = (String) oldDoc.getFieldValue(IndexSchema.NEST_PATH_FIELD_NAME);
        List<String> docPaths = StrUtils.splitSmart(docPath.substring(1), '/'); // substr to remove first '/'
        Pair<String, Integer> subPath = getPathAndIndexFromNestPath(docPaths.remove(0));
        SolrInputField sifToReplace = nestedDoc.getField(subPath.getLeft());
        for(String subPathString: docPaths) {
          SolrInputDocument currDoc = (SolrInputDocument) ((List)sifToReplace.getValues()).get(subPath.getRight());
          subPath = getPathAndIndexFromNestPath(subPathString);
          sifToReplace = currDoc.getField(subPath.getLeft());
        }
        final boolean wasArray = sifToReplace.getValue() instanceof Collection;
        List sifToReplaceValues = (List) sifToReplace.getValues();
        int index = getDocIndexFromCollection(oldDoc, sifToReplaceValues);
        if(index == -1) {
          sifToReplaceValues.add(docMerger.merge(sdoc, oldDoc));
        } else {
          sifToReplaceValues.set(index, docMerger.merge(sdoc, oldDoc));
        }
        sifToReplace.setValue(!wasArray && sifToReplaceValues.size() <= 1? sifToReplaceValues.iterator().next(): sifToReplaceValues);
        mergedDoc = nestedDoc;
      } else {
        mergedDoc = docMerger.merge(sdoc, nestedDoc);
      }
    }
    cmd.solrDoc = mergedDoc;
    return true;
  }

  private static int getDocIndexFromCollection(SolrInputDocument doc, List<SolrInputDocument> col) {
    for(int i = 0; i < col.size(); ++i) {
      if(AtomicUpdateDocumentMerger.isDerivedFromDoc(col.get(i), doc)) {
        return i;
      }
    }
    return -1;
  }

  private static Pair<String, Integer> getPathAndIndexFromNestPath(String nestPath) {
    List<String> splitPath = StrUtils.splitSmart(nestPath, '#');
    if(splitPath.size() == 1) {
      return Pair.of(splitPath.get(0), 1);
    }
    return Pair.of(splitPath.get(0), Integer.parseInt(splitPath.get(1)));
  }

  @Override
  public void processDelete(DeleteUpdateCommand cmd) throws IOException {
    
    assert TestInjection.injectFailUpdateRequests();
    
    updateCommand = cmd;

    if (!cmd.isDeleteById()) {
      doDeleteByQuery(cmd);
    } else {
      doDeleteById(cmd);
    }
  }

  // Implementing min_rf here was a bit tricky. When a request comes in for a delete by id to a replica that does _not_
  // have any documents specified by those IDs, the request is not forwarded to any other replicas on that shard. Thus
  // we have to spoof the replicationTracker and set the achieved rf to the number of active replicas.
  //
  protected void doDeleteById(DeleteUpdateCommand cmd) throws IOException {

    setupRequest(cmd);

    boolean dropCmd = false;
    if (!forwardToLeader) {
      dropCmd  = versionDelete(cmd);
    }

    if (dropCmd) {
      // TODO: do we need to add anything to the response?
      return;
    }

    doDistribDeleteById(cmd);

    // cmd.getIndexId == null when delete by query
    // TODO: what to do when no idField?
    if (returnVersions && rsp != null && cmd.getIndexedId() != null && idField != null) {
      if (deleteResponse == null) {
        deleteResponse = new NamedList<>(1);
        rsp.add("deletes",deleteResponse);
      }
      if (scratch == null) scratch = new CharsRefBuilder();
      idField.getType().indexedToReadable(cmd.getIndexedId(), scratch);
      deleteResponse.add(scratch.toString(), cmd.getVersion());  // we're returning the version of the delete.. not the version of the doc we deleted.
    }
  }

  /**
   * This method can be overridden to tamper with the cmd after the localDeleteById operation
   * @param cmd the delete command
   * @throws IOException in case post processing failed
   */
  protected void doDistribDeleteById(DeleteUpdateCommand cmd) throws IOException {
    // no-op for derived classes to implement
  }

  /** @see DistributedUpdateProcessorFactory#addParamToDistributedRequestWhitelist */
  @SuppressWarnings("unchecked")
  protected ModifiableSolrParams filterParams(SolrParams params) {
    ModifiableSolrParams fparams = new ModifiableSolrParams();
    
    Set<String> whitelist = (Set<String>) this.req.getContext().get(PARAM_WHITELIST_CTX_KEY);
    assert null != whitelist : "whitelist can't be null, constructor adds to it";

    for (String p : whitelist) {
      passParam(params, fparams, p);
    }
    return fparams;
  }

  private void passParam(SolrParams params, ModifiableSolrParams fparams, String param) {
    String[] values = params.getParams(param);
    if (values != null) {
      for (String value : values) {
        fparams.add(param, value);
      }
    }
  }

  /**
   * for implementing classes to setup request data(nodes, replicas)
   * @param cmd the delete command being processed
   */
  protected void doDeleteByQuery(DeleteUpdateCommand cmd) throws IOException {
    // even in non zk mode, tests simulate updates from a leader
    setupRequest(cmd);
    doDeleteByQuery(cmd, null, null);
  }

  /**
   * should be called by implementing class after setting up replicas
   * @param cmd delete command
   * @param replicas list of Nodes replicas to pass to {@link DistributedUpdateProcessor#doDistribDeleteByQuery(DeleteUpdateCommand, List, DocCollection)}
   * @param coll the collection in zookeeper {@link org.apache.solr.common.cloud.DocCollection},
   *             passed to {@link DistributedUpdateProcessor#doDistribDeleteByQuery(DeleteUpdateCommand, List, DocCollection)}
   */
  protected void doDeleteByQuery(DeleteUpdateCommand cmd, List<SolrCmdDistributor.Node> replicas, DocCollection coll) throws IOException {
    if (vinfo == null) {
      super.processDelete(cmd);
      return;
    }

    // at this point, there is an update we need to try and apply.
    // we may or may not be the leader.

    versionDeleteByQuery(cmd);

    doDistribDeleteByQuery(cmd, replicas, coll);


    if (returnVersions && rsp != null) {
      if (deleteByQueryResponse == null) {
        deleteByQueryResponse = new NamedList<>(1);
        rsp.add("deleteByQuery", deleteByQueryResponse);
      }
      deleteByQueryResponse.add(cmd.getQuery(), cmd.getVersion());
    }
  }

  /**
   * This runs after versionDeleteByQuery is invoked, should be used to tamper or forward DeleteCommand
   * @param cmd delete command
   * @param replicas list of Nodes replicas
   * @param coll the collection in zookeeper {@link org.apache.solr.common.cloud.DocCollection}.
   * @throws IOException in case post processing failed
   */
  protected void doDistribDeleteByQuery(DeleteUpdateCommand cmd, List<Node> replicas, DocCollection coll) throws IOException {
    // no-op for derived classes to implement
  }

  protected void versionDeleteByQuery(DeleteUpdateCommand cmd) throws IOException {
    // Find the version
    long versionOnUpdate = findVersionOnUpdate(cmd);

    boolean isReplayOrPeersync = (cmd.getFlags() & (UpdateCommand.REPLAY | UpdateCommand.PEER_SYNC)) != 0;
    boolean leaderLogic = isLeader && !isReplayOrPeersync;

    if (!leaderLogic && versionOnUpdate == 0) {
      throw new SolrException(ErrorCode.BAD_REQUEST, "missing _version_ on update from leader");
    }

    vinfo.blockUpdates();
    try {

      doLocalDeleteByQuery(cmd, versionOnUpdate, isReplayOrPeersync);

      // since we don't know which documents were deleted, the easiest thing to do is to invalidate
      // all real-time caches (i.e. UpdateLog) which involves also getting a new version of the IndexReader
      // (so cache misses will see up-to-date data)

    } finally {
      vinfo.unblockUpdates();
    }
  }

<<<<<<< HEAD
  private long findVersionOnUpdate(UpdateCommand cmd) {
    long versionOnUpdate = cmd.getVersion();
    if (versionOnUpdate == 0) {
      String versionOnUpdateS = req.getParams().get(CommonParams.VERSION_FIELD);
      versionOnUpdate = versionOnUpdateS == null ? 0 : Long.parseLong(versionOnUpdateS);
    }
    versionOnUpdate = Math.abs(versionOnUpdate);  // normalize to positive version
    return versionOnUpdate;
  }

  private void doLocalDeleteByQuery(DeleteUpdateCommand cmd, long versionOnUpdate, boolean isReplayOrPeersync) throws IOException {
    if (versionsStored) {
      final boolean leaderLogic = isLeader & !isReplayOrPeersync;
      if (leaderLogic) {
        long version = vinfo.getNewClock();
        cmd.setVersion(-version);
        // TODO update versions in all buckets

        doLocalDelete(cmd);

      } else {
        cmd.setVersion(-versionOnUpdate);

        if (ulog.getState() != UpdateLog.State.ACTIVE && isReplayOrPeersync == false) {
          // we're not in an active state, and this update isn't from a replay, so buffer it.
          cmd.setFlags(cmd.getFlags() | UpdateCommand.BUFFERING);
          ulog.deleteByQuery(cmd);
          return;
        }

        if (!isSubShardLeader && replicaType == Replica.Type.TLOG && (cmd.getFlags() & UpdateCommand.REPLAY) == 0) {
          // TLOG replica not leader, don't write the DBQ to IW
          cmd.setFlags(cmd.getFlags() | UpdateCommand.IGNORE_INDEXWRITER);
        }
        doLocalDelete(cmd);
      }
    }
  }

  // internal helper method to tell if we are the leader for an add or deleteById update
=======
  // internal helper method to setup request by processors who use this class.
>>>>>>> 14175c46
  // NOTE: not called by this class!
  void setupRequest(UpdateCommand cmd) {
    updateCommand = cmd;
<<<<<<< HEAD

    if (zkEnabled) {
      zkCheck();
      if (cmd instanceof AddUpdateCommand) {
        AddUpdateCommand acmd = (AddUpdateCommand)cmd;
        nodes = setupRequest(acmd.getRootIdUsingRouteParam(), acmd.getSolrInputDocument());
      } else if (cmd instanceof DeleteUpdateCommand) {
        DeleteUpdateCommand dcmd = (DeleteUpdateCommand)cmd;
        nodes = setupRequest(dcmd.getId(), null);
      }
    } else {
      isLeader = getNonZkLeaderAssumption(req);
    }

    return isLeader;
=======
    isLeader = getNonZkLeaderAssumption(req);
>>>>>>> 14175c46
  }

  /**
   *
   * @param id id of doc
   * @return url of leader, or null if not found.
   */
  protected String getLeaderUrl(String id) {
    return req.getParams().get(DISTRIB_FROM);
  }

  protected boolean versionDelete(DeleteUpdateCommand cmd) throws IOException {

    BytesRef idBytes = cmd.getIndexedId();

    if (vinfo == null || idBytes == null) {
      super.processDelete(cmd);
      return false;
    }

    // This is only the hash for the bucket, and must be based only on the uniqueKey (i.e. do not use a pluggable hash
    // here)
    int bucketHash = bucketHash(idBytes);

    // at this point, there is an update we need to try and apply.
    // we may or may not be the leader.

    // Find the version
    long versionOnUpdate = cmd.getVersion();
    if (versionOnUpdate == 0) {
      String versionOnUpdateS = req.getParams().get(CommonParams.VERSION_FIELD);
      versionOnUpdate = versionOnUpdateS == null ? 0 : Long.parseLong(versionOnUpdateS);
    }
    long signedVersionOnUpdate = versionOnUpdate;
    versionOnUpdate = Math.abs(versionOnUpdate); // normalize to positive version

    boolean isReplayOrPeersync = (cmd.getFlags() & (UpdateCommand.REPLAY | UpdateCommand.PEER_SYNC)) != 0;
    boolean leaderLogic = isLeader && !isReplayOrPeersync;
    boolean forwardedFromCollection = cmd.getReq().getParams().get(DISTRIB_FROM_COLLECTION) != null;

    if (!leaderLogic && versionOnUpdate == 0) {
      throw new SolrException(ErrorCode.BAD_REQUEST, "missing _version_ on update from leader");
    }

    VersionBucket bucket = vinfo.bucket(bucketHash);

    vinfo.lockForUpdate();
    if (bucket.tryLock()) {
      try {
        if (versionsStored) {
          long bucketVersion = bucket.highest;

          if (leaderLogic) {

            if (forwardedFromCollection && ulog.getState() == UpdateLog.State.ACTIVE) {
              // forwarded from a collection but we are not buffering so strip original version and apply our own
              // see SOLR-5308
              log.info("Removing version field from doc: " + cmd.getId());
              versionOnUpdate = signedVersionOnUpdate = 0;
            }

            // leaders can also be in buffering state during "migrate" API call, see SOLR-5308
            if (forwardedFromCollection && ulog.getState() != UpdateLog.State.ACTIVE
                && !isReplayOrPeersync) {
              // we're not in an active state, and this update isn't from a replay, so buffer it.
              log.info("Leader logic applied but update log is buffering: " + cmd.getId());
              cmd.setFlags(cmd.getFlags() | UpdateCommand.BUFFERING);
              ulog.delete(cmd);
              return true;
            }

            if (signedVersionOnUpdate != 0) {
              Long lastVersion = vinfo.lookupVersion(cmd.getIndexedId());
              long foundVersion = lastVersion == null ? -1 : lastVersion;
              if ((signedVersionOnUpdate == foundVersion) || (signedVersionOnUpdate < 0 && foundVersion < 0)
                  || (signedVersionOnUpdate == 1 && foundVersion > 0)) {
                // we're ok if versions match, or if both are negative (all missing docs are equal), or if cmd
                // specified it must exist (versionOnUpdate==1) and it does.
              } else {
                throw new SolrException(ErrorCode.CONFLICT, "version conflict for " + cmd.getId() + " expected="
                    + signedVersionOnUpdate + " actual=" + foundVersion);
              }
            }

            long version = vinfo.getNewClock();
            cmd.setVersion(-version);
            bucket.updateHighest(version);
          } else {
            cmd.setVersion(-versionOnUpdate);

            if (ulog.getState() != UpdateLog.State.ACTIVE && isReplayOrPeersync == false) {
              // we're not in an active state, and this update isn't from a replay, so buffer it.
              cmd.setFlags(cmd.getFlags() | UpdateCommand.BUFFERING);
              ulog.delete(cmd);
              return true;
            }

            // if we aren't the leader, then we need to check that updates were not re-ordered
            if (bucketVersion != 0 && bucketVersion < versionOnUpdate) {
              // we're OK... this update has a version higher than anything we've seen
              // in this bucket so far, so we know that no reordering has yet occurred.
              bucket.updateHighest(versionOnUpdate);
            } else {
              // there have been updates higher than the current update. we need to check
              // the specific version for this id.
              Long lastVersion = vinfo.lookupVersion(cmd.getIndexedId());
              if (lastVersion != null && Math.abs(lastVersion) >= versionOnUpdate) {
                // This update is a repeat, or was reordered. We need to drop this update.
                log.debug("Dropping delete update due to version {}", idBytes.utf8ToString());
                return true;
              }
            }

            if (!isSubShardLeader && replicaType == Replica.Type.TLOG && (cmd.getFlags() & UpdateCommand.REPLAY) == 0) {
              cmd.setFlags(cmd.getFlags() | UpdateCommand.IGNORE_INDEXWRITER);
            }
          }
        }

        doLocalDelete(cmd);
        return false;
      } finally {
        bucket.unlock();
        vinfo.unlockForUpdate();
      }
    } else {
      throw new SolrException(SolrException.ErrorCode.SERVER_ERROR,
          "Unable to get version bucket lock in " + bucket.getLockTimeoutMs() + " ms");
    }
  }

  @Override
  public void processCommit(CommitUpdateCommand cmd) throws IOException {
    
    assert TestInjection.injectFailUpdateRequests();
<<<<<<< HEAD

    if (isReadOnly()) {
      throw new SolrException(ErrorCode.FORBIDDEN, "Collection " + collection + " is read-only.");
    }

    updateCommand = cmd;
    List<Node> nodes = null;
    Replica leaderReplica = null;
    if (zkEnabled) {
      zkCheck();
      try {
        leaderReplica = zkController.getZkStateReader().getLeaderRetry(collection, cloudDesc.getShardId());
      } catch (InterruptedException e) {
        Thread.interrupted();
        throw new SolrException(ErrorCode.SERVICE_UNAVAILABLE, "Exception finding leader for shard " + cloudDesc.getShardId(), e);
      }
      isLeader = leaderReplica.getName().equals(cloudDesc.getCoreNodeName());
      
      nodes = getCollectionUrls(collection, EnumSet.of(Replica.Type.TLOG,Replica.Type.NRT), true);
      if (nodes == null) {
        // This could happen if there are only pull replicas
        throw new SolrException(SolrException.ErrorCode.SERVER_ERROR, 
            "Unable to distribute commit operation. No replicas available of types " + Replica.Type.TLOG + " or " + Replica.Type.NRT);
      }

      nodes.removeIf((node) -> node.getNodeProps().getNodeName().equals(zkController.getNodeName())
          && node.getNodeProps().getCoreName().equals(req.getCore().getName()));
    }

    if (!zkEnabled || (!isLeader && req.getParams().get(COMMIT_END_POINT, "").equals("replicas"))) {
      if (replicaType == Replica.Type.TLOG) {

        if (isLeader) {
          long commitVersion = vinfo.getNewClock();
          cmd.setVersion(commitVersion);
          doLocalCommit(cmd);
        }

      } else if (replicaType == Replica.Type.PULL) {
        log.warn("Commit not supported on replicas of type " + Replica.Type.PULL);
      } else {
        // NRT replicas will always commit
        if (vinfo != null) {
          long commitVersion = vinfo.getNewClock();
          cmd.setVersion(commitVersion);
        }
  
        doLocalCommit(cmd);
      }
    } else {
      ModifiableSolrParams params = new ModifiableSolrParams(filterParams(req.getParams()));

      List<Node> useNodes = null;
      if (req.getParams().get(COMMIT_END_POINT) == null) {
        useNodes = nodes;
        params.set(DISTRIB_UPDATE_PARAM, DistribPhase.TOLEADER.toString());
        params.set(COMMIT_END_POINT, "leaders");
        if (useNodes != null) {
          params.set(DISTRIB_FROM, ZkCoreNodeProps.getCoreUrl(
              zkController.getBaseUrl(), req.getCore().getName()));
          cmdDistrib.distribCommit(cmd, useNodes, params);
          cmdDistrib.blockAndDoRetries();
        }
      }

      if (isLeader) {
        params.set(DISTRIB_UPDATE_PARAM, DistribPhase.FROMLEADER.toString());

        params.set(COMMIT_END_POINT, "replicas");

        useNodes = getReplicaNodesForLeader(cloudDesc.getShardId(), leaderReplica);

        if (useNodes != null) {
          params.set(DISTRIB_FROM, ZkCoreNodeProps.getCoreUrl(
              zkController.getBaseUrl(), req.getCore().getName()));

          cmdDistrib.distribCommit(cmd, useNodes, params);
        }
        // NRT replicas will always commit
        if (vinfo != null) {
          long commitVersion = vinfo.getNewClock();
          cmd.setVersion(commitVersion);
        }
=======
    
    updateCommand = cmd;
>>>>>>> 14175c46

    // replica type can only be NRT in standalone mode
    // NRT replicas will always commit
    doLocalCommit(cmd);

  }

  protected void doLocalCommit(CommitUpdateCommand cmd) throws IOException {
    if (vinfo != null) {
      long commitVersion = vinfo.getNewClock();
      cmd.setVersion(commitVersion);
      vinfo.lockForUpdate();
    }
    try {

      if (ulog == null || ulog.getState() == UpdateLog.State.ACTIVE || (cmd.getFlags() & UpdateCommand.REPLAY) != 0) {
        super.processCommit(cmd);
      } else {
        log.info("Ignoring commit while not ACTIVE - state: " + ulog.getState() + " replay: " + ((cmd.getFlags() & UpdateCommand.REPLAY) != 0));
      }

    } finally {
      if (vinfo != null) {
        vinfo.unlockForUpdate();
      }
    }
  }

  @Override
  public void finish() throws IOException {
    assertNotFinished();

    super.finish();
  }

  protected void assertNotFinished() {
    assert ! finished : "lifecycle sanity check";
    finished = true;
  }

  /**
   *
   * @return whether this update changes a value of a block
   */
  public static boolean shouldRefreshUlogCaches(AddUpdateCommand cmd) {
    SolrInputDocument sdoc = cmd.getSolrInputDocument();
    // update adds children
    if (sdoc.hasChildDocuments()) return true;
    if (sdoc.values().stream().anyMatch(x -> (x.getFirstValue() instanceof SolrInputDocument))) return true;

    // get all atomic updates
    Stream<Collection<Object>> atomicUpdatesStream = sdoc.values().stream()
        .filter(x -> (x.getFirstValue() instanceof Map) && !(x.getFirstValue() instanceof SolrInputDocument))
        .map(SolrInputField::getValues);
    // update updates the document's children
    return atomicUpdatesStream.anyMatch(x -> x.stream().anyMatch(d -> d instanceof SolrInputDocument));
  }

  /**
   * Returns a boolean indicating whether or not the caller should behave as
   * if this is the "leader" even when ZooKeeper is not enabled.  
   * (Even in non zk mode, tests may simulate updates to/from a leader)
   */
  public static boolean getNonZkLeaderAssumption(SolrQueryRequest req) {
    DistribPhase phase = 
      DistribPhase.parseParam(req.getParams().get(DISTRIB_UPDATE_PARAM));

    // if we have been told we are coming from a leader, then we are 
    // definitely not the leader.  Otherwise assume we are.
    return DistribPhase.FROMLEADER != phase;
  }

  public static final class DistributedUpdatesAsyncException extends SolrException {
    public final List<Error> errors;
    public DistributedUpdatesAsyncException(List<Error> errors) {
      super(buildCode(errors), buildMsg(errors), null);
      this.errors = errors;

      // create a merged copy of the metadata from all wrapped exceptions
      NamedList<String> metadata = new NamedList<String>();
      for (Error error : errors) {
        if (error.e instanceof SolrException) {
          SolrException e = (SolrException) error.e;
          NamedList<String> eMeta = e.getMetadata();
          if (null != eMeta) {
            metadata.addAll(eMeta);
          }
        }
      }
      if (0 < metadata.size()) {
        this.setMetadata(metadata);
      }
    }

    /** Helper method for constructor */
    private static int buildCode(List<Error> errors) {
      assert null != errors;
      assert 0 < errors.size();

      int minCode = Integer.MAX_VALUE;
      int maxCode = Integer.MIN_VALUE;
      for (Error error : errors) {
        log.trace("REMOTE ERROR: {}", error);
        minCode = Math.min(error.statusCode, minCode);
        maxCode = Math.max(error.statusCode, maxCode);
      }
      if (minCode == maxCode) {
        // all codes are consistent, use that...
        return minCode;
      } else if (400 <= minCode && maxCode < 500) {
        // all codes are 4xx, use 400
        return ErrorCode.BAD_REQUEST.code;
      } 
      // ...otherwise use sensible default
      return ErrorCode.SERVER_ERROR.code;
    }
    
    /** Helper method for constructor */
    private static String buildMsg(List<Error> errors) {
      assert null != errors;
      assert 0 < errors.size();
      
      if (1 == errors.size()) {
        return "Async exception during distributed update: " + errors.get(0).e.getMessage();
      } else {
        StringBuilder buf = new StringBuilder(errors.size() + " Async exceptions during distributed update: ");
        for (Error error : errors) {
          buf.append("\n");
          buf.append(error.e.getMessage());
        }
        return buf.toString();
      }
    }
  }


  //    Keeps track of the replication factor achieved for a distributed update request
  //    originated in this distributed update processor. A RollupReplicationTracker is the only tracker that will
  //    persist across sub-requests.
  //
  //   Note that the replica that receives the original request has the only RollupReplicationTracker that exists for the
  //   lifetime of the batch. The leader for each shard keeps track of its own achieved replication for its shard
  //   and attaches that to the response to the originating node (i.e. the one with the RollupReplicationTracker).
  //   Followers in general do not need a tracker of any sort with the sole exception of the RollupReplicationTracker
  //   allocated on the original node that receives the top-level request.
  //
  //   DeleteById is tricky. Since the docs are sent one at a time, there has to be some fancy dancing. In the
  //   deleteById case, here are the rules:
  //
  //   If I'm leader, there are two possibilities:
  //     1> I got the original request. This is the hard one. There are two sub-cases:
  //     a> Some document in the request is deleted from the shard I lead. In this case my computed replication
  //        factor counts.
  //     b> No document in the packet is deleted from my shard. In that case I have nothing to say about the
  //        achieved replication factor.
  //
  //     2> I'm a leader and I got the request from some other replica. In this case I can be certain of a couple of things:
  //       a> The document in the request will be deleted from my shard
  //       b> my replication factor counts.
  //
  //   Even the DeleteById case follows the rules for whether a RollupReplicaitonTracker is allocated.
  //   This doesn't matter when it comes to delete-by-query since all leaders get the sub-request.


  public static class RollupRequestReplicationTracker {

    private int achievedRf = Integer.MAX_VALUE;

    public int getAchievedRf() {
      return achievedRf;
    }

    // We want to report only the minimun _ever_ achieved...
    public void testAndSetAchievedRf(int rf) {
      this.achievedRf = Math.min(this.achievedRf, rf);
    }

    public String toString() {
      StringBuilder sb = new StringBuilder("RollupRequestReplicationTracker")
          .append(" achievedRf: ")
          .append(achievedRf);
      return sb.toString();
    }
  }


  // Allocate a LeaderRequestReplicatinTracker if (and only if) we're a leader. If the request comes in to the leader
  // at first, allocate both one of these and a RollupRequestReplicationTracker.
  //
  // Since these are leader-only, all they really have to do is track the individual update request for this shard
  // and return it to be added to the rollup tracker. Which is kind of simple since we get an onSuccess method in
  // SolrCmdDistributor

  public static class LeaderRequestReplicationTracker {
    private static final Logger log = LoggerFactory.getLogger(MethodHandles.lookup().lookupClass());

    // Since we only allocate one of these on the leader and, by definition, the leader has been found and is running,
    // we have a replication factor of one by default.
    private int achievedRf = 1;

    private final String myShardId;

    public LeaderRequestReplicationTracker(String shardId) {
      this.myShardId = shardId;
    }

    // gives the replication factor that was achieved for this request
    public int getAchievedRf() {
      return achievedRf;
    }

    public void trackRequestResult(Node node, boolean success) {
      if (log.isDebugEnabled()) {
        log.debug("trackRequestResult({}): success? {}, shardId={}", node, success, myShardId);
      }

      if (success) {
        ++achievedRf;
      }
    }

    public String toString() {
      StringBuilder sb = new StringBuilder("LeaderRequestReplicationTracker");
      sb.append(", achievedRf=")
          .append(getAchievedRf())
          .append(" for shard ")
          .append(myShardId);
      return sb.toString();
    }
  }
}<|MERGE_RESOLUTION|>--- conflicted
+++ resolved
@@ -18,14 +18,13 @@
 
 import java.io.IOException;
 import java.lang.invoke.MethodHandles;
+import java.util.Collection;
 import java.util.List;
+import java.util.Map;
 import java.util.Set;
 import java.util.concurrent.TimeUnit;
-<<<<<<< HEAD
 import java.util.concurrent.locks.ReentrantLock;
 import java.util.stream.Stream;
-=======
->>>>>>> 14175c46
 
 import com.google.common.annotations.VisibleForTesting;
 import org.apache.commons.lang3.tuple.Pair;
@@ -44,6 +43,7 @@
 import org.apache.solr.common.cloud.Replica;
 import org.apache.solr.common.params.CommonParams;
 import org.apache.solr.common.params.ModifiableSolrParams;
+import org.apache.solr.common.params.ShardParams;
 import org.apache.solr.common.params.SolrParams;
 import org.apache.solr.common.params.UpdateParams;
 import org.apache.solr.common.util.Hash;
@@ -213,26 +213,7 @@
 
     assert TestInjection.injectFailUpdateRequests();
 
-<<<<<<< HEAD
-    if (isReadOnly()) {
-      throw new SolrException(ErrorCode.FORBIDDEN, "Collection " + collection + " is read-only.");
-    }
-
-    updateCommand = cmd;
-
-    if (zkEnabled) {
-      zkCheck();
-      nodes = setupRequest(cmd.getRootIdUsingRouteParam(), cmd.getSolrInputDocument());
-    } else {
-      isLeader = getNonZkLeaderAssumption(req);
-    }
-
-    // check if client has requested minimum replication factor information. will set replicationTracker to null if
-    // we aren't the leader or subShardLeader
-    checkReplicationTracker(cmd);
-=======
     setupRequest(cmd);
->>>>>>> 14175c46
 
     // If we were sent a previous version, set this to the AddUpdateCommand (if not already set)
     if (!cmd.isInPlaceUpdate()) {
@@ -252,63 +233,7 @@
       return;
     }
 
-<<<<<<< HEAD
-    if (zkEnabled && isLeader && !isSubShardLeader)  {
-      DocCollection coll = zkController.getClusterState().getCollection(collection);
-      List<Node> subShardLeaders = getSubShardLeaders(coll, cloudDesc.getShardId(), cmd.getRootIdUsingRouteParam(), cmd.getSolrInputDocument());
-      // the list<node> will actually have only one element for an add request
-      if (subShardLeaders != null && !subShardLeaders.isEmpty()) {
-        ModifiableSolrParams params = new ModifiableSolrParams(filterParams(req.getParams()));
-        params.set(DISTRIB_UPDATE_PARAM, DistribPhase.FROMLEADER.toString());
-        params.set(DISTRIB_FROM, ZkCoreNodeProps.getCoreUrl(
-            zkController.getBaseUrl(), req.getCore().getName()));
-        params.set(DISTRIB_FROM_PARENT, cloudDesc.getShardId());
-        cmdDistrib.distribAdd(cmd, subShardLeaders, params, true);
-      }
-      final List<Node> nodesByRoutingRules = getNodesByRoutingRules(zkController.getClusterState(), coll,
-          cmd.getRootIdUsingRouteParam(), cmd.getSolrInputDocument());
-      if (nodesByRoutingRules != null && !nodesByRoutingRules.isEmpty())  {
-        ModifiableSolrParams params = new ModifiableSolrParams(filterParams(req.getParams()));
-        params.set(DISTRIB_UPDATE_PARAM, DistribPhase.FROMLEADER.toString());
-        params.set(DISTRIB_FROM, ZkCoreNodeProps.getCoreUrl(
-            zkController.getBaseUrl(), req.getCore().getName()));
-        params.set(DISTRIB_FROM_COLLECTION, collection);
-        params.set(DISTRIB_FROM_SHARD, cloudDesc.getShardId());
-        cmdDistrib.distribAdd(cmd, nodesByRoutingRules, params, true);
-      }
-    }
-
-    if (nodes != null) {
-      ModifiableSolrParams params = new ModifiableSolrParams(filterParams(req.getParams()));
-      params.set(DISTRIB_UPDATE_PARAM,
-          (isLeader || isSubShardLeader ?
-              DistribPhase.FROMLEADER.toString() :
-              DistribPhase.TOLEADER.toString()));
-      params.set(DISTRIB_FROM, ZkCoreNodeProps.getCoreUrl(
-          zkController.getBaseUrl(), req.getCore().getName()));
-
-      if (req.getParams().get(UpdateRequest.MIN_REPFACT) != null) {
-        // TODO: Kept for rolling upgrades only. Should be removed in Solr 9
-        params.set(UpdateRequest.MIN_REPFACT, req.getParams().get(UpdateRequest.MIN_REPFACT));
-      }
-
-      if (cmd.isInPlaceUpdate()) {
-        params.set(DISTRIB_INPLACE_PREVVERSION, String.valueOf(cmd.prevVersion));
-
-        // Use synchronous=true so that a new connection is used, instead
-        // of the update being streamed through an existing streaming client.
-        // When using a streaming client, the previous update
-        // and the current in-place update (that depends on the previous update), if reordered
-        // in the stream, can result in the current update being bottled up behind the previous
-        // update in the stream and can lead to degraded performance.
-        cmdDistrib.distribAdd(cmd, nodes, params, true, rollupReplicationTracker, leaderReplicationTracker);
-      } else {
-        cmdDistrib.distribAdd(cmd, nodes, params, false, rollupReplicationTracker, leaderReplicationTracker);
-      }
-    }
-=======
     doDistribAdd(cmd);
->>>>>>> 14175c46
 
     // TODO: what to do when no idField?
     if (returnVersions && rsp != null && idField != null) {
@@ -553,7 +478,6 @@
         // TODO: possibly set checkDeleteByQueries as a flag on the command?
         doLocalAdd(cmd);
 
-<<<<<<< HEAD
         // if the update updates a doc that is part of a nested structure,
         // force open a realTimeSearcher to trigger a ulog cache refresh.
         // This refresh makes RTG handler aware of this update.q
@@ -561,11 +485,7 @@
           ulog.openRealtimeSearcher();
         }
 
-
-        if (willDistrib && cloneRequiredOnLeader) {
-=======
         if (clonedDoc != null) {
->>>>>>> 14175c46
           cmd.solrDoc = clonedDoc;
         }
       } finally {
@@ -812,7 +732,7 @@
   public void processDelete(DeleteUpdateCommand cmd) throws IOException {
     
     assert TestInjection.injectFailUpdateRequests();
-    
+
     updateCommand = cmd;
 
     if (!cmd.isDeleteById()) {
@@ -963,7 +883,6 @@
     }
   }
 
-<<<<<<< HEAD
   private long findVersionOnUpdate(UpdateCommand cmd) {
     long versionOnUpdate = cmd.getVersion();
     if (versionOnUpdate == 0) {
@@ -1003,32 +922,11 @@
     }
   }
 
-  // internal helper method to tell if we are the leader for an add or deleteById update
-=======
   // internal helper method to setup request by processors who use this class.
->>>>>>> 14175c46
   // NOTE: not called by this class!
   void setupRequest(UpdateCommand cmd) {
     updateCommand = cmd;
-<<<<<<< HEAD
-
-    if (zkEnabled) {
-      zkCheck();
-      if (cmd instanceof AddUpdateCommand) {
-        AddUpdateCommand acmd = (AddUpdateCommand)cmd;
-        nodes = setupRequest(acmd.getRootIdUsingRouteParam(), acmd.getSolrInputDocument());
-      } else if (cmd instanceof DeleteUpdateCommand) {
-        DeleteUpdateCommand dcmd = (DeleteUpdateCommand)cmd;
-        nodes = setupRequest(dcmd.getId(), null);
-      }
-    } else {
-      isLeader = getNonZkLeaderAssumption(req);
-    }
-
-    return isLeader;
-=======
     isLeader = getNonZkLeaderAssumption(req);
->>>>>>> 14175c46
   }
 
   /**
@@ -1164,94 +1062,8 @@
   public void processCommit(CommitUpdateCommand cmd) throws IOException {
     
     assert TestInjection.injectFailUpdateRequests();
-<<<<<<< HEAD
-
-    if (isReadOnly()) {
-      throw new SolrException(ErrorCode.FORBIDDEN, "Collection " + collection + " is read-only.");
-    }
 
     updateCommand = cmd;
-    List<Node> nodes = null;
-    Replica leaderReplica = null;
-    if (zkEnabled) {
-      zkCheck();
-      try {
-        leaderReplica = zkController.getZkStateReader().getLeaderRetry(collection, cloudDesc.getShardId());
-      } catch (InterruptedException e) {
-        Thread.interrupted();
-        throw new SolrException(ErrorCode.SERVICE_UNAVAILABLE, "Exception finding leader for shard " + cloudDesc.getShardId(), e);
-      }
-      isLeader = leaderReplica.getName().equals(cloudDesc.getCoreNodeName());
-      
-      nodes = getCollectionUrls(collection, EnumSet.of(Replica.Type.TLOG,Replica.Type.NRT), true);
-      if (nodes == null) {
-        // This could happen if there are only pull replicas
-        throw new SolrException(SolrException.ErrorCode.SERVER_ERROR, 
-            "Unable to distribute commit operation. No replicas available of types " + Replica.Type.TLOG + " or " + Replica.Type.NRT);
-      }
-
-      nodes.removeIf((node) -> node.getNodeProps().getNodeName().equals(zkController.getNodeName())
-          && node.getNodeProps().getCoreName().equals(req.getCore().getName()));
-    }
-
-    if (!zkEnabled || (!isLeader && req.getParams().get(COMMIT_END_POINT, "").equals("replicas"))) {
-      if (replicaType == Replica.Type.TLOG) {
-
-        if (isLeader) {
-          long commitVersion = vinfo.getNewClock();
-          cmd.setVersion(commitVersion);
-          doLocalCommit(cmd);
-        }
-
-      } else if (replicaType == Replica.Type.PULL) {
-        log.warn("Commit not supported on replicas of type " + Replica.Type.PULL);
-      } else {
-        // NRT replicas will always commit
-        if (vinfo != null) {
-          long commitVersion = vinfo.getNewClock();
-          cmd.setVersion(commitVersion);
-        }
-  
-        doLocalCommit(cmd);
-      }
-    } else {
-      ModifiableSolrParams params = new ModifiableSolrParams(filterParams(req.getParams()));
-
-      List<Node> useNodes = null;
-      if (req.getParams().get(COMMIT_END_POINT) == null) {
-        useNodes = nodes;
-        params.set(DISTRIB_UPDATE_PARAM, DistribPhase.TOLEADER.toString());
-        params.set(COMMIT_END_POINT, "leaders");
-        if (useNodes != null) {
-          params.set(DISTRIB_FROM, ZkCoreNodeProps.getCoreUrl(
-              zkController.getBaseUrl(), req.getCore().getName()));
-          cmdDistrib.distribCommit(cmd, useNodes, params);
-          cmdDistrib.blockAndDoRetries();
-        }
-      }
-
-      if (isLeader) {
-        params.set(DISTRIB_UPDATE_PARAM, DistribPhase.FROMLEADER.toString());
-
-        params.set(COMMIT_END_POINT, "replicas");
-
-        useNodes = getReplicaNodesForLeader(cloudDesc.getShardId(), leaderReplica);
-
-        if (useNodes != null) {
-          params.set(DISTRIB_FROM, ZkCoreNodeProps.getCoreUrl(
-              zkController.getBaseUrl(), req.getCore().getName()));
-
-          cmdDistrib.distribCommit(cmd, useNodes, params);
-        }
-        // NRT replicas will always commit
-        if (vinfo != null) {
-          long commitVersion = vinfo.getNewClock();
-          cmd.setVersion(commitVersion);
-        }
-=======
-    
-    updateCommand = cmd;
->>>>>>> 14175c46
 
     // replica type can only be NRT in standalone mode
     // NRT replicas will always commit
