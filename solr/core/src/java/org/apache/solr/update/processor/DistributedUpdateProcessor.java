/*
 * Licensed to the Apache Software Foundation (ASF) under one or more
 * contributor license agreements.  See the NOTICE file distributed with
 * this work for additional information regarding copyright ownership.
 * The ASF licenses this file to You under the Apache License, Version 2.0
 * (the "License"); you may not use this file except in compliance with
 * the License.  You may obtain a copy of the License at
 *
 *     http://www.apache.org/licenses/LICENSE-2.0
 *
 * Unless required by applicable law or agreed to in writing, software
 * distributed under the License is distributed on an "AS IS" BASIS,
 * WITHOUT WARRANTIES OR CONDITIONS OF ANY KIND, either express or implied.
 * See the License for the specific language governing permissions and
 * limitations under the License.
 */
package org.apache.solr.update.processor;

import static org.apache.solr.common.params.CommonParams.DISTRIB;
import static org.apache.solr.update.processor.DistributingUpdateProcessorFactory.DISTRIB_UPDATE_PARAM;

import java.io.IOException;
import java.lang.invoke.MethodHandles;
import java.util.List;
import java.util.Set;
import java.util.concurrent.TimeUnit;

import com.google.common.annotations.VisibleForTesting;
import org.apache.lucene.util.BytesRef;
import org.apache.lucene.util.CharsRefBuilder;
import org.apache.solr.client.solrj.SolrRequest;
import org.apache.solr.client.solrj.SolrRequest.METHOD;
import org.apache.solr.client.solrj.SolrServerException;
import org.apache.solr.client.solrj.request.GenericSolrRequest;
import org.apache.solr.client.solrj.response.SimpleSolrResponse;
import org.apache.solr.common.SolrException;
import org.apache.solr.common.SolrException.ErrorCode;
import org.apache.solr.common.SolrInputDocument;
import org.apache.solr.common.SolrInputField;
import org.apache.solr.common.cloud.DocCollection;
import org.apache.solr.common.cloud.Replica;
import org.apache.solr.common.params.CommonParams;
import org.apache.solr.common.params.ModifiableSolrParams;
import org.apache.solr.common.params.SolrParams;
import org.apache.solr.common.params.UpdateParams;
import org.apache.solr.common.util.Hash;
import org.apache.solr.common.util.NamedList;
import org.apache.solr.common.util.TimeSource;
import org.apache.solr.handler.component.RealTimeGetComponent;
import org.apache.solr.request.SolrQueryRequest;
import org.apache.solr.response.SolrQueryResponse;
import org.apache.solr.schema.SchemaField;
import org.apache.solr.update.AddUpdateCommand;
import org.apache.solr.update.CommitUpdateCommand;
import org.apache.solr.update.DeleteUpdateCommand;
import org.apache.solr.update.MergeIndexesCommand;
import org.apache.solr.update.RollbackUpdateCommand;
import org.apache.solr.update.SolrCmdDistributor;
import org.apache.solr.update.SolrCmdDistributor.Error;
import org.apache.solr.update.SolrCmdDistributor.Node;
import org.apache.solr.update.UpdateCommand;
import org.apache.solr.update.UpdateLog;
import org.apache.solr.update.UpdateShardHandler;
import org.apache.solr.update.VersionBucket;
import org.apache.solr.update.VersionInfo;
import org.apache.solr.util.TestInjection;
import org.apache.solr.util.TimeOut;
import org.slf4j.Logger;
import org.slf4j.LoggerFactory;

// NOT mt-safe... create a new processor for each add thread
// TODO: we really should not wait for distrib after local? unless a certain replication factor is asked for
public class DistributedUpdateProcessor extends UpdateRequestProcessor {

  final static String PARAM_WHITELIST_CTX_KEY = DistributedUpdateProcessor.class + "PARAM_WHITELIST_CTX_KEY";
  public static final String DISTRIB_FROM_SHARD = "distrib.from.shard";
  public static final String DISTRIB_FROM_COLLECTION = "distrib.from.collection";
  public static final String DISTRIB_FROM_PARENT = "distrib.from.parent";
  public static final String DISTRIB_FROM = "distrib.from";
  public static final String DISTRIB_INPLACE_PREVVERSION = "distrib.inplace.prevversion";
  protected static final String TEST_DISTRIB_SKIP_SERVERS = "test.distrib.skip.servers";
  private static final Logger log = LoggerFactory.getLogger(MethodHandles.lookup().lookupClass());

  /**
   * Request forwarded to a leader of a different shard will be retried up to this amount of times by default
   */
  static final int MAX_RETRIES_ON_FORWARD_DEAULT = Integer.getInteger("solr.retries.on.forward",  25);
  /**
   * Requests from leader to it's followers will be retried this amount of times by default
   */
  static final int MAX_RETRIES_TO_FOLLOWERS_DEFAULT = Integer.getInteger("solr.retries.to.followers", 3);

  /**
   * Values this processor supports for the <code>DISTRIB_UPDATE_PARAM</code>.
   * This is an implementation detail exposed solely for tests.
   * 
   * @see DistributingUpdateProcessorFactory#DISTRIB_UPDATE_PARAM
   */
  public static enum DistribPhase {
    NONE, TOLEADER, FROMLEADER;

    public static DistribPhase parseParam(final String param) {
      if (param == null || param.trim().isEmpty()) {
        return NONE;
      }
      try {
        return valueOf(param);
      } catch (IllegalArgumentException e) {
        throw new SolrException
          (SolrException.ErrorCode.BAD_REQUEST, "Illegal value for " + 
           DISTRIB_UPDATE_PARAM + ": " + param, e);
      }
    }
  }

  public static final String COMMIT_END_POINT = "commit_end_point";
  public static final String LOG_REPLAY = "log_replay";

  // used to assert we don't call finish more than once, see finish()
  private boolean finished = false;
  
  protected final SolrQueryRequest req;
  protected final SolrQueryResponse rsp;
  private final AtomicUpdateDocumentMerger docMerger;

  private final UpdateLog ulog;
  private final VersionInfo vinfo;
  private final boolean versionsStored;
  private boolean returnVersions;

  private NamedList<Object> addsResponse = null;
  private NamedList<Object> deleteResponse = null;
  private NamedList<Object> deleteByQueryResponse = null;
  private CharsRefBuilder scratch;

  private final SchemaField idField;

  // these are setup at the start of each request processing
  // method in this update processor
  protected boolean isLeader = true;
  protected boolean forwardToLeader = false;
  protected boolean isSubShardLeader = false;
  protected boolean isIndexChanged = false;

  private boolean readOnlyCollection = false;

  /**
   * Number of times requests forwarded to some other shard's leader can be retried
   */
  protected final int maxRetriesOnForward = MAX_RETRIES_ON_FORWARD_DEAULT;
  /**
   * Number of times requests from leaders to followers can be retried
   */
  protected final int maxRetriesToFollowers = MAX_RETRIES_TO_FOLLOWERS_DEFAULT;

  protected UpdateCommand updateCommand;  // the current command this processor is working on.

  protected final Replica.Type replicaType;

  public DistributedUpdateProcessor(SolrQueryRequest req, SolrQueryResponse rsp,
    UpdateRequestProcessor next) {
    this(req, rsp, new AtomicUpdateDocumentMerger(req), next);
  }

  /** Specification of AtomicUpdateDocumentMerger is currently experimental.
   * @lucene.experimental
   */
  public DistributedUpdateProcessor(SolrQueryRequest req,
      SolrQueryResponse rsp, AtomicUpdateDocumentMerger docMerger,
      UpdateRequestProcessor next) {
    super(next);
    this.rsp = rsp;
    this.docMerger = docMerger;
    this.idField = req.getSchema().getUniqueKeyField();
    this.req = req;
    this.replicaType = computeReplicaType();
    // version init

    this.ulog = req.getCore().getUpdateHandler().getUpdateLog();
    this.vinfo = ulog == null ? null : ulog.getVersionInfo();
    versionsStored = this.vinfo != null && this.vinfo.getVersionField() != null;
    returnVersions = req.getParams().getBool(UpdateParams.VERSIONS ,false);

    // TODO: better way to get the response, or pass back info to it?
    // SolrRequestInfo reqInfo = returnVersions ? SolrRequestInfo.getRequestInfo() : null;

    // this should always be used - see filterParams
    DistributedUpdateProcessorFactory.addParamToDistributedRequestWhitelist
      (this.req, UpdateParams.UPDATE_CHAIN, TEST_DISTRIB_SKIP_SERVERS, CommonParams.VERSION_FIELD,
          UpdateParams.EXPUNGE_DELETES, UpdateParams.OPTIMIZE, UpdateParams.MAX_OPTIMIZE_SEGMENTS);

    //this.rsp = reqInfo != null ? reqInfo.getRsp() : null;
<<<<<<< HEAD
=======
    cloudDesc = req.getCore().getCoreDescriptor().getCloudDescriptor();

    if (cloudDesc != null) {
      collection = cloudDesc.getCollectionName();
      replicaType = cloudDesc.getReplicaType();
      DocCollection coll = zkController.getClusterState().getCollectionOrNull(collection);
      if (coll != null) {
        // check readOnly property in coll state
        readOnlyCollection = coll.isReadOnly();
      }
    } else {
      collection = null;
      replicaType = Replica.Type.NRT;
    }

    boolean shouldClone = false;
    UpdateRequestProcessor nextInChain = next;
    while (nextInChain != null)  {
      Class<? extends UpdateRequestProcessor> klass = nextInChain.getClass();
      if (klass != LogUpdateProcessorFactory.LogUpdateProcessor.class
          && klass != RunUpdateProcessor.class
          && klass != TolerantUpdateProcessor.class)  {
        shouldClone = true;
        break;
      }
      nextInChain = nextInChain.next;
    }
    cloneRequiredOnLeader = shouldClone;
  }

  private boolean isReadOnly() {
    return readOnlyCollection || req.getCore().readOnly;
  }

  private List<Node> setupRequest(String id, SolrInputDocument doc) {
    return setupRequest(id, doc, null);
  }

  private List<Node> setupRequest(String id, SolrInputDocument doc, String route) {
    // if we are in zk mode...
    if (!zkEnabled) {
      return null;
    }

    assert TestInjection.injectUpdateRandomPause();

    if ((updateCommand.getFlags() & (UpdateCommand.REPLAY | UpdateCommand.PEER_SYNC)) != 0) {
      isLeader = false;     // we actually might be the leader, but we don't want leader-logic for these types of updates anyway.
      forwardToLeader = false;
      return null;
    }

    ClusterState cstate = zkController.getClusterState();
    DocCollection coll = cstate.getCollection(collection);
    Slice slice = coll.getRouter().getTargetSlice(id, doc, route, req.getParams(), coll);

    if (slice == null) {
      // No slice found.  Most strict routers will have already thrown an exception, so a null return is
      // a signal to use the slice of this core.
      // TODO: what if this core is not in the targeted collection?
      String shardId = cloudDesc.getShardId();
      slice = coll.getSlice(shardId);
      if (slice == null) {
        throw new SolrException(ErrorCode.BAD_REQUEST, "No shard " + shardId + " in " + coll);
      }
    }

    DistribPhase phase =
        DistribPhase.parseParam(req.getParams().get(DISTRIB_UPDATE_PARAM));

    if (DistribPhase.FROMLEADER == phase && !couldIbeSubShardLeader(coll)) {
      if (cloudDesc.isLeader()) {
        // locally we think we are leader but the request says it came FROMLEADER
        // that could indicate a problem, let the full logic below figure it out
      } else {

        assert TestInjection.injectFailReplicaRequests();

        isLeader = false;     // we actually might be the leader, but we don't want leader-logic for these types of updates anyway.
        forwardToLeader = false;
        return null;
      }
    }

    String shardId = slice.getName();

    try {
      // Not equivalent to getLeaderProps, which  retries to find a leader.
      // Replica leader = slice.getLeader();
      Replica leaderReplica = zkController.getZkStateReader().getLeaderRetry(collection, shardId);
      isLeader = leaderReplica.getName().equals(cloudDesc.getCoreNodeName());

      if (!isLeader) {
        isSubShardLeader = amISubShardLeader(coll, slice, id, doc);
        if (isSubShardLeader) {
          shardId = cloudDesc.getShardId();
          leaderReplica = zkController.getZkStateReader().getLeaderRetry(collection, shardId);
        }
      }

      doDefensiveChecks(phase);

      // if request is coming from another collection then we want it to be sent to all replicas
      // even if its phase is FROMLEADER
      String fromCollection = updateCommand.getReq().getParams().get(DISTRIB_FROM_COLLECTION);

      if (DistribPhase.FROMLEADER == phase && !isSubShardLeader && fromCollection == null) {
        // we are coming from the leader, just go local - add no urls
        forwardToLeader = false;
        return null;
      } else if (isLeader || isSubShardLeader) {
        // that means I want to forward onto my replicas...
        // so get the replicas...
        forwardToLeader = false;
        ClusterState clusterState = zkController.getZkStateReader().getClusterState();
        String leaderCoreNodeName = leaderReplica.getName();
        List<Replica> replicas = clusterState.getCollection(collection)
            .getSlice(shardId)
            .getReplicas(EnumSet.of(Replica.Type.NRT, Replica.Type.TLOG));
        replicas.removeIf((replica) -> replica.getName().equals(leaderCoreNodeName));
        if (replicas.isEmpty()) {
          return null;
        }

        // check for test param that lets us miss replicas
        String[] skipList = req.getParams().getParams(TEST_DISTRIB_SKIP_SERVERS);
        Set<String> skipListSet = null;
        if (skipList != null) {
          skipListSet = new HashSet<>(skipList.length);
          skipListSet.addAll(Arrays.asList(skipList));
          log.info("test.distrib.skip.servers was found and contains:" + skipListSet);
        }

        List<Node> nodes = new ArrayList<>(replicas.size());
        skippedCoreNodeNames = new HashSet<>();
        ZkShardTerms zkShardTerms = zkController.getShardTerms(collection, shardId);
        for (Replica replica: replicas) {
          String coreNodeName = replica.getName();
          if (skipList != null && skipListSet.contains(replica.getCoreUrl())) {
            log.info("check url:" + replica.getCoreUrl() + " against:" + skipListSet + " result:true");
          } else if(zkShardTerms.registered(coreNodeName) && zkShardTerms.skipSendingUpdatesTo(coreNodeName)) {
            log.debug("skip url:{} cause its term is less than leader", replica.getCoreUrl());
            skippedCoreNodeNames.add(replica.getName());
          } else if (!clusterState.getLiveNodes().contains(replica.getNodeName()) || replica.getState() == Replica.State.DOWN) {
            skippedCoreNodeNames.add(replica.getName());
          } else {
            nodes.add(new StdNode(new ZkCoreNodeProps(replica), collection, shardId, maxRetriesToFollowers));
          }
        }
        return nodes;

      } else {
        // I need to forward on to the leader...
        forwardToLeader = true;
        return Collections.singletonList(
            new ForwardNode(new ZkCoreNodeProps(leaderReplica), zkController.getZkStateReader(), collection, shardId, maxRetriesOnForward));
      }

    } catch (InterruptedException e) {
      Thread.currentThread().interrupt();
      throw new ZooKeeperException(ErrorCode.SERVER_ERROR, "", e);
    }
  }

  /** For {@link org.apache.solr.common.params.CollectionParams.CollectionAction#SPLITSHARD} */
  private boolean couldIbeSubShardLeader(DocCollection coll) {
    // Could I be the leader of a shard in "construction/recovery" state?
    String myShardId = cloudDesc.getShardId();
    Slice mySlice = coll.getSlice(myShardId);
    State state = mySlice.getState();
    return state == Slice.State.CONSTRUCTION || state == Slice.State.RECOVERY;
  }

  /** For {@link org.apache.solr.common.params.CollectionParams.CollectionAction#SPLITSHARD} */
  private boolean amISubShardLeader(DocCollection coll, Slice parentSlice, String id, SolrInputDocument doc) throws InterruptedException {
    // Am I the leader of a shard in "construction/recovery" state?
    String myShardId = cloudDesc.getShardId();
    Slice mySlice = coll.getSlice(myShardId);
    final State state = mySlice.getState();
    if (state == Slice.State.CONSTRUCTION || state == Slice.State.RECOVERY) {
      Replica myLeader = zkController.getZkStateReader().getLeaderRetry(collection, myShardId);
      boolean amILeader = myLeader.getName().equals(cloudDesc.getCoreNodeName());
      if (amILeader) {
        // Does the document belong to my hash range as well?
        DocRouter.Range myRange = mySlice.getRange();
        if (myRange == null) myRange = new DocRouter.Range(Integer.MIN_VALUE, Integer.MAX_VALUE);
        if (parentSlice != null)  {
          boolean isSubset = parentSlice.getRange() != null && myRange.isSubsetOf(parentSlice.getRange());
          return isSubset && coll.getRouter().isTargetSlice(id, doc, req.getParams(), myShardId, coll);
        } else  {
          // delete by query case -- as long as I am a sub shard leader we're fine
          return true;
        }
      }
    }
    return false;
  }
  
  private List<Node> getReplicaNodesForLeader(String shardId, Replica leaderReplica) {
    ClusterState clusterState = zkController.getZkStateReader().getClusterState();
    String leaderCoreNodeName = leaderReplica.getName();
    List<Replica> replicas = clusterState.getCollection(collection)
        .getSlice(shardId)
        .getReplicas(EnumSet.of(Replica.Type.NRT, Replica.Type.TLOG));
    replicas.removeIf((replica) -> replica.getName().equals(leaderCoreNodeName));
    if (replicas.isEmpty()) {
      return null;
    }

    // check for test param that lets us miss replicas
    String[] skipList = req.getParams().getParams(TEST_DISTRIB_SKIP_SERVERS);
    Set<String> skipListSet = null;
    if (skipList != null) {
      skipListSet = new HashSet<>(skipList.length);
      skipListSet.addAll(Arrays.asList(skipList));
      log.info("test.distrib.skip.servers was found and contains:" + skipListSet);
    }

    List<Node> nodes = new ArrayList<>(replicas.size());
    skippedCoreNodeNames = new HashSet<>();
    ZkShardTerms zkShardTerms = zkController.getShardTerms(collection, shardId);
    for (Replica replica : replicas) {
      String coreNodeName = replica.getName();
      if (skipList != null && skipListSet.contains(replica.getCoreUrl())) {
        log.info("check url:" + replica.getCoreUrl() + " against:" + skipListSet + " result:true");
      } else if (zkShardTerms.registered(coreNodeName) && zkShardTerms.skipSendingUpdatesTo(coreNodeName)) {
        log.debug("skip url:{} cause its term is less than leader", replica.getCoreUrl());
        skippedCoreNodeNames.add(replica.getName());
      } else if (!clusterState.getLiveNodes().contains(replica.getNodeName())
          || replica.getState() == Replica.State.DOWN) {
        skippedCoreNodeNames.add(replica.getName());
      } else {
        nodes.add(new StdNode(new ZkCoreNodeProps(replica), collection, shardId));
      }
    }
    return nodes;
  }

  /** For {@link org.apache.solr.common.params.CollectionParams.CollectionAction#SPLITSHARD} */
  private List<Node> getSubShardLeaders(DocCollection coll, String shardId, String docId, SolrInputDocument doc) {
    Collection<Slice> allSlices = coll.getSlices();
    List<Node> nodes = null;
    for (Slice aslice : allSlices) {
      final Slice.State state = aslice.getState();
      if (state == Slice.State.CONSTRUCTION || state == Slice.State.RECOVERY)  {
        DocRouter.Range myRange = coll.getSlice(shardId).getRange();
        if (myRange == null) myRange = new DocRouter.Range(Integer.MIN_VALUE, Integer.MAX_VALUE);
        boolean isSubset = aslice.getRange() != null && aslice.getRange().isSubsetOf(myRange);
        if (isSubset &&
            (docId == null // in case of deletes
            || coll.getRouter().isTargetSlice(docId, doc, req.getParams(), aslice.getName(), coll))) {
          Replica sliceLeader = aslice.getLeader();
          // slice leader can be null because node/shard is created zk before leader election
          if (sliceLeader != null && zkController.getClusterState().liveNodesContain(sliceLeader.getNodeName()))  {
            if (nodes == null) nodes = new ArrayList<>();
            ZkCoreNodeProps nodeProps = new ZkCoreNodeProps(sliceLeader);
            nodes.add(new StdNode(nodeProps, coll.getName(), aslice.getName()));
          }
        }
      }
    }
    return nodes;
  }

  /** For {@link org.apache.solr.common.params.CollectionParams.CollectionAction#MIGRATE} */
  private List<Node> getNodesByRoutingRules(ClusterState cstate, DocCollection coll, String id, SolrInputDocument doc)  {
    DocRouter router = coll.getRouter();
    List<Node> nodes = null;
    if (router instanceof CompositeIdRouter)  {
      CompositeIdRouter compositeIdRouter = (CompositeIdRouter) router;
      String myShardId = cloudDesc.getShardId();
      Slice slice = coll.getSlice(myShardId);
      Map<String, RoutingRule> routingRules = slice.getRoutingRules();
      if (routingRules != null) {

        // delete by query case
        if (id == null) {
          for (Entry<String, RoutingRule> entry : routingRules.entrySet()) {
            String targetCollectionName = entry.getValue().getTargetCollectionName();
            final DocCollection docCollection = cstate.getCollectionOrNull(targetCollectionName);
            if (docCollection != null && docCollection.getActiveSlicesArr().length > 0) {
              final Slice[] activeSlices = docCollection.getActiveSlicesArr();
              Slice any = activeSlices[0];
              if (nodes == null) nodes = new ArrayList<>();
              nodes.add(new StdNode(new ZkCoreNodeProps(any.getLeader())));
            }
          }
          return nodes;
        }

        String routeKey = SolrIndexSplitter.getRouteKey(id);
        if (routeKey != null) {
          RoutingRule rule = routingRules.get(routeKey + "!");
          if (rule != null) {
            if (! rule.isExpired()) {
              List<DocRouter.Range> ranges = rule.getRouteRanges();
              if (ranges != null && !ranges.isEmpty()) {
                int hash = compositeIdRouter.sliceHash(id, doc, null, coll);
                for (DocRouter.Range range : ranges) {
                  if (range.includes(hash)) {
                    DocCollection targetColl = cstate.getCollection(rule.getTargetCollectionName());
                    Collection<Slice> activeSlices = targetColl.getRouter().getSearchSlicesSingle(id, null, targetColl);
                    if (activeSlices == null || activeSlices.isEmpty()) {
                      throw new SolrException(ErrorCode.SERVER_ERROR,
                          "No active slices serving " + id + " found for target collection: " + rule.getTargetCollectionName());
                    }
                    Replica targetLeader = targetColl.getLeader(activeSlices.iterator().next().getName());
                    nodes = new ArrayList<>(1);
                    nodes.add(new StdNode(new ZkCoreNodeProps(targetLeader)));
                    break;
                  }
                }
              }
            } else  {
              ReentrantLock ruleExpiryLock = req.getCore().getRuleExpiryLock();
              if (!ruleExpiryLock.isLocked()) {
                try {
                  if (ruleExpiryLock.tryLock(10, TimeUnit.MILLISECONDS)) {
                    log.info("Going to expire routing rule");
                    try {
                      Map<String, Object> map = Utils.makeMap(Overseer.QUEUE_OPERATION, OverseerAction.REMOVEROUTINGRULE.toLower(),
                          ZkStateReader.COLLECTION_PROP, collection,
                          ZkStateReader.SHARD_ID_PROP, myShardId,
                          "routeKey", routeKey + "!");
                      zkController.getOverseer().offerStateUpdate(Utils.toJSON(map));
                    } catch (KeeperException e) {
                      log.warn("Exception while removing routing rule for route key: " + routeKey, e);
                    } catch (Exception e) {
                      log.error("Exception while removing routing rule for route key: " + routeKey, e);
                    } finally {
                      ruleExpiryLock.unlock();
                    }
                  }
                } catch (InterruptedException e) {
                  Thread.currentThread().interrupt();
                }
              }
            }
          }
        }
      }
    }
    return nodes;
>>>>>>> d8f2a02f
  }

  /**
   *
   * @return the replica type of the collection.
   */
  protected Replica.Type computeReplicaType() {
    return Replica.Type.NRT;
  }

  boolean isLeader() {
    return isLeader;
  }

  @Override
  public void processAdd(AddUpdateCommand cmd) throws IOException {

    assert TestInjection.injectFailUpdateRequests();

<<<<<<< HEAD
    setupRequest(cmd);
=======
    if (isReadOnly()) {
      throw new SolrException(ErrorCode.FORBIDDEN, "Collection " + collection + " is read-only.");
    }

    updateCommand = cmd;

    if (zkEnabled) {
      zkCheck();
      nodes = setupRequest(cmd.getHashableId(), cmd.getSolrInputDocument());
    } else {
      isLeader = getNonZkLeaderAssumption(req);
    }

    // check if client has requested minimum replication factor information. will set replicationTracker to null if
    // we aren't the leader or subShardLeader
    checkReplicationTracker(cmd);
>>>>>>> d8f2a02f

    // If we were sent a previous version, set this to the AddUpdateCommand (if not already set)
    if (!cmd.isInPlaceUpdate()) {
      cmd.prevVersion = cmd.getReq().getParams().getLong(DistributedUpdateProcessor.DISTRIB_INPLACE_PREVVERSION, -1);
    }
    // TODO: if minRf > 1 and we know the leader is the only active replica, we could fail
    // the request right here but for now I think it is better to just return the status
    // to the client that the minRf wasn't reached and let them handle it    

    boolean dropCmd = false;
    if (!forwardToLeader) {
      dropCmd = versionAdd(cmd);
    }

    if (dropCmd) {
      // TODO: do we need to add anything to the response?
      return;
    }

    doDistribAdd(cmd);

    // TODO: what to do when no idField?
    if (returnVersions && rsp != null && idField != null) {
      if (addsResponse == null) {
        addsResponse = new NamedList<>(1);
        rsp.add("adds",addsResponse);
      }
      if (scratch == null) scratch = new CharsRefBuilder();
      idField.getType().indexedToReadable(cmd.getIndexedId(), scratch);
      addsResponse.add(scratch.toString(), cmd.getVersion());
    }

    // TODO: keep track of errors?  needs to be done at a higher level though since
    // an id may fail before it gets to this processor.
    // Given that, it may also make sense to move the version reporting out of this
    // processor too.

  }

  protected void doDistribAdd(AddUpdateCommand cmd) throws IOException {
    // no-op for derived classes to implement
  }

  // must be synchronized by bucket
  private void doLocalAdd(AddUpdateCommand cmd) throws IOException {
    super.processAdd(cmd);
    isIndexChanged = true;
  }

  // must be synchronized by bucket
  private void doLocalDelete(DeleteUpdateCommand cmd) throws IOException {
    super.processDelete(cmd);
    isIndexChanged = true;
  }

  public static int bucketHash(BytesRef idBytes) {
    assert idBytes != null;
    return Hash.murmurhash3_x86_32(idBytes.bytes, idBytes.offset, idBytes.length, 0);
  }

  /**
   * @return whether or not to drop this cmd
   * @throws IOException If there is a low-level I/O error.
   */
  protected boolean versionAdd(AddUpdateCommand cmd) throws IOException {
    BytesRef idBytes = cmd.getIndexedId();

    if (idBytes == null) {
      super.processAdd(cmd);
      return false;
    }

    if (vinfo == null) {
      if (AtomicUpdateDocumentMerger.isAtomicUpdate(cmd)) {
        throw new SolrException(SolrException.ErrorCode.BAD_REQUEST,
            "Atomic document updates are not supported unless <updateLog/> is configured");
      } else {
        super.processAdd(cmd);
        return false;
      }
    }

    // This is only the hash for the bucket, and must be based only on the uniqueKey (i.e. do not use a pluggable hash
    // here)
    int bucketHash = bucketHash(idBytes);

    // at this point, there is an update we need to try and apply.
    // we may or may not be the leader.

    // Find any existing version in the document
    // TODO: don't reuse update commands any more!
    long versionOnUpdate = cmd.getVersion();

    if (versionOnUpdate == 0) {
      SolrInputField versionField = cmd.getSolrInputDocument().getField(CommonParams.VERSION_FIELD);
      if (versionField != null) {
        Object o = versionField.getValue();
        versionOnUpdate = o instanceof Number ? ((Number) o).longValue() : Long.parseLong(o.toString());
      } else {
        // Find the version
        String versionOnUpdateS = req.getParams().get(CommonParams.VERSION_FIELD);
        versionOnUpdate = versionOnUpdateS == null ? 0 : Long.parseLong(versionOnUpdateS);
      }
    }

    boolean isReplayOrPeersync = (cmd.getFlags() & (UpdateCommand.REPLAY | UpdateCommand.PEER_SYNC)) != 0;
    boolean leaderLogic = isLeader && !isReplayOrPeersync;
    boolean forwardedFromCollection = cmd.getReq().getParams().get(DISTRIB_FROM_COLLECTION) != null;

    VersionBucket bucket = vinfo.bucket(bucketHash);

    long dependentVersionFound = -1;
    // if this is an in-place update, check and wait if we should be waiting for a previous update (on which
    // this update depends), before entering the synchronized block
    if (!leaderLogic && cmd.isInPlaceUpdate()) {
      dependentVersionFound = waitForDependentUpdates(cmd, versionOnUpdate, isReplayOrPeersync, bucket);
      if (dependentVersionFound == -1) {
        // it means the document has been deleted by now at the leader. drop this update
        return true;
      }
    }

    vinfo.lockForUpdate();
    if (bucket.tryLock()) {
      try {
        bucket.signalAll();
        // just in case anyone is waiting let them know that we have a new update
        // we obtain the version when synchronized and then do the add so we can ensure that
        // if version1 < version2 then version1 is actually added before version2.

        // even if we don't store the version field, synchronizing on the bucket
        // will enable us to know what version happened first, and thus enable
        // realtime-get to work reliably.
        // TODO: if versions aren't stored, do we need to set on the cmd anyway for some reason?
        // there may be other reasons in the future for a version on the commands

        if (versionsStored) {

          long bucketVersion = bucket.highest;

          if (leaderLogic) {

            if (forwardedFromCollection && ulog.getState() == UpdateLog.State.ACTIVE) {
              // forwarded from a collection but we are not buffering so strip original version and apply our own
              // see SOLR-5308
              log.info("Removing version field from doc: " + cmd.getPrintableId());
              cmd.solrDoc.remove(CommonParams.VERSION_FIELD);
              versionOnUpdate = 0;
            }

            getUpdatedDocument(cmd, versionOnUpdate);

            // leaders can also be in buffering state during "migrate" API call, see SOLR-5308
            if (forwardedFromCollection && ulog.getState() != UpdateLog.State.ACTIVE
                && isReplayOrPeersync == false) {
              // we're not in an active state, and this update isn't from a replay, so buffer it.
              log.info("Leader logic applied but update log is buffering: " + cmd.getPrintableId());
              cmd.setFlags(cmd.getFlags() | UpdateCommand.BUFFERING);
              ulog.add(cmd);
              return true;
            }

            if (versionOnUpdate != 0) {
              Long lastVersion = vinfo.lookupVersion(cmd.getIndexedId());
              long foundVersion = lastVersion == null ? -1 : lastVersion;
              if (versionOnUpdate == foundVersion || (versionOnUpdate < 0 && foundVersion < 0)
                  || (versionOnUpdate == 1 && foundVersion > 0)) {
                // we're ok if versions match, or if both are negative (all missing docs are equal), or if cmd
                // specified it must exist (versionOnUpdate==1) and it does.
              } else {
                throw new SolrException(ErrorCode.CONFLICT, "version conflict for " + cmd.getPrintableId()
                    + " expected=" + versionOnUpdate + " actual=" + foundVersion);
              }
            }

            long version = vinfo.getNewClock();
            cmd.setVersion(version);
            cmd.getSolrInputDocument().setField(CommonParams.VERSION_FIELD, version);
            bucket.updateHighest(version);
          } else {
            // The leader forwarded us this update.
            cmd.setVersion(versionOnUpdate);

            if (shouldBufferUpdate(cmd, isReplayOrPeersync, ulog.getState())) {
              // we're not in an active state, and this update isn't from a replay, so buffer it.
              cmd.setFlags(cmd.getFlags() | UpdateCommand.BUFFERING);
              ulog.add(cmd);
              return true;
            }

            if (cmd.isInPlaceUpdate()) {
              long prev = cmd.prevVersion;
              Long lastVersion = vinfo.lookupVersion(cmd.getIndexedId());
              if (lastVersion == null || Math.abs(lastVersion) < prev) {
                // this was checked for (in waitForDependentUpdates()) before entering the synchronized block.
                // So we shouldn't be here, unless what must've happened is:
                // by the time synchronization block was entered, the prev update was deleted by DBQ. Since
                // now that update is not in index, the vinfo.lookupVersion() is possibly giving us a version
                // from the deleted list (which might be older than the prev update!)
                UpdateCommand fetchedFromLeader = fetchFullUpdateFromLeader(cmd, versionOnUpdate);

                if (fetchedFromLeader instanceof DeleteUpdateCommand) {
                  log.info("In-place update of {} failed to find valid lastVersion to apply to, and the document"
                      + " was deleted at the leader subsequently.", idBytes.utf8ToString());
                  versionDelete((DeleteUpdateCommand) fetchedFromLeader);
                  return true;
                } else {
                  assert fetchedFromLeader instanceof AddUpdateCommand;
                  // Newer document was fetched from the leader. Apply that document instead of this current in-place
                  // update.
                  log.info(
                      "In-place update of {} failed to find valid lastVersion to apply to, forced to fetch full doc from leader: {}",
                      idBytes.utf8ToString(), fetchedFromLeader);

                  // Make this update to become a non-inplace update containing the full document obtained from the
                  // leader
                  cmd.solrDoc = ((AddUpdateCommand) fetchedFromLeader).solrDoc;
                  cmd.prevVersion = -1;
                  cmd.setVersion((long) cmd.solrDoc.getFieldValue(CommonParams.VERSION_FIELD));
                  assert cmd.isInPlaceUpdate() == false;
                }
              } else {
                if (lastVersion != null && Math.abs(lastVersion) > prev) {
                  // this means we got a newer full doc update and in that case it makes no sense to apply the older
                  // inplace update. Drop this update
                  log.info("Update was applied on version: " + prev + ", but last version I have is: " + lastVersion
                      + ". Dropping current update.");
                  return true;
                } else {
                  // We're good, we should apply this update. First, update the bucket's highest.
                  if (bucketVersion != 0 && bucketVersion < versionOnUpdate) {
                    bucket.updateHighest(versionOnUpdate);
                  }
                }
              }
            } else {
              // if we aren't the leader, then we need to check that updates were not re-ordered
              if (bucketVersion != 0 && bucketVersion < versionOnUpdate) {
                // we're OK... this update has a version higher than anything we've seen
                // in this bucket so far, so we know that no reordering has yet occurred.
                bucket.updateHighest(versionOnUpdate);
              } else {
                // there have been updates higher than the current update. we need to check
                // the specific version for this id.
                Long lastVersion = vinfo.lookupVersion(cmd.getIndexedId());
                if (lastVersion != null && Math.abs(lastVersion) >= versionOnUpdate) {
                  // This update is a repeat, or was reordered. We need to drop this update.
                  log.debug("Dropping add update due to version {}", idBytes.utf8ToString());
                  return true;
                }
              }
            }
            if (!isSubShardLeader && replicaType == Replica.Type.TLOG && (cmd.getFlags() & UpdateCommand.REPLAY) == 0) {
              cmd.setFlags(cmd.getFlags() | UpdateCommand.IGNORE_INDEXWRITER);
            }
          }
        }

        SolrInputDocument clonedDoc = shouldCloneCmdDoc() ? cmd.solrDoc.deepCopy(): null;

        // TODO: possibly set checkDeleteByQueries as a flag on the command?
        doLocalAdd(cmd);

        if (clonedDoc != null) {
          cmd.solrDoc = clonedDoc;
        }
      } finally {

        bucket.unlock();

        vinfo.unlockForUpdate();
      }
      return false;

    } else {
      throw new SolrException(SolrException.ErrorCode.SERVER_ERROR,
          "Unable to get version bucket lock in " + bucket.getLockTimeoutMs() + " ms");
    }
  }

  /**
   *
   * @return whether cmd doc should be cloned before localAdd
   */
  protected boolean shouldCloneCmdDoc() {
    return false;
  }

  @VisibleForTesting
  boolean shouldBufferUpdate(AddUpdateCommand cmd, boolean isReplayOrPeersync, UpdateLog.State state) {
    if (state == UpdateLog.State.APPLYING_BUFFERED
        && !isReplayOrPeersync
        && !cmd.isInPlaceUpdate()) {
      // this a new update sent from the leader, it contains whole document therefore it won't depend on other updates
      return false;
    }

    return state != UpdateLog.State.ACTIVE && isReplayOrPeersync == false;
  }

  /**
   * This method checks the update/transaction logs and index to find out if the update ("previous update") that the current update
   * depends on (in the case that this current update is an in-place update) has already been completed. If not,
   * this method will wait for the missing update until it has arrived. If it doesn't arrive within a timeout threshold,
   * then this actively fetches from the leader.
   * 
   * @return -1 if the current in-place should be dropped, or last found version if previous update has been indexed.
   */
  private long waitForDependentUpdates(AddUpdateCommand cmd, long versionOnUpdate,
                               boolean isReplayOrPeersync, VersionBucket bucket) throws IOException {
    long lastFoundVersion = 0;
    TimeOut waitTimeout = new TimeOut(5, TimeUnit.SECONDS, TimeSource.NANO_TIME);

    vinfo.lockForUpdate();
    if (bucket.tryLock()) {
      try {
        Long lookedUpVersion = vinfo.lookupVersion(cmd.getIndexedId());
        lastFoundVersion = lookedUpVersion == null ? 0L : lookedUpVersion;

        if (Math.abs(lastFoundVersion) < cmd.prevVersion) {
          log.debug("Re-ordered inplace update. version={}, prevVersion={}, lastVersion={}, replayOrPeerSync={}, id={}",
              (cmd.getVersion() == 0 ? versionOnUpdate : cmd.getVersion()), cmd.prevVersion, lastFoundVersion,
              isReplayOrPeersync, cmd.getPrintableId());
        }

        while (Math.abs(lastFoundVersion) < cmd.prevVersion && !waitTimeout.hasTimedOut()) {
          bucket.awaitNanos(waitTimeout.timeLeft(TimeUnit.NANOSECONDS));
          lookedUpVersion = vinfo.lookupVersion(cmd.getIndexedId());
          lastFoundVersion = lookedUpVersion == null ? 0L : lookedUpVersion;
        }
      } finally {

        bucket.unlock();

        vinfo.unlockForUpdate();
      }
    } else {
      throw new SolrException(SolrException.ErrorCode.SERVER_ERROR,
          "Unable to get version bucket lock in " + bucket.getLockTimeoutMs() + " ms");
    }

    if (Math.abs(lastFoundVersion) > cmd.prevVersion) {
      // This must've been the case due to a higher version full update succeeding concurrently, while we were waiting or
      // trying to index this partial update. Since a full update more recent than this partial update has succeeded,
      // we can drop the current update.
      if (log.isDebugEnabled()) {
        log.debug("Update was applied on version: {}, but last version I have is: {}"
            + ". Current update should be dropped. id={}", cmd.prevVersion, lastFoundVersion, cmd.getPrintableId());
      }
      return -1;
    } else if (Math.abs(lastFoundVersion) == cmd.prevVersion) {
      assert 0 < lastFoundVersion : "prevVersion " + cmd.prevVersion + " found but is a delete!";
      if (log.isDebugEnabled()) {
        log.debug("Dependent update found. id={}", cmd.getPrintableId());
      }
      return lastFoundVersion;
    }

    // We have waited enough, but dependent update didn't arrive. Its time to actively fetch it from leader
    log.info("Missing update, on which current in-place update depends on, hasn't arrived. id={}, looking for version={}, last found version={}", 
        cmd.getPrintableId(), cmd.prevVersion, lastFoundVersion);
    
    UpdateCommand missingUpdate = fetchFullUpdateFromLeader(cmd, versionOnUpdate);
    if (missingUpdate instanceof DeleteUpdateCommand) {
      log.info("Tried to fetch document {} from the leader, but the leader says document has been deleted. " 
          + "Deleting the document here and skipping this update: Last found version: {}, was looking for: {}", cmd.getPrintableId(), lastFoundVersion, cmd.prevVersion);
      versionDelete((DeleteUpdateCommand)missingUpdate);
      return -1;
    } else {
      assert missingUpdate instanceof AddUpdateCommand;
      log.debug("Fetched the document: {}", ((AddUpdateCommand)missingUpdate).getSolrInputDocument());
      versionAdd((AddUpdateCommand)missingUpdate);
      log.info("Added the fetched document, id="+((AddUpdateCommand)missingUpdate).getPrintableId()+", version="+missingUpdate.getVersion());
    }
    return missingUpdate.getVersion();
  }

  /**
   * This method is used when an update on which a particular in-place update has been lost for some reason. This method
   * sends a request to the shard leader to fetch the latest full document as seen on the leader.
   * @return AddUpdateCommand containing latest full doc at shard leader for the given id, or null if not found.
   */
  private UpdateCommand fetchFullUpdateFromLeader(AddUpdateCommand inplaceAdd, long versionOnUpdate) throws IOException {
    String id = inplaceAdd.getPrintableId();
    UpdateShardHandler updateShardHandler = inplaceAdd.getReq().getCore().getCoreContainer().getUpdateShardHandler();
    ModifiableSolrParams params = new ModifiableSolrParams();
    params.set(DISTRIB, false);
    params.set("getInputDocument", id);
    params.set("onlyIfActive", true);
    SolrRequest<SimpleSolrResponse> ur = new GenericSolrRequest(METHOD.GET, "/get", params);

    String leaderUrl = getLeaderUrl(id);

    if(leaderUrl == null) {
      throw new SolrException(ErrorCode.SERVER_ERROR, "Can't find document with id=" + id);
    }

    NamedList<Object> rsp;
    try {
      ur.setBasePath(leaderUrl);
      rsp = updateShardHandler.getUpdateOnlyHttpClient().request(ur);
    } catch (SolrServerException e) {
      throw new SolrException(ErrorCode.SERVER_ERROR, "Error during fetching [" + id +
          "] from leader (" + leaderUrl + "): ", e);
    }
    Object inputDocObj = rsp.get("inputDocument");
    Long version = (Long)rsp.get("version");
    SolrInputDocument leaderDoc = (SolrInputDocument) inputDocObj;

    if (leaderDoc == null) {
      // this doc was not found (deleted) on the leader. Lets delete it here as well.
      DeleteUpdateCommand del = new DeleteUpdateCommand(inplaceAdd.getReq());
      del.setIndexedId(inplaceAdd.getIndexedId());
      del.setId(inplaceAdd.getIndexedId().utf8ToString());
      del.setVersion((version == null || version == 0)? -versionOnUpdate: version);
      return del;
    }

    AddUpdateCommand cmd = new AddUpdateCommand(req);
    cmd.solrDoc = leaderDoc;
    cmd.setVersion((long)leaderDoc.getFieldValue(CommonParams.VERSION_FIELD));
    return cmd;
  }
  
  // TODO: may want to switch to using optimistic locking in the future for better concurrency
  // that's why this code is here... need to retry in a loop closely around/in versionAdd
  boolean getUpdatedDocument(AddUpdateCommand cmd, long versionOnUpdate) throws IOException {
    if (!AtomicUpdateDocumentMerger.isAtomicUpdate(cmd)) return false;

    Set<String> inPlaceUpdatedFields = AtomicUpdateDocumentMerger.computeInPlaceUpdatableFields(cmd);
    if (inPlaceUpdatedFields.size() > 0) { // non-empty means this is suitable for in-place updates
      if (docMerger.doInPlaceUpdateMerge(cmd, inPlaceUpdatedFields)) {
        return true;
      } else {
        // in-place update failed, so fall through and re-try the same with a full atomic update
      }
    }
    
    // full (non-inplace) atomic update
    SolrInputDocument sdoc = cmd.getSolrInputDocument();
    BytesRef id = cmd.getIndexedId();
    SolrInputDocument oldDoc = RealTimeGetComponent.getInputDocument(cmd.getReq().getCore(), id);

    if (oldDoc == null) {
      // create a new doc by default if an old one wasn't found
      if (versionOnUpdate <= 0) {
        oldDoc = new SolrInputDocument();
      } else {
        // could just let the optimistic locking throw the error
        throw new SolrException(ErrorCode.CONFLICT, "Document not found for update.  id=" + cmd.getPrintableId());
      }
    } else {
      oldDoc.remove(CommonParams.VERSION_FIELD);
    }


    cmd.solrDoc = docMerger.merge(sdoc, oldDoc);
    return true;
  }

  @Override
  public void processDelete(DeleteUpdateCommand cmd) throws IOException {
    
    assert TestInjection.injectFailUpdateRequests();

    if (isReadOnly()) {
      throw new SolrException(ErrorCode.FORBIDDEN, "Collection " + collection + " is read-only.");
    }

    updateCommand = cmd;

    if (!cmd.isDeleteById()) {
      doDeleteByQuery(cmd);
    } else {
      doDeleteById(cmd);
    }
  }

  // Implementing min_rf here was a bit tricky. When a request comes in for a delete by id to a replica that does _not_
  // have any documents specified by those IDs, the request is not forwarded to any other replicas on that shard. Thus
  // we have to spoof the replicationTracker and set the achieved rf to the number of active replicas.
  //
  protected void doDeleteById(DeleteUpdateCommand cmd) throws IOException {

    setupRequest(cmd);

    boolean dropCmd = false;
    if (!forwardToLeader) {
      dropCmd  = versionDelete(cmd);
    }

    if (dropCmd) {
      // TODO: do we need to add anything to the response?
      return;
    }

    doDistribDeleteById(cmd);

    // cmd.getIndexId == null when delete by query
    // TODO: what to do when no idField?
    if (returnVersions && rsp != null && cmd.getIndexedId() != null && idField != null) {
      if (deleteResponse == null) {
        deleteResponse = new NamedList<>(1);
        rsp.add("deletes",deleteResponse);
      }
      if (scratch == null) scratch = new CharsRefBuilder();
      idField.getType().indexedToReadable(cmd.getIndexedId(), scratch);
      deleteResponse.add(scratch.toString(), cmd.getVersion());  // we're returning the version of the delete.. not the version of the doc we deleted.
    }
  }

  /**
   * This method can be overridden to tamper with the cmd after the localDeleteById operation
   * @param cmd the delete command
   * @throws IOException in case post processing failed
   */
  protected void doDistribDeleteById(DeleteUpdateCommand cmd) throws IOException {
    // no-op for derived classes to implement
  }

  /** @see DistributedUpdateProcessorFactory#addParamToDistributedRequestWhitelist */
  @SuppressWarnings("unchecked")
  protected ModifiableSolrParams filterParams(SolrParams params) {
    ModifiableSolrParams fparams = new ModifiableSolrParams();
    
    Set<String> whitelist = (Set<String>) this.req.getContext().get(PARAM_WHITELIST_CTX_KEY);
    assert null != whitelist : "whitelist can't be null, constructor adds to it";

    for (String p : whitelist) {
      passParam(params, fparams, p);
    }
    return fparams;
  }

  private void passParam(SolrParams params, ModifiableSolrParams fparams, String param) {
    String[] values = params.getParams(param);
    if (values != null) {
      for (String value : values) {
        fparams.add(param, value);
      }
    }
  }

  /**
   * for implementing classes to setup request data(nodes, replicas)
   * @param cmd the delete command being processed
   */
  protected void doDeleteByQuery(DeleteUpdateCommand cmd) throws IOException {
    // even in non zk mode, tests simulate updates from a leader
    setupRequest(cmd);
    doDeleteByQuery(cmd, null, null);
  }

  /**
   * should be called by implementing class after setting up replicas
   * @param cmd delete command
   * @param replicas list of Nodes replicas to pass to {@link DistributedUpdateProcessor#doDistribDeleteByQuery(DeleteUpdateCommand, List, DocCollection)}
   * @param coll the collection in zookeeper {@link org.apache.solr.common.cloud.DocCollection},
   *             passed to {@link DistributedUpdateProcessor#doDistribDeleteByQuery(DeleteUpdateCommand, List, DocCollection)}
   */
  protected void doDeleteByQuery(DeleteUpdateCommand cmd, List<SolrCmdDistributor.Node> replicas, DocCollection coll) throws IOException {
    if (vinfo == null) {
      super.processDelete(cmd);
      return;
    }

    // at this point, there is an update we need to try and apply.
    // we may or may not be the leader.

    versionDeleteByQuery(cmd);

    doDistribDeleteByQuery(cmd, replicas, coll);


    if (returnVersions && rsp != null) {
      if (deleteByQueryResponse == null) {
        deleteByQueryResponse = new NamedList<>(1);
        rsp.add("deleteByQuery", deleteByQueryResponse);
      }
      deleteByQueryResponse.add(cmd.getQuery(), cmd.getVersion());
    }
  }

  /**
   * This runs after versionDeleteByQuery is invoked, should be used to tamper or forward DeleteCommand
   * @param cmd delete command
   * @param replicas list of Nodes replicas
   * @param coll the collection in zookeeper {@link org.apache.solr.common.cloud.DocCollection}.
   * @throws IOException in case post processing failed
   */
  protected void doDistribDeleteByQuery(DeleteUpdateCommand cmd, List<Node> replicas, DocCollection coll) throws IOException {
    // no-op for derived classes to implement
  }

  protected void versionDeleteByQuery(DeleteUpdateCommand cmd) throws IOException {
    // Find the version
    long versionOnUpdate = cmd.getVersion();
    if (versionOnUpdate == 0) {
      String versionOnUpdateS = req.getParams().get(CommonParams.VERSION_FIELD);
      versionOnUpdate = versionOnUpdateS == null ? 0 : Long.parseLong(versionOnUpdateS);
    }
    versionOnUpdate = Math.abs(versionOnUpdate);  // normalize to positive version

    boolean isReplayOrPeersync = (cmd.getFlags() & (UpdateCommand.REPLAY | UpdateCommand.PEER_SYNC)) != 0;
    boolean leaderLogic = isLeader && !isReplayOrPeersync;

    if (!leaderLogic && versionOnUpdate == 0) {
      throw new SolrException(ErrorCode.BAD_REQUEST, "missing _version_ on update from leader");
    }

    vinfo.blockUpdates();
    try {

      if (versionsStored) {
        if (leaderLogic) {
          long version = vinfo.getNewClock();
          cmd.setVersion(-version);
          // TODO update versions in all buckets

          doLocalDelete(cmd);

        } else {
          cmd.setVersion(-versionOnUpdate);

          if (ulog.getState() != UpdateLog.State.ACTIVE && isReplayOrPeersync == false) {
            // we're not in an active state, and this update isn't from a replay, so buffer it.
            cmd.setFlags(cmd.getFlags() | UpdateCommand.BUFFERING);
            ulog.deleteByQuery(cmd);
            return;
          }

          if (!isSubShardLeader && replicaType == Replica.Type.TLOG && (cmd.getFlags() & UpdateCommand.REPLAY) == 0) {
            // TLOG replica not leader, don't write the DBQ to IW
            cmd.setFlags(cmd.getFlags() | UpdateCommand.IGNORE_INDEXWRITER);
          }
          doLocalDelete(cmd);
        }
      }

      // since we don't know which documents were deleted, the easiest thing to do is to invalidate
      // all real-time caches (i.e. UpdateLog) which involves also getting a new version of the IndexReader
      // (so cache misses will see up-to-date data)

    } finally {
      vinfo.unblockUpdates();
    }
  }

  // internal helper method to setup request by processors who use this class.
  // NOTE: not called by this class!
  void setupRequest(UpdateCommand cmd) {
    updateCommand = cmd;
    isLeader = getNonZkLeaderAssumption(req);
  }

  /**
   *
   * @param id id of doc
   * @return url of leader, or null if not found.
   */
  protected String getLeaderUrl(String id) {
    return req.getParams().get(DISTRIB_FROM);
  }

  protected boolean versionDelete(DeleteUpdateCommand cmd) throws IOException {

    BytesRef idBytes = cmd.getIndexedId();

    if (vinfo == null || idBytes == null) {
      super.processDelete(cmd);
      return false;
    }

    // This is only the hash for the bucket, and must be based only on the uniqueKey (i.e. do not use a pluggable hash
    // here)
    int bucketHash = bucketHash(idBytes);

    // at this point, there is an update we need to try and apply.
    // we may or may not be the leader.

    // Find the version
    long versionOnUpdate = cmd.getVersion();
    if (versionOnUpdate == 0) {
      String versionOnUpdateS = req.getParams().get(CommonParams.VERSION_FIELD);
      versionOnUpdate = versionOnUpdateS == null ? 0 : Long.parseLong(versionOnUpdateS);
    }
    long signedVersionOnUpdate = versionOnUpdate;
    versionOnUpdate = Math.abs(versionOnUpdate); // normalize to positive version

    boolean isReplayOrPeersync = (cmd.getFlags() & (UpdateCommand.REPLAY | UpdateCommand.PEER_SYNC)) != 0;
    boolean leaderLogic = isLeader && !isReplayOrPeersync;
    boolean forwardedFromCollection = cmd.getReq().getParams().get(DISTRIB_FROM_COLLECTION) != null;

    if (!leaderLogic && versionOnUpdate == 0) {
      throw new SolrException(ErrorCode.BAD_REQUEST, "missing _version_ on update from leader");
    }

    VersionBucket bucket = vinfo.bucket(bucketHash);

    vinfo.lockForUpdate();
    if (bucket.tryLock()) {
      try {
        if (versionsStored) {
          long bucketVersion = bucket.highest;

          if (leaderLogic) {

            if (forwardedFromCollection && ulog.getState() == UpdateLog.State.ACTIVE) {
              // forwarded from a collection but we are not buffering so strip original version and apply our own
              // see SOLR-5308
              log.info("Removing version field from doc: " + cmd.getId());
              versionOnUpdate = signedVersionOnUpdate = 0;
            }

            // leaders can also be in buffering state during "migrate" API call, see SOLR-5308
            if (forwardedFromCollection && ulog.getState() != UpdateLog.State.ACTIVE
                && !isReplayOrPeersync) {
              // we're not in an active state, and this update isn't from a replay, so buffer it.
              log.info("Leader logic applied but update log is buffering: " + cmd.getId());
              cmd.setFlags(cmd.getFlags() | UpdateCommand.BUFFERING);
              ulog.delete(cmd);
              return true;
            }

            if (signedVersionOnUpdate != 0) {
              Long lastVersion = vinfo.lookupVersion(cmd.getIndexedId());
              long foundVersion = lastVersion == null ? -1 : lastVersion;
              if ((signedVersionOnUpdate == foundVersion) || (signedVersionOnUpdate < 0 && foundVersion < 0)
                  || (signedVersionOnUpdate == 1 && foundVersion > 0)) {
                // we're ok if versions match, or if both are negative (all missing docs are equal), or if cmd
                // specified it must exist (versionOnUpdate==1) and it does.
              } else {
                throw new SolrException(ErrorCode.CONFLICT, "version conflict for " + cmd.getId() + " expected="
                    + signedVersionOnUpdate + " actual=" + foundVersion);
              }
            }

            long version = vinfo.getNewClock();
            cmd.setVersion(-version);
            bucket.updateHighest(version);
          } else {
            cmd.setVersion(-versionOnUpdate);

            if (ulog.getState() != UpdateLog.State.ACTIVE && isReplayOrPeersync == false) {
              // we're not in an active state, and this update isn't from a replay, so buffer it.
              cmd.setFlags(cmd.getFlags() | UpdateCommand.BUFFERING);
              ulog.delete(cmd);
              return true;
            }

            // if we aren't the leader, then we need to check that updates were not re-ordered
            if (bucketVersion != 0 && bucketVersion < versionOnUpdate) {
              // we're OK... this update has a version higher than anything we've seen
              // in this bucket so far, so we know that no reordering has yet occurred.
              bucket.updateHighest(versionOnUpdate);
            } else {
              // there have been updates higher than the current update. we need to check
              // the specific version for this id.
              Long lastVersion = vinfo.lookupVersion(cmd.getIndexedId());
              if (lastVersion != null && Math.abs(lastVersion) >= versionOnUpdate) {
                // This update is a repeat, or was reordered. We need to drop this update.
                log.debug("Dropping delete update due to version {}", idBytes.utf8ToString());
                return true;
              }
            }

            if (!isSubShardLeader && replicaType == Replica.Type.TLOG && (cmd.getFlags() & UpdateCommand.REPLAY) == 0) {
              cmd.setFlags(cmd.getFlags() | UpdateCommand.IGNORE_INDEXWRITER);
            }
          }
        }

        doLocalDelete(cmd);
        return false;
      } finally {
        bucket.unlock();
        vinfo.unlockForUpdate();
      }
    } else {
      throw new SolrException(SolrException.ErrorCode.SERVER_ERROR,
          "Unable to get version bucket lock in " + bucket.getLockTimeoutMs() + " ms");
    }
  }

  @Override
  public void processCommit(CommitUpdateCommand cmd) throws IOException {
    
    assert TestInjection.injectFailUpdateRequests();

    if (isReadOnly()) {
      throw new SolrException(ErrorCode.FORBIDDEN, "Collection " + collection + " is read-only.");
    }

    updateCommand = cmd;

<<<<<<< HEAD
    // replica type can only be NRT in standalone mode
    // NRT replicas will always commit
    doLocalCommit(cmd);
=======
      nodes.removeIf((node) -> node.getNodeProps().getNodeName().equals(zkController.getNodeName())
          && node.getNodeProps().getCoreName().equals(req.getCore().getName()));
    }
    
    if (!zkEnabled || (!isLeader && req.getParams().get(COMMIT_END_POINT, "").equals("replicas"))) {
      if (replicaType == Replica.Type.TLOG) {

        if (isLeader) {
          long commitVersion = vinfo.getNewClock();
          cmd.setVersion(commitVersion);
          doLocalCommit(cmd);
        }

      } else if (replicaType == Replica.Type.PULL) {
        log.warn("Commit not supported on replicas of type " + Replica.Type.PULL);
      } else {
        // NRT replicas will always commit
        if (vinfo != null) {
          long commitVersion = vinfo.getNewClock();
          cmd.setVersion(commitVersion);
        }
  
        doLocalCommit(cmd);
      }
    } else {
      ModifiableSolrParams params = new ModifiableSolrParams(filterParams(req.getParams()));

      List<Node> useNodes = null;
      if (req.getParams().get(COMMIT_END_POINT) == null) {
        useNodes = nodes;
        params.set(DISTRIB_UPDATE_PARAM, DistribPhase.TOLEADER.toString());
        params.set(COMMIT_END_POINT, "leaders");
        if (useNodes != null) {
          params.set(DISTRIB_FROM, ZkCoreNodeProps.getCoreUrl(
              zkController.getBaseUrl(), req.getCore().getName()));
          cmdDistrib.distribCommit(cmd, useNodes, params);
          cmdDistrib.blockAndDoRetries();
        }
      }

      if (isLeader) {
        params.set(DISTRIB_UPDATE_PARAM, DistribPhase.FROMLEADER.toString());

        params.set(COMMIT_END_POINT, "replicas");

        useNodes = getReplicaNodesForLeader(cloudDesc.getShardId(), leaderReplica);

        if (useNodes != null) {
          params.set(DISTRIB_FROM, ZkCoreNodeProps.getCoreUrl(
              zkController.getBaseUrl(), req.getCore().getName()));

          cmdDistrib.distribCommit(cmd, useNodes, params);
        }
        // NRT replicas will always commit
        if (vinfo != null) {
          long commitVersion = vinfo.getNewClock();
          cmd.setVersion(commitVersion);
        }

        doLocalCommit(cmd);
        if (useNodes != null) {
          cmdDistrib.blockAndDoRetries();
        }
      }
    }
>>>>>>> d8f2a02f

  }

  protected void doLocalCommit(CommitUpdateCommand cmd) throws IOException {
    if (vinfo != null) {
      long commitVersion = vinfo.getNewClock();
      cmd.setVersion(commitVersion);
      vinfo.lockForUpdate();
    }
    try {

      if (ulog == null || ulog.getState() == UpdateLog.State.ACTIVE || (cmd.getFlags() & UpdateCommand.REPLAY) != 0) {
        super.processCommit(cmd);
      } else {
        log.info("Ignoring commit while not ACTIVE - state: " + ulog.getState() + " replay: " + ((cmd.getFlags() & UpdateCommand.REPLAY) != 0));
      }

    } finally {
      if (vinfo != null) {
        vinfo.unlockForUpdate();
      }
    }
  }

  @Override
  public void processMergeIndexes(MergeIndexesCommand cmd) throws IOException {
    if (isReadOnly()) {
      throw new SolrException(ErrorCode.FORBIDDEN, "Collection " + collection + " is read-only.");
    }
    super.processMergeIndexes(cmd);
  }

  @Override
  public void processRollback(RollbackUpdateCommand cmd) throws IOException {
    if (isReadOnly()) {
      throw new SolrException(ErrorCode.FORBIDDEN, "Collection " + collection + " is read-only.");
    }
    super.processRollback(cmd);
  }

  @Override
  public void finish() throws IOException {
    assertNotFinished();

    super.finish();
  }

  protected void assertNotFinished() {
    assert ! finished : "lifecycle sanity check";
    finished = true;
  }

  /**
   * Returns a boolean indicating whether or not the caller should behave as
   * if this is the "leader" even when ZooKeeper is not enabled.  
   * (Even in non zk mode, tests may simulate updates to/from a leader)
   */
  public static boolean getNonZkLeaderAssumption(SolrQueryRequest req) {
    DistribPhase phase = 
      DistribPhase.parseParam(req.getParams().get(DISTRIB_UPDATE_PARAM));

    // if we have been told we are coming from a leader, then we are 
    // definitely not the leader.  Otherwise assume we are.
    return DistribPhase.FROMLEADER != phase;
  }

  public static final class DistributedUpdatesAsyncException extends SolrException {
    public final List<Error> errors;
    public DistributedUpdatesAsyncException(List<Error> errors) {
      super(buildCode(errors), buildMsg(errors), null);
      this.errors = errors;

      // create a merged copy of the metadata from all wrapped exceptions
      NamedList<String> metadata = new NamedList<String>();
      for (Error error : errors) {
        if (error.e instanceof SolrException) {
          SolrException e = (SolrException) error.e;
          NamedList<String> eMeta = e.getMetadata();
          if (null != eMeta) {
            metadata.addAll(eMeta);
          }
        }
      }
      if (0 < metadata.size()) {
        this.setMetadata(metadata);
      }
    }

    /** Helper method for constructor */
    private static int buildCode(List<Error> errors) {
      assert null != errors;
      assert 0 < errors.size();

      int minCode = Integer.MAX_VALUE;
      int maxCode = Integer.MIN_VALUE;
      for (Error error : errors) {
        log.trace("REMOTE ERROR: {}", error);
        minCode = Math.min(error.statusCode, minCode);
        maxCode = Math.max(error.statusCode, maxCode);
      }
      if (minCode == maxCode) {
        // all codes are consistent, use that...
        return minCode;
      } else if (400 <= minCode && maxCode < 500) {
        // all codes are 4xx, use 400
        return ErrorCode.BAD_REQUEST.code;
      } 
      // ...otherwise use sensible default
      return ErrorCode.SERVER_ERROR.code;
    }
    
    /** Helper method for constructor */
    private static String buildMsg(List<Error> errors) {
      assert null != errors;
      assert 0 < errors.size();
      
      if (1 == errors.size()) {
        return "Async exception during distributed update: " + errors.get(0).e.getMessage();
      } else {
        StringBuilder buf = new StringBuilder(errors.size() + " Async exceptions during distributed update: ");
        for (Error error : errors) {
          buf.append("\n");
          buf.append(error.e.getMessage());
        }
        return buf.toString();
      }
    }
  }


  //    Keeps track of the replication factor achieved for a distributed update request
  //    originated in this distributed update processor. A RollupReplicationTracker is the only tracker that will
  //    persist across sub-requests.
  //
  //   Note that the replica that receives the original request has the only RollupReplicationTracker that exists for the
  //   lifetime of the batch. The leader for each shard keeps track of its own achieved replication for its shard
  //   and attaches that to the response to the originating node (i.e. the one with the RollupReplicationTracker).
  //   Followers in general do not need a tracker of any sort with the sole exception of the RollupReplicationTracker
  //   allocated on the original node that receives the top-level request.
  //
  //   DeleteById is tricky. Since the docs are sent one at a time, there has to be some fancy dancing. In the
  //   deleteById case, here are the rules:
  //
  //   If I'm leader, there are two possibilities:
  //     1> I got the original request. This is the hard one. There are two sub-cases:
  //     a> Some document in the request is deleted from the shard I lead. In this case my computed replication
  //        factor counts.
  //     b> No document in the packet is deleted from my shard. In that case I have nothing to say about the
  //        achieved replication factor.
  //
  //     2> I'm a leader and I got the request from some other replica. In this case I can be certain of a couple of things:
  //       a> The document in the request will be deleted from my shard
  //       b> my replication factor counts.
  //
  //   Even the DeleteById case follows the rules for whether a RollupReplicaitonTracker is allocated.
  //   This doesn't matter when it comes to delete-by-query since all leaders get the sub-request.


  public static class RollupRequestReplicationTracker {

    private int achievedRf = Integer.MAX_VALUE;

    public int getAchievedRf() {
      return achievedRf;
    }

    // We want to report only the minimun _ever_ achieved...
    public void testAndSetAchievedRf(int rf) {
      this.achievedRf = Math.min(this.achievedRf, rf);
    }

    public String toString() {
      StringBuilder sb = new StringBuilder("RollupRequestReplicationTracker")
          .append(" achievedRf: ")
          .append(achievedRf);
      return sb.toString();
    }
  }


  // Allocate a LeaderRequestReplicatinTracker if (and only if) we're a leader. If the request comes in to the leader
  // at first, allocate both one of these and a RollupRequestReplicationTracker.
  //
  // Since these are leader-only, all they really have to do is track the individual update request for this shard
  // and return it to be added to the rollup tracker. Which is kind of simple since we get an onSuccess method in
  // SolrCmdDistributor

  public static class LeaderRequestReplicationTracker {
    private static final Logger log = LoggerFactory.getLogger(MethodHandles.lookup().lookupClass());

    // Since we only allocate one of these on the leader and, by definition, the leader has been found and is running,
    // we have a replication factor of one by default.
    private int achievedRf = 1;

    private final String myShardId;

    public LeaderRequestReplicationTracker(String shardId) {
      this.myShardId = shardId;
    }

    // gives the replication factor that was achieved for this request
    public int getAchievedRf() {
      return achievedRf;
    }

    public void trackRequestResult(Node node, boolean success) {
      if (log.isDebugEnabled()) {
        log.debug("trackRequestResult({}): success? {}, shardId={}", node, success, myShardId);
      }

      if (success) {
        ++achievedRf;
      }
    }

    public String toString() {
      StringBuilder sb = new StringBuilder("LeaderRequestReplicationTracker");
      sb.append(", achievedRf=")
          .append(getAchievedRf())
          .append(" for shard ")
          .append(myShardId);
      return sb.toString();
    }
  }
}<|MERGE_RESOLUTION|>--- conflicted
+++ resolved
@@ -53,8 +53,6 @@
 import org.apache.solr.update.AddUpdateCommand;
 import org.apache.solr.update.CommitUpdateCommand;
 import org.apache.solr.update.DeleteUpdateCommand;
-import org.apache.solr.update.MergeIndexesCommand;
-import org.apache.solr.update.RollbackUpdateCommand;
 import org.apache.solr.update.SolrCmdDistributor;
 import org.apache.solr.update.SolrCmdDistributor.Error;
 import org.apache.solr.update.SolrCmdDistributor.Node;
@@ -118,7 +116,7 @@
 
   // used to assert we don't call finish more than once, see finish()
   private boolean finished = false;
-  
+
   protected final SolrQueryRequest req;
   protected final SolrQueryResponse rsp;
   private final AtomicUpdateDocumentMerger docMerger;
@@ -141,8 +139,6 @@
   protected boolean forwardToLeader = false;
   protected boolean isSubShardLeader = false;
   protected boolean isIndexChanged = false;
-
-  private boolean readOnlyCollection = false;
 
   /**
    * Number of times requests forwarded to some other shard's leader can be retried
@@ -190,352 +186,6 @@
           UpdateParams.EXPUNGE_DELETES, UpdateParams.OPTIMIZE, UpdateParams.MAX_OPTIMIZE_SEGMENTS);
 
     //this.rsp = reqInfo != null ? reqInfo.getRsp() : null;
-<<<<<<< HEAD
-=======
-    cloudDesc = req.getCore().getCoreDescriptor().getCloudDescriptor();
-
-    if (cloudDesc != null) {
-      collection = cloudDesc.getCollectionName();
-      replicaType = cloudDesc.getReplicaType();
-      DocCollection coll = zkController.getClusterState().getCollectionOrNull(collection);
-      if (coll != null) {
-        // check readOnly property in coll state
-        readOnlyCollection = coll.isReadOnly();
-      }
-    } else {
-      collection = null;
-      replicaType = Replica.Type.NRT;
-    }
-
-    boolean shouldClone = false;
-    UpdateRequestProcessor nextInChain = next;
-    while (nextInChain != null)  {
-      Class<? extends UpdateRequestProcessor> klass = nextInChain.getClass();
-      if (klass != LogUpdateProcessorFactory.LogUpdateProcessor.class
-          && klass != RunUpdateProcessor.class
-          && klass != TolerantUpdateProcessor.class)  {
-        shouldClone = true;
-        break;
-      }
-      nextInChain = nextInChain.next;
-    }
-    cloneRequiredOnLeader = shouldClone;
-  }
-
-  private boolean isReadOnly() {
-    return readOnlyCollection || req.getCore().readOnly;
-  }
-
-  private List<Node> setupRequest(String id, SolrInputDocument doc) {
-    return setupRequest(id, doc, null);
-  }
-
-  private List<Node> setupRequest(String id, SolrInputDocument doc, String route) {
-    // if we are in zk mode...
-    if (!zkEnabled) {
-      return null;
-    }
-
-    assert TestInjection.injectUpdateRandomPause();
-
-    if ((updateCommand.getFlags() & (UpdateCommand.REPLAY | UpdateCommand.PEER_SYNC)) != 0) {
-      isLeader = false;     // we actually might be the leader, but we don't want leader-logic for these types of updates anyway.
-      forwardToLeader = false;
-      return null;
-    }
-
-    ClusterState cstate = zkController.getClusterState();
-    DocCollection coll = cstate.getCollection(collection);
-    Slice slice = coll.getRouter().getTargetSlice(id, doc, route, req.getParams(), coll);
-
-    if (slice == null) {
-      // No slice found.  Most strict routers will have already thrown an exception, so a null return is
-      // a signal to use the slice of this core.
-      // TODO: what if this core is not in the targeted collection?
-      String shardId = cloudDesc.getShardId();
-      slice = coll.getSlice(shardId);
-      if (slice == null) {
-        throw new SolrException(ErrorCode.BAD_REQUEST, "No shard " + shardId + " in " + coll);
-      }
-    }
-
-    DistribPhase phase =
-        DistribPhase.parseParam(req.getParams().get(DISTRIB_UPDATE_PARAM));
-
-    if (DistribPhase.FROMLEADER == phase && !couldIbeSubShardLeader(coll)) {
-      if (cloudDesc.isLeader()) {
-        // locally we think we are leader but the request says it came FROMLEADER
-        // that could indicate a problem, let the full logic below figure it out
-      } else {
-
-        assert TestInjection.injectFailReplicaRequests();
-
-        isLeader = false;     // we actually might be the leader, but we don't want leader-logic for these types of updates anyway.
-        forwardToLeader = false;
-        return null;
-      }
-    }
-
-    String shardId = slice.getName();
-
-    try {
-      // Not equivalent to getLeaderProps, which  retries to find a leader.
-      // Replica leader = slice.getLeader();
-      Replica leaderReplica = zkController.getZkStateReader().getLeaderRetry(collection, shardId);
-      isLeader = leaderReplica.getName().equals(cloudDesc.getCoreNodeName());
-
-      if (!isLeader) {
-        isSubShardLeader = amISubShardLeader(coll, slice, id, doc);
-        if (isSubShardLeader) {
-          shardId = cloudDesc.getShardId();
-          leaderReplica = zkController.getZkStateReader().getLeaderRetry(collection, shardId);
-        }
-      }
-
-      doDefensiveChecks(phase);
-
-      // if request is coming from another collection then we want it to be sent to all replicas
-      // even if its phase is FROMLEADER
-      String fromCollection = updateCommand.getReq().getParams().get(DISTRIB_FROM_COLLECTION);
-
-      if (DistribPhase.FROMLEADER == phase && !isSubShardLeader && fromCollection == null) {
-        // we are coming from the leader, just go local - add no urls
-        forwardToLeader = false;
-        return null;
-      } else if (isLeader || isSubShardLeader) {
-        // that means I want to forward onto my replicas...
-        // so get the replicas...
-        forwardToLeader = false;
-        ClusterState clusterState = zkController.getZkStateReader().getClusterState();
-        String leaderCoreNodeName = leaderReplica.getName();
-        List<Replica> replicas = clusterState.getCollection(collection)
-            .getSlice(shardId)
-            .getReplicas(EnumSet.of(Replica.Type.NRT, Replica.Type.TLOG));
-        replicas.removeIf((replica) -> replica.getName().equals(leaderCoreNodeName));
-        if (replicas.isEmpty()) {
-          return null;
-        }
-
-        // check for test param that lets us miss replicas
-        String[] skipList = req.getParams().getParams(TEST_DISTRIB_SKIP_SERVERS);
-        Set<String> skipListSet = null;
-        if (skipList != null) {
-          skipListSet = new HashSet<>(skipList.length);
-          skipListSet.addAll(Arrays.asList(skipList));
-          log.info("test.distrib.skip.servers was found and contains:" + skipListSet);
-        }
-
-        List<Node> nodes = new ArrayList<>(replicas.size());
-        skippedCoreNodeNames = new HashSet<>();
-        ZkShardTerms zkShardTerms = zkController.getShardTerms(collection, shardId);
-        for (Replica replica: replicas) {
-          String coreNodeName = replica.getName();
-          if (skipList != null && skipListSet.contains(replica.getCoreUrl())) {
-            log.info("check url:" + replica.getCoreUrl() + " against:" + skipListSet + " result:true");
-          } else if(zkShardTerms.registered(coreNodeName) && zkShardTerms.skipSendingUpdatesTo(coreNodeName)) {
-            log.debug("skip url:{} cause its term is less than leader", replica.getCoreUrl());
-            skippedCoreNodeNames.add(replica.getName());
-          } else if (!clusterState.getLiveNodes().contains(replica.getNodeName()) || replica.getState() == Replica.State.DOWN) {
-            skippedCoreNodeNames.add(replica.getName());
-          } else {
-            nodes.add(new StdNode(new ZkCoreNodeProps(replica), collection, shardId, maxRetriesToFollowers));
-          }
-        }
-        return nodes;
-
-      } else {
-        // I need to forward on to the leader...
-        forwardToLeader = true;
-        return Collections.singletonList(
-            new ForwardNode(new ZkCoreNodeProps(leaderReplica), zkController.getZkStateReader(), collection, shardId, maxRetriesOnForward));
-      }
-
-    } catch (InterruptedException e) {
-      Thread.currentThread().interrupt();
-      throw new ZooKeeperException(ErrorCode.SERVER_ERROR, "", e);
-    }
-  }
-
-  /** For {@link org.apache.solr.common.params.CollectionParams.CollectionAction#SPLITSHARD} */
-  private boolean couldIbeSubShardLeader(DocCollection coll) {
-    // Could I be the leader of a shard in "construction/recovery" state?
-    String myShardId = cloudDesc.getShardId();
-    Slice mySlice = coll.getSlice(myShardId);
-    State state = mySlice.getState();
-    return state == Slice.State.CONSTRUCTION || state == Slice.State.RECOVERY;
-  }
-
-  /** For {@link org.apache.solr.common.params.CollectionParams.CollectionAction#SPLITSHARD} */
-  private boolean amISubShardLeader(DocCollection coll, Slice parentSlice, String id, SolrInputDocument doc) throws InterruptedException {
-    // Am I the leader of a shard in "construction/recovery" state?
-    String myShardId = cloudDesc.getShardId();
-    Slice mySlice = coll.getSlice(myShardId);
-    final State state = mySlice.getState();
-    if (state == Slice.State.CONSTRUCTION || state == Slice.State.RECOVERY) {
-      Replica myLeader = zkController.getZkStateReader().getLeaderRetry(collection, myShardId);
-      boolean amILeader = myLeader.getName().equals(cloudDesc.getCoreNodeName());
-      if (amILeader) {
-        // Does the document belong to my hash range as well?
-        DocRouter.Range myRange = mySlice.getRange();
-        if (myRange == null) myRange = new DocRouter.Range(Integer.MIN_VALUE, Integer.MAX_VALUE);
-        if (parentSlice != null)  {
-          boolean isSubset = parentSlice.getRange() != null && myRange.isSubsetOf(parentSlice.getRange());
-          return isSubset && coll.getRouter().isTargetSlice(id, doc, req.getParams(), myShardId, coll);
-        } else  {
-          // delete by query case -- as long as I am a sub shard leader we're fine
-          return true;
-        }
-      }
-    }
-    return false;
-  }
-  
-  private List<Node> getReplicaNodesForLeader(String shardId, Replica leaderReplica) {
-    ClusterState clusterState = zkController.getZkStateReader().getClusterState();
-    String leaderCoreNodeName = leaderReplica.getName();
-    List<Replica> replicas = clusterState.getCollection(collection)
-        .getSlice(shardId)
-        .getReplicas(EnumSet.of(Replica.Type.NRT, Replica.Type.TLOG));
-    replicas.removeIf((replica) -> replica.getName().equals(leaderCoreNodeName));
-    if (replicas.isEmpty()) {
-      return null;
-    }
-
-    // check for test param that lets us miss replicas
-    String[] skipList = req.getParams().getParams(TEST_DISTRIB_SKIP_SERVERS);
-    Set<String> skipListSet = null;
-    if (skipList != null) {
-      skipListSet = new HashSet<>(skipList.length);
-      skipListSet.addAll(Arrays.asList(skipList));
-      log.info("test.distrib.skip.servers was found and contains:" + skipListSet);
-    }
-
-    List<Node> nodes = new ArrayList<>(replicas.size());
-    skippedCoreNodeNames = new HashSet<>();
-    ZkShardTerms zkShardTerms = zkController.getShardTerms(collection, shardId);
-    for (Replica replica : replicas) {
-      String coreNodeName = replica.getName();
-      if (skipList != null && skipListSet.contains(replica.getCoreUrl())) {
-        log.info("check url:" + replica.getCoreUrl() + " against:" + skipListSet + " result:true");
-      } else if (zkShardTerms.registered(coreNodeName) && zkShardTerms.skipSendingUpdatesTo(coreNodeName)) {
-        log.debug("skip url:{} cause its term is less than leader", replica.getCoreUrl());
-        skippedCoreNodeNames.add(replica.getName());
-      } else if (!clusterState.getLiveNodes().contains(replica.getNodeName())
-          || replica.getState() == Replica.State.DOWN) {
-        skippedCoreNodeNames.add(replica.getName());
-      } else {
-        nodes.add(new StdNode(new ZkCoreNodeProps(replica), collection, shardId));
-      }
-    }
-    return nodes;
-  }
-
-  /** For {@link org.apache.solr.common.params.CollectionParams.CollectionAction#SPLITSHARD} */
-  private List<Node> getSubShardLeaders(DocCollection coll, String shardId, String docId, SolrInputDocument doc) {
-    Collection<Slice> allSlices = coll.getSlices();
-    List<Node> nodes = null;
-    for (Slice aslice : allSlices) {
-      final Slice.State state = aslice.getState();
-      if (state == Slice.State.CONSTRUCTION || state == Slice.State.RECOVERY)  {
-        DocRouter.Range myRange = coll.getSlice(shardId).getRange();
-        if (myRange == null) myRange = new DocRouter.Range(Integer.MIN_VALUE, Integer.MAX_VALUE);
-        boolean isSubset = aslice.getRange() != null && aslice.getRange().isSubsetOf(myRange);
-        if (isSubset &&
-            (docId == null // in case of deletes
-            || coll.getRouter().isTargetSlice(docId, doc, req.getParams(), aslice.getName(), coll))) {
-          Replica sliceLeader = aslice.getLeader();
-          // slice leader can be null because node/shard is created zk before leader election
-          if (sliceLeader != null && zkController.getClusterState().liveNodesContain(sliceLeader.getNodeName()))  {
-            if (nodes == null) nodes = new ArrayList<>();
-            ZkCoreNodeProps nodeProps = new ZkCoreNodeProps(sliceLeader);
-            nodes.add(new StdNode(nodeProps, coll.getName(), aslice.getName()));
-          }
-        }
-      }
-    }
-    return nodes;
-  }
-
-  /** For {@link org.apache.solr.common.params.CollectionParams.CollectionAction#MIGRATE} */
-  private List<Node> getNodesByRoutingRules(ClusterState cstate, DocCollection coll, String id, SolrInputDocument doc)  {
-    DocRouter router = coll.getRouter();
-    List<Node> nodes = null;
-    if (router instanceof CompositeIdRouter)  {
-      CompositeIdRouter compositeIdRouter = (CompositeIdRouter) router;
-      String myShardId = cloudDesc.getShardId();
-      Slice slice = coll.getSlice(myShardId);
-      Map<String, RoutingRule> routingRules = slice.getRoutingRules();
-      if (routingRules != null) {
-
-        // delete by query case
-        if (id == null) {
-          for (Entry<String, RoutingRule> entry : routingRules.entrySet()) {
-            String targetCollectionName = entry.getValue().getTargetCollectionName();
-            final DocCollection docCollection = cstate.getCollectionOrNull(targetCollectionName);
-            if (docCollection != null && docCollection.getActiveSlicesArr().length > 0) {
-              final Slice[] activeSlices = docCollection.getActiveSlicesArr();
-              Slice any = activeSlices[0];
-              if (nodes == null) nodes = new ArrayList<>();
-              nodes.add(new StdNode(new ZkCoreNodeProps(any.getLeader())));
-            }
-          }
-          return nodes;
-        }
-
-        String routeKey = SolrIndexSplitter.getRouteKey(id);
-        if (routeKey != null) {
-          RoutingRule rule = routingRules.get(routeKey + "!");
-          if (rule != null) {
-            if (! rule.isExpired()) {
-              List<DocRouter.Range> ranges = rule.getRouteRanges();
-              if (ranges != null && !ranges.isEmpty()) {
-                int hash = compositeIdRouter.sliceHash(id, doc, null, coll);
-                for (DocRouter.Range range : ranges) {
-                  if (range.includes(hash)) {
-                    DocCollection targetColl = cstate.getCollection(rule.getTargetCollectionName());
-                    Collection<Slice> activeSlices = targetColl.getRouter().getSearchSlicesSingle(id, null, targetColl);
-                    if (activeSlices == null || activeSlices.isEmpty()) {
-                      throw new SolrException(ErrorCode.SERVER_ERROR,
-                          "No active slices serving " + id + " found for target collection: " + rule.getTargetCollectionName());
-                    }
-                    Replica targetLeader = targetColl.getLeader(activeSlices.iterator().next().getName());
-                    nodes = new ArrayList<>(1);
-                    nodes.add(new StdNode(new ZkCoreNodeProps(targetLeader)));
-                    break;
-                  }
-                }
-              }
-            } else  {
-              ReentrantLock ruleExpiryLock = req.getCore().getRuleExpiryLock();
-              if (!ruleExpiryLock.isLocked()) {
-                try {
-                  if (ruleExpiryLock.tryLock(10, TimeUnit.MILLISECONDS)) {
-                    log.info("Going to expire routing rule");
-                    try {
-                      Map<String, Object> map = Utils.makeMap(Overseer.QUEUE_OPERATION, OverseerAction.REMOVEROUTINGRULE.toLower(),
-                          ZkStateReader.COLLECTION_PROP, collection,
-                          ZkStateReader.SHARD_ID_PROP, myShardId,
-                          "routeKey", routeKey + "!");
-                      zkController.getOverseer().offerStateUpdate(Utils.toJSON(map));
-                    } catch (KeeperException e) {
-                      log.warn("Exception while removing routing rule for route key: " + routeKey, e);
-                    } catch (Exception e) {
-                      log.error("Exception while removing routing rule for route key: " + routeKey, e);
-                    } finally {
-                      ruleExpiryLock.unlock();
-                    }
-                  }
-                } catch (InterruptedException e) {
-                  Thread.currentThread().interrupt();
-                }
-              }
-            }
-          }
-        }
-      }
-    }
-    return nodes;
->>>>>>> d8f2a02f
   }
 
   /**
@@ -555,26 +205,7 @@
 
     assert TestInjection.injectFailUpdateRequests();
 
-<<<<<<< HEAD
     setupRequest(cmd);
-=======
-    if (isReadOnly()) {
-      throw new SolrException(ErrorCode.FORBIDDEN, "Collection " + collection + " is read-only.");
-    }
-
-    updateCommand = cmd;
-
-    if (zkEnabled) {
-      zkCheck();
-      nodes = setupRequest(cmd.getHashableId(), cmd.getSolrInputDocument());
-    } else {
-      isLeader = getNonZkLeaderAssumption(req);
-    }
-
-    // check if client has requested minimum replication factor information. will set replicationTracker to null if
-    // we aren't the leader or subShardLeader
-    checkReplicationTracker(cmd);
->>>>>>> d8f2a02f
 
     // If we were sent a previous version, set this to the AddUpdateCommand (if not already set)
     if (!cmd.isInPlaceUpdate()) {
@@ -1039,11 +670,7 @@
   public void processDelete(DeleteUpdateCommand cmd) throws IOException {
     
     assert TestInjection.injectFailUpdateRequests();
-
-    if (isReadOnly()) {
-      throw new SolrException(ErrorCode.FORBIDDEN, "Collection " + collection + " is read-only.");
-    }
-
+    
     updateCommand = cmd;
 
     if (!cmd.isDeleteById()) {
@@ -1363,84 +990,12 @@
   public void processCommit(CommitUpdateCommand cmd) throws IOException {
     
     assert TestInjection.injectFailUpdateRequests();
-
-    if (isReadOnly()) {
-      throw new SolrException(ErrorCode.FORBIDDEN, "Collection " + collection + " is read-only.");
-    }
-
+    
     updateCommand = cmd;
 
-<<<<<<< HEAD
     // replica type can only be NRT in standalone mode
     // NRT replicas will always commit
     doLocalCommit(cmd);
-=======
-      nodes.removeIf((node) -> node.getNodeProps().getNodeName().equals(zkController.getNodeName())
-          && node.getNodeProps().getCoreName().equals(req.getCore().getName()));
-    }
-    
-    if (!zkEnabled || (!isLeader && req.getParams().get(COMMIT_END_POINT, "").equals("replicas"))) {
-      if (replicaType == Replica.Type.TLOG) {
-
-        if (isLeader) {
-          long commitVersion = vinfo.getNewClock();
-          cmd.setVersion(commitVersion);
-          doLocalCommit(cmd);
-        }
-
-      } else if (replicaType == Replica.Type.PULL) {
-        log.warn("Commit not supported on replicas of type " + Replica.Type.PULL);
-      } else {
-        // NRT replicas will always commit
-        if (vinfo != null) {
-          long commitVersion = vinfo.getNewClock();
-          cmd.setVersion(commitVersion);
-        }
-  
-        doLocalCommit(cmd);
-      }
-    } else {
-      ModifiableSolrParams params = new ModifiableSolrParams(filterParams(req.getParams()));
-
-      List<Node> useNodes = null;
-      if (req.getParams().get(COMMIT_END_POINT) == null) {
-        useNodes = nodes;
-        params.set(DISTRIB_UPDATE_PARAM, DistribPhase.TOLEADER.toString());
-        params.set(COMMIT_END_POINT, "leaders");
-        if (useNodes != null) {
-          params.set(DISTRIB_FROM, ZkCoreNodeProps.getCoreUrl(
-              zkController.getBaseUrl(), req.getCore().getName()));
-          cmdDistrib.distribCommit(cmd, useNodes, params);
-          cmdDistrib.blockAndDoRetries();
-        }
-      }
-
-      if (isLeader) {
-        params.set(DISTRIB_UPDATE_PARAM, DistribPhase.FROMLEADER.toString());
-
-        params.set(COMMIT_END_POINT, "replicas");
-
-        useNodes = getReplicaNodesForLeader(cloudDesc.getShardId(), leaderReplica);
-
-        if (useNodes != null) {
-          params.set(DISTRIB_FROM, ZkCoreNodeProps.getCoreUrl(
-              zkController.getBaseUrl(), req.getCore().getName()));
-
-          cmdDistrib.distribCommit(cmd, useNodes, params);
-        }
-        // NRT replicas will always commit
-        if (vinfo != null) {
-          long commitVersion = vinfo.getNewClock();
-          cmd.setVersion(commitVersion);
-        }
-
-        doLocalCommit(cmd);
-        if (useNodes != null) {
-          cmdDistrib.blockAndDoRetries();
-        }
-      }
-    }
->>>>>>> d8f2a02f
 
   }
 
@@ -1463,22 +1018,6 @@
         vinfo.unlockForUpdate();
       }
     }
-  }
-
-  @Override
-  public void processMergeIndexes(MergeIndexesCommand cmd) throws IOException {
-    if (isReadOnly()) {
-      throw new SolrException(ErrorCode.FORBIDDEN, "Collection " + collection + " is read-only.");
-    }
-    super.processMergeIndexes(cmd);
-  }
-
-  @Override
-  public void processRollback(RollbackUpdateCommand cmd) throws IOException {
-    if (isReadOnly()) {
-      throw new SolrException(ErrorCode.FORBIDDEN, "Collection " + collection + " is read-only.");
-    }
-    super.processRollback(cmd);
   }
 
   @Override
