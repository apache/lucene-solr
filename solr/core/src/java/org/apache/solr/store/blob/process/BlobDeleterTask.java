/*
 * Licensed to the Apache Software Foundation (ASF) under one or more
 * contributor license agreements.  See the NOTICE file distributed with
 * this work for additional information regarding copyright ownership.
 * The ASF licenses this file to You under the Apache License, Version 2.0
 * (the "License"); you may not use this file except in compliance with
 * the License.  You may obtain a copy of the License at
 *
 *     http://www.apache.org/licenses/LICENSE-2.0
 *
 * Unless required by applicable law or agreed to in writing, software
 * distributed under the License is distributed on an "AS IS" BASIS,
 * WITHOUT WARRANTIES OR CONDITIONS OF ANY KIND, either express or implied.
 * See the License for the specific language governing permissions and
 * limitations under the License.
 */

package org.apache.solr.store.blob.process;

import java.lang.invoke.MethodHandles;
import java.util.Collection;
import java.util.LinkedList;
import java.util.List;
import java.util.Locale;
import java.util.Set;
import java.util.concurrent.Callable;
import java.util.concurrent.atomic.AtomicInteger;

import org.apache.solr.store.blob.client.CoreStorageClient;
<<<<<<< HEAD
import org.apache.solr.store.blob.process.BlobDeleterTask.BlobDeleterTaskResult;
=======
import org.apache.solr.store.blob.util.BlobStoreUtils;
>>>>>>> 51bf98cf
import org.slf4j.Logger;
import org.slf4j.LoggerFactory;

/**
 * Generic deletion task for files located on shared storage
 */
public abstract class BlobDeleterTask implements Callable<BlobDeleterTaskResult> {

  private static final Logger log = LoggerFactory.getLogger(MethodHandles.lookup().lookupClass());
  
  private final CoreStorageClient client;
  private final String collectionName;
  private final AtomicInteger attempt;
  
  private final long queuedTimeMs;
  private final int maxAttempts;
  private final boolean allowRetry;
  private Throwable err;

  public BlobDeleterTask(CoreStorageClient client, String collectionName, boolean allowRetry,
      int maxAttempts) {
    this.client = client;
    this.collectionName = collectionName;
    this.attempt = new AtomicInteger(0);
<<<<<<< HEAD
    this.queuedTimeMs = System.nanoTime() / 1000000;
    this.allowRetry = allowRetry;
    this.maxAttempts = maxAttempts;
=======
    this.executor = executor;
    this.queuedTimeMs = BlobStoreUtils.getCurrentTimeMs();
>>>>>>> 51bf98cf
  }
  
  /**
   * Performs a deletion action and request against the shared storage for the given collection
   * and returns the list of file paths deleted
   */
  public abstract Collection<String> doDelete() throws Exception;
  
  /**
   * Return a String representing the action performed by the BlobDeleterTask for logging purposes
   */
  public abstract String getActionName();
  
  @Override
<<<<<<< HEAD
  public BlobDeleterTaskResult call() {
    List<String> filesDeleted = new LinkedList<>();
    final long startTimeMs = System.nanoTime() / 1000000;
=======
  public void run() {
    final long startTimeMs = BlobStoreUtils.getCurrentTimeMs();
>>>>>>> 51bf98cf
    boolean isSuccess = true;
    boolean shouldRetry = false;
    try {
      filesDeleted.addAll(doDelete());
      attempt.incrementAndGet();
      return new BlobDeleterTaskResult(this, filesDeleted, isSuccess, shouldRetry, err);
    } catch (Exception ex) {
      if (err == null) {
        err = ex;
      } else {
        err.addSuppressed(ex);
      }
      int attempts = attempt.incrementAndGet();
      isSuccess = false;
      log.warn("BlobDeleterTask failed on attempt=" + attempts  + " collection=" + collectionName
          + " task=" + toString(), ex);
      if (allowRetry) {
        if (attempts < maxAttempts) {
          shouldRetry = true;
        } else {
          log.warn("Reached " + maxAttempts + " attempt limit for deletion task " + toString() + 
              ". This task won't be retried.");
        }
      }
    } finally {
      long now = System.nanoTime() / 1000000;
      long runTime = now - startTimeMs;
      long startLatency = now - this.queuedTimeMs;
      log(getActionName(), collectionName, runTime, startLatency, isSuccess, getAdditionalLogMessage());
    }
    return new BlobDeleterTaskResult(this, filesDeleted, isSuccess, shouldRetry, err);
  }
  
  /**
   * Override-able by deletion tasks to provide additional action specific logging
   */
  public String getAdditionalLogMessage() {
    return "";
  }
  
  @Override
  public String toString() {
    return "collectionName=" + collectionName + " allowRetry=" + allowRetry + 
        " queuedTimeMs=" + queuedTimeMs + " attemptsTried=" + attempt.get();
  }
  
  public int getAttempts() {
    return attempt.get();
  }

  public void log(String action, String collectionName, long runTime, long startLatency, boolean isSuccess, 
      String additionalMessage) {
    String message = String.format(Locale.ROOT, 
        "action=%s storageProvider=%s bucketRegion=%s bucketName=%s, runTime=%s "
        + "startLatency=%s attempt=%s isSuccess=%s %s",
        action, client.getStorageProvider().name(), client.getBucketRegion(), client.getBucketName(),
        runTime, startLatency, attempt.get(), isSuccess, additionalMessage);
    log.info(message);
  }
  
  /**
   * Represents the result of a deletion task
   */
  public static class BlobDeleterTaskResult {
    private final BlobDeleterTask task;
    private final Collection<String> filesDeleted;
    private final boolean isSuccess;
    private final boolean shouldRetry;
    private final Throwable err;
    
    public BlobDeleterTaskResult(BlobDeleterTask task, Collection<String> filesDeleted, 
        boolean isSuccess, boolean shouldRetry, Throwable errs) {
      this.task = task;
      this.filesDeleted = filesDeleted;
      this.isSuccess = isSuccess;
      this.shouldRetry = shouldRetry;
      this.err = errs;
    }
    
    public boolean isSuccess() {
      return isSuccess;
    }
    
    public boolean shouldRetry() {
      return shouldRetry;
    }
    
    public BlobDeleterTask getTask() {
      return task;
    }
    
    /**
     * @return the files that are being deleted. Note if the task wasn't successful there is no gaurantee
     * all of these files were in fact deleted from shared storage
     */
    public Collection<String> getFilesDeleted() {
      return filesDeleted;
    }
    
    public Throwable getError() {
      return err;
    }
  }
  
  /**
   * A BlobDeleterTask that deletes a given set of blob files from shared store
   */
  public static class BlobFileDeletionTask extends BlobDeleterTask {
    private final CoreStorageClient client;
    private final Set<String> blobNames;
    
    /**
     * Constructor for BlobDeleterTask that deletes a given set of blob files from shared store
     */
    public BlobFileDeletionTask(CoreStorageClient client, String collectionName, Set<String> blobNames, boolean allowRetry,
        int maxRetryAttempt) {
      super(client, collectionName, allowRetry, maxRetryAttempt);
      this.blobNames = blobNames;
      this.client = client;
    }

    @Override
    public Collection<String> doDelete() throws Exception {
      client.deleteBlobs(blobNames);
      return blobNames;
    }

    @Override
    public String getActionName() {
      return "DELETE";
    }
    
    @Override 
    public String getAdditionalLogMessage() {
      return "filesAffected=" + blobNames.size();
    }
    
    @Override
    public String toString() {
      return "BlobFileDeletionTask action=" + getActionName() + " totalFilesSpecified=" + blobNames.size() + 
          " " + super.toString();
    }
  }
  
  /**
   * A BlobDeleterTask that deletes all files from shared storage with the given string prefix 
   */
  public static class BlobPrefixedFileDeletionTask extends BlobDeleterTask {
    private final CoreStorageClient client;
    private final String prefix;
    
    private int affectedFiles = 0;
    
    /**
     * Constructor for BlobDeleterTask that deletes all files from shared storage with the given string prefix 
     */
    public BlobPrefixedFileDeletionTask(CoreStorageClient client, String collectionName, String prefix, boolean allowRetry,
        int maxRetryAttempt) {
      super(client, collectionName, allowRetry, maxRetryAttempt);
      this.prefix = prefix;
      this.client = client;
    }

    @Override
    public List<String> doDelete() throws Exception {
      List<String> allFiles = client.listCoreBlobFiles(prefix);
      affectedFiles = allFiles.size();
      client.deleteBlobs(allFiles);
      return allFiles;
    }

<<<<<<< HEAD
    @Override
    public String getActionName() {
      return "DELETE_FILES_PREFIXED";
    }
    
    @Override 
    public String getAdditionalLogMessage() {
      return "filesAffected=" + affectedFiles;
    }
    
    @Override
    public String toString() {
      return "BlobCollectionDeletionTask action=" + getActionName() + " " + super.toString();
    }
=======
        if (attempts < MAX_DELETE_ATTEMPTS) {
          // We failed, but we'll try again. Enqueue the task for a new delete attempt. attempt already increased.
          // Note this execute call accepts the
          try {
            // Some delay before retry... (could move this delay to before trying to delete a file that previously
            // failed to be deleted, that way if the queue is busy and it took time to retry, we don't add an additional
            // delay on top of that. On the other hand, an exception here could be an issue with the Blob store
            // itself and nothing specific to the file at hand, so slowing all delete attempts for all files might
            // make sense. Splunk will eventually tell us... or not.
            Thread.sleep(SLEEP_MS_FAILED_ATTEMPT);
          } catch (InterruptedException ie) {
            Thread.currentThread().interrupt();
          }
          // This can throw an exception if the pool is shutting down.
          executor.execute(this);
        }
      } finally {
        long now = BlobStoreUtils.getCurrentTimeMs();
        long runTimeMs = now - startTimeMs;
        long startLatency = now - this.queuedTimeMs;
        String message = String.format(Locale.ROOT,
               "sharedBlobName=%s action=DELETE storageProvider=%s bucketRegion=%s bucketName=%s "
                      + "runTime=%s startLatency=%s attempt=%s filesAffected=%s isSuccess=%s",
                      sharedBlobName, client.getStorageProvider().name(), client.getBucketRegion(),
                      client.getBucketName(), runTimeMs, startLatency, attempt.get(), this.blobNames.size(), isSuccess);
        log.info(message);
      }
>>>>>>> 51bf98cf
  }
}<|MERGE_RESOLUTION|>--- conflicted
+++ resolved
@@ -27,11 +27,8 @@
 import java.util.concurrent.atomic.AtomicInteger;
 
 import org.apache.solr.store.blob.client.CoreStorageClient;
-<<<<<<< HEAD
 import org.apache.solr.store.blob.process.BlobDeleterTask.BlobDeleterTaskResult;
-=======
 import org.apache.solr.store.blob.util.BlobStoreUtils;
->>>>>>> 51bf98cf
 import org.slf4j.Logger;
 import org.slf4j.LoggerFactory;
 
@@ -56,14 +53,9 @@
     this.client = client;
     this.collectionName = collectionName;
     this.attempt = new AtomicInteger(0);
-<<<<<<< HEAD
-    this.queuedTimeMs = System.nanoTime() / 1000000;
+    this.queuedTimeMs = BlobStoreUtils.getCurrentTimeMs();
     this.allowRetry = allowRetry;
     this.maxAttempts = maxAttempts;
-=======
-    this.executor = executor;
-    this.queuedTimeMs = BlobStoreUtils.getCurrentTimeMs();
->>>>>>> 51bf98cf
   }
   
   /**
@@ -78,14 +70,9 @@
   public abstract String getActionName();
   
   @Override
-<<<<<<< HEAD
   public BlobDeleterTaskResult call() {
     List<String> filesDeleted = new LinkedList<>();
-    final long startTimeMs = System.nanoTime() / 1000000;
-=======
-  public void run() {
     final long startTimeMs = BlobStoreUtils.getCurrentTimeMs();
->>>>>>> 51bf98cf
     boolean isSuccess = true;
     boolean shouldRetry = false;
     try {
@@ -257,7 +244,6 @@
       return allFiles;
     }
 
-<<<<<<< HEAD
     @Override
     public String getActionName() {
       return "DELETE_FILES_PREFIXED";
@@ -272,34 +258,5 @@
     public String toString() {
       return "BlobCollectionDeletionTask action=" + getActionName() + " " + super.toString();
     }
-=======
-        if (attempts < MAX_DELETE_ATTEMPTS) {
-          // We failed, but we'll try again. Enqueue the task for a new delete attempt. attempt already increased.
-          // Note this execute call accepts the
-          try {
-            // Some delay before retry... (could move this delay to before trying to delete a file that previously
-            // failed to be deleted, that way if the queue is busy and it took time to retry, we don't add an additional
-            // delay on top of that. On the other hand, an exception here could be an issue with the Blob store
-            // itself and nothing specific to the file at hand, so slowing all delete attempts for all files might
-            // make sense. Splunk will eventually tell us... or not.
-            Thread.sleep(SLEEP_MS_FAILED_ATTEMPT);
-          } catch (InterruptedException ie) {
-            Thread.currentThread().interrupt();
-          }
-          // This can throw an exception if the pool is shutting down.
-          executor.execute(this);
-        }
-      } finally {
-        long now = BlobStoreUtils.getCurrentTimeMs();
-        long runTimeMs = now - startTimeMs;
-        long startLatency = now - this.queuedTimeMs;
-        String message = String.format(Locale.ROOT,
-               "sharedBlobName=%s action=DELETE storageProvider=%s bucketRegion=%s bucketName=%s "
-                      + "runTime=%s startLatency=%s attempt=%s filesAffected=%s isSuccess=%s",
-                      sharedBlobName, client.getStorageProvider().name(), client.getBucketRegion(),
-                      client.getBucketName(), runTimeMs, startLatency, attempt.get(), this.blobNames.size(), isSuccess);
-        log.info(message);
-      }
->>>>>>> 51bf98cf
   }
 }