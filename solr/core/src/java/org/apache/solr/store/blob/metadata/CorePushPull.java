--- conflicted
+++ resolved
@@ -191,17 +191,9 @@
         return newBcm;
       } finally {
         solrCore.close();
-<<<<<<< HEAD
-
-        long filesAffected = resolvedMetadataResult.getFilesToPush().size();
-        long bytesTransferred = resolvedMetadataResult.getFilesToPush().stream().mapToLong(cfd -> cfd.getFileSize()).sum();
-
-        logBlobAction("PUSH", filesAffected, bytesTransferred, startTimeMs, 0, startTimeMs);
-=======
-        
+
         counter.setExpectedFilesTransferred(resolvedMetadataResult.getFilesToPush().size());
         logBlobAction("PUSH", counter, isSuccessful, startTimeMs, 0, startTimeMs);
->>>>>>> 5c797bfa
       }
     }
 
@@ -240,13 +232,9 @@
      *                      TODO This has to be revisited before going to real prod, as environment issues can cause massive reindexing with this strategy
      */
     public void pullUpdateFromBlob(long requestQueuedTimeMs, boolean waitForSearcher, int attempt) throws Exception {
-<<<<<<< HEAD
         long startTimeMs = BlobStoreUtils.getCurrentTimeMs();
-=======
-        long startTimeMs = System.nanoTime();
         boolean isSuccessful = false;
         FileTransferCounter counter = new FileTransferCounter();
->>>>>>> 5c797bfa
 
         try {
           SolrCore solrCore = container.getCore(pushPullData.getCoreName());
@@ -439,14 +427,9 @@
     /**
      * Log for push or pull action 
      */
-<<<<<<< HEAD
-    private void logBlobAction(String action, long filesAffected, long bytesTransferred, long requestQueuedTimeMs, int attempt, long startTimeMs) throws Exception {
-      long now = BlobStoreUtils.getCurrentTimeMs();
-=======
     private void logBlobAction(String action, FileTransferCounter counter, boolean isSuccessful, long requestQueuedTimeMs, int attempt,
         long startTimeMs) throws Exception {
-      long now = System.nanoTime();
->>>>>>> 5c797bfa
+      long now = BlobStoreUtils.getCurrentTimeMs();
       long runTime = now - startTimeMs;
       long startLatency = now - requestQueuedTimeMs;
 
