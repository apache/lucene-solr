--- conflicted
+++ resolved
@@ -1042,11 +1042,7 @@
           response.delete(response.length() - 1, response.length());
         
         response.append("], Path: [").append(resource).append("]");
-<<<<<<< HEAD
         response.append(" path : ").append(path).append(" params :").append(solrReq == null ? null : solrReq.getParams());
-=======
-        response.append(" path : ").append(path).append(" params :").append(getParams());
->>>>>>> 7117b68d
         return response.toString();
       }
 
