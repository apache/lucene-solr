/*
 * Licensed to the Apache Software Foundation (ASF) under one or more
 * contributor license agreements.  See the NOTICE file distributed with
 * this work for additional information regarding copyright ownership.
 * The ASF licenses this file to You under the Apache License, Version 2.0
 * (the "License"); you may not use this file except in compliance with
 * the License.  You may obtain a copy of the License at
 *
 *     http://www.apache.org/licenses/LICENSE-2.0
 *
 * Unless required by applicable law or agreed to in writing, software
 * distributed under the License is distributed on an "AS IS" BASIS,
 * WITHOUT WARRANTIES OR CONDITIONS OF ANY KIND, either express or implied.
 * See the License for the specific language governing permissions and
 * limitations under the License.
 */
package org.apache.solr.response.transform;

import java.util.Collection;
import java.util.HashMap;
import java.util.Iterator;
import java.util.Map;

import org.apache.lucene.index.IndexableField;
import org.apache.lucene.search.Query;
import org.apache.lucene.search.TotalHits;
import org.apache.solr.client.solrj.SolrClient;
import org.apache.solr.client.solrj.embedded.EmbeddedSolrServer;
import org.apache.solr.client.solrj.response.QueryResponse;
import org.apache.solr.common.SolrDocument;
import org.apache.solr.common.SolrDocumentList;
import org.apache.solr.common.SolrException;
import org.apache.solr.common.SolrException.ErrorCode;
import org.apache.solr.common.params.ModifiableSolrParams;
import org.apache.solr.common.params.SolrParams;
import org.apache.solr.request.SolrQueryRequest;
import org.apache.solr.response.ResultContext;
import org.apache.solr.search.DocList;
import org.apache.solr.search.DocSlice;
import org.apache.solr.search.JoinQParserPlugin;
import org.apache.solr.search.ReturnFields;
import org.apache.solr.search.SolrIndexSearcher;
import org.apache.solr.search.SolrReturnFields;
import org.apache.solr.search.TermsQParserPlugin;

/**
 *
 * This transformer executes subquery per every result document. It must be given an unique name. 
 * There might be a few of them, eg <code>fl=*,foo:[subquery],bar:[subquery]</code>. 
 * Every [subquery] occurrence adds a field into a result document with the given name, 
 * the value of this field is a document list, which is a result of executing subquery using 
 * document fields as an input.
 * 
 * <h2>Subquery Parameters Shift</h2>
 * if subquery is declared as <code>fl=*,foo:[subquery]</code>, subquery parameters 
 * are prefixed with the given name and period. eg <br>
 * <code>q=*:*&amp;fl=*,foo:[subquery]&amp;foo.q=to be continued&amp;foo.rows=10&amp;foo.sort=id desc</code>
 * 
 * <h2>Document Field As An Input For Subquery Parameters</h2>
 * 
 * It's necessary to pass some document field value as a parameter for subquery. It's supported via 
 * implicit <code>row.<i>fieldname</i></code> parameters, and can be (but might not only) referred via
 *  Local Parameters syntax.<br>
 * <code>q=name:john&amp;fl=name,id,depts:[subquery]&amp;depts.q={!terms f=id v=$row.dept_id}&amp;depts.rows=10</code>
 * Here departments are retrieved per every employee in search result. We can say that it's like SQL
 * <code> join ON emp.dept_id=dept.id </code><br>
 * Note, when document field has multiple values they are concatenated with comma by default, it can be changed by
 * <code>foo:[subquery separator=' ']</code> local parameter, this mimics {@link TermsQParserPlugin} to work smoothly with.
 * 
 * <h2>Cores And Collections In SolrCloud</h2>
 * use <code>foo:[subquery fromIndex=departments]</code> invoke subquery on another core on the same node, it's like
 *  {@link JoinQParserPlugin} for non SolrCloud mode. <b>But for SolrCloud</b> just (and only) <b>explicitly specify</b> 
 * its' native parameters like <code>collection, shards</code> for subquery, eg<br>
 *  <code>q=*:*&amp;fl=*,foo:[subquery]&amp;foo.q=cloud&amp;foo.collection=departments</code>
 *
 * <h2>When used in Real Time Get</h2>
 * <p>
 * When used in the context of a Real Time Get, the <i>values</i> from each document that are used 
 * in the subquery are the "real time" values (possibly from the transaction log), but the query
 * itself is still executed against the currently open searcher.  Note that this means if a 
 * document is updated but not yet committed, an RTG request for that document that uses 
 * <code>[subquery]</code> could include the older (committed) version of that document, 
 * with different field values, in the subquery results.
 * </p>
 */
public class SubQueryAugmenterFactory extends TransformerFactory{

  @Override
  public DocTransformer create(String field, SolrParams params, SolrQueryRequest req) {

    if (field.contains("[") || field.contains("]")) {
      throw new SolrException(SolrException.ErrorCode.BAD_REQUEST, 
          "please give an explicit name for [subquery] column ie fl=relation:[subquery ..]");
    }
    
    checkThereIsNoDupe(field, req.getContext());
    
    String fromIndex = params.get("fromIndex");
    final SolrClient solrClient;

    solrClient = new EmbeddedSolrServer(req.getCore());

    SolrParams subParams = retainAndShiftPrefix(req.getParams(), field+".");
    

    return new SubQueryAugmenter(solrClient, fromIndex, field,
        field,
        subParams,
        params.get(TermsQParserPlugin.SEPARATOR, ","));
  }

  @SuppressWarnings("unchecked")
  private void checkThereIsNoDupe(String field, Map<Object,Object> context) {
    // find a map
    @SuppressWarnings({"rawtypes"})
    final Map conflictMap;
    final String conflictMapKey = getClass().getSimpleName();
    if (context.containsKey(conflictMapKey)) {
      conflictMap = (Map) context.get(conflictMapKey);
    } else {
      conflictMap = new HashMap<>();
      context.put(conflictMapKey, conflictMap);
    }
    // check entry absence 
    if (conflictMap.containsKey(field)) {
      throw new SolrException(ErrorCode.BAD_REQUEST, 
          "[subquery] name "+field+" is duplicated");
    } else {
      conflictMap.put(field, true);
    }
  }

  private SolrParams retainAndShiftPrefix(SolrParams params, String subPrefix) {
    ModifiableSolrParams out = new ModifiableSolrParams();
    Iterator<String> baseKeyIt = params.getParameterNamesIterator();
    while (baseKeyIt.hasNext()) {
      String key = baseKeyIt.next();

      if (key.startsWith(subPrefix)) {
        out.set(key.substring(subPrefix.length()), params.getParams(key));
      }
    }
    return out;
  }
  
}

class SubQueryAugmenter extends DocTransformer {
  
  private static final class Result extends ResultContext {
    private final SolrDocumentList docList;
    final SolrReturnFields justWantAllFields = new SolrReturnFields();

    private Result(SolrDocumentList docList) {
      this.docList = docList;
    }

    @Override
    public ReturnFields getReturnFields() {
      return justWantAllFields;
    }

    @Override
    public Iterator<SolrDocument> getProcessedDocuments(){
      return  docList.iterator();
    }

    @Override
    public boolean wantsScores() {
      return justWantAllFields.wantsScore();
    }

    @Override
    public DocList getDocList() {
      return new DocSlice((int)docList.getStart(), 
          docList.size(), new int[0], new float[docList.size()],
          (int) docList.getNumFound(), 
          docList.getMaxScore() == null ?  Float.NaN : docList.getMaxScore(),
              docList.getNumFoundExact() ? TotalHits.Relation.EQUAL_TO : TotalHits.Relation.GREATER_THAN_OR_EQUAL_TO);
    }

    @Override
    public SolrIndexSearcher getSearcher() {
      return null;
    }

    @Override
    public SolrQueryRequest getRequest() {
      return null;
    }

    @Override
    public Query getQuery() {
      return null;
    }
  }

  /** project document values to prefixed parameters
   * multivalues are joined with a separator, it always return single value */
  static final class DocRowParams extends SolrParams {
    
    final private SolrDocument doc;
    final private String prefixDotRowDot;
    final private String separator;

    public DocRowParams(SolrDocument doc, String prefix, String separator ) {
      this.doc = doc;
      this.prefixDotRowDot = "row.";//prefix+ ".row.";
      this.separator = separator;
    }

    @Override
    public String[] getParams(String param) {
      
      final Collection<Object> vals = mapToDocField(param);
      
      if (vals != null) {
        StringBuilder rez = new StringBuilder();
        for (@SuppressWarnings({"rawtypes"})Iterator iterator = vals.iterator(); iterator.hasNext();) {
          Object object = iterator.next();
          rez.append(convertFieldValue(object));
          if (iterator.hasNext()) {
            rez.append(separator);
          }
        } 
        return new String[]{rez.toString()};
      }
      return null;
    }
    
    
    @Override
    public String get(String param) {
      
      final String[] aVal = this.getParams(param);
      
      if (aVal != null) {
        assert aVal.length == 1 : "that's how getParams is written" ;
        return aVal[0];
      }
      return null;
    }

    /** @return null if prefix doesn't match, field is absent or empty */
    protected Collection<Object> mapToDocField(String param) {
      
      if (param.startsWith(prefixDotRowDot)) {
        final String docFieldName = param.substring(prefixDotRowDot.length());
        final Collection<Object> vals = doc.getFieldValues(docFieldName);
        
        if (vals == null || vals.isEmpty()) {
          return null;
        } else {
          return vals; 
        } 
      }
      return null;
    }
    

    protected String convertFieldValue(Object val) {
      
      if (val instanceof IndexableField) {
        IndexableField f = (IndexableField)val;
        return f.stringValue();
      }
      return val.toString();
      
    }

    @Override
    public Iterator<String> getParameterNamesIterator() {
      final Iterator<String> fieldNames = doc.getFieldNames().iterator();
      return new Iterator<String>() {

        @Override
        public boolean hasNext() {
          return fieldNames.hasNext();
        }

        @Override
        public String next() {
          final String fieldName = fieldNames.next();
          return prefixDotRowDot + fieldName;
        }
        
      };
    }

  }

  final private String name;
  final private SolrParams baseSubParams;
  final private String prefix;
  final private String separator;
  final private SolrClient server;
  final private String coreName;

  public SubQueryAugmenter(SolrClient server, String coreName,
      String name,String prefix, SolrParams baseSubParams, String separator) {
    this.name = name;
    this.prefix = prefix;
    this.baseSubParams = baseSubParams;
    this.separator = separator;
    this.server = server;
    this.coreName = coreName;
  }

  @Override
  public String getName() {
    return name;
  }
  
  /**
   * Returns false -- this transformer does use an IndexSearcher, but it does not (necessarily) need
   * the searcher from the ResultContext of the document being returned.  Instead we use the current 
   * "live" searcher for the specified core.
   */
  @Override
  public boolean needsSolrIndexSearcher() { return false; }

  @Override
  public void transform(SolrDocument doc, int docid) {

    final SolrParams docWithDeprefixed = SolrParams.wrapDefaults(
        new DocRowParams(doc, prefix, separator), baseSubParams);
    try {
<<<<<<< HEAD
      QueryResponse rsp = server.query(coreName, docWithDeprefixed);
=======
      Callable<QueryResponse> subQuery = new Callable<QueryResponse>() {
        @Override
        public QueryResponse call() throws Exception {
          try {
            return new QueryResponse(
                server.request(
                    new QueryRequest(docWithDeprefixed), coreName)
                , server);
          } finally {
          }
        }
      };
      QueryResponse response = 
          SolrRequestInfoSuspender.doInSuspension(subQuery);

      final SolrDocumentList docList = response.getResults();
>>>>>>> 47cffbcd

      final SolrDocumentList docList = rsp.getResults();
      doc.setField(getName(), new Result(docList));
    } catch (Exception e) {
      String docString = doc.toString();
      throw new SolrException(ErrorCode.BAD_REQUEST, "while invoking " +
          name + ":[subquery"+ (coreName!=null ? "fromIndex="+coreName : "") +"] on doc=" +
            docString.substring(0, Math.min(100, docString.length())), e.getCause());
    } finally {}
  }
}<|MERGE_RESOLUTION|>--- conflicted
+++ resolved
@@ -325,27 +325,7 @@
     final SolrParams docWithDeprefixed = SolrParams.wrapDefaults(
         new DocRowParams(doc, prefix, separator), baseSubParams);
     try {
-<<<<<<< HEAD
       QueryResponse rsp = server.query(coreName, docWithDeprefixed);
-=======
-      Callable<QueryResponse> subQuery = new Callable<QueryResponse>() {
-        @Override
-        public QueryResponse call() throws Exception {
-          try {
-            return new QueryResponse(
-                server.request(
-                    new QueryRequest(docWithDeprefixed), coreName)
-                , server);
-          } finally {
-          }
-        }
-      };
-      QueryResponse response = 
-          SolrRequestInfoSuspender.doInSuspension(subQuery);
-
-      final SolrDocumentList docList = response.getResults();
->>>>>>> 47cffbcd
-
       final SolrDocumentList docList = rsp.getResults();
       doc.setField(getName(), new Result(docList));
     } catch (Exception e) {
@@ -353,6 +333,6 @@
       throw new SolrException(ErrorCode.BAD_REQUEST, "while invoking " +
           name + ":[subquery"+ (coreName!=null ? "fromIndex="+coreName : "") +"] on doc=" +
             docString.substring(0, Math.min(100, docString.length())), e.getCause());
-    } finally {}
+    }
   }
 }