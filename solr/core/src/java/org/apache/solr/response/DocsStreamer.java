--- conflicted
+++ resolved
@@ -75,17 +75,12 @@
     transformer = rctx.getReturnFields().getTransformer();
     docIterator = this.docs.iterator();
     docFetcher = rctx.getSearcher().getDocFetcher();
-
-<<<<<<< HEAD
+    retrieveFieldsOptimizer = RetrieveFieldsOptimizer.create(docFetcher, rctx.getReturnFields());
+    retrieveFieldsOptimizer.optimize(docFetcher);
     if (transformer != null) {
       transformer.setContext(rctx);
       SolrRequestInfo.getRequestInfo().addCloseHook(transformer);
     }
-=======
-    retrieveFieldsOptimizer = RetrieveFieldsOptimizer.create(docFetcher, rctx.getReturnFields());
-    retrieveFieldsOptimizer.optimize(docFetcher);
-    if (transformer != null) transformer.setContext(rctx);
->>>>>>> 2bde0eab
   }
 
   public int currentIndex() {
