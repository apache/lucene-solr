/*
 * Licensed to the Apache Software Foundation (ASF) under one or more
 * contributor license agreements.  See the NOTICE file distributed with
 * this work for additional information regarding copyright ownership.
 * The ASF licenses this file to You under the Apache License, Version 2.0
 * (the "License"); you may not use this file except in compliance with
 * the License.  You may obtain a copy of the License at
 *
 *     http://www.apache.org/licenses/LICENSE-2.0
 *
 * Unless required by applicable law or agreed to in writing, software
 * distributed under the License is distributed on an "AS IS" BASIS,
 * WITHOUT WARRANTIES OR CONDITIONS OF ANY KIND, either express or implied.
 * See the License for the specific language governing permissions and
 * limitations under the License.
 */
package org.apache.solr.core;

<<<<<<< HEAD
import static java.util.Objects.requireNonNull;
import static org.apache.solr.common.params.CommonParams.AUTHC_PATH;
import static org.apache.solr.common.params.CommonParams.AUTHZ_PATH;
import static org.apache.solr.common.params.CommonParams.AUTOSCALING_HISTORY_PATH;
import static org.apache.solr.common.params.CommonParams.COLLECTIONS_HANDLER_PATH;
import static org.apache.solr.common.params.CommonParams.CONFIGSETS_HANDLER_PATH;
import static org.apache.solr.common.params.CommonParams.CORES_HANDLER_PATH;
import static org.apache.solr.common.params.CommonParams.HEALTH_CHECK_HANDLER_PATH;
import static org.apache.solr.common.params.CommonParams.INFO_HANDLER_PATH;
import static org.apache.solr.common.params.CommonParams.METRICS_PATH;
import static org.apache.solr.common.params.CommonParams.PLUGIN_BUNDLE_PATH;
import static org.apache.solr.common.params.CommonParams.ZK_PATH;
import static org.apache.solr.security.AuthenticationPlugin.AUTHENTICATION_PLUGIN_PROP;

=======
import java.io.Closeable;
>>>>>>> dd729549
import java.io.IOException;
import java.lang.invoke.MethodHandles;
import java.net.URLClassLoader;
import java.nio.file.Path;
import java.nio.file.Paths;
import java.text.SimpleDateFormat;
import java.util.ArrayList;
import java.util.Arrays;
import java.util.Collection;
import java.util.Collections;
import java.util.Date;
import java.util.HashMap;
import java.util.List;
import java.util.Locale;
import java.util.Map;
import java.util.Optional;
import java.util.Properties;
import java.util.concurrent.ConcurrentHashMap;
import java.util.concurrent.ExecutionException;
import java.util.concurrent.ExecutorService;
import java.util.concurrent.Future;

import com.google.common.collect.ImmutableMap;
import com.google.common.collect.Maps;
import org.apache.http.auth.AuthSchemeProvider;
import org.apache.http.client.CredentialsProvider;
import org.apache.http.config.Lookup;
import org.apache.lucene.index.CorruptIndexException;
import org.apache.lucene.index.IndexWriter;
import org.apache.lucene.search.IndexSearcher;
import org.apache.lucene.store.Directory;
import org.apache.solr.client.solrj.SolrClient;
import org.apache.solr.client.solrj.cloud.SolrCloudManager;
import org.apache.solr.client.solrj.embedded.EmbeddedSolrServer;
import org.apache.solr.client.solrj.impl.CloudSolrClient;
import org.apache.solr.client.solrj.impl.HttpClientUtil;
import org.apache.solr.client.solrj.impl.SolrHttpClientBuilder;
import org.apache.solr.client.solrj.impl.SolrHttpClientContextBuilder;
import org.apache.solr.client.solrj.impl.SolrHttpClientContextBuilder.AuthSchemeRegistryProvider;
import org.apache.solr.client.solrj.impl.SolrHttpClientContextBuilder.CredentialsProviderProvider;
import org.apache.solr.client.solrj.util.SolrIdentifierValidator;
import org.apache.solr.cloud.CloudDescriptor;
import org.apache.solr.cloud.Overseer;
import org.apache.solr.cloud.OverseerTaskQueue;
import org.apache.solr.cloud.ZkController;
import org.apache.solr.cloud.autoscaling.AutoScalingHandler;
import org.apache.solr.common.AlreadyClosedException;
import org.apache.solr.common.SolrException;
import org.apache.solr.common.SolrException.ErrorCode;
import org.apache.solr.common.cloud.DocCollection;
import org.apache.solr.common.cloud.Replica;
import org.apache.solr.common.cloud.Replica.State;
import org.apache.solr.common.cloud.ZkStateReader;
import org.apache.solr.common.params.CollectionAdminParams;
import org.apache.solr.common.util.ExecutorUtil;
import org.apache.solr.common.util.IOUtils;
import org.apache.solr.common.util.SolrjNamedThreadFactory;
import org.apache.solr.common.util.Utils;
import org.apache.solr.core.DirectoryFactory.DirContext;
import org.apache.solr.core.backup.repository.BackupRepository;
import org.apache.solr.core.backup.repository.BackupRepositoryFactory;
import org.apache.solr.handler.RequestHandlerBase;
import org.apache.solr.handler.SnapShooter;
import org.apache.solr.handler.admin.AutoscalingHistoryHandler;
import org.apache.solr.handler.admin.CollectionsHandler;
import org.apache.solr.handler.admin.ConfigSetsHandler;
import org.apache.solr.handler.admin.CoreAdminHandler;
import org.apache.solr.handler.admin.HealthCheckHandler;
import org.apache.solr.handler.admin.InfoHandler;
import org.apache.solr.handler.admin.MetricsCollectorHandler;
import org.apache.solr.handler.admin.MetricsHandler;
<<<<<<< HEAD
import org.apache.solr.handler.admin.PluginBundleHandler;
=======
import org.apache.solr.handler.admin.MetricsHistoryHandler;
>>>>>>> dd729549
import org.apache.solr.handler.admin.SecurityConfHandler;
import org.apache.solr.handler.admin.SecurityConfHandlerLocal;
import org.apache.solr.handler.admin.SecurityConfHandlerZk;
import org.apache.solr.handler.admin.ZookeeperInfoHandler;
import org.apache.solr.handler.admin.ZookeeperStatusHandler;
import org.apache.solr.handler.component.ShardHandlerFactory;
import org.apache.solr.logging.LogWatcher;
import org.apache.solr.logging.MDCLoggingContext;
import org.apache.solr.metrics.SolrCoreMetricManager;
import org.apache.solr.metrics.SolrMetricManager;
import org.apache.solr.metrics.SolrMetricProducer;
import org.apache.solr.request.SolrRequestHandler;
import org.apache.solr.request.SolrRequestInfo;
import org.apache.solr.search.SolrFieldCacheBean;
import org.apache.solr.security.AuditLoggerPlugin;
import org.apache.solr.security.AuthenticationPlugin;
import org.apache.solr.security.AuthorizationPlugin;
import org.apache.solr.security.HttpClientBuilderPlugin;
import org.apache.solr.security.PKIAuthenticationPlugin;
import org.apache.solr.security.PublicKeyHandler;
import org.apache.solr.security.SecurityPluginHolder;
import org.apache.solr.update.SolrCoreState;
import org.apache.solr.update.UpdateShardHandler;
import org.apache.solr.util.DefaultSolrThreadFactory;
<<<<<<< HEAD
import org.apache.solr.util.plugin.bundle.PluginBundleClassLoader;
import org.apache.solr.util.plugin.bundle.PluginBundleManager;
import org.apache.solr.util.plugin.bundle.SolrPf4jPluginManager;
=======
import org.apache.solr.util.OrderedExecutor;
import org.apache.solr.util.RefCounted;
>>>>>>> dd729549
import org.apache.solr.util.stats.MetricUtils;
import org.apache.zookeeper.KeeperException;
import org.slf4j.Logger;
import org.slf4j.LoggerFactory;

import static java.util.Objects.requireNonNull;
import static org.apache.solr.common.params.CommonParams.AUTHC_PATH;
import static org.apache.solr.common.params.CommonParams.AUTHZ_PATH;
import static org.apache.solr.common.params.CommonParams.AUTOSCALING_HISTORY_PATH;
import static org.apache.solr.common.params.CommonParams.COLLECTIONS_HANDLER_PATH;
import static org.apache.solr.common.params.CommonParams.CONFIGSETS_HANDLER_PATH;
import static org.apache.solr.common.params.CommonParams.CORES_HANDLER_PATH;
import static org.apache.solr.common.params.CommonParams.INFO_HANDLER_PATH;
import static org.apache.solr.common.params.CommonParams.METRICS_HISTORY_PATH;
import static org.apache.solr.common.params.CommonParams.METRICS_PATH;
import static org.apache.solr.common.params.CommonParams.ZK_PATH;
import static org.apache.solr.common.params.CommonParams.ZK_STATUS_PATH;
import static org.apache.solr.core.CorePropertiesLocator.PROPERTIES_FILENAME;
import static org.apache.solr.security.AuthenticationPlugin.AUTHENTICATION_PLUGIN_PROP;

/**
 * @since solr 1.3
 */
public class CoreContainer {

  private static final Logger log = LoggerFactory.getLogger(MethodHandles.lookup().lookupClass());

  final SolrCores solrCores = new SolrCores(this);
  // Holds the module system entry point
  private PluginBundleManager pluginBundleManager;
  private boolean usePlugins;

  public static class CoreLoadFailure {

    public final CoreDescriptor cd;
    public final Exception exception;

    public CoreLoadFailure(CoreDescriptor cd, Exception loadFailure) {
      this.cd = new CoreDescriptor(cd.getName(), cd);
      this.exception = loadFailure;
    }
  }

  protected final Map<String, CoreLoadFailure> coreInitFailures = new ConcurrentHashMap<>();

  protected volatile CoreAdminHandler coreAdminHandler = null;
  protected volatile CollectionsHandler collectionsHandler = null;
  protected volatile HealthCheckHandler healthCheckHandler = null;

  private volatile InfoHandler infoHandler;
  protected volatile ConfigSetsHandler configSetsHandler = null;

<<<<<<< HEAD
  private InfoHandler infoHandler;
  protected ConfigSetsHandler configSetsHandler = null;
  protected PluginBundleHandler pluginBundleHandler;
=======
  private volatile PKIAuthenticationPlugin pkiAuthenticationPlugin;
>>>>>>> dd729549

  protected volatile Properties containerProperties;

  private volatile ConfigSetService coreConfigService;

  protected final ZkContainer zkSys = new ZkContainer();
  protected volatile ShardHandlerFactory shardHandlerFactory;

  private volatile UpdateShardHandler updateShardHandler;

  private volatile ExecutorService coreContainerWorkExecutor = ExecutorUtil.newMDCAwareCachedThreadPool(
      new DefaultSolrThreadFactory("coreContainerWorkExecutor"));

  private final OrderedExecutor replayUpdatesExecutor;

  protected volatile LogWatcher logging = null;

  private volatile CloserThread backgroundCloser = null;
  protected final NodeConfig cfg;
  protected final SolrResourceLoader loader;

  protected final String solrHome;

  protected final CoresLocator coresLocator;

  private volatile String hostName;

  private final BlobRepository blobRepository = new BlobRepository(this);

  private volatile PluginBag<SolrRequestHandler> containerHandlers = new PluginBag<>(SolrRequestHandler.class, null);

  private volatile boolean asyncSolrCoreLoad;

  protected volatile SecurityConfHandler securityConfHandler;

  private volatile SecurityPluginHolder<AuthorizationPlugin> authorizationPlugin;

  private volatile SecurityPluginHolder<AuthenticationPlugin> authenticationPlugin;

  private SecurityPluginHolder<AuditLoggerPlugin> auditloggerPlugin;

  private volatile BackupRepositoryFactory backupRepoFactory;

  protected volatile SolrMetricManager metricManager;

  protected volatile String metricTag = Integer.toHexString(hashCode());

  protected MetricsHandler metricsHandler;

  protected volatile MetricsHistoryHandler metricsHistoryHandler;

  protected volatile MetricsCollectorHandler metricsCollectorHandler;

  protected volatile AutoscalingHistoryHandler autoscalingHistoryHandler;

  private final PackageManager clusterPropertiesListener = new PackageManager(this);


  // Bits for the state variable.
  public final static long LOAD_COMPLETE = 0x1L;
  public final static long CORE_DISCOVERY_COMPLETE = 0x2L;
  public final static long INITIAL_CORE_LOAD_COMPLETE = 0x4L;
  private volatile long status = 0L;

  protected volatile AutoScalingHandler autoScalingHandler;

  private ExecutorService coreContainerAsyncTaskExecutor = ExecutorUtil.newMDCAwareCachedThreadPool("Core Container Async Task");

  private enum CoreInitFailedAction {fromleader, none}

  /**
   * This method instantiates a new instance of {@linkplain BackupRepository}.
   *
   * @param repositoryName The name of the backup repository (Optional).
   *                       If not specified, a default implementation is used.
   * @return a new instance of {@linkplain BackupRepository}.
   */
  public BackupRepository newBackupRepository(Optional<String> repositoryName) {
    BackupRepository repository;
    if (repositoryName.isPresent()) {
      repository = backupRepoFactory.newInstance(getResourceLoader(), repositoryName.get());
    } else {
      repository = backupRepoFactory.newInstance(getResourceLoader());
    }
    return repository;
  }

  public ExecutorService getCoreZkRegisterExecutorService() {
    return zkSys.getCoreZkRegisterExecutorService();
  }

  public SolrRequestHandler getRequestHandler(String path) {
    return RequestHandlerBase.getRequestHandler(path, containerHandlers);
  }

  public PluginBag<SolrRequestHandler> getRequestHandlers() {
    return this.containerHandlers;
  }

  {
    log.debug("New CoreContainer " + System.identityHashCode(this));
  }

  /**
   * Create a new CoreContainer using system properties to detect the solr home
   * directory.  The container's cores are not loaded.
   *
   * @see #load()
   */
  public CoreContainer() {
    this(new SolrResourceLoader(SolrResourceLoader.locateSolrHome()));
  }

  /**
   * Create a new CoreContainer using the given SolrResourceLoader.  The container's
   * cores are not loaded.
   *
   * @param loader the SolrResourceLoader
   * @see #load()
   */
  public CoreContainer(SolrResourceLoader loader) {
    this(SolrXmlConfig.fromSolrHome(loader, loader.getInstancePath()));
  }

  /**
   * Create a new CoreContainer using the given solr home directory.  The container's
   * cores are not loaded.
   *
   * @param solrHome a String containing the path to the solr home directory
   * @see #load()
   */
  public CoreContainer(String solrHome) {
    this(new SolrResourceLoader(Paths.get(solrHome)));
  }

  /**
   * Create a new CoreContainer using the given SolrResourceLoader,
   * configuration and CoresLocator.  The container's cores are
   * not loaded.
   *
   * @param config a ConfigSolr representation of this container's configuration
   * @see #load()
   */
  public CoreContainer(NodeConfig config) {
    this(config, new Properties());
  }

  public CoreContainer(NodeConfig config, Properties properties) {
    this(config, properties, new CorePropertiesLocator(config.getCoreRootDirectory()));
  }

  public CoreContainer(NodeConfig config, Properties properties, boolean asyncSolrCoreLoad) {
    this(config, properties, new CorePropertiesLocator(config.getCoreRootDirectory()), asyncSolrCoreLoad);
  }

  public CoreContainer(NodeConfig config, Properties properties, CoresLocator locator) {
    this(config, properties, locator, false);
  }

  public CoreContainer(NodeConfig config, Properties properties, CoresLocator locator, boolean asyncSolrCoreLoad) {
    this.loader = config.getSolrResourceLoader();
    this.solrHome = loader.getInstancePath().toString();
    containerHandlers.put(PublicKeyHandler.PATH, new PublicKeyHandler());
    this.cfg = requireNonNull(config);
    if (null != this.cfg.getBooleanQueryMaxClauseCount()) {
      IndexSearcher.setMaxClauseCount(this.cfg.getBooleanQueryMaxClauseCount());
    }
    this.coresLocator = locator;
    this.containerProperties = new Properties(properties);
    this.asyncSolrCoreLoad = asyncSolrCoreLoad;
    this.replayUpdatesExecutor = new OrderedExecutor(
        cfg.getReplayUpdatesThreads(),
        ExecutorUtil.newMDCAwareCachedThreadPool(
            cfg.getReplayUpdatesThreads(),
            new DefaultSolrThreadFactory("replayUpdatesExecutor")));
  }

  private synchronized void initializeAuthorizationPlugin(Map<String, Object> authorizationConf) {
    authorizationConf = Utils.getDeepCopy(authorizationConf, 4);
    int newVersion = readVersion(authorizationConf);
    //Initialize the Authorization module
    SecurityPluginHolder<AuthorizationPlugin> old = authorizationPlugin;
    SecurityPluginHolder<AuthorizationPlugin> authorizationPlugin = null;
    if (authorizationConf != null) {
      String klas = (String) authorizationConf.get("class");
      if (klas == null) {
        throw new SolrException(ErrorCode.SERVER_ERROR, "class is required for authorization plugin");
      }
      if (old != null && old.getZnodeVersion() == newVersion && newVersion > 0) {
        log.debug("Authorization config not modified");
        return;
      }
      log.info("Initializing authorization plugin: " + klas);
      authorizationPlugin = new SecurityPluginHolder<>(newVersion,
          getResourceLoader().newInstance(klas, AuthorizationPlugin.class));

      // Read and pass the authorization context to the plugin
      authorizationPlugin.plugin.init(authorizationConf);
    } else {
      log.debug("Security conf doesn't exist. Skipping setup for authorization module.");
    }
    this.authorizationPlugin = authorizationPlugin;
    if (old != null) {
      try {
        old.plugin.close();
      } catch (Exception e) {
        log.error("Exception while attempting to close old authorization plugin", e);
      }
    }
  }

  private void initializeAuditloggerPlugin(Map<String, Object> auditConf) {
    auditConf = Utils.getDeepCopy(auditConf, 4);
    int newVersion = readVersion(auditConf);
    //Initialize the Auditlog module
    SecurityPluginHolder<AuditLoggerPlugin> old = auditloggerPlugin;
    SecurityPluginHolder<AuditLoggerPlugin> newAuditloggerPlugin = null;
    if (auditConf != null) {
      String klas = (String) auditConf.get("class");
      if (klas == null) {
        throw new SolrException(ErrorCode.SERVER_ERROR, "class is required for auditlogger plugin");
      }
      if (old != null && old.getZnodeVersion() == newVersion && newVersion > 0) {
        log.debug("Auditlogger config not modified");
        return;
      }
      log.info("Initializing auditlogger plugin: " + klas);
      newAuditloggerPlugin = new SecurityPluginHolder<>(newVersion,
          getResourceLoader().newInstance(klas, AuditLoggerPlugin.class));

      newAuditloggerPlugin.plugin.init(auditConf);
      newAuditloggerPlugin.plugin.initializeMetrics(metricManager, SolrInfoBean.Group.node.toString(), metricTag, "/auditlogging");
    } else {
      log.debug("Security conf doesn't exist. Skipping setup for audit logging module.");
    }
    this.auditloggerPlugin = newAuditloggerPlugin;
    if (old != null) {
      try {
        old.plugin.close();
      } catch (Exception e) {
        log.error("Exception while attempting to close old auditlogger plugin", e);
      }
    }
  }


  private synchronized void initializeAuthenticationPlugin(Map<String, Object> authenticationConfig) {
    authenticationConfig = Utils.getDeepCopy(authenticationConfig, 4);
    int newVersion = readVersion(authenticationConfig);
    String pluginClassName = null;
    if (authenticationConfig != null) {
      if (authenticationConfig.containsKey("class")) {
        pluginClassName = String.valueOf(authenticationConfig.get("class"));
      } else {
        throw new SolrException(ErrorCode.SERVER_ERROR, "No 'class' specified for authentication in ZK.");
      }
    }

    if (pluginClassName != null) {
      log.debug("Authentication plugin class obtained from security.json: " + pluginClassName);
    } else if (System.getProperty(AUTHENTICATION_PLUGIN_PROP) != null) {
      pluginClassName = System.getProperty(AUTHENTICATION_PLUGIN_PROP);
      log.debug("Authentication plugin class obtained from system property '" +
          AUTHENTICATION_PLUGIN_PROP + "': " + pluginClassName);
    } else {
      log.debug("No authentication plugin used.");
    }
    SecurityPluginHolder<AuthenticationPlugin> old = authenticationPlugin;
    SecurityPluginHolder<AuthenticationPlugin> authenticationPlugin = null;

    if (old != null && old.getZnodeVersion() == newVersion && newVersion > 0) {
      log.debug("Authentication config not modified");
      return;
    }

    // Initialize the plugin
    if (pluginClassName != null) {
      log.info("Initializing authentication plugin: " + pluginClassName);
      authenticationPlugin = new SecurityPluginHolder<>(newVersion,
          getResourceLoader().newInstance(pluginClassName,
              AuthenticationPlugin.class,
              null,
              new Class[]{CoreContainer.class},
              new Object[]{this}));
    }
    if (authenticationPlugin != null) {
      authenticationPlugin.plugin.init(authenticationConfig);
      setupHttpClientForAuthPlugin(authenticationPlugin.plugin);
      authenticationPlugin.plugin.initializeMetrics
        (metricManager, SolrInfoBean.Group.node.toString(), metricTag, "/authentication");
    }
    this.authenticationPlugin = authenticationPlugin;
    try {
      if (old != null) old.plugin.close();
    } catch (Exception e) {
      log.error("Exception while attempting to close old authentication plugin", e);
    }

  }

  private void setupHttpClientForAuthPlugin(Object authcPlugin) {
    if (authcPlugin instanceof HttpClientBuilderPlugin) {
      // Setup HttpClient for internode communication
      HttpClientBuilderPlugin builderPlugin = ((HttpClientBuilderPlugin) authcPlugin);
      SolrHttpClientBuilder builder = builderPlugin.getHttpClientBuilder(HttpClientUtil.getHttpClientBuilder());
      shardHandlerFactory.setSecurityBuilder(builderPlugin);
      updateShardHandler.setSecurityBuilder(builderPlugin);

      // The default http client of the core container's shardHandlerFactory has already been created and
      // configured using the default httpclient configurer. We need to reconfigure it using the plugin's
      // http client configurer to set it up for internode communication.
      log.debug("Reconfiguring HttpClient settings.");

      SolrHttpClientContextBuilder httpClientBuilder = new SolrHttpClientContextBuilder();
      if (builder.getCredentialsProviderProvider() != null) {
        httpClientBuilder.setDefaultCredentialsProvider(new CredentialsProviderProvider() {

          @Override
          public CredentialsProvider getCredentialsProvider() {
            return builder.getCredentialsProviderProvider().getCredentialsProvider();
          }
        });
      }
      if (builder.getAuthSchemeRegistryProvider() != null) {
        httpClientBuilder.setAuthSchemeRegistryProvider(new AuthSchemeRegistryProvider() {

          @Override
          public Lookup<AuthSchemeProvider> getAuthSchemeRegistry() {
            return builder.getAuthSchemeRegistryProvider().getAuthSchemeRegistry();
          }
        });
      }

      HttpClientUtil.setHttpClientRequestContextBuilder(httpClientBuilder);
    }
    // Always register PKI auth interceptor, which will then delegate the decision of who should secure
    // each request to the configured authentication plugin.
    if (pkiAuthenticationPlugin != null && !pkiAuthenticationPlugin.isInterceptorRegistered()) {
      pkiAuthenticationPlugin.getHttpClientBuilder(HttpClientUtil.getHttpClientBuilder());
      shardHandlerFactory.setSecurityBuilder(pkiAuthenticationPlugin);
      updateShardHandler.setSecurityBuilder(pkiAuthenticationPlugin);
    }
  }

  private static int readVersion(Map<String, Object> conf) {
    if (conf == null) return -1;
    Map meta = (Map) conf.get("");
    if (meta == null) return -1;
    Number v = (Number) meta.get("v");
    return v == null ? -1 : v.intValue();
  }

  /**
   * This method allows subclasses to construct a CoreContainer
   * without any default init behavior.
   *
   * @param testConstructor pass (Object)null.
   * @lucene.experimental
   */
  protected CoreContainer(Object testConstructor) {
    solrHome = null;
    loader = null;
    coresLocator = null;
    cfg = null;
    containerProperties = null;
    replayUpdatesExecutor = null;
  }

  public static CoreContainer createAndLoad(Path solrHome) {
    return createAndLoad(solrHome, solrHome.resolve(SolrXmlConfig.SOLR_XML_FILE));
  }

  /**
   * Create a new CoreContainer and load its cores
   *
   * @param solrHome   the solr home directory
   * @param configFile the file containing this container's configuration
   * @return a loaded CoreContainer
   */
  public static CoreContainer createAndLoad(Path solrHome, Path configFile) {
    SolrResourceLoader loader = new SolrResourceLoader(solrHome);
    CoreContainer cc = new CoreContainer(SolrXmlConfig.fromFile(loader, configFile));
    try {
      cc.load();
    } catch (Exception e) {
      cc.shutdown();
      throw e;
    }
    return cc;
  }

  public Properties getContainerProperties() {
    return containerProperties;
  }

  public PKIAuthenticationPlugin getPkiAuthenticationPlugin() {
    return pkiAuthenticationPlugin;
  }

  public SolrMetricManager getMetricManager() {
    return metricManager;
  }

<<<<<<< HEAD
  /**
   * Gets the Modules manager, from where you can install, stop, start modules (plugins)
   * @return the plugins start point
   */
  public PluginBundleManager getPluginBundleManager() {
    return pluginBundleManager;
=======
  public MetricsHandler getMetricsHandler() {
    return metricsHandler;
  }

  public MetricsHistoryHandler getMetricsHistoryHandler() {
    return metricsHistoryHandler;
  }

  public OrderedExecutor getReplayUpdatesExecutor() {
    return replayUpdatesExecutor;
>>>>>>> dd729549
  }

  //-------------------------------------------------------------------
  // Initialization / Cleanup
  //-------------------------------------------------------------------

  /**
   * Load the cores defined for this CoreContainer
   */
  public void load() {
    log.debug("Loading cores into CoreContainer [instanceDir={}]", loader.getInstancePath());

    // add the sharedLib to the shared resource loader before initializing cfg based plugins
    String libDir = cfg.getSharedLibDirectory();
    if (libDir != null) {
      Path libPath = loader.getInstancePath().resolve(libDir);
      try {
        loader.addToClassLoader(SolrResourceLoader.getURLs(libPath));
        loader.reloadLuceneSPI();
      } catch (IOException e) {
        if (!libDir.equals("lib")) { // Don't complain if default "lib" dir does not exist
          log.warn("Couldn't add files from {} to classpath: {}", libPath, e.getMessage());
        }
      }
    }

    // Initialize the plugin bundles and load plugins
    usePlugins = !"false".equals(System.getProperty("solr.plugins.active"));
    if (usePlugins()) {
      pluginBundleManager = new PluginBundleManager(Paths.get(getSolrHome())
          .resolve(System.getProperty("solr.plugins.dir", "plugins")));
      ClassLoader oldLoader = loader.getClassLoader();
      URLClassLoader newLoader = new PluginBundleClassLoader(oldLoader, 
          (SolrPf4jPluginManager)pluginBundleManager.getPluginManager(), 
          null);
      pluginBundleManager.setUberClassLoader(newLoader);
      loader.setClassLoader(newLoader);
      pluginBundleManager.load();
    }

    metricManager = new SolrMetricManager(loader, cfg.getMetricsConfig());

    coreContainerWorkExecutor = MetricUtils.instrumentedExecutorService(
        coreContainerWorkExecutor, null,
        metricManager.registry(SolrMetricManager.getRegistryName(SolrInfoBean.Group.node)),
        SolrMetricManager.mkName("coreContainerWorkExecutor", SolrInfoBean.Category.CONTAINER.toString(), "threadPool"));

    shardHandlerFactory = ShardHandlerFactory.newInstance(cfg.getShardHandlerFactoryPluginInfo(), loader);
    if (shardHandlerFactory instanceof SolrMetricProducer) {
      SolrMetricProducer metricProducer = (SolrMetricProducer) shardHandlerFactory;
      metricProducer.initializeMetrics(metricManager, SolrInfoBean.Group.node.toString(), metricTag, "httpShardHandler");
    }

    updateShardHandler = new UpdateShardHandler(cfg.getUpdateShardHandlerConfig());
    updateShardHandler.initializeMetrics(metricManager, SolrInfoBean.Group.node.toString(), metricTag, "updateShardHandler");

    solrCores.load(loader);


    logging = LogWatcher.newRegisteredLogWatcher(cfg.getLogWatcherConfig(), loader);

    hostName = cfg.getNodeName();

    zkSys.initZooKeeper(this, solrHome, cfg.getCloudConfig());
    if (isZooKeeperAware()) {
      getZkController().getZkStateReader().registerClusterPropertiesListener(clusterPropertiesListener);
      pkiAuthenticationPlugin = new PKIAuthenticationPlugin(this, zkSys.getZkController().getNodeName(),
          (PublicKeyHandler) containerHandlers.get(PublicKeyHandler.PATH));
      pkiAuthenticationPlugin.initializeMetrics(metricManager, SolrInfoBean.Group.node.toString(), metricTag, "/authentication/pki");
      TracerConfigurator.loadTracer(loader, cfg.getTracerConfiguratorPluginInfo(), getZkController().getZkStateReader());
    }

    MDCLoggingContext.setNode(this);

    securityConfHandler = isZooKeeperAware() ? new SecurityConfHandlerZk(this) : new SecurityConfHandlerLocal(this);
    reloadSecurityProperties();
    this.backupRepoFactory = new BackupRepositoryFactory(cfg.getBackupRepositoryPlugins());

    containerHandlers.put("/ext", clusterPropertiesListener.extHandler);
    containerHandlers.put("/blob-get", blobRepository.blobRead);
    createHandler(ZK_PATH, ZookeeperInfoHandler.class.getName(), ZookeeperInfoHandler.class);
    createHandler(ZK_STATUS_PATH, ZookeeperStatusHandler.class.getName(), ZookeeperStatusHandler.class);
    collectionsHandler = createHandler(COLLECTIONS_HANDLER_PATH, cfg.getCollectionsHandlerClass(), CollectionsHandler.class);
    infoHandler = createHandler(INFO_HANDLER_PATH, cfg.getInfoHandlerClass(), InfoHandler.class);
    coreAdminHandler = createHandler(CORES_HANDLER_PATH, cfg.getCoreAdminHandlerClass(), CoreAdminHandler.class);
    configSetsHandler = createHandler(CONFIGSETS_HANDLER_PATH, cfg.getConfigSetsHandlerClass(), ConfigSetsHandler.class);

    // metricsHistoryHandler uses metricsHandler, so create it first
    metricsHandler = new MetricsHandler(this);
    containerHandlers.put(METRICS_PATH, metricsHandler);
    metricsHandler.initializeMetrics(metricManager, SolrInfoBean.Group.node.toString(), metricTag, METRICS_PATH);

    createMetricsHistoryHandler();

    autoscalingHistoryHandler = createHandler(AUTOSCALING_HISTORY_PATH, AutoscalingHistoryHandler.class.getName(), AutoscalingHistoryHandler.class);
    metricsCollectorHandler = createHandler(MetricsCollectorHandler.HANDLER_PATH, MetricsCollectorHandler.class.getName(), MetricsCollectorHandler.class);
    // may want to add some configuration here in the future
    metricsCollectorHandler.init(null);

    containerHandlers.put(AUTHZ_PATH, securityConfHandler);
    securityConfHandler.initializeMetrics(metricManager, SolrInfoBean.Group.node.toString(), metricTag, AUTHZ_PATH);
    containerHandlers.put(AUTHC_PATH, securityConfHandler);
<<<<<<< HEAD
    if(pkiAuthenticationPlugin != null)
      containerHandlers.put(PKIAuthenticationPlugin.PATH, pkiAuthenticationPlugin.getRequestHandler());
    if (usePlugins()) {
      pluginBundleHandler = createHandler(PLUGIN_BUNDLE_PATH, PluginBundleHandler.class.getName(), PluginBundleHandler.class);
      pluginBundleHandler.initializePlugins(getPluginBundleManager());
    }
=======

>>>>>>> dd729549

    PluginInfo[] metricReporters = cfg.getMetricsConfig().getMetricReporters();
    metricManager.loadReporters(metricReporters, loader, this, null, null, SolrInfoBean.Group.node);
    metricManager.loadReporters(metricReporters, loader, this, null, null, SolrInfoBean.Group.jvm);
    metricManager.loadReporters(metricReporters, loader, this, null, null, SolrInfoBean.Group.jetty);

    coreConfigService = ConfigSetService.createConfigSetService(cfg, loader, zkSys.zkController);

    containerProperties.putAll(cfg.getSolrProperties());

    // initialize gauges for reporting the number of cores and disk total/free

    String registryName = SolrMetricManager.getRegistryName(SolrInfoBean.Group.node);
    String metricTag = Integer.toHexString(hashCode());
    metricManager.registerGauge(null, registryName, () -> solrCores.getCores().size(),
        metricTag, true, "loaded", SolrInfoBean.Category.CONTAINER.toString(), "cores");
    metricManager.registerGauge(null, registryName, () -> solrCores.getLoadedCoreNames().size() - solrCores.getCores().size(),
        metricTag, true, "lazy", SolrInfoBean.Category.CONTAINER.toString(), "cores");
    metricManager.registerGauge(null, registryName, () -> solrCores.getAllCoreNames().size() - solrCores.getLoadedCoreNames().size(),
        metricTag, true, "unloaded", SolrInfoBean.Category.CONTAINER.toString(), "cores");
    Path dataHome = cfg.getSolrDataHome() != null ? cfg.getSolrDataHome() : cfg.getCoreRootDirectory();
    metricManager.registerGauge(null, registryName, () -> dataHome.toFile().getTotalSpace(),
        metricTag, true, "totalSpace", SolrInfoBean.Category.CONTAINER.toString(), "fs");
    metricManager.registerGauge(null, registryName, () -> dataHome.toFile().getUsableSpace(),
        metricTag, true, "usableSpace", SolrInfoBean.Category.CONTAINER.toString(), "fs");
    metricManager.registerGauge(null, registryName, () -> dataHome.toAbsolutePath().toString(),
        metricTag, true, "path", SolrInfoBean.Category.CONTAINER.toString(), "fs");
    metricManager.registerGauge(null, registryName, () -> {
          try {
            return org.apache.lucene.util.IOUtils.spins(dataHome.toAbsolutePath());
          } catch (IOException e) {
            // default to spinning
            return true;
          }
        },
        metricTag, true, "spins", SolrInfoBean.Category.CONTAINER.toString(), "fs");
    metricManager.registerGauge(null, registryName, () -> cfg.getCoreRootDirectory().toFile().getTotalSpace(),
        metricTag, true, "totalSpace", SolrInfoBean.Category.CONTAINER.toString(), "fs", "coreRoot");
    metricManager.registerGauge(null, registryName, () -> cfg.getCoreRootDirectory().toFile().getUsableSpace(),
        metricTag, true, "usableSpace", SolrInfoBean.Category.CONTAINER.toString(), "fs", "coreRoot");
    metricManager.registerGauge(null, registryName, () -> cfg.getCoreRootDirectory().toAbsolutePath().toString(),
        metricTag, true, "path", SolrInfoBean.Category.CONTAINER.toString(), "fs", "coreRoot");
    metricManager.registerGauge(null, registryName, () -> {
          try {
            return org.apache.lucene.util.IOUtils.spins(cfg.getCoreRootDirectory().toAbsolutePath());
          } catch (IOException e) {
            // default to spinning
            return true;
          }
        },
        metricTag, true, "spins", SolrInfoBean.Category.CONTAINER.toString(), "fs", "coreRoot");
    // add version information
    metricManager.registerGauge(null, registryName, () -> this.getClass().getPackage().getSpecificationVersion(),
        metricTag, true, "specification", SolrInfoBean.Category.CONTAINER.toString(), "version");
    metricManager.registerGauge(null, registryName, () -> this.getClass().getPackage().getImplementationVersion(),
        metricTag, true, "implementation", SolrInfoBean.Category.CONTAINER.toString(), "version");

    SolrFieldCacheBean fieldCacheBean = new SolrFieldCacheBean();
    fieldCacheBean.initializeMetrics(metricManager, registryName, metricTag, null);

    if (isZooKeeperAware()) {
      metricManager.loadClusterReporters(metricReporters, this);
    }

    // setup executor to load cores in parallel
    ExecutorService coreLoadExecutor = MetricUtils.instrumentedExecutorService(
        ExecutorUtil.newMDCAwareFixedThreadPool(
            cfg.getCoreLoadThreadCount(isZooKeeperAware()),
            new DefaultSolrThreadFactory("coreLoadExecutor")), null,
        metricManager.registry(SolrMetricManager.getRegistryName(SolrInfoBean.Group.node)),
        SolrMetricManager.mkName("coreLoadExecutor", SolrInfoBean.Category.CONTAINER.toString(), "threadPool"));
    final List<Future<SolrCore>> futures = new ArrayList<>();
    try {
      List<CoreDescriptor> cds = coresLocator.discover(this);
      if (isZooKeeperAware()) {
        //sort the cores if it is in SolrCloud. In standalone node the order does not matter
        CoreSorter coreComparator = new CoreSorter().init(this);
        cds = new ArrayList<>(cds);//make a copy
        Collections.sort(cds, coreComparator::compare);
      }
      checkForDuplicateCoreNames(cds);
      status |= CORE_DISCOVERY_COMPLETE;

      for (final CoreDescriptor cd : cds) {
        if (cd.isTransient() || !cd.isLoadOnStartup()) {
          solrCores.addCoreDescriptor(cd);
        } else if (asyncSolrCoreLoad) {
          solrCores.markCoreAsLoading(cd);
        }
        if (cd.isLoadOnStartup()) {
          futures.add(coreLoadExecutor.submit(() -> {
            SolrCore core;
            try {
              if (zkSys.getZkController() != null) {
                zkSys.getZkController().throwErrorIfReplicaReplaced(cd);
              }
              solrCores.waitAddPendingCoreOps(cd.getName());
              core = createFromDescriptor(cd, false, false);
            } finally {
              solrCores.removeFromPendingOps(cd.getName());
              if (asyncSolrCoreLoad) {
                solrCores.markCoreAsNotLoading(cd);
              }
            }
            try {
              zkSys.registerInZk(core, true, false);
            } catch (RuntimeException e) {
              SolrException.log(log, "Error registering SolrCore", e);
            }
            return core;
          }));
        }
      }


      // Start the background thread
      backgroundCloser = new CloserThread(this, solrCores, cfg);
      backgroundCloser.start();

    } finally {
      if (asyncSolrCoreLoad && futures != null) {

        coreContainerWorkExecutor.submit(() -> {
          try {
            for (Future<SolrCore> future : futures) {
              try {
                future.get();
              } catch (InterruptedException e) {
                Thread.currentThread().interrupt();
              } catch (ExecutionException e) {
                log.error("Error waiting for SolrCore to be loaded on startup", e.getCause());
              }
            }
          } finally {
            ExecutorUtil.shutdownAndAwaitTermination(coreLoadExecutor);
          }
        });
      } else {
        ExecutorUtil.shutdownAndAwaitTermination(coreLoadExecutor);
      }
    }

    if (isZooKeeperAware()) {
      zkSys.getZkController().checkOverseerDesignate();
      // initialize this handler here when SolrCloudManager is ready
      autoScalingHandler = new AutoScalingHandler(getZkController().getSolrCloudManager(), loader);
      containerHandlers.put(AutoScalingHandler.HANDLER_PATH, autoScalingHandler);
      autoScalingHandler.initializeMetrics(metricManager, SolrInfoBean.Group.node.toString(), metricTag, AutoScalingHandler.HANDLER_PATH);
    }
    // This is a bit redundant but these are two distinct concepts for all they're accomplished at the same time.
    status |= LOAD_COMPLETE | INITIAL_CORE_LOAD_COMPLETE;
  }

  // MetricsHistoryHandler supports both cloud and standalone configs
  private void createMetricsHistoryHandler() {
    PluginInfo plugin = cfg.getMetricsConfig().getHistoryHandler();
    Map<String, Object> initArgs;
    if (plugin != null && plugin.initArgs != null) {
      initArgs = plugin.initArgs.asMap(5);
      initArgs.put(MetricsHistoryHandler.ENABLE_PROP, plugin.isEnabled());
    } else {
      initArgs = new HashMap<>();
    }
    String name;
    SolrCloudManager cloudManager;
    SolrClient client;
    if (isZooKeeperAware()) {
      name = getZkController().getNodeName();
      cloudManager = getZkController().getSolrCloudManager();
      client = new CloudSolrClient.Builder(Collections.singletonList(getZkController().getZkServerAddress()), Optional.empty())
          .withSocketTimeout(30000).withConnectionTimeout(15000)
          .withHttpClient(updateShardHandler.getDefaultHttpClient()).build();
    } else {
      name = getNodeConfig().getNodeName();
      if (name == null || name.isEmpty()) {
        name = "localhost";
      }
      cloudManager = null;
      client = new EmbeddedSolrServer(this, CollectionAdminParams.SYSTEM_COLL) {
        @Override
        public void close() throws IOException {
          // do nothing - we close the container ourselves
        }
      };
      // enable local metrics unless specifically set otherwise
      if (!initArgs.containsKey(MetricsHistoryHandler.ENABLE_NODES_PROP)) {
        initArgs.put(MetricsHistoryHandler.ENABLE_NODES_PROP, true);
      }
      if (!initArgs.containsKey(MetricsHistoryHandler.ENABLE_REPLICAS_PROP)) {
        initArgs.put(MetricsHistoryHandler.ENABLE_REPLICAS_PROP, true);
      }
    }
    metricsHistoryHandler = new MetricsHistoryHandler(name, metricsHandler,
        client, cloudManager, initArgs);
    containerHandlers.put(METRICS_HISTORY_PATH, metricsHistoryHandler);
    metricsHistoryHandler.initializeMetrics(metricManager, SolrInfoBean.Group.node.toString(), metricTag, METRICS_HISTORY_PATH);
  }

  /**
   * Check if the plugin bundle system is active
   * @return true if plugin bundles are loaded
   */
  public boolean usePlugins() {
    return usePlugins;
  }

  public void securityNodeChanged() {
    log.info("Security node changed, reloading security.json");
    reloadSecurityProperties();
  }

  /**
   * Make sure securityConfHandler is initialized
   */
  private void reloadSecurityProperties() {
    SecurityConfHandler.SecurityConfig securityConfig = securityConfHandler.getSecurityConfig(false);
    initializeAuthorizationPlugin((Map<String, Object>) securityConfig.getData().get("authorization"));
    initializeAuthenticationPlugin((Map<String, Object>) securityConfig.getData().get("authentication"));
    initializeAuditloggerPlugin((Map<String, Object>) securityConfig.getData().get("auditlogging"));
  }

  private static void checkForDuplicateCoreNames(List<CoreDescriptor> cds) {
    Map<String, Path> addedCores = Maps.newHashMap();
    for (CoreDescriptor cd : cds) {
      final String name = cd.getName();
      if (addedCores.containsKey(name))
        throw new SolrException(ErrorCode.SERVER_ERROR,
            String.format(Locale.ROOT, "Found multiple cores with the name [%s], with instancedirs [%s] and [%s]",
                name, addedCores.get(name), cd.getInstanceDir()));
      addedCores.put(name, cd.getInstanceDir());
    }
  }

  private volatile boolean isShutDown = false;

  public boolean isShutDown() {
    return isShutDown;
  }

  public void shutdown() {

    ZkController zkController = getZkController();
    if (zkController != null) {
      OverseerTaskQueue overseerCollectionQueue = zkController.getOverseerCollectionQueue();
      overseerCollectionQueue.allowOverseerPendingTasksToComplete();
    }
    log.info("Shutting down CoreContainer instance=" + System.identityHashCode(this));

    ExecutorUtil.shutdownAndAwaitTermination(coreContainerAsyncTaskExecutor);
    ExecutorService customThreadPool = ExecutorUtil.newMDCAwareCachedThreadPool(new SolrjNamedThreadFactory("closeThreadPool"));

    isShutDown = true;
    try {
      if (isZooKeeperAware()) {
        cancelCoreRecoveries();
        zkSys.zkController.preClose();
      }

      ExecutorUtil.shutdownAndAwaitTermination(coreContainerWorkExecutor);

      // First wake up the closer thread, it'll terminate almost immediately since it checks isShutDown.
      synchronized (solrCores.getModifyLock()) {
        solrCores.getModifyLock().notifyAll(); // wake up anyone waiting
      }
      if (backgroundCloser != null) { // Doesn't seem right, but tests get in here without initializing the core.
        try {
          while (true) {
            backgroundCloser.join(15000);
            if (backgroundCloser.isAlive()) {
              synchronized (solrCores.getModifyLock()) {
                solrCores.getModifyLock().notifyAll(); // there is a race we have to protect against
              }
            } else {
              break;
            }
          }
        } catch (InterruptedException e) {
          Thread.currentThread().interrupt();
          if (log.isDebugEnabled()) {
            log.debug("backgroundCloser thread was interrupted before finishing");
          }
        }
      }
      // Now clear all the cores that are being operated upon.
      solrCores.close();

      // It's still possible that one of the pending dynamic load operation is waiting, so wake it up if so.
      // Since all the pending operations queues have been drained, there should be nothing to do.
      synchronized (solrCores.getModifyLock()) {
        solrCores.getModifyLock().notifyAll(); // wake up the thread
      }

      customThreadPool.submit(() -> {
        replayUpdatesExecutor.shutdownAndAwaitTermination();
      });

      if (metricsHistoryHandler != null) {
        metricsHistoryHandler.close();
        IOUtils.closeQuietly(metricsHistoryHandler.getSolrClient());
      }

      if (metricManager != null) {
        metricManager.closeReporters(SolrMetricManager.getRegistryName(SolrInfoBean.Group.node));
        metricManager.closeReporters(SolrMetricManager.getRegistryName(SolrInfoBean.Group.jvm));
        metricManager.closeReporters(SolrMetricManager.getRegistryName(SolrInfoBean.Group.jetty));

        metricManager.unregisterGauges(SolrMetricManager.getRegistryName(SolrInfoBean.Group.node), metricTag);
        metricManager.unregisterGauges(SolrMetricManager.getRegistryName(SolrInfoBean.Group.jvm), metricTag);
        metricManager.unregisterGauges(SolrMetricManager.getRegistryName(SolrInfoBean.Group.jetty), metricTag);
      }

      if (isZooKeeperAware()) {
        cancelCoreRecoveries();

        if (metricManager != null) {
          metricManager.closeReporters(SolrMetricManager.getRegistryName(SolrInfoBean.Group.cluster));
        }
      }

      try {
        if (coreAdminHandler != null) {
          customThreadPool.submit(() -> {
            coreAdminHandler.shutdown();
          });
        }
      } catch (Exception e) {
        log.warn("Error shutting down CoreAdminHandler. Continuing to close CoreContainer.", e);
      }

    } finally {
      try {
        if (shardHandlerFactory != null) {
          customThreadPool.submit(() -> {
            shardHandlerFactory.close();
          });
        }
      } finally {
        try {
          if (updateShardHandler != null) {
            customThreadPool.submit(() -> Collections.singleton(shardHandlerFactory).parallelStream().forEach(c -> {
              updateShardHandler.close();
            }));
          }
        } finally {
          try {
            // we want to close zk stuff last
            zkSys.close();
          } finally {
            ExecutorUtil.shutdownAndAwaitTermination(customThreadPool);
          }
        }

      }
    }

    // It should be safe to close the authorization plugin at this point.
    try {
      if (authorizationPlugin != null) {
        authorizationPlugin.plugin.close();
      }
    } catch (IOException e) {
      log.warn("Exception while closing authorization plugin.", e);
    }

    // It should be safe to close the authentication plugin at this point.
    try {
      if (authenticationPlugin != null) {
        authenticationPlugin.plugin.close();
        authenticationPlugin = null;
      }
    } catch (Exception e) {
      log.warn("Exception while closing authentication plugin.", e);
    }

    // It should be safe to close the auditlogger plugin at this point.
    try {
      if (auditloggerPlugin != null) {
        auditloggerPlugin.plugin.close();
        auditloggerPlugin = null;
      }
    } catch (Exception e) {
      log.warn("Exception while closing auditlogger plugin.", e);
    }

    org.apache.lucene.util.IOUtils.closeWhileHandlingException(loader); // best effort
  }

  public void cancelCoreRecoveries() {

    List<SolrCore> cores = solrCores.getCores();

    // we must cancel without holding the cores sync
    // make sure we wait for any recoveries to stop
    for (SolrCore core : cores) {
      try {
        core.getSolrCoreState().cancelRecovery();
      } catch (Exception e) {
        SolrException.log(log, "Error canceling recovery for core", e);
      }
    }
  }

  public CoresLocator getCoresLocator() {
    return coresLocator;
  }

  protected SolrCore registerCore(CoreDescriptor cd, SolrCore core, boolean registerInZk, boolean skipRecovery) {
    if (core == null) {
      throw new RuntimeException("Can not register a null core.");
    }

    if (isShutDown) {
      core.close();
      throw new IllegalStateException("This CoreContainer has been closed");
    }
    SolrCore old = solrCores.putCore(cd, core);
    /*
     * set both the name of the descriptor and the name of the
     * core, since the descriptors name is used for persisting.
     */

    core.setName(cd.getName());

    coreInitFailures.remove(cd.getName());

    if (old == null || old == core) {
      log.debug("registering core: " + cd.getName());
      if (registerInZk) {
        zkSys.registerInZk(core, false, skipRecovery);
      }
      return null;
    } else {
      log.debug("replacing core: " + cd.getName());
      old.close();
      if (registerInZk) {
        zkSys.registerInZk(core, false, skipRecovery);
      }
      return old;
    }
  }

  /**
   * Creates a new core, publishing the core state to the cluster
   *
   * @param coreName   the core name
   * @param parameters the core parameters
   * @return the newly created core
   */
  public SolrCore create(String coreName, Map<String, String> parameters) {
    return create(coreName, cfg.getCoreRootDirectory().resolve(coreName), parameters, false);
  }

  /**
   * Creates a new core in a specified instance directory, publishing the core state to the cluster
   *
   * @param coreName     the core name
   * @param instancePath the instance directory
   * @param parameters   the core parameters
   * @return the newly created core
   */
  public SolrCore create(String coreName, Path instancePath, Map<String, String> parameters, boolean newCollection) {

    CoreDescriptor cd = new CoreDescriptor(coreName, instancePath, parameters, getContainerProperties(), isZooKeeperAware());

    // TODO: There's a race here, isn't there?
    // Since the core descriptor is removed when a core is unloaded, it should never be anywhere when a core is created.
    if (getAllCoreNames().contains(coreName)) {
      log.warn("Creating a core with existing name is not allowed");
      // TODO: Shouldn't this be a BAD_REQUEST?
      throw new SolrException(ErrorCode.SERVER_ERROR, "Core with name '" + coreName + "' already exists.");
    }

    boolean preExisitingZkEntry = false;
    try {
      if (getZkController() != null) {
        if (!Overseer.isLegacy(getZkController().getZkStateReader())) {
          if (cd.getCloudDescriptor().getCoreNodeName() == null) {
            throw new SolrException(ErrorCode.SERVER_ERROR, "non legacy mode coreNodeName missing " + parameters.toString());

          }
        }
        preExisitingZkEntry = getZkController().checkIfCoreNodeNameAlreadyExists(cd);
      }

      // Much of the logic in core handling pre-supposes that the core.properties file already exists, so create it
      // first and clean it up if there's an error.
      coresLocator.create(this, cd);

      SolrCore core = null;
      try {
        solrCores.waitAddPendingCoreOps(cd.getName());
        core = createFromDescriptor(cd, true, newCollection);
        coresLocator.persist(this, cd); // Write out the current core properties in case anything changed when the core was created
      } finally {
        solrCores.removeFromPendingOps(cd.getName());
      }

      return core;
    } catch (Exception ex) {
      // First clean up any core descriptor, there should never be an existing core.properties file for any core that
      // failed to be created on-the-fly.
      coresLocator.delete(this, cd);
      if (isZooKeeperAware() && !preExisitingZkEntry) {
        try {
          getZkController().unregister(coreName, cd);
        } catch (InterruptedException e) {
          Thread.currentThread().interrupt();
          SolrException.log(log, null, e);
        } catch (KeeperException e) {
          SolrException.log(log, null, e);
        } catch (Exception e) {
          SolrException.log(log, null, e);
        }
      }

      Throwable tc = ex;
      Throwable c = null;
      do {
        tc = tc.getCause();
        if (tc != null) {
          c = tc;
        }
      } while (tc != null);

      String rootMsg = "";
      if (c != null) {
        rootMsg = " Caused by: " + c.getMessage();
      }

      throw new SolrException(SolrException.ErrorCode.BAD_REQUEST,
          "Error CREATEing SolrCore '" + coreName + "': " + ex.getMessage() + rootMsg, ex);
    }
  }

  /**
   * Creates a new core based on a CoreDescriptor.
   *
   * @param dcore        a core descriptor
   * @param publishState publish core state to the cluster if true
   *                     <p>
   *                     WARNING: Any call to this method should be surrounded by a try/finally block
   *                     that calls solrCores.waitAddPendingCoreOps(...) and solrCores.removeFromPendingOps(...)
   *
   *                     <pre>
   *                                           <code>
   *                                           try {
   *                                              solrCores.waitAddPendingCoreOps(dcore.getName());
   *                                              createFromDescriptor(...);
   *                                           } finally {
   *                                              solrCores.removeFromPendingOps(dcore.getName());
   *                                           }
   *                                           </code>
   *                                         </pre>
   *                     <p>
   *                     Trying to put the waitAddPending... in this method results in Bad Things Happening due to race conditions.
   *                     getCore() depends on getting the core returned _if_ it's in the pending list due to some other thread opening it.
   *                     If the core is not in the pending list and not loaded, then getCore() calls this method. Anything that called
   *                     to check if the core was loaded _or_ in pending ops and, based on the return called createFromDescriptor would
   *                     introduce a race condition, see getCore() for the place it would be a problem
   * @return the newly created core
   */
  @SuppressWarnings("resource")
  private SolrCore createFromDescriptor(CoreDescriptor dcore, boolean publishState, boolean newCollection) {

    if (isShutDown) {
      throw new SolrException(ErrorCode.SERVICE_UNAVAILABLE, "Solr has been shutdown.");
    }

    SolrCore core = null;
    try {
      MDCLoggingContext.setCoreDescriptor(this, dcore);
      SolrIdentifierValidator.validateCoreName(dcore.getName());
      if (zkSys.getZkController() != null) {
        zkSys.getZkController().preRegister(dcore, publishState);
      }

      ConfigSet coreConfig = getConfigSet(dcore);
      dcore.setConfigSetTrusted(coreConfig.isTrusted());
      log.info("Creating SolrCore '{}' using configuration from {}, trusted={}", dcore.getName(), coreConfig.getName(), dcore.isConfigSetTrusted());
      try {
        core = new SolrCore(this, dcore, coreConfig);
      } catch (SolrException e) {
        core = processCoreCreateException(e, dcore, coreConfig);
      }

      // always kick off recovery if we are in non-Cloud mode
      if (!isZooKeeperAware() && core.getUpdateHandler().getUpdateLog() != null) {
        core.getUpdateHandler().getUpdateLog().recoverFromLog();
      }

      registerCore(dcore, core, publishState, newCollection);

      return core;
    } catch (Exception e) {
      coreInitFailures.put(dcore.getName(), new CoreLoadFailure(dcore, e));
      if (e instanceof ZkController.NotInClusterStateException && !newCollection) {
        // this mostly happen when the core is deleted when this node is down
        unload(dcore.getName(), true, true, true);
        throw e;
      }
      solrCores.removeCoreDescriptor(dcore);
      final SolrException solrException = new SolrException(ErrorCode.SERVER_ERROR, "Unable to create core [" + dcore.getName() + "]", e);
      if (core != null && !core.isClosed())
        IOUtils.closeQuietly(core);
      throw solrException;
    } catch (Throwable t) {
      SolrException e = new SolrException(ErrorCode.SERVER_ERROR, "JVM Error creating core [" + dcore.getName() + "]: " + t.getMessage(), t);
      coreInitFailures.put(dcore.getName(), new CoreLoadFailure(dcore, e));
      solrCores.removeCoreDescriptor(dcore);
      if (core != null && !core.isClosed())
        IOUtils.closeQuietly(core);
      throw t;
    } finally {
      MDCLoggingContext.clear();
    }
  }

  public boolean isSharedFs(CoreDescriptor cd) {
    try (SolrCore core = this.getCore(cd.getName())) {
      if (core != null) {
        return core.getDirectoryFactory().isSharedStorage();
      } else {
        ConfigSet configSet = getConfigSet(cd);
        return DirectoryFactory.loadDirectoryFactory(configSet.getSolrConfig(), this, null).isSharedStorage();
      }
    }
  }

  private ConfigSet getConfigSet(CoreDescriptor cd) {
    return coreConfigService.getConfig(cd);
  }

  /**
   * Take action when we failed to create a SolrCore. If error is due to corrupt index, try to recover. Various recovery
   * strategies can be specified via system properties "-DCoreInitFailedAction={fromleader, none}"
   *
   * @param original   the problem seen when loading the core the first time.
   * @param dcore      core descriptor for the core to create
   * @param coreConfig core config for the core to create
   * @return if possible
   * @throws SolrException rethrows the original exception if we will not attempt to recover, throws a new SolrException with the
   *                       original exception as a suppressed exception if there is a second problem creating the solr core.
   * @see CoreInitFailedAction
   */
  private SolrCore processCoreCreateException(SolrException original, CoreDescriptor dcore, ConfigSet coreConfig) {
    // Traverse full chain since CIE may not be root exception
    Throwable cause = original;
    while ((cause = cause.getCause()) != null) {
      if (cause instanceof CorruptIndexException) {
        break;
      }
    }

    // If no CorruptIndexException, nothing we can try here
    if (cause == null) throw original;

    CoreInitFailedAction action = CoreInitFailedAction.valueOf(System.getProperty(CoreInitFailedAction.class.getSimpleName(), "none"));
    log.debug("CorruptIndexException while creating core, will attempt to repair via {}", action);

    switch (action) {
      case fromleader: // Recovery from leader on a CorruptedIndexException
        if (isZooKeeperAware()) {
          CloudDescriptor desc = dcore.getCloudDescriptor();
          try {
            Replica leader = getZkController().getClusterState()
                .getCollection(desc.getCollectionName())
                .getSlice(desc.getShardId())
                .getLeader();
            if (leader != null && leader.getState() == State.ACTIVE) {
              log.info("Found active leader, will attempt to create fresh core and recover.");
              resetIndexDirectory(dcore, coreConfig);
              // the index of this core is emptied, its term should be set to 0
              getZkController().getShardTerms(desc.getCollectionName(), desc.getShardId()).setTermToZero(desc.getCoreNodeName());
              return new SolrCore(this, dcore, coreConfig);
            }
          } catch (SolrException se) {
            se.addSuppressed(original);
            throw se;
          }
        }
        throw original;
      case none:
        throw original;
      default:
        log.warn("Failed to create core, and did not recognize specified 'CoreInitFailedAction': [{}]. Valid options are {}.",
            action, Arrays.asList(CoreInitFailedAction.values()));
        throw original;
    }
  }

  /**
   * Write a new index directory for the a SolrCore, but do so without loading it.
   */
  private void resetIndexDirectory(CoreDescriptor dcore, ConfigSet coreConfig) {
    SolrConfig config = coreConfig.getSolrConfig();

    String registryName = SolrMetricManager.getRegistryName(SolrInfoBean.Group.core, dcore.getName());
    DirectoryFactory df = DirectoryFactory.loadDirectoryFactory(config, this, registryName);
    String dataDir = SolrCore.findDataDir(df, null, config, dcore);

    String tmpIdxDirName = "index." + new SimpleDateFormat(SnapShooter.DATE_FMT, Locale.ROOT).format(new Date());
    SolrCore.modifyIndexProps(df, dataDir, config, tmpIdxDirName);

    // Free the directory object that we had to create for this
    Directory dir = null;
    try {
      dir = df.get(dataDir, DirContext.META_DATA, config.indexConfig.lockType);
    } catch (IOException e) {
      throw new SolrException(SolrException.ErrorCode.SERVER_ERROR, e);
    } finally {
      try {
        df.release(dir);
        df.doneWithDirectory(dir);
      } catch (IOException e) {
        SolrException.log(log, e);
      }
    }
  }

  /**
   * @return a Collection of registered SolrCores
   */
  public Collection<SolrCore> getCores() {
    return solrCores.getCores();
  }

  /**
   * Gets the cores that are currently loaded, i.e. cores that have
   * 1: loadOnStartup=true and are either not-transient or, if transient, have been loaded and have not been aged out
   * 2: loadOnStartup=false and have been loaded but are either non-transient or have not been aged out.
   * <p>
   * Put another way, this will not return any names of cores that are lazily loaded but have not been called for yet
   * or are transient and either not loaded or have been swapped out.
   */
  public Collection<String> getLoadedCoreNames() {
    return solrCores.getLoadedCoreNames();
  }

  /**
   * This method is currently experimental.
   *
   * @return a Collection of the names that a specific core object is mapped to, there are more than one.
   */
  public Collection<String> getNamesForCore(SolrCore core) {
    return solrCores.getNamesForCore(core);
  }

  /**
   * get a list of all the cores that are currently known, whether currently loaded or not
   *
   * @return a list of all the available core names in either permanent or transient cores
   */
  public Collection<String> getAllCoreNames() {
    return solrCores.getAllCoreNames();

  }

  /**
   * Returns an immutable Map of Exceptions that occurred when initializing
   * SolrCores (either at startup, or do to runtime requests to create cores)
   * keyed off of the name (String) of the SolrCore that had the Exception
   * during initialization.
   * <p>
   * While the Map returned by this method is immutable and will not change
   * once returned to the client, the source data used to generate this Map
   * can be changed as various SolrCore operations are performed:
   * </p>
   * <ul>
   * <li>Failed attempts to create new SolrCores will add new Exceptions.</li>
   * <li>Failed attempts to re-create a SolrCore using a name already contained in this Map will replace the Exception.</li>
   * <li>Failed attempts to reload a SolrCore will cause an Exception to be added to this list -- even though the existing SolrCore with that name will continue to be available.</li>
   * <li>Successful attempts to re-created a SolrCore using a name already contained in this Map will remove the Exception.</li>
   * <li>Registering an existing SolrCore with a name already contained in this Map (ie: ALIAS or SWAP) will remove the Exception.</li>
   * </ul>
   */
  public Map<String, CoreLoadFailure> getCoreInitFailures() {
    return ImmutableMap.copyOf(coreInitFailures);
  }


  // ---------------- Core name related methods ---------------

  private CoreDescriptor reloadCoreDescriptor(CoreDescriptor oldDesc) {
    if (oldDesc == null) {
      return null;
    }

    CorePropertiesLocator cpl = new CorePropertiesLocator(null);
    CoreDescriptor ret = cpl.buildCoreDescriptor(oldDesc.getInstanceDir().resolve(PROPERTIES_FILENAME), this);

    // Ok, this little jewel is all because we still create core descriptors on the fly from lists of properties
    // in tests particularly. Theoretically, there should be _no_ way to create a CoreDescriptor in the new world
    // of core discovery without writing the core.properties file out first.
    //
    // TODO: remove core.properties from the conf directory in test files, it's in a bad place there anyway.
    if (ret == null) {
      oldDesc.loadExtraProperties(); // there may be changes to extra properties that we need to pick up.
      return oldDesc;

    }
    // The CloudDescriptor bit here is created in a very convoluted way, requiring access to private methods
    // in ZkController. When reloading, this behavior is identical to what used to happen where a copy of the old
    // CoreDescriptor was just re-used.

    if (ret.getCloudDescriptor() != null) {
      ret.getCloudDescriptor().reload(oldDesc.getCloudDescriptor());
    }

    return ret;
  }

  /**
   * Recreates a SolrCore.
   * While the new core is loading, requests will continue to be dispatched to
   * and processed by the old core
   *
   * @param name the name of the SolrCore to reload
   */
  public void reload(String name) {
    if (isShutDown) {
      throw new AlreadyClosedException();
    }
    SolrCore newCore = null;
    SolrCore core = solrCores.getCoreFromAnyList(name, false);
    if (core != null) {

      // The underlying core properties files may have changed, we don't really know. So we have a (perhaps) stale
      // CoreDescriptor and we need to reload it from the disk files
      CoreDescriptor cd = reloadCoreDescriptor(core.getCoreDescriptor());
      solrCores.addCoreDescriptor(cd);
      Closeable oldCore = null;
      boolean success = false;
      try {
        solrCores.waitAddPendingCoreOps(cd.getName());
        ConfigSet coreConfig = coreConfigService.getConfig(cd);
        log.info("Reloading SolrCore '{}' using configuration from {}", cd.getName(), coreConfig.getName());
        newCore = core.reload(coreConfig);

        DocCollection docCollection = null;
        if (getZkController() != null) {
          docCollection = getZkController().getClusterState().getCollection(cd.getCollectionName());
          // turn off indexing now, before the new core is registered
          if (docCollection.getBool(ZkStateReader.READ_ONLY, false)) {
            newCore.readOnly = true;
          }
        }

        registerCore(cd, newCore, false, false);

        // force commit on old core if the new one is readOnly and prevent any new updates
        if (newCore.readOnly) {
          RefCounted<IndexWriter> iwRef = core.getSolrCoreState().getIndexWriter(null);
          if (iwRef != null) {
            IndexWriter iw = iwRef.get();
            // switch old core to readOnly
            core.readOnly = true;
            try {
              if (iw != null) {
                iw.commit();
              }
            } finally {
              iwRef.decref();
            }
          }
        }


        if (docCollection != null) {
          Replica replica = docCollection.getReplica(cd.getCloudDescriptor().getCoreNodeName());
          assert replica != null;
          if (replica.getType() == Replica.Type.TLOG) { // TODO: needed here?
            getZkController().stopReplicationFromLeader(core.getName());
            if (!cd.getCloudDescriptor().isLeader()) {
              getZkController().startReplicationFromLeader(newCore.getName(), true);
            }

          } else if (replica.getType() == Replica.Type.PULL) {
            getZkController().stopReplicationFromLeader(core.getName());
            getZkController().startReplicationFromLeader(newCore.getName(), false);
          }
        }
        success = true;
      } catch (SolrCoreState.CoreIsClosedException e) {
        throw e;
      } catch (Exception e) {
        coreInitFailures.put(cd.getName(), new CoreLoadFailure(cd, e));
        throw new SolrException(ErrorCode.SERVER_ERROR, "Unable to reload core [" + cd.getName() + "]", e);
      } finally {
        if (!success && newCore != null && newCore.getOpenCount() > 0) {
          IOUtils.closeQuietly(newCore);
        }
        solrCores.removeFromPendingOps(cd.getName());
      }
    } else {
      CoreLoadFailure clf = coreInitFailures.get(name);
      if (clf != null) {
        try {
          solrCores.waitAddPendingCoreOps(clf.cd.getName());
          createFromDescriptor(clf.cd, true, false);
        } finally {
          solrCores.removeFromPendingOps(clf.cd.getName());
        }
      } else {
        throw new SolrException(SolrException.ErrorCode.BAD_REQUEST, "No such core: " + name);
      }
    }
  }

  /**
   * Swaps two SolrCore descriptors.
   */
  public void swap(String n0, String n1) {
    if (n0 == null || n1 == null) {
      throw new SolrException(SolrException.ErrorCode.BAD_REQUEST, "Can not swap unnamed cores.");
    }
    solrCores.swap(n0, n1);

    coresLocator.swap(this, solrCores.getCoreDescriptor(n0), solrCores.getCoreDescriptor(n1));

    log.info("swapped: " + n0 + " with " + n1);
  }

  /**
   * Unload a core from this container, leaving all files on disk
   *
   * @param name the name of the core to unload
   */
  public void unload(String name) {
    unload(name, false, false, false);
  }

  /**
   * Unload a core from this container, optionally removing the core's data and configuration
   *
   * @param name              the name of the core to unload
   * @param deleteIndexDir    if true, delete the core's index on close
   * @param deleteDataDir     if true, delete the core's data directory on close
   * @param deleteInstanceDir if true, delete the core's instance directory on close
   */
  public void unload(String name, boolean deleteIndexDir, boolean deleteDataDir, boolean deleteInstanceDir) {

    CoreDescriptor cd = solrCores.getCoreDescriptor(name);

    if (name != null) {
      // check for core-init errors first
      CoreLoadFailure loadFailure = coreInitFailures.remove(name);
      if (loadFailure != null) {
        // getting the index directory requires opening a DirectoryFactory with a SolrConfig, etc,
        // which we may not be able to do because of the init error.  So we just go with what we
        // can glean from the CoreDescriptor - datadir and instancedir
        SolrCore.deleteUnloadedCore(loadFailure.cd, deleteDataDir, deleteInstanceDir);
        // If last time around we didn't successfully load, make sure that all traces of the coreDescriptor are gone.
        if (cd != null) {
          solrCores.removeCoreDescriptor(cd);
          coresLocator.delete(this, cd);
        }
        return;
      }
    }

    if (cd == null) {
      throw new SolrException(ErrorCode.BAD_REQUEST, "Cannot unload non-existent core [" + name + "]");
    }

    boolean close = solrCores.isLoadedNotPendingClose(name);
    SolrCore core = solrCores.remove(name);

    solrCores.removeCoreDescriptor(cd);
    coresLocator.delete(this, cd);
    if (core == null) {
      // transient core
      SolrCore.deleteUnloadedCore(cd, deleteDataDir, deleteInstanceDir);
      return;
    }

    // delete metrics specific to this core
    metricManager.removeRegistry(core.getCoreMetricManager().getRegistryName());

    if (zkSys.getZkController() != null) {
      // cancel recovery in cloud mode
      core.getSolrCoreState().cancelRecovery();
      if (cd.getCloudDescriptor().getReplicaType() == Replica.Type.PULL
          || cd.getCloudDescriptor().getReplicaType() == Replica.Type.TLOG) {
        // Stop replication if this is part of a pull/tlog replica before closing the core
        zkSys.getZkController().stopReplicationFromLeader(name);
      }
    }

    core.unloadOnClose(cd, deleteIndexDir, deleteDataDir, deleteInstanceDir);
    if (close)
      core.closeAndWait();

    if (zkSys.getZkController() != null) {
      try {
        zkSys.getZkController().unregister(name, cd);
      } catch (InterruptedException e) {
        Thread.currentThread().interrupt();
        throw new SolrException(ErrorCode.SERVER_ERROR, "Interrupted while unregistering core [" + name + "] from cloud state");
      } catch (KeeperException e) {
        throw new SolrException(ErrorCode.SERVER_ERROR, "Error unregistering core [" + name + "] from cloud state", e);
      } catch (Exception e) {
        throw new SolrException(ErrorCode.SERVER_ERROR, "Error unregistering core [" + name + "] from cloud state", e);
      }
    }
  }

  public void rename(String name, String toName) {
    SolrIdentifierValidator.validateCoreName(toName);
    try (SolrCore core = getCore(name)) {
      if (core != null) {
        String oldRegistryName = core.getCoreMetricManager().getRegistryName();
        String newRegistryName = SolrCoreMetricManager.createRegistryName(core, toName);
        metricManager.swapRegistries(oldRegistryName, newRegistryName);
        // The old coreDescriptor is obsolete, so remove it. registerCore will put it back.
        CoreDescriptor cd = core.getCoreDescriptor();
        solrCores.removeCoreDescriptor(cd);
        cd.setProperty("name", toName);
        solrCores.addCoreDescriptor(cd);
        core.setName(toName);
        registerCore(cd, core, true, false);
        SolrCore old = solrCores.remove(name);

        coresLocator.rename(this, old.getCoreDescriptor(), core.getCoreDescriptor());
      }
    }
  }

  /**
   * Get the CoreDescriptors for all cores managed by this container
   *
   * @return a List of CoreDescriptors
   */
  public List<CoreDescriptor> getCoreDescriptors() {
    return solrCores.getCoreDescriptors();
  }

  public CoreDescriptor getCoreDescriptor(String coreName) {
    return solrCores.getCoreDescriptor(coreName);
  }

  public Path getCoreRootDirectory() {
    return cfg.getCoreRootDirectory();
  }

  /**
   * Gets a core by name and increase its refcount.
   *
   * @param name the core name
   * @return the core if found, null if a SolrCore by this name does not exist
   * @throws SolrCoreInitializationException if a SolrCore with this name failed to be initialized
   * @see SolrCore#close()
   */
  public SolrCore getCore(String name) {

    // Do this in two phases since we don't want to lock access to the cores over a load.
    SolrCore core = solrCores.getCoreFromAnyList(name, true);

    // If a core is loaded, we're done just return it.
    if (core != null) {
      return core;
    }

    // If it's not yet loaded, we can check if it's had a core init failure and "do the right thing"
    CoreDescriptor desc = solrCores.getCoreDescriptor(name);

    // if there was an error initializing this core, throw a 500
    // error with the details for clients attempting to access it.
    CoreLoadFailure loadFailure = getCoreInitFailures().get(name);
    if (null != loadFailure) {
      throw new SolrCoreInitializationException(name, loadFailure.exception);
    }
    // This is a bit of awkwardness where SolrCloud and transient cores don't play nice together. For transient cores,
    // we have to allow them to be created at any time there hasn't been a core load failure (use reload to cure that).
    // But for TestConfigSetsAPI.testUploadWithScriptUpdateProcessor, this needs to _not_ try to load the core if
    // the core is null and there was an error. If you change this, be sure to run both TestConfiSetsAPI and
    // TestLazyCores
    if (desc == null || zkSys.getZkController() != null) return null;

    // This will put an entry in pending core ops if the core isn't loaded. Here's where moving the
    // waitAddPendingCoreOps to createFromDescriptor would introduce a race condition.
    core = solrCores.waitAddPendingCoreOps(name);

    if (isShutDown) return null; // We're quitting, so stop. This needs to be after the wait above since we may come off
    // the wait as a consequence of shutting down.
    try {
      if (core == null) {
        if (zkSys.getZkController() != null) {
          zkSys.getZkController().throwErrorIfReplicaReplaced(desc);
        }
        core = createFromDescriptor(desc, true, false); // This should throw an error if it fails.
      }
      core.open();
    } finally {
      solrCores.removeFromPendingOps(name);
    }

    return core;
  }

  public BlobRepository getBlobRepository() {
    return blobRepository;
  }

  /**
   * If using asyncSolrCoreLoad=true, calling this after {@link #load()} will
   * not return until all cores have finished loading.
   *
   * @param timeoutMs timeout, upon which method simply returns
   */
  public void waitForLoadingCoresToFinish(long timeoutMs) {
    solrCores.waitForLoadingCoresToFinish(timeoutMs);
  }

  public void waitForLoadingCore(String name, long timeoutMs) {
    solrCores.waitForLoadingCoreToFinish(name, timeoutMs);
  }

  // ---------------- CoreContainer request handlers --------------

  protected <T> T createHandler(String path, String handlerClass, Class<T> clazz) {
    T handler = loader.newInstance(handlerClass, clazz, null, new Class[]{CoreContainer.class}, new Object[]{this});
    if (handler instanceof SolrRequestHandler) {
      containerHandlers.put(path, (SolrRequestHandler) handler);
    }
    if (handler instanceof SolrMetricProducer) {
      ((SolrMetricProducer) handler).initializeMetrics(metricManager, SolrInfoBean.Group.node.toString(), metricTag, path);
    }
    return handler;
  }

  public PluginBag<SolrRequestHandler> getContainerHandlers() {
    return containerHandlers;
  }

  public PackageManager getPackageManager(){
    return clusterPropertiesListener;
  }

  public CoreAdminHandler getMultiCoreHandler() {
    return coreAdminHandler;
  }

  public CollectionsHandler getCollectionsHandler() {
    return collectionsHandler;
  }

  public HealthCheckHandler getHealthCheckHandler() {
    return healthCheckHandler;
  }

  public InfoHandler getInfoHandler() {
    return infoHandler;
  }

  public ConfigSetsHandler getConfigSetsHandler() {
    return configSetsHandler;
  }

  public String getHostName() {
    return this.hostName;
  }

  /**
   * Gets the alternate path for multicore handling:
   * This is used in case there is a registered unnamed core (aka name is "") to
   * declare an alternate way of accessing named cores.
   * This can also be used in a pseudo single-core environment so admins can prepare
   * a new version before swapping.
   */
  public String getManagementPath() {
    return cfg.getManagementPath();
  }

  public LogWatcher getLogging() {
    return logging;
  }

  /**
   * Determines whether the core is already loaded or not but does NOT load the core
   */
  public boolean isLoaded(String name) {
    return solrCores.isLoaded(name);
  }

  public boolean isLoadedNotPendingClose(String name) {
    return solrCores.isLoadedNotPendingClose(name);
  }

  // Primarily for transient cores when a core is aged out.
  public void queueCoreToClose(SolrCore coreToClose) {
    solrCores.queueCoreToClose(coreToClose);
  }

  /**
   * Gets a solr core descriptor for a core that is not loaded. Note that if the caller calls this on a
   * loaded core, the unloaded descriptor will be returned.
   *
   * @param cname - name of the unloaded core descriptor to load. NOTE:
   * @return a coreDescriptor. May return null
   */
  public CoreDescriptor getUnloadedCoreDescriptor(String cname) {
    return solrCores.getUnloadedCoreDescriptor(cname);
  }

  public String getSolrHome() {
    return solrHome;
  }

  public boolean isZooKeeperAware() {
    return zkSys.getZkController() != null;
  }

  public ZkController getZkController() {
    return zkSys.getZkController();
  }

  public NodeConfig getConfig() {
    return cfg;
  }

  /**
   * The default ShardHandlerFactory used to communicate with other solr instances
   */
  public ShardHandlerFactory getShardHandlerFactory() {
    return shardHandlerFactory;
  }

  public UpdateShardHandler getUpdateShardHandler() {
    return updateShardHandler;
  }

  public SolrResourceLoader getResourceLoader() {
    return loader;
  }

  public boolean isCoreLoading(String name) {
    return solrCores.isCoreLoading(name);
  }

  public AuthorizationPlugin getAuthorizationPlugin() {
    return authorizationPlugin == null ? null : authorizationPlugin.plugin;
  }

  public AuthenticationPlugin getAuthenticationPlugin() {
    return authenticationPlugin == null ? null : authenticationPlugin.plugin;
  }

  public AuditLoggerPlugin getAuditLoggerPlugin() {
    return auditloggerPlugin == null ? null : auditloggerPlugin.plugin;
  }

  public NodeConfig getNodeConfig() {
    return cfg;
  }

  public long getStatus() {
    return status;
  }

  // Occasionally we need to access the transient cache handler in places other than coreContainer.
  public TransientSolrCoreCache getTransientCache() {
    return solrCores.getTransientCacheHandler();
  }


  /**
   * @param cd   CoreDescriptor, presumably a deficient one
   * @param prop The property that needs to be repaired.
   * @return true if we were able to successfuly perisist the repaired coreDescriptor, false otherwise.
   * <p>
   * See SOLR-11503, This can be removed when there's no chance we'll need to upgrade a
   * Solr installation created with legacyCloud=true from 6.6.1 through 7.1
   */
  public boolean repairCoreProperty(CoreDescriptor cd, String prop) {
    // So far, coreNodeName is the only property that we need to repair, this may get more complex as other properties
    // are added.

    if (CoreDescriptor.CORE_NODE_NAME.equals(prop) == false) {
      throw new SolrException(ErrorCode.SERVER_ERROR,
          String.format(Locale.ROOT, "The only supported property for repair is currently [%s]",
              CoreDescriptor.CORE_NODE_NAME));
    }

    // Try to read the coreNodeName from the cluster state.

    String coreName = cd.getName();
    DocCollection coll = getZkController().getZkStateReader().getClusterState().getCollection(cd.getCollectionName());
    for (Replica rep : coll.getReplicas()) {
      if (coreName.equals(rep.getCoreName())) {
        log.warn("Core properties file for node {} found with no coreNodeName, attempting to repair with value {}. See SOLR-11503. " +
                "This message should only appear if upgrading from collections created Solr 6.6.1 through 7.1.",
            rep.getCoreName(), rep.getName());
        cd.getCloudDescriptor().setCoreNodeName(rep.getName());
        coresLocator.persist(this, cd);
        return true;
      }
    }
    log.error("Could not repair coreNodeName in core.properties file for core {}", coreName);
    return false;
  }

  /**
   * @param solrCore the core against which we check if there has been a tragic exception
   * @return whether this Solr core has tragic exception
   * @see org.apache.lucene.index.IndexWriter#getTragicException()
   */
  public boolean checkTragicException(SolrCore solrCore) {
    Throwable tragicException;
    try {
      tragicException = solrCore.getSolrCoreState().getTragicException();
    } catch (IOException e) {
      // failed to open an indexWriter
      tragicException = e;
    }

    if (tragicException != null && isZooKeeperAware()) {
      getZkController().giveupLeadership(solrCore.getCoreDescriptor(), tragicException);
    }

    return tragicException != null;
  }

  static {
    ExecutorUtil.addThreadLocalProvider(SolrRequestInfo.getInheritableThreadLocalProvider());
  }

  /**
   * Run an arbitrary task in it's own thread. This is an expert option and is
   * a method you should use with great care. It would be bad to run something that never stopped
   * or run something that took a very long time. Typically this is intended for actions that take
   * a few seconds, and therefore would be bad to wait for within a request, or actions that need to happen
   * when a core has zero references, but but would not pose a significant hindrance to server shut down times.
   * It is not intended for long running tasks and if you are using a Runnable with a loop in it, you are
   * almost certainly doing it wrong.
   * <p><br>
   * WARNING: Solr wil not be able to shut down gracefully until this task completes!
   * <p><br>
   * A significant upside of using this method vs creating your own ExecutorService is that your code
   * does not have to properly shutdown executors which typically is risky from a unit testing
   * perspective since the test framework will complain if you don't carefully ensure the executor
   * shuts down before the end of the test. Also the threads running this task are sure to have
   * a proper MDC for logging.
   * <p><br>
   * Normally, one uses {@link SolrCore#runAsync(Runnable)} if possible, but in some cases
   * you might need to execute a task asynchronously when you could be running on a node with no
   * cores, and then use of this method is indicated.
   *
   * @param r the task to run
   */
  public void runAsync(Runnable r) {
    coreContainerAsyncTaskExecutor.submit(r);
  }
}

class CloserThread extends Thread {
  CoreContainer container;
  SolrCores solrCores;
  NodeConfig cfg;


  CloserThread(CoreContainer container, SolrCores solrCores, NodeConfig cfg) {
    this.container = container;
    this.solrCores = solrCores;
    this.cfg = cfg;
  }

  // It's important that this be the _only_ thread removing things from pendingDynamicCloses!
  // This is single-threaded, but I tried a multi-threaded approach and didn't see any performance gains, so
  // there's no good justification for the complexity. I suspect that the locking on things like DefaultSolrCoreState
  // essentially create a single-threaded process anyway.
  @Override
  public void run() {
    while (!container.isShutDown()) {
      synchronized (solrCores.getModifyLock()) { // need this so we can wait and be awoken.
        try {
          solrCores.getModifyLock().wait();
        } catch (InterruptedException e) {
          // Well, if we've been told to stop, we will. Otherwise, continue on and check to see if there are
          // any cores to close.
        }
      }
      for (SolrCore removeMe = solrCores.getCoreToClose();
           removeMe != null && !container.isShutDown();
           removeMe = solrCores.getCoreToClose()) {
        try {
          removeMe.close();
        } finally {
          solrCores.removeFromPendingOps(removeMe.getName());
        }
      }
    }
  }
}<|MERGE_RESOLUTION|>--- conflicted
+++ resolved
@@ -16,24 +16,10 @@
  */
 package org.apache.solr.core;
 
-<<<<<<< HEAD
-import static java.util.Objects.requireNonNull;
-import static org.apache.solr.common.params.CommonParams.AUTHC_PATH;
-import static org.apache.solr.common.params.CommonParams.AUTHZ_PATH;
-import static org.apache.solr.common.params.CommonParams.AUTOSCALING_HISTORY_PATH;
-import static org.apache.solr.common.params.CommonParams.COLLECTIONS_HANDLER_PATH;
-import static org.apache.solr.common.params.CommonParams.CONFIGSETS_HANDLER_PATH;
-import static org.apache.solr.common.params.CommonParams.CORES_HANDLER_PATH;
-import static org.apache.solr.common.params.CommonParams.HEALTH_CHECK_HANDLER_PATH;
-import static org.apache.solr.common.params.CommonParams.INFO_HANDLER_PATH;
-import static org.apache.solr.common.params.CommonParams.METRICS_PATH;
 import static org.apache.solr.common.params.CommonParams.PLUGIN_BUNDLE_PATH;
 import static org.apache.solr.common.params.CommonParams.ZK_PATH;
 import static org.apache.solr.security.AuthenticationPlugin.AUTHENTICATION_PLUGIN_PROP;
-
-=======
 import java.io.Closeable;
->>>>>>> dd729549
 import java.io.IOException;
 import java.lang.invoke.MethodHandles;
 import java.net.URLClassLoader;
@@ -105,11 +91,8 @@
 import org.apache.solr.handler.admin.InfoHandler;
 import org.apache.solr.handler.admin.MetricsCollectorHandler;
 import org.apache.solr.handler.admin.MetricsHandler;
-<<<<<<< HEAD
 import org.apache.solr.handler.admin.PluginBundleHandler;
-=======
 import org.apache.solr.handler.admin.MetricsHistoryHandler;
->>>>>>> dd729549
 import org.apache.solr.handler.admin.SecurityConfHandler;
 import org.apache.solr.handler.admin.SecurityConfHandlerLocal;
 import org.apache.solr.handler.admin.SecurityConfHandlerZk;
@@ -134,14 +117,11 @@
 import org.apache.solr.update.SolrCoreState;
 import org.apache.solr.update.UpdateShardHandler;
 import org.apache.solr.util.DefaultSolrThreadFactory;
-<<<<<<< HEAD
+import org.apache.solr.util.OrderedExecutor;
+import org.apache.solr.util.RefCounted;
 import org.apache.solr.util.plugin.bundle.PluginBundleClassLoader;
 import org.apache.solr.util.plugin.bundle.PluginBundleManager;
 import org.apache.solr.util.plugin.bundle.SolrPf4jPluginManager;
-=======
-import org.apache.solr.util.OrderedExecutor;
-import org.apache.solr.util.RefCounted;
->>>>>>> dd729549
 import org.apache.solr.util.stats.MetricUtils;
 import org.apache.zookeeper.KeeperException;
 import org.slf4j.Logger;
@@ -191,16 +171,11 @@
   protected volatile CollectionsHandler collectionsHandler = null;
   protected volatile HealthCheckHandler healthCheckHandler = null;
 
+  protected PluginBundleHandler pluginBundleHandler;
   private volatile InfoHandler infoHandler;
   protected volatile ConfigSetsHandler configSetsHandler = null;
 
-<<<<<<< HEAD
-  private InfoHandler infoHandler;
-  protected ConfigSetsHandler configSetsHandler = null;
-  protected PluginBundleHandler pluginBundleHandler;
-=======
   private volatile PKIAuthenticationPlugin pkiAuthenticationPlugin;
->>>>>>> dd729549
 
   protected volatile Properties containerProperties;
 
@@ -604,25 +579,24 @@
     return metricManager;
   }
 
-<<<<<<< HEAD
+  public MetricsHandler getMetricsHandler() {
+    return metricsHandler;
+  }
+
+  public MetricsHistoryHandler getMetricsHistoryHandler() {
+    return metricsHistoryHandler;
+  }
+
+  public OrderedExecutor getReplayUpdatesExecutor() {
+    return replayUpdatesExecutor;
+  }
+
   /**
    * Gets the Modules manager, from where you can install, stop, start modules (plugins)
    * @return the plugins start point
    */
   public PluginBundleManager getPluginBundleManager() {
     return pluginBundleManager;
-=======
-  public MetricsHandler getMetricsHandler() {
-    return metricsHandler;
-  }
-
-  public MetricsHistoryHandler getMetricsHistoryHandler() {
-    return metricsHistoryHandler;
-  }
-
-  public OrderedExecutor getReplayUpdatesExecutor() {
-    return replayUpdatesExecutor;
->>>>>>> dd729549
   }
 
   //-------------------------------------------------------------------
@@ -655,8 +629,8 @@
       pluginBundleManager = new PluginBundleManager(Paths.get(getSolrHome())
           .resolve(System.getProperty("solr.plugins.dir", "plugins")));
       ClassLoader oldLoader = loader.getClassLoader();
-      URLClassLoader newLoader = new PluginBundleClassLoader(oldLoader, 
-          (SolrPf4jPluginManager)pluginBundleManager.getPluginManager(), 
+      URLClassLoader newLoader = new PluginBundleClassLoader(oldLoader,
+          (SolrPf4jPluginManager)pluginBundleManager.getPluginManager(),
           null);
       pluginBundleManager.setUberClassLoader(newLoader);
       loader.setClassLoader(newLoader);
@@ -725,16 +699,11 @@
     containerHandlers.put(AUTHZ_PATH, securityConfHandler);
     securityConfHandler.initializeMetrics(metricManager, SolrInfoBean.Group.node.toString(), metricTag, AUTHZ_PATH);
     containerHandlers.put(AUTHC_PATH, securityConfHandler);
-<<<<<<< HEAD
-    if(pkiAuthenticationPlugin != null)
-      containerHandlers.put(PKIAuthenticationPlugin.PATH, pkiAuthenticationPlugin.getRequestHandler());
+
     if (usePlugins()) {
       pluginBundleHandler = createHandler(PLUGIN_BUNDLE_PATH, PluginBundleHandler.class.getName(), PluginBundleHandler.class);
       pluginBundleHandler.initializePlugins(getPluginBundleManager());
     }
-=======
-
->>>>>>> dd729549
 
     PluginInfo[] metricReporters = cfg.getMetricsConfig().getMetricReporters();
     metricManager.loadReporters(metricReporters, loader, this, null, null, SolrInfoBean.Group.node);
