/*
 * Licensed to the Apache Software Foundation (ASF) under one or more
 * contributor license agreements.  See the NOTICE file distributed with
 * this work for additional information regarding copyright ownership.
 * The ASF licenses this file to You under the Apache License, Version 2.0
 * (the "License"); you may not use this file except in compliance with
 * the License.  You may obtain a copy of the License at
 *
 *     http://www.apache.org/licenses/LICENSE-2.0
 *
 * Unless required by applicable law or agreed to in writing, software
 * distributed under the License is distributed on an "AS IS" BASIS,
 * WITHOUT WARRANTIES OR CONDITIONS OF ANY KIND, either express or implied.
 * See the License for the specific language governing permissions and
 * limitations under the License.
 */
package org.apache.solr.core;

import static java.util.Objects.requireNonNull;
import static org.apache.solr.common.params.CommonParams.AUTHC_PATH;
import static org.apache.solr.common.params.CommonParams.AUTHZ_PATH;
import static org.apache.solr.common.params.CommonParams.COLLECTIONS_HANDLER_PATH;
import static org.apache.solr.common.params.CommonParams.CONFIGSETS_HANDLER_PATH;
import static org.apache.solr.common.params.CommonParams.CORES_HANDLER_PATH;
import static org.apache.solr.common.params.CommonParams.INFO_HANDLER_PATH;
import static org.apache.solr.common.params.CommonParams.METRICS_PATH;
import static org.apache.solr.common.params.CommonParams.ZK_PATH;
import static org.apache.solr.security.AuthenticationPlugin.AUTHENTICATION_PLUGIN_PROP;

import java.io.IOException;
import java.lang.invoke.MethodHandles;
import java.nio.file.Path;
import java.nio.file.Paths;
import java.text.SimpleDateFormat;
import java.util.ArrayList;
import java.util.Arrays;
import java.util.Collection;
import java.util.Collections;
import java.util.Date;
import java.util.List;
import java.util.Locale;
import java.util.Map;
import java.util.Optional;
import java.util.Properties;
import java.util.concurrent.ConcurrentHashMap;
import java.util.concurrent.ExecutionException;
import java.util.concurrent.ExecutorService;
import java.util.concurrent.Future;

import com.google.common.collect.ImmutableMap;
import com.google.common.collect.Maps;
import org.apache.http.auth.AuthSchemeProvider;
import org.apache.http.client.CredentialsProvider;
import org.apache.http.config.Lookup;
import org.apache.lucene.index.CorruptIndexException;
import org.apache.lucene.store.Directory;
import org.apache.solr.client.solrj.impl.HttpClientUtil;
import org.apache.solr.client.solrj.impl.SolrHttpClientBuilder;
import org.apache.solr.client.solrj.impl.SolrHttpClientContextBuilder;
import org.apache.solr.client.solrj.impl.SolrHttpClientContextBuilder.AuthSchemeRegistryProvider;
import org.apache.solr.client.solrj.impl.SolrHttpClientContextBuilder.CredentialsProviderProvider;
import org.apache.solr.client.solrj.util.SolrIdentifierValidator;
import org.apache.solr.cloud.autoscaling.AutoScalingHandler;
import org.apache.solr.cloud.CloudDescriptor;
import org.apache.solr.cloud.Overseer;
import org.apache.solr.cloud.ZkController;
import org.apache.solr.common.SolrException;
import org.apache.solr.common.SolrException.ErrorCode;
import org.apache.solr.common.cloud.Replica;
import org.apache.solr.common.cloud.Replica.State;
import org.apache.solr.common.cloud.DocCollection;
import org.apache.solr.common.util.ExecutorUtil;
import org.apache.solr.common.util.IOUtils;
import org.apache.solr.common.util.Utils;
import org.apache.solr.core.DirectoryFactory.DirContext;
import org.apache.solr.core.backup.repository.BackupRepository;
import org.apache.solr.core.backup.repository.BackupRepositoryFactory;
import org.apache.solr.handler.RequestHandlerBase;
import org.apache.solr.handler.SnapShooter;
import org.apache.solr.handler.admin.CollectionsHandler;
import org.apache.solr.handler.admin.ConfigSetsHandler;
import org.apache.solr.handler.admin.CoreAdminHandler;
import org.apache.solr.handler.admin.InfoHandler;
import org.apache.solr.handler.admin.MetricsCollectorHandler;
import org.apache.solr.handler.admin.MetricsHandler;
import org.apache.solr.handler.admin.PluginBundleHandler;
import org.apache.solr.handler.admin.SecurityConfHandler;
import org.apache.solr.handler.admin.SecurityConfHandlerLocal;
import org.apache.solr.handler.admin.SecurityConfHandlerZk;
import org.apache.solr.handler.admin.ZookeeperInfoHandler;
import org.apache.solr.handler.component.ShardHandlerFactory;
import org.apache.solr.logging.LogWatcher;
import org.apache.solr.logging.MDCLoggingContext;
import org.apache.solr.metrics.SolrCoreMetricManager;
import org.apache.solr.metrics.SolrMetricManager;
import org.apache.solr.metrics.SolrMetricProducer;
import org.apache.solr.request.SolrRequestHandler;
import org.apache.solr.search.SolrFieldCacheBean;
import org.apache.solr.security.AuthenticationPlugin;
import org.apache.solr.security.AuthorizationPlugin;
import org.apache.solr.security.HttpClientBuilderPlugin;
import org.apache.solr.security.PKIAuthenticationPlugin;
import org.apache.solr.security.SecurityPluginHolder;
import org.apache.solr.update.SolrCoreState;
import org.apache.solr.update.UpdateShardHandler;
import org.apache.solr.util.DefaultSolrThreadFactory;
import org.apache.solr.util.plugin.bundle.PluginBundleManager;
import org.apache.solr.util.stats.MetricUtils;
import org.apache.zookeeper.KeeperException;
import org.slf4j.Logger;
import org.slf4j.LoggerFactory;

<<<<<<< HEAD
import static java.util.Objects.requireNonNull;
import static org.apache.solr.common.params.CommonParams.AUTHC_PATH;
import static org.apache.solr.common.params.CommonParams.AUTHZ_PATH;
import static org.apache.solr.common.params.CommonParams.COLLECTIONS_HANDLER_PATH;
import static org.apache.solr.common.params.CommonParams.CONFIGSETS_HANDLER_PATH;
import static org.apache.solr.common.params.CommonParams.CORES_HANDLER_PATH;
import static org.apache.solr.common.params.CommonParams.INFO_HANDLER_PATH;
import static org.apache.solr.common.params.CommonParams.METRICS_PATH;
import static org.apache.solr.common.params.CommonParams.MODULES_PATH;
import static org.apache.solr.common.params.CommonParams.ZK_PATH;
import static org.apache.solr.security.AuthenticationPlugin.AUTHENTICATION_PLUGIN_PROP;
=======
import static org.apache.solr.core.CorePropertiesLocator.PROPERTIES_FILENAME;
>>>>>>> 57f7493c

/**
 *
 * @since solr 1.3
 */
public class CoreContainer {

  private static final Logger log = LoggerFactory.getLogger(MethodHandles.lookup().lookupClass());

  final SolrCores solrCores = new SolrCores(this);
  // Holds the module system entry point
  private PluginBundleManager pluginBundleManager;
  private boolean usePlugins;

  public static class CoreLoadFailure {

    public final CoreDescriptor cd;
    public final Exception exception;

    public CoreLoadFailure(CoreDescriptor cd, Exception loadFailure) {
      this.cd = new CoreDescriptor(cd.getName(), cd);
      this.exception = loadFailure;
    }
  }

  protected final Map<String, CoreLoadFailure> coreInitFailures = new ConcurrentHashMap<>();

  protected CoreAdminHandler coreAdminHandler = null;
  protected CollectionsHandler collectionsHandler = null;

  private InfoHandler infoHandler;
  protected ConfigSetsHandler configSetsHandler = null;
  protected PluginBundleHandler pluginBundleHandler;

  private PKIAuthenticationPlugin pkiAuthenticationPlugin;

  protected Properties containerProperties;

  private ConfigSetService coreConfigService;

  protected ZkContainer zkSys = new ZkContainer();
  protected ShardHandlerFactory shardHandlerFactory;

  private UpdateShardHandler updateShardHandler;

  private ExecutorService coreContainerWorkExecutor = ExecutorUtil.newMDCAwareCachedThreadPool(
      new DefaultSolrThreadFactory("coreContainerWorkExecutor") );

  protected LogWatcher logging = null;

  private CloserThread backgroundCloser = null;
  protected final NodeConfig cfg;
  protected final SolrResourceLoader loader;

  protected final String solrHome;

  protected final CoresLocator coresLocator;

  private String hostName;

  private final BlobRepository blobRepository = new BlobRepository(this);

  private PluginBag<SolrRequestHandler> containerHandlers = new PluginBag<>(SolrRequestHandler.class, null);

  private boolean asyncSolrCoreLoad;

  protected SecurityConfHandler securityConfHandler;

  private SecurityPluginHolder<AuthorizationPlugin> authorizationPlugin;

  private SecurityPluginHolder<AuthenticationPlugin> authenticationPlugin;

  private BackupRepositoryFactory backupRepoFactory;

  protected SolrMetricManager metricManager;

  protected MetricsHandler metricsHandler;

  protected MetricsCollectorHandler metricsCollectorHandler;


  // Bits for the state variable.
  public final static long LOAD_COMPLETE = 0x1L;
  public final static long CORE_DISCOVERY_COMPLETE = 0x2L;
  public final static long INITIAL_CORE_LOAD_COMPLETE = 0x4L;
  private volatile long status = 0L;

  protected AutoScalingHandler autoScalingHandler;

  private enum CoreInitFailedAction { fromleader, none }

  /**
   * This method instantiates a new instance of {@linkplain BackupRepository}.
   *
   * @param repositoryName The name of the backup repository (Optional).
   *                       If not specified, a default implementation is used.
   * @return a new instance of {@linkplain BackupRepository}.
   */
  public BackupRepository newBackupRepository(Optional<String> repositoryName) {
    BackupRepository repository;
    if (repositoryName.isPresent()) {
      repository = backupRepoFactory.newInstance(getResourceLoader(), repositoryName.get());
    } else {
      repository = backupRepoFactory.newInstance(getResourceLoader());
    }
    return repository;
  }

  public ExecutorService getCoreZkRegisterExecutorService() {
    return zkSys.getCoreZkRegisterExecutorService();
  }

  public SolrRequestHandler getRequestHandler(String path) {
    return RequestHandlerBase.getRequestHandler(path, containerHandlers);
  }

  public PluginBag<SolrRequestHandler> getRequestHandlers() {
    return this.containerHandlers;
  }

  {
    log.debug("New CoreContainer " + System.identityHashCode(this));
  }

  /**
   * Create a new CoreContainer using system properties to detect the solr home
   * directory.  The container's cores are not loaded.
   * @see #load()
   */
  public CoreContainer() {
    this(new SolrResourceLoader(SolrResourceLoader.locateSolrHome()));
  }

  /**
   * Create a new CoreContainer using the given SolrResourceLoader.  The container's
   * cores are not loaded.
   * @param loader the SolrResourceLoader
   * @see #load()
   */
  public CoreContainer(SolrResourceLoader loader) {
    this(SolrXmlConfig.fromSolrHome(loader, loader.getInstancePath()));
  }

  /**
   * Create a new CoreContainer using the given solr home directory.  The container's
   * cores are not loaded.
   * @param solrHome a String containing the path to the solr home directory
   * @see #load()
   */
  public CoreContainer(String solrHome) {
    this(new SolrResourceLoader(Paths.get(solrHome)));
  }

  /**
   * Create a new CoreContainer using the given SolrResourceLoader,
   * configuration and CoresLocator.  The container's cores are
   * not loaded.
   * @param config a ConfigSolr representation of this container's configuration
   * @see #load()
   */
  public CoreContainer(NodeConfig config) {
    this(config, new Properties());
  }

  public CoreContainer(NodeConfig config, Properties properties) {
    this(config, properties, new CorePropertiesLocator(config.getCoreRootDirectory()));
  }

  public CoreContainer(NodeConfig config, Properties properties, boolean asyncSolrCoreLoad) {
    this(config, properties, new CorePropertiesLocator(config.getCoreRootDirectory()), asyncSolrCoreLoad);
  }

  public CoreContainer(NodeConfig config, Properties properties, CoresLocator locator) {
    this(config, properties, locator, false);
  }

  public CoreContainer(NodeConfig config, Properties properties, CoresLocator locator, boolean asyncSolrCoreLoad) {
    this.loader = config.getSolrResourceLoader();
    this.solrHome = loader.getInstancePath().toString();
    this.cfg = requireNonNull(config);
    this.coresLocator = locator;
    this.containerProperties = new Properties(properties);
    this.asyncSolrCoreLoad = asyncSolrCoreLoad;
  }

  private synchronized void initializeAuthorizationPlugin(Map<String, Object> authorizationConf) {
    authorizationConf = Utils.getDeepCopy(authorizationConf, 4);
    //Initialize the Authorization module
    SecurityPluginHolder<AuthorizationPlugin> old = authorizationPlugin;
    SecurityPluginHolder<AuthorizationPlugin> authorizationPlugin = null;
    if (authorizationConf != null) {
      String klas = (String) authorizationConf.get("class");
      if (klas == null) {
        throw new SolrException(ErrorCode.SERVER_ERROR, "class is required for authorization plugin");
      }
      if (old != null && old.getZnodeVersion() == readVersion(authorizationConf)) {
        return;
      }
      log.info("Initializing authorization plugin: " + klas);
      authorizationPlugin = new SecurityPluginHolder<>(readVersion(authorizationConf),
          getResourceLoader().newInstance(klas, AuthorizationPlugin.class));

      // Read and pass the authorization context to the plugin
      authorizationPlugin.plugin.init(authorizationConf);
    } else {
      log.debug("Security conf doesn't exist. Skipping setup for authorization module.");
    }
    this.authorizationPlugin = authorizationPlugin;
    if (old != null) {
      try {
        old.plugin.close();
      } catch (Exception e) {
      }
    }
  }

  private synchronized void initializeAuthenticationPlugin(Map<String, Object> authenticationConfig) {
    authenticationConfig = Utils.getDeepCopy(authenticationConfig, 4);
    String pluginClassName = null;
    if (authenticationConfig != null) {
      if (authenticationConfig.containsKey("class")) {
        pluginClassName = String.valueOf(authenticationConfig.get("class"));
      } else {
        throw new SolrException(ErrorCode.SERVER_ERROR, "No 'class' specified for authentication in ZK.");
      }
    }

    if (pluginClassName != null) {
      log.debug("Authentication plugin class obtained from security.json: "+pluginClassName);
    } else if (System.getProperty(AUTHENTICATION_PLUGIN_PROP) != null) {
      pluginClassName = System.getProperty(AUTHENTICATION_PLUGIN_PROP);
      log.debug("Authentication plugin class obtained from system property '" +
          AUTHENTICATION_PLUGIN_PROP + "': " + pluginClassName);
    } else {
      log.debug("No authentication plugin used.");
    }
    SecurityPluginHolder<AuthenticationPlugin> old = authenticationPlugin;
    SecurityPluginHolder<AuthenticationPlugin> authenticationPlugin = null;

    // Initialize the plugin
    if (pluginClassName != null) {
      log.info("Initializing authentication plugin: " + pluginClassName);
      authenticationPlugin = new SecurityPluginHolder<>(readVersion(authenticationConfig),
          getResourceLoader().newInstance(pluginClassName,
              AuthenticationPlugin.class,
              null,
              new Class[]{CoreContainer.class},
              new Object[]{this}));
    }
    if (authenticationPlugin != null) {
      authenticationPlugin.plugin.init(authenticationConfig);
      setupHttpClientForAuthPlugin(authenticationPlugin.plugin);
    }
    this.authenticationPlugin = authenticationPlugin;
    try {
      if (old != null) old.plugin.close();
    } catch (Exception e) {/*do nothing*/ }

  }

  private void setupHttpClientForAuthPlugin(Object authcPlugin) {
    if (authcPlugin instanceof HttpClientBuilderPlugin) {
      // Setup HttpClient for internode communication
      SolrHttpClientBuilder builder = ((HttpClientBuilderPlugin) authcPlugin).getHttpClientBuilder(HttpClientUtil.getHttpClientBuilder());
      
      // The default http client of the core container's shardHandlerFactory has already been created and
      // configured using the default httpclient configurer. We need to reconfigure it using the plugin's
      // http client configurer to set it up for internode communication.
      log.debug("Reconfiguring HttpClient settings.");

      SolrHttpClientContextBuilder httpClientBuilder = new SolrHttpClientContextBuilder();
      if (builder.getCredentialsProviderProvider() != null) {
        httpClientBuilder.setDefaultCredentialsProvider(new CredentialsProviderProvider() {
          
          @Override
          public CredentialsProvider getCredentialsProvider() {
            return builder.getCredentialsProviderProvider().getCredentialsProvider();
          }
        });
      }
      if (builder.getAuthSchemeRegistryProvider() != null) {
        httpClientBuilder.setAuthSchemeRegistryProvider(new AuthSchemeRegistryProvider() {

          @Override
          public Lookup<AuthSchemeProvider> getAuthSchemeRegistry() {
            return builder.getAuthSchemeRegistryProvider().getAuthSchemeRegistry();
          }
        });
      }

      HttpClientUtil.setHttpClientRequestContextBuilder(httpClientBuilder);

    } else {
      if (pkiAuthenticationPlugin != null) {
        //this happened due to an authc plugin reload. no need to register the pkiAuthc plugin again
        if(pkiAuthenticationPlugin.isInterceptorRegistered()) return;
        log.info("PKIAuthenticationPlugin is managing internode requests");
        setupHttpClientForAuthPlugin(pkiAuthenticationPlugin);
        pkiAuthenticationPlugin.setInterceptorRegistered();
      }
    }
  }

  private static int readVersion(Map<String, Object> conf) {
    if (conf == null) return -1;
    Map meta = (Map) conf.get("");
    if (meta == null) return -1;
    Number v = (Number) meta.get("v");
    return v == null ? -1 : v.intValue();
  }

  /**
   * This method allows subclasses to construct a CoreContainer
   * without any default init behavior.
   *
   * @param testConstructor pass (Object)null.
   * @lucene.experimental
   */
  protected CoreContainer(Object testConstructor) {
    solrHome = null;
    loader = null;
    coresLocator = null;
    cfg = null;
    containerProperties = null;
  }

  public static CoreContainer createAndLoad(Path solrHome) {
    return createAndLoad(solrHome, solrHome.resolve(SolrXmlConfig.SOLR_XML_FILE));
  }

  /**
   * Create a new CoreContainer and load its cores
   * @param solrHome the solr home directory
   * @param configFile the file containing this container's configuration
   * @return a loaded CoreContainer
   */
  public static CoreContainer createAndLoad(Path solrHome, Path configFile) {
    SolrResourceLoader loader = new SolrResourceLoader(solrHome);
    CoreContainer cc = new CoreContainer(SolrXmlConfig.fromFile(loader, configFile));
    try {
      cc.load();
    } catch (Exception e) {
      cc.shutdown();
      throw e;
    }
    return cc;
  }

  public Properties getContainerProperties() {
    return containerProperties;
  }

  public PKIAuthenticationPlugin getPkiAuthenticationPlugin() {
    return pkiAuthenticationPlugin;
  }

  public SolrMetricManager getMetricManager() {
    return metricManager;
  }

  /**
   * Gets the Modules manager, from where you can install, stop, start modules (plugins)
   * @return the plugins start point
   */
  public PluginBundleManager getPluginBundleManager() {
    return pluginBundleManager;
  }

  //-------------------------------------------------------------------
  // Initialization / Cleanup
  //-------------------------------------------------------------------

  /**
   * Load the cores defined for this CoreContainer
   */
  public void load()  {
    log.debug("Loading cores into CoreContainer [instanceDir={}]", loader.getInstancePath());

    // add the sharedLib to the shared resource loader before initializing cfg based plugins
    String libDir = cfg.getSharedLibDirectory();
    if (libDir != null) {
      Path libPath = loader.getInstancePath().resolve(libDir);
      try {
        loader.addToClassLoader(SolrResourceLoader.getURLs(libPath));
        loader.reloadLuceneSPI();
      } catch (IOException e) {
        if (!libDir.equals("lib")) { // Don't complain if default "lib" dir does not exist
          log.warn("Couldn't add files from {} to classpath: {}", libPath, e.getMessage());
        }
      }
    }

<<<<<<< HEAD
    // Initialize the module system and load plugins
    usePlugins = !"false".equals(System.getProperty("solr.plugins.active"));
    if (usePlugins()) {
      pluginBundleManager = new PluginBundleManager(Paths.get(getSolrHome()).resolve(System.getProperty("solr.plugins.dir", "plugins")));
      pluginBundleManager.load();
      loader.setModulesClassLoader(pluginBundleManager.getUberClassLoader(null));
    }

    metricManager = new SolrMetricManager();
=======
    metricManager = new SolrMetricManager(loader, cfg.getMetricsConfig());
>>>>>>> 57f7493c

    coreContainerWorkExecutor = MetricUtils.instrumentedExecutorService(
        coreContainerWorkExecutor, null,
        metricManager.registry(SolrMetricManager.getRegistryName(SolrInfoBean.Group.node)),
        SolrMetricManager.mkName("coreContainerWorkExecutor", SolrInfoBean.Category.CONTAINER.toString(), "threadPool"));

    shardHandlerFactory = ShardHandlerFactory.newInstance(cfg.getShardHandlerFactoryPluginInfo(), loader);
    if (shardHandlerFactory instanceof SolrMetricProducer) {
      SolrMetricProducer metricProducer = (SolrMetricProducer) shardHandlerFactory;
      metricProducer.initializeMetrics(metricManager, SolrInfoBean.Group.node.toString(), "httpShardHandler");
    }

    updateShardHandler = new UpdateShardHandler(cfg.getUpdateShardHandlerConfig());
    updateShardHandler.initializeMetrics(metricManager, SolrInfoBean.Group.node.toString(), "updateShardHandler");

    solrCores.load(loader);


    logging = LogWatcher.newRegisteredLogWatcher(cfg.getLogWatcherConfig(), loader);

    hostName = cfg.getNodeName();

    zkSys.initZooKeeper(this, solrHome, cfg.getCloudConfig());
    if(isZooKeeperAware())  pkiAuthenticationPlugin = new PKIAuthenticationPlugin(this, zkSys.getZkController().getNodeName());

    MDCLoggingContext.setNode(this);

    securityConfHandler = isZooKeeperAware() ? new SecurityConfHandlerZk(this) : new SecurityConfHandlerLocal(this);
    reloadSecurityProperties();
    this.backupRepoFactory = new BackupRepositoryFactory(cfg.getBackupRepositoryPlugins());

    createHandler(ZK_PATH, ZookeeperInfoHandler.class.getName(), ZookeeperInfoHandler.class);
    collectionsHandler = createHandler(COLLECTIONS_HANDLER_PATH, cfg.getCollectionsHandlerClass(), CollectionsHandler.class);
    infoHandler        = createHandler(INFO_HANDLER_PATH, cfg.getInfoHandlerClass(), InfoHandler.class);
    coreAdminHandler   = createHandler(CORES_HANDLER_PATH, cfg.getCoreAdminHandlerClass(), CoreAdminHandler.class);
    configSetsHandler = createHandler(CONFIGSETS_HANDLER_PATH, cfg.getConfigSetsHandlerClass(), ConfigSetsHandler.class);
    metricsHandler = createHandler(METRICS_PATH, MetricsHandler.class.getName(), MetricsHandler.class);
    metricsCollectorHandler = createHandler(MetricsCollectorHandler.HANDLER_PATH, MetricsCollectorHandler.class.getName(), MetricsCollectorHandler.class);
    // may want to add some configuration here in the future
    metricsCollectorHandler.init(null);

    autoScalingHandler = createHandler(AutoScalingHandler.HANDLER_PATH, AutoScalingHandler.class.getName(), AutoScalingHandler.class);

    containerHandlers.put(AUTHZ_PATH, securityConfHandler);
    securityConfHandler.initializeMetrics(metricManager, SolrInfoBean.Group.node.toString(), AUTHZ_PATH);
    containerHandlers.put(AUTHC_PATH, securityConfHandler);
    if(pkiAuthenticationPlugin != null)
      containerHandlers.put(PKIAuthenticationPlugin.PATH, pkiAuthenticationPlugin.getRequestHandler());
    if (usePlugins()) {
      pluginBundleHandler = createHandler(MODULES_PATH, PluginBundleHandler.class.getName(), PluginBundleHandler.class);
      pluginBundleHandler.initializeModules(getPluginBundleManager());
    }

    PluginInfo[] metricReporters = cfg.getMetricsConfig().getMetricReporters();
    metricManager.loadReporters(metricReporters, loader, null, SolrInfoBean.Group.node);
    metricManager.loadReporters(metricReporters, loader, null, SolrInfoBean.Group.jvm);
    metricManager.loadReporters(metricReporters, loader, null, SolrInfoBean.Group.jetty);

    coreConfigService = ConfigSetService.createConfigSetService(cfg, loader, zkSys.zkController);

    containerProperties.putAll(cfg.getSolrProperties());

    // initialize gauges for reporting the number of cores and disk total/free

    String registryName = SolrMetricManager.getRegistryName(SolrInfoBean.Group.node);
    metricManager.registerGauge(null, registryName, () -> solrCores.getCores().size(),
        true, "loaded", SolrInfoBean.Category.CONTAINER.toString(), "cores");
    metricManager.registerGauge(null, registryName, () -> solrCores.getLoadedCoreNames().size() - solrCores.getCores().size(),
        true, "lazy", SolrInfoBean.Category.CONTAINER.toString(), "cores");
    metricManager.registerGauge(null, registryName, () -> solrCores.getAllCoreNames().size() - solrCores.getLoadedCoreNames().size(),
        true, "unloaded", SolrInfoBean.Category.CONTAINER.toString(), "cores");
    metricManager.registerGauge(null, registryName, () -> cfg.getCoreRootDirectory().toFile().getTotalSpace(),
        true, "totalSpace", SolrInfoBean.Category.CONTAINER.toString(), "fs");
    metricManager.registerGauge(null, registryName, () -> cfg.getCoreRootDirectory().toFile().getUsableSpace(),
        true, "usableSpace", SolrInfoBean.Category.CONTAINER.toString(), "fs");
    // add version information
    metricManager.registerGauge(null, registryName, () -> this.getClass().getPackage().getSpecificationVersion(),
        true, "specification", SolrInfoBean.Category.CONTAINER.toString(), "version");
    metricManager.registerGauge(null, registryName, () -> this.getClass().getPackage().getImplementationVersion(),
        true, "implementation", SolrInfoBean.Category.CONTAINER.toString(), "version");

    SolrFieldCacheBean fieldCacheBean = new SolrFieldCacheBean();
    fieldCacheBean.initializeMetrics(metricManager, registryName, null);

    if (isZooKeeperAware()) {
      metricManager.loadClusterReporters(metricReporters, this);
    }

    // setup executor to load cores in parallel
    ExecutorService coreLoadExecutor = MetricUtils.instrumentedExecutorService(
        ExecutorUtil.newMDCAwareFixedThreadPool(
            cfg.getCoreLoadThreadCount(isZooKeeperAware()),
            new DefaultSolrThreadFactory("coreLoadExecutor")), null,
        metricManager.registry(SolrMetricManager.getRegistryName(SolrInfoBean.Group.node)),
        SolrMetricManager.mkName("coreLoadExecutor", SolrInfoBean.Category.CONTAINER.toString(), "threadPool"));
    final List<Future<SolrCore>> futures = new ArrayList<>();
    try {
      List<CoreDescriptor> cds = coresLocator.discover(this);
      if (isZooKeeperAware()) {
        //sort the cores if it is in SolrCloud. In standalone node the order does not matter
        CoreSorter coreComparator = new CoreSorter().init(this);
        cds = new ArrayList<>(cds);//make a copy
        Collections.sort(cds, coreComparator::compare);
      }
      checkForDuplicateCoreNames(cds);
      status |= CORE_DISCOVERY_COMPLETE;

      for (final CoreDescriptor cd : cds) {
        if (cd.isTransient() || !cd.isLoadOnStartup()) {
          solrCores.getTransientCacheHandler().addTransientDescriptor(cd.getName(), cd);
        } else if (asyncSolrCoreLoad) {
          solrCores.markCoreAsLoading(cd);
        }
        if (cd.isLoadOnStartup()) {
          futures.add(coreLoadExecutor.submit(() -> {
            SolrCore core;
            try {
              if (zkSys.getZkController() != null) {
                zkSys.getZkController().throwErrorIfReplicaReplaced(cd);
              }

              core = create(cd, false, false);
            } finally {
              if (asyncSolrCoreLoad) {
                solrCores.markCoreAsNotLoading(cd);
              }
            }
            try {
              zkSys.registerInZk(core, true, false);
            } catch (RuntimeException e) {
              SolrException.log(log, "Error registering SolrCore", e);
            }
            return core;
          }));
        }
      }


      // Start the background thread
      backgroundCloser = new CloserThread(this, solrCores, cfg);
      backgroundCloser.start();

    } finally {
      if (asyncSolrCoreLoad && futures != null) {

        coreContainerWorkExecutor.submit((Runnable) () -> {
          try {
            for (Future<SolrCore> future : futures) {
              try {
                future.get();
              } catch (InterruptedException e) {
                Thread.currentThread().interrupt();
              } catch (ExecutionException e) {
                log.error("Error waiting for SolrCore to be created", e);
              }
            }
          } finally {
            ExecutorUtil.shutdownAndAwaitTermination(coreLoadExecutor);
          }
        });
      } else {
        ExecutorUtil.shutdownAndAwaitTermination(coreLoadExecutor);
      }
    }

    if (isZooKeeperAware()) {
      zkSys.getZkController().checkOverseerDesignate();
    }
    // This is a bit redundant but these are two distinct concepts for all they're accomplished at the same time.
    status |= LOAD_COMPLETE | INITIAL_CORE_LOAD_COMPLETE;
  }

<<<<<<< HEAD
  /**
   * Check if the plugin bundle system is active
   * @return true if plugin bundles are loaded
   */
  public boolean usePlugins() {
    return usePlugins;
  }
=======
>>>>>>> 57f7493c

  public void securityNodeChanged() {
    log.info("Security node changed, reloading security.json");
    reloadSecurityProperties();
  }

  /**
   * Make sure securityConfHandler is initialized
   */
  private void reloadSecurityProperties() {
    SecurityConfHandler.SecurityConfig securityConfig = securityConfHandler.getSecurityConfig(false);
    initializeAuthorizationPlugin((Map<String, Object>) securityConfig.getData().get("authorization"));
    initializeAuthenticationPlugin((Map<String, Object>) securityConfig.getData().get("authentication"));
  }

  private static void checkForDuplicateCoreNames(List<CoreDescriptor> cds) {
    Map<String, Path> addedCores = Maps.newHashMap();
    for (CoreDescriptor cd : cds) {
      final String name = cd.getName();
      if (addedCores.containsKey(name))
        throw new SolrException(ErrorCode.SERVER_ERROR,
            String.format(Locale.ROOT, "Found multiple cores with the name [%s], with instancedirs [%s] and [%s]",
                name, addedCores.get(name), cd.getInstanceDir()));
      addedCores.put(name, cd.getInstanceDir());
    }
  }

  private volatile boolean isShutDown = false;

  public boolean isShutDown() {
    return isShutDown;
  }

  /**
   * Stops all cores.
   */
  public void shutdown() {
    log.info("Shutting down CoreContainer instance="
        + System.identityHashCode(this));

    isShutDown = true;

    ExecutorUtil.shutdownAndAwaitTermination(coreContainerWorkExecutor);
    if (metricManager != null) {
      metricManager.closeReporters(SolrMetricManager.getRegistryName(SolrInfoBean.Group.node));
      metricManager.closeReporters(SolrMetricManager.getRegistryName(SolrInfoBean.Group.jvm));
      metricManager.closeReporters(SolrMetricManager.getRegistryName(SolrInfoBean.Group.jetty));
    }

    if (isZooKeeperAware()) {
      cancelCoreRecoveries();
      zkSys.zkController.publishNodeAsDown(zkSys.zkController.getNodeName());
      if (metricManager != null) {
        metricManager.closeReporters(SolrMetricManager.getRegistryName(SolrInfoBean.Group.cluster));
      }
    }

    try {
      if (coreAdminHandler != null) coreAdminHandler.shutdown();
    } catch (Exception e) {
      log.warn("Error shutting down CoreAdminHandler. Continuing to close CoreContainer.", e);
    }

    try {
      // First wake up the closer thread, it'll terminate almost immediately since it checks isShutDown.
      synchronized (solrCores.getModifyLock()) {
        solrCores.getModifyLock().notifyAll(); // wake up anyone waiting
      }
      if (backgroundCloser != null) { // Doesn't seem right, but tests get in here without initializing the core.
        try {
          while (true) {
            backgroundCloser.join(15000);
            if (backgroundCloser.isAlive()) {
              synchronized (solrCores.getModifyLock()) {
                solrCores.getModifyLock().notifyAll(); // there is a race we have to protect against
              }
            } else {
              break;
            }
          }
        } catch (InterruptedException e) {
          Thread.currentThread().interrupt();
          if (log.isDebugEnabled()) {
            log.debug("backgroundCloser thread was interrupted before finishing");
          }
        }
      }
      // Now clear all the cores that are being operated upon.
      solrCores.close();

      // It's still possible that one of the pending dynamic load operation is waiting, so wake it up if so.
      // Since all the pending operations queues have been drained, there should be nothing to do.
      synchronized (solrCores.getModifyLock()) {
        solrCores.getModifyLock().notifyAll(); // wake up the thread
      }

    } finally {
      try {
        if (shardHandlerFactory != null) {
          shardHandlerFactory.close();
        }
      } finally {
        try {
          if (updateShardHandler != null) {
            updateShardHandler.close();
          }
        } finally {
          // we want to close zk stuff last
          zkSys.close();
        }
      }
    }

    // It should be safe to close the authorization plugin at this point.
    try {
      if(authorizationPlugin != null) {
        authorizationPlugin.plugin.close();
      }
    } catch (IOException e) {
      log.warn("Exception while closing authorization plugin.", e);
    }

    // It should be safe to close the authentication plugin at this point.
    try {
      if(authenticationPlugin != null) {
        authenticationPlugin.plugin.close();
        authenticationPlugin = null;
      }
    } catch (Exception e) {
      log.warn("Exception while closing authentication plugin.", e);
    }

    org.apache.lucene.util.IOUtils.closeWhileHandlingException(loader); // best effort
  }

  public void cancelCoreRecoveries() {

    List<SolrCore> cores = solrCores.getCores();

    // we must cancel without holding the cores sync
    // make sure we wait for any recoveries to stop
    for (SolrCore core : cores) {
      try {
        core.getSolrCoreState().cancelRecovery();
      } catch (Exception e) {
        SolrException.log(log, "Error canceling recovery for core", e);
      }
    }
  }

  @Override
  protected void finalize() throws Throwable {
    try {
      if(!isShutDown){
        log.error("CoreContainer was not close prior to finalize(), indicates a bug -- POSSIBLE RESOURCE LEAK!!!  instance=" + System.identityHashCode(this));
      }
    } finally {
      super.finalize();
    }
  }

  public CoresLocator getCoresLocator() {
    return coresLocator;
  }

  protected SolrCore registerCore(CoreDescriptor cd, SolrCore core, boolean registerInZk, boolean skipRecovery) {
    if( core == null ) {
      throw new RuntimeException( "Can not register a null core." );
    }

    if (isShutDown) {
      core.close();
      throw new IllegalStateException("This CoreContainer has been closed");
    }
    solrCores.addCoreDescriptor(cd);
    SolrCore old = solrCores.putCore(cd, core);
      /*
      * set both the name of the descriptor and the name of the
      * core, since the descriptors name is used for persisting.
      */

    core.setName(cd.getName());

    coreInitFailures.remove(cd.getName());

    if( old == null || old == core) {
      log.debug( "registering core: " + cd.getName() );
      if (registerInZk) {
        zkSys.registerInZk(core, false, skipRecovery);
      }
      return null;
    }
    else {
      log.debug( "replacing core: " + cd.getName() );
      old.close();
      if (registerInZk) {
        zkSys.registerInZk(core, false, skipRecovery);
      }
      return old;
    }
  }

  /**
   * Creates a new core, publishing the core state to the cluster
   * @param coreName the core name
   * @param parameters the core parameters
   * @return the newly created core
   */
  public SolrCore create(String coreName, Map<String, String> parameters) {
    return create(coreName, cfg.getCoreRootDirectory().resolve(coreName), parameters, false);
  }

  /**
   * Creates a new core in a specified instance directory, publishing the core state to the cluster
   * @param coreName the core name
   * @param instancePath the instance directory
   * @param parameters the core parameters
   * @return the newly created core
   */
  public SolrCore create(String coreName, Path instancePath, Map<String, String> parameters, boolean newCollection) {

    CoreDescriptor cd = new CoreDescriptor(coreName, instancePath, parameters, getContainerProperties(), isZooKeeperAware());

    // TODO: There's a race here, isn't there?
    // Since the core descriptor is removed when a core is unloaded, it should never be anywhere when a core is created.
    if (getAllCoreNames().contains(coreName)) {
      log.warn("Creating a core with existing name is not allowed");
      // TODO: Shouldn't this be a BAD_REQUEST?
      throw new SolrException(ErrorCode.SERVER_ERROR, "Core with name '" + coreName + "' already exists.");
    }

    boolean preExisitingZkEntry = false;
    try {
      if (getZkController() != null) {
        if (!Overseer.isLegacy(getZkController().getZkStateReader())) {
          if (cd.getCloudDescriptor().getCoreNodeName() == null) {
            throw new SolrException(ErrorCode.SERVER_ERROR, "non legacy mode coreNodeName missing " + parameters.toString());

          }
        }
        preExisitingZkEntry = getZkController().checkIfCoreNodeNameAlreadyExists(cd);
      }

      SolrCore core = create(cd, true, newCollection);

      // only write out the descriptor if the core is successfully created
      coresLocator.create(this, cd);

      return core;
    }
    catch (Exception ex) {
      if (isZooKeeperAware() && !preExisitingZkEntry) {
        try {
          getZkController().unregister(coreName, cd);
        } catch (InterruptedException e) {
          Thread.currentThread().interrupt();
          SolrException.log(log, null, e);
        } catch (KeeperException e) {
          SolrException.log(log, null, e);
        }
      }

      Throwable tc = ex;
      Throwable c = null;
      do {
        tc = tc.getCause();
        if (tc != null) {
          c = tc;
        }
      } while (tc != null);

      String rootMsg = "";
      if (c != null) {
        rootMsg = " Caused by: " + c.getMessage();
      }

      throw new SolrException(SolrException.ErrorCode.BAD_REQUEST,
          "Error CREATEing SolrCore '" + coreName + "': " + ex.getMessage() + rootMsg, ex);
    }

  }

  /**
   * Creates a new core based on a CoreDescriptor.
   *
   * @param dcore        a core descriptor
   * @param publishState publish core state to the cluster if true
   *
   * @return the newly created core
   */
  private SolrCore create(CoreDescriptor dcore, boolean publishState, boolean newCollection) {

    if (isShutDown) {
      throw new SolrException(ErrorCode.SERVICE_UNAVAILABLE, "Solr has been shutdown.");
    }

    SolrCore core = null;
    try {
      MDCLoggingContext.setCoreDescriptor(this, dcore);
      SolrIdentifierValidator.validateCoreName(dcore.getName());
      if (zkSys.getZkController() != null) {
        zkSys.getZkController().preRegister(dcore);
      }

      ConfigSet coreConfig = coreConfigService.getConfig(dcore);
      dcore.setConfigSetTrusted(coreConfig.isTrusted());
      log.info("Creating SolrCore '{}' using configuration from {}, trusted={}", dcore.getName(), coreConfig.getName(), dcore.isConfigSetTrusted());
      try {
        core = new SolrCore(this, dcore, coreConfig);
      } catch (SolrException e) {
        core = processCoreCreateException(e, dcore, coreConfig);
      }

      // always kick off recovery if we are in non-Cloud mode
      if (!isZooKeeperAware() && core.getUpdateHandler().getUpdateLog() != null) {
        core.getUpdateHandler().getUpdateLog().recoverFromLog();
      }

      registerCore(dcore, core, publishState, newCollection);

      return core;
    } catch (Exception e) {
      coreInitFailures.put(dcore.getName(), new CoreLoadFailure(dcore, e));
      solrCores.removeCoreDescriptor(dcore);
      final SolrException solrException = new SolrException(ErrorCode.SERVER_ERROR, "Unable to create core [" + dcore.getName() + "]", e);
      if(core != null && !core.isClosed())
        IOUtils.closeQuietly(core);
      throw solrException;
    } catch (Throwable t) {
      SolrException e = new SolrException(ErrorCode.SERVER_ERROR, "JVM Error creating core [" + dcore.getName() + "]: " + t.getMessage(), t);
      coreInitFailures.put(dcore.getName(), new CoreLoadFailure(dcore, e));
      solrCores.removeCoreDescriptor(dcore);
      if(core != null && !core.isClosed())
        IOUtils.closeQuietly(core);
      throw t;
    } finally {
      MDCLoggingContext.clear();
    }
  }
  
  /**
   * Take action when we failed to create a SolrCore. If error is due to corrupt index, try to recover. Various recovery
   * strategies can be specified via system properties "-DCoreInitFailedAction={fromleader, none}"
   *
   * @see CoreInitFailedAction
   *
   * @param original
   *          the problem seen when loading the core the first time.
   * @param dcore
   *          core descriptor for the core to create
   * @param coreConfig
   *          core config for the core to create
   * @return if possible
   * @throws SolrException
   *           rethrows the original exception if we will not attempt to recover, throws a new SolrException with the
   *           original exception as a suppressed exception if there is a second problem creating the solr core.
   */
  private SolrCore processCoreCreateException(SolrException original, CoreDescriptor dcore, ConfigSet coreConfig) {
    // Traverse full chain since CIE may not be root exception
    Throwable cause = original;
    while ((cause = cause.getCause()) != null) {
      if (cause instanceof CorruptIndexException) {
        break;
      }
    }
    
    // If no CorruptIndexException, nothing we can try here
    if (cause == null) throw original;
    
    CoreInitFailedAction action = CoreInitFailedAction.valueOf(System.getProperty(CoreInitFailedAction.class.getSimpleName(), "none"));
    log.debug("CorruptIndexException while creating core, will attempt to repair via {}", action);
    
    switch (action) {
      case fromleader: // Recovery from leader on a CorruptedIndexException
        if (isZooKeeperAware()) {
          CloudDescriptor desc = dcore.getCloudDescriptor();
          try {
            Replica leader = getZkController().getClusterState()
                .getCollection(desc.getCollectionName())
                .getSlice(desc.getShardId())
                .getLeader();
            if (leader != null && leader.getState() == State.ACTIVE) {
              log.info("Found active leader, will attempt to create fresh core and recover.");
              resetIndexDirectory(dcore, coreConfig);
              return new SolrCore(this, dcore, coreConfig);
            }
          } catch (SolrException se) {
            se.addSuppressed(original);
            throw se;
          }
        }
        throw original;
      case none:
        throw original;
      default:
        log.warn("Failed to create core, and did not recognize specified 'CoreInitFailedAction': [{}]. Valid options are {}.",
            action, Arrays.asList(CoreInitFailedAction.values()));
        throw original;
    }
  }

  /**
   * Write a new index directory for the a SolrCore, but do so without loading it.
   */
  private void resetIndexDirectory(CoreDescriptor dcore, ConfigSet coreConfig) {
    SolrConfig config = coreConfig.getSolrConfig();

    String registryName = SolrMetricManager.getRegistryName(SolrInfoBean.Group.core, dcore.getName());
    DirectoryFactory df = DirectoryFactory.loadDirectoryFactory(config, this, registryName);
    String dataDir = SolrCore.findDataDir(df, null, config, dcore);

    String tmpIdxDirName = "index." + new SimpleDateFormat(SnapShooter.DATE_FMT, Locale.ROOT).format(new Date());
    SolrCore.modifyIndexProps(df, dataDir, config, tmpIdxDirName);

    // Free the directory object that we had to create for this
    Directory dir = null;
    try {
      dir = df.get(dataDir, DirContext.META_DATA, config.indexConfig.lockType);
    } catch (IOException e) {
      throw new SolrException(SolrException.ErrorCode.SERVER_ERROR, e);
    } finally {
      try {
        df.release(dir);
        df.doneWithDirectory(dir);
      } catch (IOException e) {
        SolrException.log(log, e);
      }
    }
  }

  /**
   * @return a Collection of registered SolrCores
   */
  public Collection<SolrCore> getCores() {
    return solrCores.getCores();
  }

  /**
   * Gets the cores that are currently loaded, i.e. cores that have
   * 1: loadOnStartup=true and are either not-transient or, if transient, have been loaded and have not been aged out
   * 2: loadOnStartup=false and have been loaded but are either non-transient or have not been aged out.
   *
   * Put another way, this will not return any names of cores that are lazily loaded but have not been called for yet
   * or are transient and either not loaded or have been swapped out.
   *
   */
  public Collection<String> getLoadedCoreNames() {
    return solrCores.getLoadedCoreNames();
  }

  /** This method is currently experimental.
   *
   * @return a Collection of the names that a specific core object is mapped to, there are more than one.
   */
  public Collection<String> getNamesForCore(SolrCore core) {
    return solrCores.getNamesForCore(core);
  }

  /**
   * get a list of all the cores that are currently known, whether currently loaded or not
   * @return a list of all the available core names in either permanent or transient cores
   *
   */
  public Collection<String> getAllCoreNames() {
    return solrCores.getAllCoreNames();

  }

  /**
   * Returns an immutable Map of Exceptions that occured when initializing 
   * SolrCores (either at startup, or do to runtime requests to create cores) 
   * keyed off of the name (String) of the SolrCore that had the Exception 
   * during initialization.
   * <p>
   * While the Map returned by this method is immutable and will not change 
   * once returned to the client, the source data used to generate this Map 
   * can be changed as various SolrCore operations are performed:
   * </p>
   * <ul>
   *  <li>Failed attempts to create new SolrCores will add new Exceptions.</li>
   *  <li>Failed attempts to re-create a SolrCore using a name already contained in this Map will replace the Exception.</li>
   *  <li>Failed attempts to reload a SolrCore will cause an Exception to be added to this list -- even though the existing SolrCore with that name will continue to be available.</li>
   *  <li>Successful attempts to re-created a SolrCore using a name already contained in this Map will remove the Exception.</li>
   *  <li>Registering an existing SolrCore with a name already contained in this Map (ie: ALIAS or SWAP) will remove the Exception.</li>
   * </ul>
   */
  public Map<String, CoreLoadFailure> getCoreInitFailures() {
    return ImmutableMap.copyOf(coreInitFailures);
  }


  // ---------------- Core name related methods ---------------

  private CoreDescriptor reloadCoreDescriptor(CoreDescriptor oldDesc) {
    if (oldDesc == null) {
      return null;
    }

    CorePropertiesLocator cpl = new CorePropertiesLocator(null);
    CoreDescriptor ret = cpl.buildCoreDescriptor(oldDesc.getInstanceDir().resolve(PROPERTIES_FILENAME), this);

    // Ok, this little jewel is all because we still create core descriptors on the fly from lists of properties
    // in tests particularly. Theoretically, there should be _no_ way to create a CoreDescriptor in the new world
    // of core discovery without writing the core.properties file out first.
    //
    // TODO: remove core.properties from the conf directory in test files, it's in a bad place there anyway.
    if (ret == null) {
      oldDesc.loadExtraProperties(); // there may be changes to extra properties that we need to pick up.
      return oldDesc;

    }
    // The CloudDescriptor bit here is created in a very convoluted way, requiring access to private methods
    // in ZkController. When reloading, this behavior is identical to what used to happen where a copy of the old
    // CoreDescriptor was just re-used.

    if (ret.getCloudDescriptor() != null) {
      ret.getCloudDescriptor().reload(oldDesc.getCloudDescriptor());
    }

    return ret;
  }

  /**
   * Recreates a SolrCore.
   * While the new core is loading, requests will continue to be dispatched to
   * and processed by the old core
   * 
   * @param name the name of the SolrCore to reload
   */
  public void reload(String name) {
    SolrCore core = solrCores.getCoreFromAnyList(name, false);
    if (core != null) {

      // The underlying core properties files may have changed, we don't really know. So we have a (perhaps) stale
      // CoreDescriptor and we need to reload it from the disk files
      CoreDescriptor cd = reloadCoreDescriptor(core.getCoreDescriptor());
      solrCores.addCoreDescriptor(cd);
      try {
        solrCores.waitAddPendingCoreOps(cd.getName());
        ConfigSet coreConfig = coreConfigService.getConfig(cd);
        log.info("Reloading SolrCore '{}' using configuration from {}", cd.getName(), coreConfig.getName());
        SolrCore newCore = core.reload(coreConfig);
        registerCore(cd, newCore, false, false);
        if (getZkController() != null) {
          DocCollection docCollection = getZkController().getClusterState().getCollection(cd.getCollectionName());
          Replica replica = docCollection.getReplica(cd.getCloudDescriptor().getCoreNodeName());
          assert replica != null;
          if (replica.getType() == Replica.Type.TLOG) { //TODO: needed here?
            getZkController().stopReplicationFromLeader(core.getName());
            if (!cd.getCloudDescriptor().isLeader()) {
              getZkController().startReplicationFromLeader(newCore.getName(), true);
            }

          }
        }
      } catch (SolrCoreState.CoreIsClosedException e) {
        throw e;
      } catch (Exception e) {
        coreInitFailures.put(cd.getName(), new CoreLoadFailure(cd, e));
        throw new SolrException(ErrorCode.SERVER_ERROR, "Unable to reload core [" + cd.getName() + "]", e);
      }
      finally {
        solrCores.removeFromPendingOps(cd.getName());
      }
    } else {
      CoreLoadFailure clf = coreInitFailures.get(name);
      if (clf != null) {
        create(clf.cd, true, false);
      } else {
        throw new SolrException(SolrException.ErrorCode.BAD_REQUEST, "No such core: " + name );
      }
    }
  }

  /**
   * Swaps two SolrCore descriptors.
   */
  public void swap(String n0, String n1) {
    if( n0 == null || n1 == null ) {
      throw new SolrException( SolrException.ErrorCode.BAD_REQUEST, "Can not swap unnamed cores." );
    }
    solrCores.swap(n0, n1);

    coresLocator.swap(this, solrCores.getCoreDescriptor(n0), solrCores.getCoreDescriptor(n1));

    log.info("swapped: " + n0 + " with " + n1);
  }

  /**
   * Unload a core from this container, leaving all files on disk
   * @param name the name of the core to unload
   */
  public void unload(String name) {
    unload(name, false, false, false);
  }

  /**
   * Unload a core from this container, optionally removing the core's data and configuration
   *
   * @param name the name of the core to unload
   * @param deleteIndexDir if true, delete the core's index on close
   * @param deleteDataDir if true, delete the core's data directory on close
   * @param deleteInstanceDir if true, delete the core's instance directory on close
   */
  public void unload(String name, boolean deleteIndexDir, boolean deleteDataDir, boolean deleteInstanceDir) {

    CoreDescriptor cd = solrCores.getCoreDescriptor(name);
    
    if (name != null) {
      // check for core-init errors first
      CoreLoadFailure loadFailure = coreInitFailures.remove(name);
      if (loadFailure != null) {
        // getting the index directory requires opening a DirectoryFactory with a SolrConfig, etc,
        // which we may not be able to do because of the init error.  So we just go with what we
        // can glean from the CoreDescriptor - datadir and instancedir
        SolrCore.deleteUnloadedCore(loadFailure.cd, deleteDataDir, deleteInstanceDir);
        // If last time around we didn't successfully load, make sure that all traces of the coreDescriptor are gone.
        if (cd != null) {
          solrCores.removeCoreDescriptor(cd);
          coresLocator.delete(this, cd);
        }
        return;
      }
    }
      
    if (cd == null) {
      throw new SolrException(ErrorCode.BAD_REQUEST, "Cannot unload non-existent core [" + name + "]");
    }

    boolean close = solrCores.isLoadedNotPendingClose(name);
    SolrCore core = solrCores.remove(name);

    solrCores.removeCoreDescriptor(cd);
    coresLocator.delete(this, cd);
    if (core == null) {
      // transient core
      SolrCore.deleteUnloadedCore(cd, deleteDataDir, deleteInstanceDir);
      return;
    }

    // delete metrics specific to this core
    metricManager.removeRegistry(core.getCoreMetricManager().getRegistryName());

    if (zkSys.getZkController() != null) {
      // cancel recovery in cloud mode
      core.getSolrCoreState().cancelRecovery();
      if (cd.getCloudDescriptor().getReplicaType() == Replica.Type.PULL
          || cd.getCloudDescriptor().getReplicaType() == Replica.Type.TLOG) {
        // Stop replication if this is part of a pull/tlog replica before closing the core
        zkSys.getZkController().stopReplicationFromLeader(name);
      }
    }
    
    core.unloadOnClose(cd, deleteIndexDir, deleteDataDir, deleteInstanceDir);
    if (close)
      core.closeAndWait();

    if (zkSys.getZkController() != null) {
      try {
        zkSys.getZkController().unregister(name, cd);
      } catch (InterruptedException e) {
        Thread.currentThread().interrupt();
        throw new SolrException(ErrorCode.SERVER_ERROR, "Interrupted while unregistering core [" + name + "] from cloud state");
      } catch (KeeperException e) {
        throw new SolrException(ErrorCode.SERVER_ERROR, "Error unregistering core [" + name + "] from cloud state", e);
      }
    }
  }

  public void rename(String name, String toName) {
    SolrIdentifierValidator.validateCoreName(toName);
    try (SolrCore core = getCore(name)) {
      if (core != null) {
        String oldRegistryName = core.getCoreMetricManager().getRegistryName();
        String newRegistryName = SolrCoreMetricManager.createRegistryName(core, toName);
        metricManager.swapRegistries(oldRegistryName, newRegistryName);
        // The old coreDescriptor is obsolete, so remove it. registerCore will put it back.
        CoreDescriptor cd = core.getCoreDescriptor();
        solrCores.removeCoreDescriptor(cd);
        cd.setProperty("name", toName);
        solrCores.addCoreDescriptor(cd);
        core.setName(toName);
        registerCore(cd, core, true, false);
        SolrCore old = solrCores.remove(name);

        coresLocator.rename(this, old.getCoreDescriptor(), core.getCoreDescriptor());
      }
    }
  }

  /**
   * Get the CoreDescriptors for all cores managed by this container
   * @return a List of CoreDescriptors
   */
  public List<CoreDescriptor> getCoreDescriptors() {
    return solrCores.getCoreDescriptors();
  }

  public CoreDescriptor getCoreDescriptor(String coreName) {
    return solrCores.getCoreDescriptor(coreName);
  }

  public Path getCoreRootDirectory() {
    return cfg.getCoreRootDirectory();
  }

  /**
   * Gets a core by name and increase its refcount.
   *
   * @see SolrCore#close()
   * @param name the core name
   * @return the core if found, null if a SolrCore by this name does not exist
   * @exception SolrCoreInitializationException if a SolrCore with this name failed to be initialized
   */
  public SolrCore getCore(String name) {

    // Do this in two phases since we don't want to lock access to the cores over a load.
    SolrCore core = solrCores.getCoreFromAnyList(name, true);

    // If a core is loaded, we're done just return it.
    if (core != null) {
      return core;
    }

    // If it's not yet loaded, we can check if it's had a core init failure and "do the right thing"
    CoreDescriptor desc = solrCores.getCoreDescriptor(name);

    // if there was an error initializing this core, throw a 500
    // error with the details for clients attempting to access it.
    CoreLoadFailure loadFailure = getCoreInitFailures().get(name);
    if (null != loadFailure) {
      throw new SolrCoreInitializationException(name, loadFailure.exception);
    }
    // This is a bit of awkwardness where SolrCloud and transient cores don't play nice together. For transient cores,
    // we have to allow them to be created at any time there hasn't been a core load failure (use reload to cure that).
    // But for TestConfigSetsAPI.testUploadWithScriptUpdateProcessor, this needs to _not_ try to load the core if
    // the core is null and there was an error. If you change this, be sure to run both TestConfiSetsAPI and
    // TestLazyCores
    if (desc == null || zkSys.getZkController() != null) return null;

    // This will put an entry in pending core ops if the core isn't loaded
    core = solrCores.waitAddPendingCoreOps(name);

    if (isShutDown) return null; // We're quitting, so stop. This needs to be after the wait above since we may come off
    // the wait as a consequence of shutting down.
    try {
      if (core == null) {
        if (zkSys.getZkController() != null) {
          zkSys.getZkController().throwErrorIfReplicaReplaced(desc);
        }
        core = create(desc, true, false); // This should throw an error if it fails.
      }
      core.open();
    }
    finally {
      solrCores.removeFromPendingOps(name);
    }

    return core;
  }

  public BlobRepository getBlobRepository(){
    return blobRepository;
  }
  
  /**
   * If using asyncSolrCoreLoad=true, calling this after {@link #load()} will
   * not return until all cores have finished loading.
   * 
   * @param timeoutMs timeout, upon which method simply returns
   */
  public void waitForLoadingCoresToFinish(long timeoutMs) {
    solrCores.waitForLoadingCoresToFinish(timeoutMs);
  }
  
  public void waitForLoadingCore(String name, long timeoutMs) {
    solrCores.waitForLoadingCoreToFinish(name, timeoutMs);
  }

  // ---------------- CoreContainer request handlers --------------

  protected <T> T createHandler(String path, String handlerClass, Class<T> clazz) {
    T handler = loader.newInstance(handlerClass, clazz, null, new Class[] { CoreContainer.class }, new Object[] { this });
    if (handler instanceof SolrRequestHandler) {
      containerHandlers.put(path, (SolrRequestHandler)handler);
    }
    if (handler instanceof SolrMetricProducer) {
      ((SolrMetricProducer)handler).initializeMetrics(metricManager, SolrInfoBean.Group.node.toString(), path);
    }
    return handler;
  }

  public CoreAdminHandler getMultiCoreHandler() {
    return coreAdminHandler;
  }

  public CollectionsHandler getCollectionsHandler() {
    return collectionsHandler;
  }

  public InfoHandler getInfoHandler() {
    return infoHandler;
  }

  public ConfigSetsHandler getConfigSetsHandler() {
    return configSetsHandler;
  }

  public String getHostName() {
    return this.hostName;
  }

  /**
   * Gets the alternate path for multicore handling:
   * This is used in case there is a registered unnamed core (aka name is "") to
   * declare an alternate way of accessing named cores.
   * This can also be used in a pseudo single-core environment so admins can prepare
   * a new version before swapping.
   */
  public String getManagementPath() {
    return cfg.getManagementPath();
  }

  public LogWatcher getLogging() {
    return logging;
  }

  /**
   * Determines whether the core is already loaded or not but does NOT load the core
   *
   */
  public boolean isLoaded(String name) {
    return solrCores.isLoaded(name);
  }

  public boolean isLoadedNotPendingClose(String name) {
    return solrCores.isLoadedNotPendingClose(name);
  }

  /**
   * Gets a solr core descriptor for a core that is not loaded. Note that if the caller calls this on a
   * loaded core, the unloaded descriptor will be returned.
   *
   * @param cname - name of the unloaded core descriptor to load. NOTE:
   * @return a coreDescriptor. May return null
   */
  public CoreDescriptor getUnloadedCoreDescriptor(String cname) {
    return solrCores.getUnloadedCoreDescriptor(cname);
  }

  public String getSolrHome() {
    return solrHome;
  }

  public boolean isZooKeeperAware() {
    return zkSys.getZkController() != null;
  }
  
  public ZkController getZkController() {
    return zkSys.getZkController();
  }
  
  public NodeConfig getConfig() {
    return cfg;
  }

  /** The default ShardHandlerFactory used to communicate with other solr instances */
  public ShardHandlerFactory getShardHandlerFactory() {
    return shardHandlerFactory;
  }
  
  public UpdateShardHandler getUpdateShardHandler() {
    return updateShardHandler;
  }

  public SolrResourceLoader getResourceLoader() {
    return loader;
  }
  
  public boolean isCoreLoading(String name) {
    return solrCores.isCoreLoading(name);
  }

  public AuthorizationPlugin getAuthorizationPlugin() {
    return authorizationPlugin == null ? null : authorizationPlugin.plugin;
  }

  public AuthenticationPlugin getAuthenticationPlugin() {
    return authenticationPlugin == null ? null : authenticationPlugin.plugin;
  }

  public NodeConfig getNodeConfig() {
    return cfg;
  }

  public long getStatus() {
    return status;
  }

}

class CloserThread extends Thread {
  CoreContainer container;
  SolrCores solrCores;
  NodeConfig cfg;


  CloserThread(CoreContainer container, SolrCores solrCores, NodeConfig cfg) {
    this.container = container;
    this.solrCores = solrCores;
    this.cfg = cfg;
  }

  // It's important that this be the _only_ thread removing things from pendingDynamicCloses!
  // This is single-threaded, but I tried a multi-threaded approach and didn't see any performance gains, so
  // there's no good justification for the complexity. I suspect that the locking on things like DefaultSolrCoreState
  // essentially create a single-threaded process anyway.
  @Override
  public void run() {
    while (! container.isShutDown()) {
      synchronized (solrCores.getModifyLock()) { // need this so we can wait and be awoken.
        try {
          solrCores.getModifyLock().wait();
        } catch (InterruptedException e) {
          // Well, if we've been told to stop, we will. Otherwise, continue on and check to see if there are
          // any cores to close.
        }
      }
      for (SolrCore removeMe = solrCores.getCoreToClose();
           removeMe != null && !container.isShutDown();
           removeMe = solrCores.getCoreToClose()) {
        try {
          removeMe.close();
        } finally {
          solrCores.removeFromPendingOps(removeMe.getName());
        }
      }
    }
  }
}<|MERGE_RESOLUTION|>--- conflicted
+++ resolved
@@ -24,6 +24,7 @@
 import static org.apache.solr.common.params.CommonParams.CORES_HANDLER_PATH;
 import static org.apache.solr.common.params.CommonParams.INFO_HANDLER_PATH;
 import static org.apache.solr.common.params.CommonParams.METRICS_PATH;
+import static org.apache.solr.common.params.CommonParams.MODULES_PATH;
 import static org.apache.solr.common.params.CommonParams.ZK_PATH;
 import static org.apache.solr.security.AuthenticationPlugin.AUTHENTICATION_PLUGIN_PROP;
 
@@ -110,21 +111,7 @@
 import org.slf4j.Logger;
 import org.slf4j.LoggerFactory;
 
-<<<<<<< HEAD
-import static java.util.Objects.requireNonNull;
-import static org.apache.solr.common.params.CommonParams.AUTHC_PATH;
-import static org.apache.solr.common.params.CommonParams.AUTHZ_PATH;
-import static org.apache.solr.common.params.CommonParams.COLLECTIONS_HANDLER_PATH;
-import static org.apache.solr.common.params.CommonParams.CONFIGSETS_HANDLER_PATH;
-import static org.apache.solr.common.params.CommonParams.CORES_HANDLER_PATH;
-import static org.apache.solr.common.params.CommonParams.INFO_HANDLER_PATH;
-import static org.apache.solr.common.params.CommonParams.METRICS_PATH;
-import static org.apache.solr.common.params.CommonParams.MODULES_PATH;
-import static org.apache.solr.common.params.CommonParams.ZK_PATH;
-import static org.apache.solr.security.AuthenticationPlugin.AUTHENTICATION_PLUGIN_PROP;
-=======
 import static org.apache.solr.core.CorePropertiesLocator.PROPERTIES_FILENAME;
->>>>>>> 57f7493c
 
 /**
  *
@@ -517,7 +504,8 @@
       }
     }
 
-<<<<<<< HEAD
+    metricManager = new SolrMetricManager(loader, cfg.getMetricsConfig());
+
     // Initialize the module system and load plugins
     usePlugins = !"false".equals(System.getProperty("solr.plugins.active"));
     if (usePlugins()) {
@@ -527,9 +515,6 @@
     }
 
     metricManager = new SolrMetricManager();
-=======
-    metricManager = new SolrMetricManager(loader, cfg.getMetricsConfig());
->>>>>>> 57f7493c
 
     coreContainerWorkExecutor = MetricUtils.instrumentedExecutorService(
         coreContainerWorkExecutor, null,
@@ -702,7 +687,7 @@
     status |= LOAD_COMPLETE | INITIAL_CORE_LOAD_COMPLETE;
   }
 
-<<<<<<< HEAD
+
   /**
    * Check if the plugin bundle system is active
    * @return true if plugin bundles are loaded
@@ -710,8 +695,6 @@
   public boolean usePlugins() {
     return usePlugins;
   }
-=======
->>>>>>> 57f7493c
 
   public void securityNodeChanged() {
     log.info("Security node changed, reloading security.json");
