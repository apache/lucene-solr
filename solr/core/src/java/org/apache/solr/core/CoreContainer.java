--- conflicted
+++ resolved
@@ -702,14 +702,12 @@
     status |= LOAD_COMPLETE | INITIAL_CORE_LOAD_COMPLETE;
   }
 
-<<<<<<< HEAD
+
   // Builds a node name to be used with PKIAuth.
   // Could use SysProps "host" and "jetty.port" directly, but we got those in cloudConfig already...
   private String getNodeNameLocal() {
     return getConfig().getCloudConfig().getHost()+":"+getConfig().getCloudConfig().getSolrHostPort()+"_solr";
   }
-=======
->>>>>>> 7117b68d
 
   public void securityNodeChanged() {
     log.info("Security node changed, reloading security.json");
@@ -976,8 +974,8 @@
 
       return core;
     } catch (Exception ex) {
-      // First clean up any core descriptor, there should never be an existing core.properties file for any core that 
-      // failed to be created on-the-fly. 
+      // First clean up any core descriptor, there should never be an existing core.properties file for any core that
+      // failed to be created on-the-fly.
       coresLocator.delete(this, cd);
       if (isZooKeeperAware() && !preExisitingZkEntry) {
         try {
@@ -1109,7 +1107,7 @@
   private ConfigSet getConfigSet(CoreDescriptor cd) {
     return coreConfigService.getConfig(cd);
   }
-  
+
   /**
    * Take action when we failed to create a SolrCore. If error is due to corrupt index, try to recover. Various recovery
    * strategies can be specified via system properties "-DCoreInitFailedAction={fromleader, none}"
@@ -1387,7 +1385,7 @@
   public void unload(String name, boolean deleteIndexDir, boolean deleteDataDir, boolean deleteInstanceDir) {
 
     CoreDescriptor cd = solrCores.getCoreDescriptor(name);
-    
+
     if (name != null) {
       // check for core-init errors first
       CoreLoadFailure loadFailure = coreInitFailures.remove(name);
@@ -1404,7 +1402,7 @@
         return;
       }
     }
-      
+
     if (cd == null) {
       throw new SolrException(ErrorCode.BAD_REQUEST, "Cannot unload non-existent core [" + name + "]");
     }
@@ -1683,7 +1681,7 @@
   public long getStatus() {
     return status;
   }
-  
+
   // Occasaionally we need to access the transient cache handler in places other than coreContainer.
   public TransientSolrCoreCache getTransientCache() {
     return solrCores.getTransientCacheHandler();
