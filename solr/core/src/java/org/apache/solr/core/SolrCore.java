/*
 * Licensed to the Apache Software Foundation (ASF) under one or more
 * contributor license agreements.  See the NOTICE file distributed with
 * this work for additional information regarding copyright ownership.
 * The ASF licenses this file to You under the Apache License, Version 2.0
 * (the "License"); you may not use this file except in compliance with
 * the License.  You may obtain a copy of the License at
 *
 *     http://www.apache.org/licenses/LICENSE-2.0
 *
 * Unless required by applicable law or agreed to in writing, software
 * distributed under the License is distributed on an "AS IS" BASIS,
 * WITHOUT WARRANTIES OR CONDITIONS OF ANY KIND, either express or implied.
 * See the License for the specific language governing permissions and
 * limitations under the License.
 */
package org.apache.solr.core;

import java.io.Closeable;
import java.io.File;
import java.io.FileNotFoundException;
import java.io.IOException;
import java.io.InputStream;
import java.io.InputStreamReader;
import java.io.OutputStream;
import java.io.OutputStreamWriter;
import java.io.Writer;
import java.lang.invoke.MethodHandles;
import java.lang.reflect.Constructor;
import java.nio.charset.StandardCharsets;
import java.nio.file.NoSuchFileException;
import java.nio.file.Path;
import java.nio.file.Paths;
import java.util.ArrayList;
import java.util.Arrays;
import java.util.Collection;
import java.util.Collections;
import java.util.Date;
import java.util.HashMap;
import java.util.HashSet;
import java.util.Iterator;
import java.util.LinkedHashMap;
import java.util.LinkedList;
import java.util.List;
import java.util.Map;
import java.util.Objects;
import java.util.Optional;
import java.util.Properties;
import java.util.Set;
import java.util.UUID;
import java.util.concurrent.Callable;
import java.util.concurrent.ConcurrentHashMap;
import java.util.concurrent.CopyOnWriteArrayList;
import java.util.concurrent.CountDownLatch;
import java.util.concurrent.ExecutorService;
import java.util.concurrent.Future;
import java.util.concurrent.TimeUnit;
import java.util.concurrent.atomic.AtomicInteger;
import java.util.concurrent.locks.ReentrantLock;

import com.codahale.metrics.Counter;
import com.codahale.metrics.Timer;
import com.google.common.collect.Iterators;
import com.google.common.collect.MapMaker;
import org.apache.commons.io.FileUtils;
import org.apache.lucene.analysis.util.ResourceLoader;
import org.apache.lucene.codecs.Codec;
import org.apache.lucene.index.DirectoryReader;
import org.apache.lucene.index.IndexDeletionPolicy;
import org.apache.lucene.index.IndexReader;
import org.apache.lucene.index.IndexWriter;
import org.apache.lucene.index.LeafReaderContext;
import org.apache.lucene.store.Directory;
import org.apache.lucene.store.IOContext;
import org.apache.lucene.store.IndexInput;
import org.apache.lucene.store.IndexOutput;
import org.apache.lucene.store.LockObtainFailedException;
import org.apache.solr.client.solrj.impl.BinaryResponseParser;
import org.apache.solr.cloud.CloudDescriptor;
import org.apache.solr.cloud.RecoveryStrategy;
import org.apache.solr.cloud.ZkSolrResourceLoader;
import org.apache.solr.common.SolrException;
import org.apache.solr.common.SolrException.ErrorCode;
import org.apache.solr.common.cloud.ClusterState;
import org.apache.solr.common.cloud.DocCollection;
import org.apache.solr.common.cloud.Slice;
import org.apache.solr.common.cloud.SolrZkClient;
import org.apache.solr.common.params.CollectionAdminParams;
import org.apache.solr.common.params.CommonParams;
import org.apache.solr.common.params.CommonParams.EchoParamStyle;
import org.apache.solr.common.params.SolrParams;
import org.apache.solr.common.params.UpdateParams;
import org.apache.solr.common.util.ExecutorUtil;
import org.apache.solr.common.util.IOUtils;
import org.apache.solr.common.util.NamedList;
import org.apache.solr.common.util.ObjectReleaseTracker;
import org.apache.solr.common.util.SimpleOrderedMap;
import org.apache.solr.common.util.SolrNamedThreadFactory;
import org.apache.solr.common.util.Utils;
import org.apache.solr.core.DirectoryFactory.DirContext;
import org.apache.solr.core.snapshots.SolrSnapshotManager;
import org.apache.solr.core.snapshots.SolrSnapshotMetaDataManager;
import org.apache.solr.core.snapshots.SolrSnapshotMetaDataManager.SnapshotMetaData;
import org.apache.solr.handler.IndexFetcher;
import org.apache.solr.handler.ReplicationHandler;
import org.apache.solr.handler.RequestHandlerBase;
import org.apache.solr.handler.SolrConfigHandler;
import org.apache.solr.handler.component.HighlightComponent;
import org.apache.solr.handler.component.SearchComponent;
import org.apache.solr.logging.MDCLoggingContext;
import org.apache.solr.metrics.SolrCoreMetricManager;
import org.apache.solr.metrics.SolrMetricProducer;
import org.apache.solr.metrics.SolrMetricsContext;
import org.apache.solr.pkg.*;
import org.apache.solr.request.SolrQueryRequest;
import org.apache.solr.request.SolrRequestHandler;
import org.apache.solr.response.BinaryResponseWriter;
import org.apache.solr.response.CSVResponseWriter;
import org.apache.solr.response.GeoJSONResponseWriter;
import org.apache.solr.response.GraphMLResponseWriter;
import org.apache.solr.response.JSONResponseWriter;
import org.apache.solr.response.PHPResponseWriter;
import org.apache.solr.response.PHPSerializedResponseWriter;
import org.apache.solr.response.PythonResponseWriter;
import org.apache.solr.response.QueryResponseWriter;
import org.apache.solr.response.RawResponseWriter;
import org.apache.solr.response.RubyResponseWriter;
import org.apache.solr.response.SchemaXmlResponseWriter;
import org.apache.solr.response.SmileResponseWriter;
import org.apache.solr.response.SolrQueryResponse;
import org.apache.solr.response.XMLResponseWriter;
import org.apache.solr.response.transform.TransformerFactory;
import org.apache.solr.rest.ManagedResourceStorage;
import org.apache.solr.rest.ManagedResourceStorage.StorageIO;
import org.apache.solr.rest.RestManager;
import org.apache.solr.schema.FieldType;
import org.apache.solr.schema.IndexSchema;
import org.apache.solr.schema.ManagedIndexSchema;
import org.apache.solr.schema.SimilarityFactory;
import org.apache.solr.search.QParserPlugin;
import org.apache.solr.search.SolrFieldCacheBean;
import org.apache.solr.search.SolrIndexSearcher;
import org.apache.solr.search.ValueSourceParser;
import org.apache.solr.search.stats.LocalStatsCache;
import org.apache.solr.search.stats.StatsCache;
import org.apache.solr.update.DefaultSolrCoreState;
import org.apache.solr.update.DirectUpdateHandler2;
import org.apache.solr.update.IndexFingerprint;
import org.apache.solr.update.SolrCoreState;
import org.apache.solr.update.SolrCoreState.IndexWriterCloser;
import org.apache.solr.update.SolrIndexWriter;
import org.apache.solr.update.UpdateHandler;
import org.apache.solr.update.VersionInfo;
import org.apache.solr.update.processor.DistributedUpdateProcessorFactory;
import org.apache.solr.update.processor.LogUpdateProcessorFactory;
import org.apache.solr.update.processor.NestedUpdateProcessorFactory;
import org.apache.solr.update.processor.RunUpdateProcessorFactory;
import org.apache.solr.update.processor.UpdateRequestProcessorChain;
import org.apache.solr.update.processor.UpdateRequestProcessorChain.ProcessorInfo;
import org.apache.solr.update.processor.UpdateRequestProcessorFactory;
import org.apache.solr.util.IOFunction;
import org.apache.solr.util.NumberUtils;
import org.apache.solr.util.PropertiesInputStream;
import org.apache.solr.util.PropertiesOutputStream;
import org.apache.solr.util.RefCounted;
import org.apache.solr.util.TestInjection;
import org.apache.solr.util.circuitbreaker.CircuitBreakerManager;
import org.apache.solr.util.plugin.NamedListInitializedPlugin;
import org.apache.solr.util.plugin.PluginInfoInitialized;
import org.apache.solr.util.plugin.SolrCoreAware;
import org.apache.zookeeper.KeeperException;
import org.apache.zookeeper.data.Stat;
import org.slf4j.Logger;
import org.slf4j.LoggerFactory;

import static org.apache.solr.common.params.CommonParams.NAME;
import static org.apache.solr.common.params.CommonParams.PATH;

/**
 * SolrCore got its name because it represents the "core" of Solr -- one index and everything needed to make it work.
 * When multi-core support was added to Solr way back in version 1.3, this class was required so that the core
 * functionality could be re-used multiple times.
 */
public final class SolrCore implements SolrInfoBean, Closeable {

  public static final String version = "1.0";

  private static final Logger log = LoggerFactory.getLogger(MethodHandles.lookup().lookupClass());
  private static final Logger requestLog = LoggerFactory.getLogger(MethodHandles.lookup().lookupClass().getName() + ".Request");
  private static final Logger slowLog = LoggerFactory.getLogger(MethodHandles.lookup().lookupClass().getName() + ".SlowRequest");

  private String name;
  private String logid; // used to show what name is set
  /**
   * A unique id to differentiate multiple instances of the same core
   * If we reload a core, the name remains same , but the id will be new
   */
  public final UUID uniqueId = UUID.randomUUID();

  private boolean isReloaded = false;

  private final CoreDescriptor coreDescriptor;
  private final CoreContainer coreContainer;
  private final SolrConfig solrConfig;
  private final SolrResourceLoader resourceLoader;
  private volatile IndexSchema schema;
  @SuppressWarnings({"rawtypes"})
  private final NamedList configSetProperties;
  private final String dataDir;
  private final String ulogDir;
  private final UpdateHandler updateHandler;
  private final SolrCoreState solrCoreState;

  private final Date startTime = new Date();
  private final long startNanoTime = System.nanoTime();
  private final RequestHandlers reqHandlers;
  private final PluginBag<SearchComponent> searchComponents = new PluginBag<>(SearchComponent.class, this);
  private final PluginBag<UpdateRequestProcessorFactory> updateProcessors = new PluginBag<>(UpdateRequestProcessorFactory.class, this, true);
  private final Map<String, UpdateRequestProcessorChain> updateProcessorChains;
  private final SolrCoreMetricManager coreMetricManager;
  private final Map<String, SolrInfoBean> infoRegistry = new ConcurrentHashMap<>();
  private final IndexDeletionPolicyWrapper solrDelPolicy;
  private final SolrSnapshotMetaDataManager snapshotMgr;
  private final DirectoryFactory directoryFactory;
  private final RecoveryStrategy.Builder recoveryStrategyBuilder;
  private IndexReaderFactory indexReaderFactory;
  private final Codec codec;
  private final MemClassLoader memClassLoader;
  //singleton listener for all packages used in schema
  private final PackageListeningClassLoader schemaPluginsLoader;

  private final CircuitBreakerManager circuitBreakerManager;

  private final List<Runnable> confListeners = new CopyOnWriteArrayList<>();

  private final ReentrantLock ruleExpiryLock;
  private final ReentrantLock snapshotDelLock; // A lock instance to guard against concurrent deletions.

  private Timer newSearcherTimer;
  private Timer newSearcherWarmupTimer;
  private Counter newSearcherCounter;
  private Counter newSearcherMaxReachedCounter;
  private Counter newSearcherOtherErrorsCounter;

  private Set<String> metricNames = ConcurrentHashMap.newKeySet();
  private final String metricTag = SolrMetricProducer.getUniqueMetricTag(this, null);
  private final SolrMetricsContext solrMetricsContext;

  public volatile boolean searchEnabled = true;
  public volatile boolean indexEnabled = true;
  public volatile boolean readOnly = false;

  private PackageListeners packageListeners = new PackageListeners(this);

  public Set<String> getMetricNames() {
    return metricNames;
  }

  public Date getStartTimeStamp() {
    return startTime;
  }

  private final Map<IndexReader.CacheKey, IndexFingerprint> perSegmentFingerprintCache = new MapMaker().weakKeys().makeMap();

  public long getStartNanoTime() {
    return startNanoTime;
  }

  public long getUptimeMs() {
    return TimeUnit.MILLISECONDS.convert(System.nanoTime() - startNanoTime, TimeUnit.NANOSECONDS);
  }

  private final RestManager restManager;

  public RestManager getRestManager() {
    return restManager;
  }

  public PackageListeners getPackageListeners() {
    return packageListeners;
  }
  public PackageListeningClassLoader getSchemaPluginsLoader() {
    return schemaPluginsLoader;
  }

  static int boolean_query_max_clause_count = Integer.MIN_VALUE;

  private ExecutorService coreAsyncTaskExecutor = ExecutorUtil.newMDCAwareCachedThreadPool("Core Async Task");

  /**
   * The SolrResourceLoader used to load all resources for this core.
   *
   * @since solr 1.3
   */
  public SolrResourceLoader getResourceLoader() {
    return resourceLoader;
  }

  /** Gets the SolrResourceLoader for a given package
   * @param pkg The package name
   */
  public SolrResourceLoader getResourceLoader(String pkg) {
    if (pkg == null) {
      return resourceLoader;
    }
    PackageLoader.Package aPackage = coreContainer.getPackageLoader().getPackage(pkg);
    PackageLoader.Package.Version latest = aPackage.getLatest();
    return latest.getLoader();
  }

  /**
   * Gets the configuration resource name used by this core instance.
   *
   * @since solr 1.3
   */
  public String getConfigResource() {
    return solrConfig.getResourceName();
  }

  /**
   * Gets the configuration object used by this core instance.
   */
  public SolrConfig getSolrConfig() {
    return solrConfig;
  }

  /**
   * Gets the schema resource name used by this core instance.
   *
   * @since solr 1.3
   */
  public String getSchemaResource() {
    return getLatestSchema().getResourceName();
  }

  /**
   * @return the latest snapshot of the schema used by this core instance.
   * @see #setLatestSchema
   */
  public IndexSchema getLatestSchema() {
    return schema;
  }

  /** The core's instance directory (absolute). */
  public Path getInstancePath() {
    return getCoreDescriptor().getInstanceDir();
  }

  /**
   * Sets the latest schema snapshot to be used by this core instance.
   * If the specified <code>replacementSchema</code> uses a {@link SimilarityFactory} which is
   * {@link SolrCoreAware} then this method will {@link SolrCoreAware#inform} that factory about
   * this SolrCore prior to using the <code>replacementSchema</code>
   *
   * @see #getLatestSchema
   */
  public void setLatestSchema(IndexSchema replacementSchema) {
    // 1) For a newly instantiated core, the Similarity needs SolrCore before inform() is called on
    // any registered SolrCoreAware listeners (which will likeley need to use the SolrIndexSearcher.
    //
    // 2) If a new IndexSchema is assigned to an existing live SolrCore (ie: managed schema
    // replacement via SolrCloud) then we need to explicitly inform() the similarity because
    // we can't rely on the normal SolrResourceLoader lifecycle because the sim was instantiated
    // after the SolrCore was already live (see: SOLR-8311 + SOLR-8280)
    final SimilarityFactory similarityFactory = replacementSchema.getSimilarityFactory();
    if (similarityFactory instanceof SolrCoreAware) {
      ((SolrCoreAware) similarityFactory).inform(this);
    }
    this.schema = replacementSchema;
  }

  @SuppressWarnings({"rawtypes"})
  public NamedList getConfigSetProperties() {
    return configSetProperties;
  }

  public String getDataDir() {
    return dataDir;
  }

  public String getUlogDir() {
    return ulogDir;
  }

  public String getIndexDir() {
    synchronized (searcherLock) {
      if (_searcher == null) return getNewIndexDir();
      SolrIndexSearcher searcher = _searcher.get();
      return searcher.getPath() == null ? dataDir + "index/" : searcher
          .getPath();
    }
  }


  /**
   * Returns the indexdir as given in index.properties. If index.properties exists in dataDir and
   * there is a property <i>index</i> available and it points to a valid directory
   * in dataDir that is returned. Else dataDir/index is returned. Only called for creating new indexSearchers
   * and indexwriters. Use the getIndexDir() method to know the active index directory
   *
   * @return the indexdir as given in index.properties
   * @throws SolrException if for any reason the a reasonable index directory cannot be determined.
   */
  public String getNewIndexDir() {
    Directory dir = null;
    try {
      dir = getDirectoryFactory().get(getDataDir(), DirContext.META_DATA, getSolrConfig().indexConfig.lockType);
      String result = getIndexPropertyFromPropFile(dir);
      if (!result.equals(lastNewIndexDir)) {
        log.debug("New index directory detected: old={} new={}", lastNewIndexDir, result);
      }
      lastNewIndexDir = result;
      return result;
    } catch (IOException e) {
      SolrException.log(log, "", e);
      // See SOLR-11687. It is inadvisable to assume we can do the right thing for any but a small
      // number of exceptions that ware caught and swallowed in getIndexProperty.
      throw new SolrException(ErrorCode.SERVER_ERROR, "Error in getNewIndexDir, exception: ", e);
    } finally {
      if (dir != null) {
        try {
          getDirectoryFactory().release(dir);
        } catch (IOException e) {
          SolrException.log(log, "", e);
        }
      }
    }
  }

  // This is guaranteed to return a string or throw an exception.
  //
  // NOTE: Not finding the index.properties file is normal.
  //
  // We return dataDir/index if there is an index.properties file with no value for "index"
  // See SOLR-11687
  //

  private String getIndexPropertyFromPropFile(Directory dir) throws IOException {
    IndexInput input;
    try {
      input = dir.openInput(IndexFetcher.INDEX_PROPERTIES, IOContext.DEFAULT);
    } catch (FileNotFoundException | NoSuchFileException e) {
      // Swallow this error, dataDir/index is the right thing to return
      // if there is no index.properties file
      // All other exceptions are will propagate to caller.
      return dataDir + "index/";
    }
    final InputStream is = new PropertiesInputStream(input); // c'tor just assigns a variable here, no exception thrown.
    try {
      Properties p = new Properties();
      p.load(new InputStreamReader(is, StandardCharsets.UTF_8));

      String s = p.getProperty("index");
      if (s != null && s.trim().length() > 0) {
        return dataDir + s.trim();
      }

      // We'll return dataDir/index/ if the properties file has an "index" property with
      // no associated value or does not have an index property at all.
      return dataDir + "index/";
    } finally {
      IOUtils.closeQuietly(is);
    }
  }

  private String lastNewIndexDir; // for debugging purposes only... access not synchronized, but that's ok


  public DirectoryFactory getDirectoryFactory() {
    return directoryFactory;
  }

  public IndexReaderFactory getIndexReaderFactory() {
    return indexReaderFactory;
  }

  public long getIndexSize() {
    Directory dir;
    long size = 0;
    try {
      if (directoryFactory.exists(getIndexDir())) {
        dir = directoryFactory.get(getIndexDir(), DirContext.DEFAULT, solrConfig.indexConfig.lockType);
        try {
          size = DirectoryFactory.sizeOfDirectory(dir);
        } finally {
          directoryFactory.release(dir);
        }
      }
    } catch (IOException e) {
      SolrException.log(log, "IO error while trying to get the size of the Directory", e);
    }
    return size;
  }

  @Override
  public String getName() {
    return name;
  }

  public void setName(String v) {
    Objects.requireNonNull(v);
    boolean renamed = this.name != null && !this.name.equals(v);
    assert !renamed || coreDescriptor.getCloudDescriptor() == null : "Cores are not renamed in SolrCloud";
    this.name = v;
    this.logid = "[" + v + "] "; // TODO remove; obsoleted by MDC
    if (renamed && coreMetricManager != null) {
      coreMetricManager.afterCoreRename();
    }
  }

  public String getLogId() {
    return this.logid;
  }

  /**
   * Returns the {@link SolrCoreMetricManager} for this core.
   *
   * @return the {@link SolrCoreMetricManager} for this core
   */
  public SolrCoreMetricManager getCoreMetricManager() {
    return coreMetricManager;
  }

  /**
   * Returns a Map of name vs SolrInfoBean objects. The returned map is an instance of
   * a ConcurrentHashMap and therefore no synchronization is needed for putting, removing
   * or iterating over it.
   *
   * @return the Info Registry map which contains SolrInfoBean objects keyed by name
   * @since solr 1.3
   */
  public Map<String, SolrInfoBean> getInfoRegistry() {
    return infoRegistry;
  }

  private IndexDeletionPolicyWrapper initDeletionPolicy(IndexDeletionPolicyWrapper delPolicyWrapper) {
    if (delPolicyWrapper != null) {
      return delPolicyWrapper;
    }

    final PluginInfo info = solrConfig.getPluginInfo(IndexDeletionPolicy.class.getName());
    final IndexDeletionPolicy delPolicy;
    if (info != null) {
      delPolicy = createInstance(info.className, IndexDeletionPolicy.class, "Deletion Policy for SOLR", this, getResourceLoader());
      if (delPolicy instanceof NamedListInitializedPlugin) {
        ((NamedListInitializedPlugin) delPolicy).init(info.initArgs);
      }
    } else {
      delPolicy = new SolrDeletionPolicy();
    }

    return new IndexDeletionPolicyWrapper(delPolicy, snapshotMgr);
  }

  private SolrSnapshotMetaDataManager initSnapshotMetaDataManager() {
    try {
      String dirName = getDataDir() + SolrSnapshotMetaDataManager.SNAPSHOT_METADATA_DIR + "/";
      Directory snapshotDir = directoryFactory.get(dirName, DirContext.DEFAULT,
          getSolrConfig().indexConfig.lockType);
      return new SolrSnapshotMetaDataManager(this, snapshotDir);
    } catch (IOException e) {
      throw new IllegalStateException(e);
    }
  }

  /**
   * This method deletes the snapshot with the specified name. If the directory
   * storing the snapshot is not the same as the *current* core index directory,
   * then delete the files corresponding to this snapshot. Otherwise we leave the
   * index files related to snapshot as is (assuming the underlying Solr IndexDeletionPolicy
   * will clean them up appropriately).
   *
   * @param commitName The name of the snapshot to be deleted.
   * @throws IOException in case of I/O error.
   */
  public void deleteNamedSnapshot(String commitName) throws IOException {
    // Note this lock is required to prevent multiple snapshot deletions from
    // opening multiple IndexWriter instances simultaneously.
    this.snapshotDelLock.lock();
    try {
      Optional<SnapshotMetaData> metadata = snapshotMgr.release(commitName);
      if (metadata.isPresent()) {
        long gen = metadata.get().getGenerationNumber();
        String indexDirPath = metadata.get().getIndexDirPath();

        if (!indexDirPath.equals(getIndexDir())) {
          Directory d = getDirectoryFactory().get(indexDirPath, DirContext.DEFAULT, "none");
          try {
            Collection<SnapshotMetaData> snapshots = snapshotMgr.listSnapshotsInIndexDir(indexDirPath);
            log.info("Following snapshots exist in the index directory {} : {}", indexDirPath, snapshots);
            if (snapshots.isEmpty()) {// No snapshots remain in this directory. Can be cleaned up!
              log.info("Removing index directory {} since all named snapshots are deleted.", indexDirPath);
              getDirectoryFactory().remove(d);
            } else {
              SolrSnapshotManager.deleteSnapshotIndexFiles(this, d, gen);
            }
          } finally {
            getDirectoryFactory().release(d);
          }
        }
      }
    } finally {
      snapshotDelLock.unlock();
    }
  }

  /**
   * This method deletes the index files not associated with any named snapshot only
   * if the specified indexDirPath is not the *current* index directory.
   *
   * @param indexDirPath The path of the directory
   * @throws IOException In case of I/O error.
   */
  public void deleteNonSnapshotIndexFiles(String indexDirPath) throws IOException {
    // Skip if the specified indexDirPath is the *current* index directory.
    if (getIndexDir().equals(indexDirPath)) {
      return;
    }

    // Note this lock is required to prevent multiple snapshot deletions from
    // opening multiple IndexWriter instances simultaneously.
    this.snapshotDelLock.lock();
    Directory dir = getDirectoryFactory().get(indexDirPath, DirContext.DEFAULT, "none");
    try {
      Collection<SnapshotMetaData> snapshots = snapshotMgr.listSnapshotsInIndexDir(indexDirPath);
      log.info("Following snapshots exist in the index directory {} : {}", indexDirPath, snapshots);
      // Delete the old index directory only if no snapshot exists in that directory.
      if (snapshots.isEmpty()) {
        log.info("Removing index directory {} since all named snapshots are deleted.", indexDirPath);
        getDirectoryFactory().remove(dir);
      } else {
        SolrSnapshotManager.deleteNonSnapshotIndexFiles(this, dir, snapshots);
      }
    } finally {
      snapshotDelLock.unlock();
      if (dir != null) {
        getDirectoryFactory().release(dir);
      }
    }
  }


  private void initListeners() {
    final Class<SolrEventListener> clazz = SolrEventListener.class;
    final String label = "Event Listener";
    for (PluginInfo info : solrConfig.getPluginInfos(SolrEventListener.class.getName())) {
      final String event = info.attributes.get("event");
      if ("firstSearcher".equals(event)) {
        SolrEventListener obj = createInitInstance(info, clazz, label, null);
        firstSearcherListeners.add(obj);
        log.debug("[{}] Added SolrEventListener for firstSearcher: [{}]", logid, obj);
      } else if ("newSearcher".equals(event)) {
        SolrEventListener obj = createInitInstance(info, clazz, label, null);
        newSearcherListeners.add(obj);
        log.debug("[{}] Added SolrEventListener for newSearcher: [{}]", logid, obj);
      }
    }
  }

  final List<SolrEventListener> firstSearcherListeners = new ArrayList<>();
  final List<SolrEventListener> newSearcherListeners = new ArrayList<>();

  /**
   * NOTE: this function is not thread safe.  However, it is safe to call within the
   * <code>inform( SolrCore core )</code> function for <code>SolrCoreAware</code> classes.
   * Outside <code>inform</code>, this could potentially throw a ConcurrentModificationException
   *
   * @see SolrCoreAware
   */
  public void registerFirstSearcherListener(SolrEventListener listener) {
    firstSearcherListeners.add(listener);
  }

  /**
   * NOTE: this function is not thread safe.  However, it is safe to call within the
   * <code>inform( SolrCore core )</code> function for <code>SolrCoreAware</code> classes.
   * Outside <code>inform</code>, this could potentially throw a ConcurrentModificationException
   *
   * @see SolrCoreAware
   */
  public void registerNewSearcherListener(SolrEventListener listener) {
    newSearcherListeners.add(listener);
  }

  /**
   * NOTE: this function is not thread safe.  However, it is safe to call within the
   * <code>inform( SolrCore core )</code> function for <code>SolrCoreAware</code> classes.
   * Outside <code>inform</code>, this could potentially throw a ConcurrentModificationException
   *
   * @see SolrCoreAware
   */
  public QueryResponseWriter registerResponseWriter(String name, QueryResponseWriter responseWriter) {
    return responseWriters.put(name, responseWriter);
  }

  public SolrCore reload(ConfigSet coreConfig) throws IOException {
    // only one reload at a time
    synchronized (getUpdateHandler().getSolrCoreState().getReloadLock()) {
      solrCoreState.increfSolrCoreState();
      final SolrCore currentCore;
      if (!getNewIndexDir().equals(getIndexDir())) {
        // the directory is changing, don't pass on state
        currentCore = null;
      } else {
        currentCore = this;
      }

      boolean success = false;
      SolrCore core = null;
      try {
        CoreDescriptor cd = new CoreDescriptor(name, getCoreDescriptor());
        cd.loadExtraProperties(); //Reload the extra properties
        core = new SolrCore(coreContainer, cd, coreConfig, getDataDir(),
            updateHandler, solrDelPolicy, currentCore, true);

        // we open a new IndexWriter to pick up the latest config
        core.getUpdateHandler().getSolrCoreState().newIndexWriter(core, false);

        core.getSearcher(true, false, null, true);
        success = true;
        return core;
      } finally {
        // close the new core on any errors that have occurred.
        if (!success && core != null && core.getOpenCount() > 0) {
          IOUtils.closeQuietly(core);
        }
      }
    }
  }

  private DirectoryFactory initDirectoryFactory() {
    return DirectoryFactory.loadDirectoryFactory(solrConfig, coreContainer, coreMetricManager.getRegistryName());
  }

  private RecoveryStrategy.Builder initRecoveryStrategyBuilder() {
    final PluginInfo info = solrConfig.getPluginInfo(RecoveryStrategy.Builder.class.getName());
    final RecoveryStrategy.Builder rsBuilder;
    if (info != null && info.className != null) {
      log.info(info.className);
      rsBuilder = getResourceLoader().newInstance(info.className, RecoveryStrategy.Builder.class);
    } else {
      log.debug("solr.RecoveryStrategy.Builder");
      rsBuilder = new RecoveryStrategy.Builder();
    }
    if (info != null) {
      rsBuilder.init(info.initArgs);
    }
    return rsBuilder;
  }

  private void initIndexReaderFactory() {
    IndexReaderFactory indexReaderFactory;
    PluginInfo info = solrConfig.getPluginInfo(IndexReaderFactory.class.getName());
    if (info != null) {
      indexReaderFactory = resourceLoader.newInstance(info.className, IndexReaderFactory.class);
      indexReaderFactory.init(info.initArgs);
    } else {
      indexReaderFactory = new StandardIndexReaderFactory();
    }
    this.indexReaderFactory = indexReaderFactory;
  }

  // protect via synchronized(SolrCore.class)
  private static Set<String> dirs = new HashSet<>();

  /**
   * Returns <code>true</code> iff the index in the named directory is
   * currently locked.
   *
   * @param directory the directory to check for a lock
   * @throws IOException if there is a low-level IO error
   * @deprecated Use of this method can only lead to race conditions. Try
   * to actually obtain a lock instead.
   */
  @Deprecated
  private static boolean isWriterLocked(Directory directory) throws IOException {
    try {
      directory.obtainLock(IndexWriter.WRITE_LOCK_NAME).close();
      return false;
    } catch (LockObtainFailedException failed) {
      return true;
    }
  }

  void initIndex(boolean passOnPreviousState, boolean reload) throws IOException {
    String indexDir = getNewIndexDir();
    boolean indexExists = getDirectoryFactory().exists(indexDir);
    boolean firstTime;
    synchronized (SolrCore.class) {
      firstTime = dirs.add(getDirectoryFactory().normalize(indexDir));
    }

    initIndexReaderFactory();

    if (indexExists && firstTime && !passOnPreviousState) {
      final String lockType = getSolrConfig().indexConfig.lockType;
      Directory dir = directoryFactory.get(indexDir, DirContext.DEFAULT, lockType);
      try {
        if (isWriterLocked(dir)) {
          log.error("{}Solr index directory '{}' is locked (lockType={}).  Throwing exception.", logid,
              indexDir, lockType);
          throw new LockObtainFailedException(
              "Index dir '" + indexDir + "' of core '" + name + "' is already locked. " +
                  "The most likely cause is another Solr server (or another solr core in this server) " +
                  "also configured to use this directory; other possible causes may be specific to lockType: " +
                  lockType);
        }
      } finally {
        directoryFactory.release(dir);
      }
    }

    // Create the index if it doesn't exist.
    if (!indexExists) {
      log.debug("{}Solr index directory '{}' doesn't exist. Creating new index...", logid, indexDir);
      SolrIndexWriter writer = null;
      try {
        writer = SolrIndexWriter.create(this, "SolrCore.initIndex", indexDir, getDirectoryFactory(), true,
            getLatestSchema(), solrConfig.indexConfig, solrDelPolicy, codec);
      } finally {
        IOUtils.closeQuietly(writer);
      }

    }

    cleanupOldIndexDirectories(reload);
  }


  /**
   * Creates an instance by trying a constructor that accepts a SolrCore before
   * trying the default (no arg) constructor.
   *
   * @param className the instance class to create
   * @param cast      the class or interface that the instance should extend or implement
   * @param msg       a message helping compose the exception error if any occurs.
   * @param core      The SolrCore instance for which this object needs to be loaded
   * @return the desired instance
   * @throws SolrException if the object could not be instantiated
   */
  public static <T> T createInstance(String className, Class<T> cast, String msg, SolrCore core, ResourceLoader resourceLoader) {
    Class<? extends T> clazz = null;
    if (msg == null) msg = "SolrCore Object";
    try {
      clazz = resourceLoader.findClass(className, cast);
      //most of the classes do not have constructors which takes SolrCore argument. It is recommended to obtain SolrCore by implementing SolrCoreAware.
      // So invariably always it will cause a  NoSuchMethodException. So iterate though the list of available constructors
      Constructor<?>[] cons = clazz.getConstructors();
      for (Constructor<?> con : cons) {
        Class<?>[] types = con.getParameterTypes();
        if (types.length == 1 && types[0] == SolrCore.class) {
          return cast.cast(con.newInstance(core));
        }
      }
      return resourceLoader.newInstance(className, cast);//use the empty constructor
    } catch (SolrException e) {
      throw e;
    } catch (Exception e) {
      // The JVM likes to wrap our helpful SolrExceptions in things like
      // "InvocationTargetException" that have no useful getMessage
      if (null != e.getCause() && e.getCause() instanceof SolrException) {
        SolrException inner = (SolrException) e.getCause();
        throw inner;
      }

      throw new SolrException(ErrorCode.SERVER_ERROR, "Error Instantiating " + msg + ", " + className + " failed to instantiate " + cast.getName(), e);
    }
  }

  private UpdateHandler createReloadedUpdateHandler(String className, String msg, UpdateHandler updateHandler) {
    Class<? extends UpdateHandler> clazz = null;
    if (msg == null) msg = "SolrCore Object";
    try {
      clazz = getResourceLoader().findClass(className, UpdateHandler.class);
      //most of the classes do not have constructors which takes SolrCore argument. It is recommended to obtain SolrCore by implementing SolrCoreAware.
      // So invariably always it will cause a  NoSuchMethodException. So iterate though the list of available constructors
      Constructor<?>[] cons = clazz.getConstructors();
      for (Constructor<?> con : cons) {
        Class<?>[] types = con.getParameterTypes();
        if (types.length == 2 && types[0] == SolrCore.class && types[1] == UpdateHandler.class) {
          return UpdateHandler.class.cast(con.newInstance(this, updateHandler));
        }
      }
      throw new SolrException(ErrorCode.SERVER_ERROR, "Error Instantiating " + msg + ", " + className + " could not find proper constructor for " + UpdateHandler.class.getName());
    } catch (SolrException e) {
      throw e;
    } catch (Exception e) {
      // The JVM likes to wrap our helpful SolrExceptions in things like
      // "InvocationTargetException" that have no useful getMessage
      if (null != e.getCause() && e.getCause() instanceof SolrException) {
        SolrException inner = (SolrException) e.getCause();
        throw inner;
      }

      throw new SolrException(ErrorCode.SERVER_ERROR, "Error Instantiating " + msg + ", " + className + " failed to instantiate " + UpdateHandler.class.getName(), e);
    }
  }

  public <T extends Object> T createInitInstance(PluginInfo info, Class<T> cast, String msg, String defClassName) {
    if (info == null) return null;
    T o = createInstance(info.className == null ? defClassName : info.className, cast, msg, this, getResourceLoader(info.pkgName));
    return initPlugin(info, o);
  }

  public static  <T extends Object> T initPlugin(PluginInfo info, T o) {
    if (o instanceof PluginInfoInitialized) {
      ((PluginInfoInitialized) o).init(info);
    } else if (o instanceof NamedListInitializedPlugin) {
      ((NamedListInitializedPlugin) o).init(info.initArgs);
    }
    if (o instanceof SearchComponent) {
      ((SearchComponent) o).setName(info.name);
    }
    return o;
  }

  private UpdateHandler createUpdateHandler(String className) {
    return createInstance(className, UpdateHandler.class, "Update Handler", this, getResourceLoader());
  }

  private UpdateHandler createUpdateHandler(String className, UpdateHandler updateHandler) {
    return createReloadedUpdateHandler(className, "Update Handler", updateHandler);
  }

  public SolrCore(CoreContainer coreContainer, CoreDescriptor cd, ConfigSet configSet) {
    this(coreContainer, cd, configSet, null,
        null, null, null, false);
  }

  public CoreContainer getCoreContainer() {
    return coreContainer;
  }


  /**
   * Creates a new core and register it in the list of cores. If a core with the
   * same name already exists, it will be stopped and replaced by this one.
   */
  private SolrCore(CoreContainer coreContainer, CoreDescriptor coreDescriptor, ConfigSet configSet,
                   String dataDir, UpdateHandler updateHandler,
                   IndexDeletionPolicyWrapper delPolicy, SolrCore prev, boolean reload) {

    assert ObjectReleaseTracker.track(searcherExecutor); // ensure that in unclean shutdown tests we still close this

    final CountDownLatch latch = new CountDownLatch(1);
    try {
<<<<<<< HEAD
      this.coreContainer = coreContainer;
      this.coreDescriptor = Objects.requireNonNull(coreDescriptor, "coreDescriptor cannot be null");
      setName(coreDescriptor.getName());

=======

      CoreDescriptor cd = Objects.requireNonNull(coreDescriptor, "coreDescriptor cannot be null");
      coreContainer.solrCores.addCoreDescriptor(cd);

      setName(name);
>>>>>>> 48e92ba9
      this.solrConfig = configSet.getSolrConfig();
      this.resourceLoader = configSet.getSolrConfig().getResourceLoader();
      this.resourceLoader.core = this;
      schemaPluginsLoader = new PackageListeningClassLoader(coreContainer, resourceLoader,
              solrConfig::maxPackageVersion,
              () -> setLatestSchema(configSet.getIndexSchema(true)));
      this.packageListeners.addListener(schemaPluginsLoader);
      IndexSchema schema = configSet.getIndexSchema();

      this.configSetProperties = configSet.getProperties();
      // Initialize the metrics manager
      this.coreMetricManager = initCoreMetricManager(solrConfig);
      this.circuitBreakerManager = initCircuitBreakerManager();
      solrMetricsContext = coreMetricManager.getSolrMetricsContext();
      this.coreMetricManager.loadReporters();

      if (updateHandler == null) {
        directoryFactory = initDirectoryFactory();
        recoveryStrategyBuilder = initRecoveryStrategyBuilder();
        solrCoreState = new DefaultSolrCoreState(directoryFactory, recoveryStrategyBuilder);
      } else {
        solrCoreState = updateHandler.getSolrCoreState();
        directoryFactory = solrCoreState.getDirectoryFactory();
        recoveryStrategyBuilder = solrCoreState.getRecoveryStrategyBuilder();
        isReloaded = true;
      }

      this.dataDir = initDataDir(dataDir, solrConfig, coreDescriptor);
      this.ulogDir = initUpdateLogDir(coreDescriptor);

      if (log.isInfoEnabled()) {
        log.info("[{}] Opening new SolrCore at [{}], dataDir=[{}]", logid, getInstancePath(), this.dataDir);
      }

      IndexSchema schema = configSet.getIndexSchema();
      checkVersionFieldExistsInSchema(schema, coreDescriptor);
      setLatestSchema(schema);

      // initialize core metrics
      initializeMetrics(solrMetricsContext, null);

      SolrFieldCacheBean solrFieldCacheBean = new SolrFieldCacheBean();
      // this is registered at the CONTAINER level because it's not core-specific - for now we
      // also register it here for back-compat
      solrFieldCacheBean.initializeMetrics(solrMetricsContext, "core");
      infoRegistry.put("fieldCache", solrFieldCacheBean);

      this.maxWarmingSearchers = solrConfig.maxWarmingSearchers;
      this.slowQueryThresholdMillis = solrConfig.slowQueryThresholdMillis;

      initListeners();

      this.snapshotMgr = initSnapshotMetaDataManager();
      this.solrDelPolicy = initDeletionPolicy(delPolicy);

      this.codec = initCodec(solrConfig, this.schema);

      memClassLoader = new MemClassLoader(
          PluginBag.RuntimeLib.getLibObjects(this, solrConfig.getPluginInfos(PluginBag.RuntimeLib.class.getName())),
          getResourceLoader());
      initIndex(prev != null, reload);

      initWriters();
      qParserPlugins.init(QParserPlugin.standardPlugins, this);
      valueSourceParsers.init(ValueSourceParser.standardValueSourceParsers, this);
      transformerFactories.init(TransformerFactory.defaultFactories, this);
      loadSearchComponents();
      updateProcessors.init(Collections.emptyMap(), this);

      // Processors initialized before the handlers
      updateProcessorChains = loadUpdateProcessorChains();
      reqHandlers = new RequestHandlers(this);
      reqHandlers.initHandlersFromConfig(solrConfig);

      // cause the executor to stall so firstSearcher events won't fire
      // until after inform() has been called for all components.
      // searchExecutor must be single-threaded for this to work
      searcherExecutor.submit(() -> {
        latch.await();
        return null;
      });

      this.updateHandler = initUpdateHandler(updateHandler);

      initSearcher(prev);

      // Initialize the RestManager
      restManager = initRestManager();

      // at this point we can load jars loaded from remote urls.
      memClassLoader.loadRemoteJars();

      // Finally tell anyone who wants to know
      resourceLoader.inform(resourceLoader);
      resourceLoader.inform(this); // last call before the latch is released.
      this.updateHandler.informEventListeners(this);

      infoRegistry.put("core", this);

      // register any SolrInfoMBeans SolrResourceLoader initialized
      //
      // this must happen after the latch is released, because a JMX server impl may
      // choose to block on registering until properties can be fetched from an MBean,
      // and a SolrCoreAware MBean may have properties that depend on getting a Searcher
      // from the core.
      resourceLoader.inform(infoRegistry);

      // Allow the directory factory to report metrics
      if (directoryFactory instanceof SolrMetricProducer) {
        ((SolrMetricProducer) directoryFactory).initializeMetrics(solrMetricsContext, "directoryFactory");
      }

      // seed version buckets with max from index during core initialization ... requires a searcher!
      seedVersionBuckets();

      bufferUpdatesIfConstructing(coreDescriptor);

      this.ruleExpiryLock = new ReentrantLock();
      this.snapshotDelLock = new ReentrantLock();

      registerConfListener();

    } catch (Throwable e) {
      // release the latch, otherwise we block trying to do the close. This
      // should be fine, since counting down on a latch of 0 is still fine
      latch.countDown();
      if (e instanceof OutOfMemoryError) {
        throw (OutOfMemoryError) e;
      }

      try {
        // close down the searcher and any other resources, if it exists, as this
        // is not recoverable
        close();
      } catch (Throwable t) {
        if (t instanceof OutOfMemoryError) {
          throw (OutOfMemoryError) t;
        }
        log.error("Error while closing", t);
      }

      throw new SolrException(ErrorCode.SERVER_ERROR, e.getMessage(), e);
    } finally {
      // allow firstSearcher events to fire and make sure it is released
      latch.countDown();
    }

    assert ObjectReleaseTracker.track(this);
  }

  public void seedVersionBuckets() {
    UpdateHandler uh = getUpdateHandler();
    if (uh != null && uh.getUpdateLog() != null) {
      RefCounted<SolrIndexSearcher> newestSearcher = getRealtimeSearcher();
      if (newestSearcher != null) {
        try {
          uh.getUpdateLog().seedBucketsWithHighestVersion(newestSearcher.get());
        } finally {
          newestSearcher.decref();
        }
      } else {
        log.warn("No searcher available! Cannot seed version buckets with max from index.");
      }
    }
  }

  /**
   * Set UpdateLog to buffer updates if the slice is in construction.
   */
  private void bufferUpdatesIfConstructing(CoreDescriptor coreDescriptor) {

    if (coreContainer != null && coreContainer.isZooKeeperAware()) {
      if (reqHandlers.get("/get") == null) {
        log.warn("WARNING: RealTimeGetHandler is not registered at /get. SolrCloud will always use full index replication instead of the more efficient PeerSync method.");
      }

      // ZK pre-register would have already happened so we read slice properties now
      final ClusterState clusterState = coreContainer.getZkController().getClusterState();
      final DocCollection collection = clusterState.getCollection(coreDescriptor.getCloudDescriptor().getCollectionName());
      final Slice slice = collection.getSlice(coreDescriptor.getCloudDescriptor().getShardId());
      if (slice.getState() == Slice.State.CONSTRUCTION) {
        // set update log to buffer before publishing the core
        getUpdateHandler().getUpdateLog().bufferUpdates();
      }
    }
  }

  private void initSearcher(SolrCore prev) throws IOException {
    // use the (old) writer to open the first searcher
    RefCounted<IndexWriter> iwRef = null;
    if (prev != null) {
      iwRef = prev.getUpdateHandler().getSolrCoreState().getIndexWriter(null);
      if (iwRef != null) {
        final IndexWriter iw = iwRef.get();
        final SolrCore core = this;
        newReaderCreator = () -> indexReaderFactory.newReader(iw, core);
      }
    }

    try {
      getSearcher(false, false, null, true);
    } finally {
      newReaderCreator = null;
      if (iwRef != null) {
        iwRef.decref();
      }
    }
  }

  private UpdateHandler initUpdateHandler(UpdateHandler updateHandler) {
    String updateHandlerClass = solrConfig.getUpdateHandlerInfo().className;
    if (updateHandlerClass == null) {
      updateHandlerClass = DirectUpdateHandler2.class.getName();
    }

    final UpdateHandler newUpdateHandler;
    if (updateHandler == null) {
      newUpdateHandler = createUpdateHandler(updateHandlerClass);
    } else {
      newUpdateHandler = createUpdateHandler(updateHandlerClass, updateHandler);
    }
    if (newUpdateHandler instanceof SolrMetricProducer) {
      coreMetricManager.registerMetricProducer("updateHandler", (SolrMetricProducer) newUpdateHandler);
    }
    infoRegistry.put("updateHandler", newUpdateHandler);
    return newUpdateHandler;
  }

  /**
   * Initializes the core's {@link SolrCoreMetricManager} with a given configuration.
   * If metric reporters are configured, they are also initialized for this core.
   *
   * @param config the given configuration
   * @return an instance of {@link SolrCoreMetricManager}
   */
  private SolrCoreMetricManager initCoreMetricManager(SolrConfig config) {
    SolrCoreMetricManager coreMetricManager = new SolrCoreMetricManager(this);
    return coreMetricManager;
  }

  private CircuitBreakerManager initCircuitBreakerManager() {
    CircuitBreakerManager circuitBreakerManager = CircuitBreakerManager.build(solrConfig);

    return circuitBreakerManager;
  }

  @Override
  public void initializeMetrics(SolrMetricsContext parentContext, String scope) {
    newSearcherCounter = parentContext.counter("new", Category.SEARCHER.toString());
    newSearcherTimer = parentContext.timer("time", Category.SEARCHER.toString(), "new");
    newSearcherWarmupTimer = parentContext.timer("warmup", Category.SEARCHER.toString(), "new");
    newSearcherMaxReachedCounter = parentContext.counter("maxReached", Category.SEARCHER.toString(), "new");
    newSearcherOtherErrorsCounter = parentContext.counter("errors", Category.SEARCHER.toString(), "new");

    parentContext.gauge(() -> name == null ? "(null)" : name, true, "coreName", Category.CORE.toString());
    parentContext.gauge(() -> startTime, true, "startTime", Category.CORE.toString());
    parentContext.gauge(() -> getOpenCount(), true, "refCount", Category.CORE.toString());
    parentContext.gauge(() -> getInstancePath().toString(), true, "instanceDir", Category.CORE.toString());
    parentContext.gauge(() -> isClosed() ? "(closed)" : getIndexDir(), true, "indexDir", Category.CORE.toString());
    parentContext.gauge(() -> isClosed() ? 0 : getIndexSize(), true, "sizeInBytes", Category.INDEX.toString());
    parentContext.gauge(() -> isClosed() ? "(closed)" : NumberUtils.readableSize(getIndexSize()), true, "size", Category.INDEX.toString());
    if (coreContainer != null) {
      final CloudDescriptor cd = getCoreDescriptor().getCloudDescriptor();
      if (cd != null) {
        parentContext.gauge(() -> {
          if (cd.getCollectionName() != null) {
            return cd.getCollectionName();
          } else {
            return "_notset_";
          }
        }, true, "collection", Category.CORE.toString());

        parentContext.gauge(() -> {
          if (cd.getShardId() != null) {
            return cd.getShardId();
          } else {
            return "_auto_";
          }
        }, true, "shard", Category.CORE.toString());
      }
    }
    // initialize disk total / free metrics
    Path dataDirPath = Paths.get(dataDir);
    File dataDirFile = dataDirPath.toFile();
    parentContext.gauge(() -> dataDirFile.getTotalSpace(), true, "totalSpace", Category.CORE.toString(), "fs");
    parentContext.gauge(() -> dataDirFile.getUsableSpace(), true, "usableSpace", Category.CORE.toString(), "fs");
    parentContext.gauge(() -> dataDirPath.toAbsolutePath().toString(), true, "path", Category.CORE.toString(), "fs");
    parentContext.gauge(() -> {
      try {
        return org.apache.lucene.util.IOUtils.spins(dataDirPath.toAbsolutePath());
      } catch (IOException e) {
        // default to spinning
        return true;
      }
    }, true, "spins", Category.CORE.toString(), "fs");
  }

  public String getMetricTag() {
    return metricTag;
  }

  @Override
  public SolrMetricsContext getSolrMetricsContext() {
    return solrMetricsContext;
  }

  private void checkVersionFieldExistsInSchema(IndexSchema schema, CoreDescriptor coreDescriptor) {
    if (null != coreDescriptor.getCloudDescriptor()) {
      // we are evidently running in cloud mode.  
      //
      // In cloud mode, version field is required for correct consistency
      // ideally this check would be more fine grained, and individual features
      // would assert it when they initialize, but DistributedUpdateProcessor
      // is currently a big ball of wax that does more then just distributing
      // updates (ie: partial document updates), so it needs to work in no cloud
      // mode as well, and can't assert version field support on init.

      try {
        VersionInfo.getAndCheckVersionField(schema);
      } catch (SolrException e) {
        throw new SolrException(ErrorCode.SERVER_ERROR,
            "Schema will not work with SolrCloud mode: " +
                e.getMessage(), e);
      }
    }
  }

  private String initDataDir(String dataDir, SolrConfig config, CoreDescriptor coreDescriptor) {
    return findDataDir(getDirectoryFactory(), dataDir, config, coreDescriptor);
  }

  /**
   * Locate the data directory for a given config and core descriptor.
   *
   * @param directoryFactory The directory factory to use if necessary to calculate an absolute path. Should be the same as what will
   *                         be used to open the data directory later.
   * @param dataDir          An optional hint to the data directory location. Will be normalized and used if not null.
   * @param config           A solr config to retrieve the default data directory location, if used.
   * @param coreDescriptor   descriptor to load the actual data dir from, if not using the defualt.
   * @return a normalized data directory name
   * @throws SolrException if the data directory cannot be loaded from the core descriptor
   */
  static String findDataDir(DirectoryFactory directoryFactory, String dataDir, SolrConfig config, CoreDescriptor coreDescriptor) {
    if (dataDir == null) {
      if (coreDescriptor.usingDefaultDataDir()) {
        dataDir = config.getDataDir();
      }
      if (dataDir == null) {
        try {
          dataDir = coreDescriptor.getDataDir();
          if (!directoryFactory.isAbsolute(dataDir)) {
            dataDir = directoryFactory.getDataHome(coreDescriptor);
          }
        } catch (IOException e) {
          throw new SolrException(ErrorCode.SERVER_ERROR, e);
        }
      }
    }
    return SolrPaths.normalizeDir(dataDir);
  }


  public boolean modifyIndexProps(String tmpIdxDirName) {
    return SolrCore.modifyIndexProps(getDirectoryFactory(), getDataDir(), getSolrConfig(), tmpIdxDirName);
  }

  /**
   * Update the index.properties file with the new index sub directory name
   */
  // package private
  static boolean modifyIndexProps(DirectoryFactory directoryFactory, String dataDir, SolrConfig solrConfig, String tmpIdxDirName) {
    log.info("Updating index properties... index={}", tmpIdxDirName);
    Directory dir = null;
    try {
      dir = directoryFactory.get(dataDir, DirContext.META_DATA, solrConfig.indexConfig.lockType);
      String tmpIdxPropName = IndexFetcher.INDEX_PROPERTIES + "." + System.nanoTime();
      writeNewIndexProps(dir, tmpIdxPropName, tmpIdxDirName);
      directoryFactory.renameWithOverwrite(dir, tmpIdxPropName, IndexFetcher.INDEX_PROPERTIES);
      return true;
    } catch (IOException e1) {
      throw new RuntimeException(e1);
    } finally {
      if (dir != null) {
        try {
          directoryFactory.release(dir);
        } catch (IOException e) {
          SolrException.log(log, "", e);
        }
      }
    }
  }

  /**
   * Write the index.properties file with the new index sub directory name
   *
   * @param dir           a data directory (containing an index.properties file)
   * @param tmpFileName   the file name to write the new index.properties to
   * @param tmpIdxDirName new index directory name
   */
  private static void writeNewIndexProps(Directory dir, String tmpFileName, String tmpIdxDirName) {
    if (tmpFileName == null) {
      tmpFileName = IndexFetcher.INDEX_PROPERTIES;
    }
    final Properties p = new Properties();

    // Read existing properties
    try {
      final IndexInput input = dir.openInput(IndexFetcher.INDEX_PROPERTIES, DirectoryFactory.IOCONTEXT_NO_CACHE);
      final InputStream is = new PropertiesInputStream(input);
      try {
        p.load(new InputStreamReader(is, StandardCharsets.UTF_8));
      } catch (Exception e) {
        log.error("Unable to load {}", IndexFetcher.INDEX_PROPERTIES, e);
      } finally {
        IOUtils.closeQuietly(is);
      }
    } catch (IOException e) {
      // ignore; file does not exist
    }

    p.put("index", tmpIdxDirName);

    // Write new properties
    Writer os = null;
    try {
      IndexOutput out = dir.createOutput(tmpFileName, DirectoryFactory.IOCONTEXT_NO_CACHE);
      os = new OutputStreamWriter(new PropertiesOutputStream(out), StandardCharsets.UTF_8);
      p.store(os, IndexFetcher.INDEX_PROPERTIES);
      dir.sync(Collections.singleton(tmpFileName));
    } catch (Exception e) {
      throw new SolrException(ErrorCode.SERVER_ERROR, "Unable to write " + IndexFetcher.INDEX_PROPERTIES, e);
    } finally {
      IOUtils.closeQuietly(os);
    }
  }

  private String initUpdateLogDir(CoreDescriptor coreDescriptor) {
    String updateLogDir = coreDescriptor.getUlogDir();
    if (updateLogDir == null) {
      updateLogDir = coreDescriptor.getInstanceDir().resolve(dataDir).toString();
    }
    return updateLogDir;
  }

  /**
   * Close the core, if it is still in use waits until is no longer in use.
   *
   * @see #close()
   * @see #isClosed()
   */
  public void closeAndWait() {
    close();
    while (!isClosed()) {
      final long milliSleep = 100;
      if (log.isInfoEnabled()) {
        log.info("Core {} is not yet closed, waiting {} ms before checking again.", getName(), milliSleep);
      }
      try {
        Thread.sleep(milliSleep);
      } catch (InterruptedException e) {
        Thread.currentThread().interrupt();
        throw new SolrException(ErrorCode.SERVER_ERROR,
            "Caught InterruptedException whilst waiting for core " + getName() + " to close: "
                + e.getMessage(), e);
      }
    }
  }

  private Codec initCodec(SolrConfig solrConfig, final IndexSchema schema) {
    final PluginInfo info = solrConfig.getPluginInfo(CodecFactory.class.getName());
    final CodecFactory factory;
    if (info != null) {
      factory = resourceLoader.newInstance(info.className, CodecFactory.class);
      factory.init(info.initArgs);
    } else {
      factory = new CodecFactory() {
        @Override
        public Codec getCodec() {
          return Codec.getDefault();
        }
      };
    }
    if (factory instanceof SolrCoreAware) {
      // CodecFactory needs SolrCore before inform() is called on all registered
      // SolrCoreAware listeners, at the end of the SolrCore constructor
      ((SolrCoreAware) factory).inform(this);
    } else {
      for (FieldType ft : schema.getFieldTypes().values()) {
        if (null != ft.getPostingsFormat()) {
          String msg = "FieldType '" + ft.getTypeName() + "' is configured with a postings format, but the codec does not support it: " + factory.getClass();
          log.error(msg);
          throw new SolrException(ErrorCode.SERVER_ERROR, msg);
        }
        if (null != ft.getDocValuesFormat()) {
          String msg = "FieldType '" + ft.getTypeName() + "' is configured with a docValues format, but the codec does not support it: " + factory.getClass();
          log.error(msg);
          throw new SolrException(ErrorCode.SERVER_ERROR, msg);
        }
      }
    }
    return factory.getCodec();
  }

  /**
   * Create an instance of {@link StatsCache} using configured parameters.
   */
  public StatsCache createStatsCache() {
    final StatsCache cache;
    PluginInfo pluginInfo = solrConfig.getPluginInfo(StatsCache.class.getName());
    if (pluginInfo != null && pluginInfo.className != null && pluginInfo.className.length() > 0) {
      cache = createInitInstance(pluginInfo, StatsCache.class, null,
          LocalStatsCache.class.getName());
      if (log.isDebugEnabled()) {
        log.debug("Using statsCache impl: {}", cache.getClass().getName());
      }
    } else {
      if (log.isDebugEnabled()) {
        log.debug("Using default statsCache cache: {}", LocalStatsCache.class.getName());
      }
      cache = new LocalStatsCache();
    }
    return cache;
  }

  /**
   * Load the request processors
   */
  private Map<String, UpdateRequestProcessorChain> loadUpdateProcessorChains() {
    Map<String, UpdateRequestProcessorChain> map = new HashMap<>();
    UpdateRequestProcessorChain def = initPlugins(map, UpdateRequestProcessorChain.class, UpdateRequestProcessorChain.class.getName());
    if (def == null) {
      def = map.get(null);
    }
    if (def == null) {
      log.debug("no updateRequestProcessorChain defined as default, creating implicit default");
      // construct the default chain
      UpdateRequestProcessorFactory[] factories = new UpdateRequestProcessorFactory[]{
          new LogUpdateProcessorFactory(),
          new DistributedUpdateProcessorFactory(),
          new RunUpdateProcessorFactory()
      };
      def = new UpdateRequestProcessorChain(Arrays.asList(factories), this);
    }
    map.put(null, def);
    map.put("", def);

    map.computeIfAbsent(RunUpdateProcessorFactory.PRE_RUN_CHAIN_NAME,
        k -> new UpdateRequestProcessorChain(Collections.singletonList(new NestedUpdateProcessorFactory()), this));

    return map;
  }

  public SolrCoreState getSolrCoreState() {
    return solrCoreState;
  }

  /**
   * @return an update processor registered to the given name.  Throw an exception if this chain is undefined
   */
  public UpdateRequestProcessorChain getUpdateProcessingChain(final String name) {
    UpdateRequestProcessorChain chain = updateProcessorChains.get(name);
    if (chain == null) {
      throw new SolrException(ErrorCode.BAD_REQUEST,
          "unknown UpdateRequestProcessorChain: " + name);
    }
    return chain;
  }

  public UpdateRequestProcessorChain getUpdateProcessorChain(SolrParams params) {
    String chainName = params.get(UpdateParams.UPDATE_CHAIN);
    UpdateRequestProcessorChain defaultUrp = getUpdateProcessingChain(chainName);
    ProcessorInfo processorInfo = new ProcessorInfo(params);
    if (processorInfo.isEmpty()) return defaultUrp;
    return UpdateRequestProcessorChain.constructChain(defaultUrp, processorInfo, this);
  }

  public PluginBag<UpdateRequestProcessorFactory> getUpdateProcessors() {
    return updateProcessors;
  }

  public CircuitBreakerManager getCircuitBreakerManager() {
    return circuitBreakerManager;
  }

  // this core current usage count
  private final AtomicInteger refCount = new AtomicInteger(1);

  /**
   * expert: increments the core reference count
   */
  public void open() {
    refCount.incrementAndGet();
    MDCLoggingContext.setCore(this);
  }

  /**
   * Close all resources allocated by the core if it is no longer in use...
   * <ul>
   * <li>searcher</li>
   * <li>updateHandler</li>
   * <li>all CloseHooks will be notified</li>
   * <li>All MBeans will be unregistered from MBeanServer if JMX was enabled
   * </li>
   * </ul>
   * <p>
   * The behavior of this method is determined by the result of decrementing
   * the core's reference count (A core is created with a reference count of 1)...
   * </p>
   * <ul>
   * <li>If reference count is &gt; 0, the usage count is decreased by 1 and no
   * resources are released.
   * </li>
   * <li>If reference count is == 0, the resources are released.
   * <li>If reference count is &lt; 0, and error is logged and no further action
   * is taken.
   * </li>
   * </ul>
   *
   * @see #isClosed()
   */
  @Override
  public void close() {
    MDCLoggingContext.clear(); // balance out open with close
    int count = refCount.decrementAndGet();
    if (count > 0) return; // close is called often, and only actually closes if nothing is using it.
    if (count < 0) {
      log.error("Too many close [count:{}] on {}. Please report this exception to solr-user@lucene.apache.org", count, this);
      assert false : "Too many closes on SolrCore";
      return;
    }
    log.info("{} CLOSING SolrCore {}", logid, this);

    ExecutorUtil.shutdownAndAwaitTermination(coreAsyncTaskExecutor);

    // stop reporting metrics
    try {
      coreMetricManager.close();
    } catch (Throwable e) {
      SolrException.log(log, e);
      if (e instanceof Error) {
        throw (Error) e;
      }
    }

    if (closeHooks != null) {
      for (CloseHook hook : closeHooks) {
        try {
          hook.preClose(this);
        } catch (Throwable e) {
          SolrException.log(log, e);
          if (e instanceof Error) {
            throw (Error) e;
          }
        }
      }
    }

    if (reqHandlers != null) reqHandlers.close();
    responseWriters.close();
    searchComponents.close();
    qParserPlugins.close();
    valueSourceParsers.close();
    transformerFactories.close();

    if (memClassLoader != null) {
      try {
        memClassLoader.close();
      } catch (Exception e) {
      }
    }


    try {
      if (null != updateHandler) {
        updateHandler.close();
      }
    } catch (Throwable e) {
      SolrException.log(log, e);
      if (e instanceof Error) {
        throw (Error) e;
      }
    }

    boolean coreStateClosed = false;
    try {
      if (solrCoreState != null) {
        if (updateHandler instanceof IndexWriterCloser) {
          coreStateClosed = solrCoreState.decrefSolrCoreState((IndexWriterCloser) updateHandler);
        } else {
          coreStateClosed = solrCoreState.decrefSolrCoreState(null);
        }
      }
    } catch (Throwable e) {
      SolrException.log(log, e);
      if (e instanceof Error) {
        throw (Error) e;
      }
    }

    try {
      ExecutorUtil.shutdownAndAwaitTermination(searcherExecutor);
    } catch (Throwable e) {
      SolrException.log(log, e);
      if (e instanceof Error) {
        throw (Error) e;
      }
    }
    assert ObjectReleaseTracker.release(searcherExecutor);

    try {
      // Since we waited for the searcherExecutor to shut down,
      // there should be no more searchers warming in the background
      // that we need to take care of.
      //
      // For the case that a searcher was registered *before* warming
      // then the searchExecutor will throw an exception when getSearcher()
      // tries to use it, and the exception handling code should close it.
      closeSearcher();
    } catch (Throwable e) {
      SolrException.log(log, e);
      if (e instanceof Error) {
        throw (Error) e;
      }
    }

    if (coreStateClosed) {
      try {
        cleanupOldIndexDirectories(false);
      } catch (Exception e) {
        SolrException.log(log, e);
      }
    }

    try {
      infoRegistry.clear();
    } catch (Throwable e) {
      SolrException.log(log, e);
      if (e instanceof Error) {
        throw (Error) e;
      }
    }

    // Close the snapshots meta-data directory.
    Directory snapshotsDir = snapshotMgr.getSnapshotsDir();
    try {
      this.directoryFactory.release(snapshotsDir);
    } catch (Throwable e) {
      SolrException.log(log, e);
      if (e instanceof Error) {
        throw (Error) e;
      }
    }

    if (coreStateClosed) {

      try {
        directoryFactory.close();
      } catch (Throwable e) {
        SolrException.log(log, e);
        if (e instanceof Error) {
          throw (Error) e;
        }
      }
    }

    if (closeHooks != null) {
      for (CloseHook hook : closeHooks) {
        try {
          hook.postClose(this);
        } catch (Throwable e) {
          SolrException.log(log, e);
          if (e instanceof Error) {
            throw (Error) e;
          }
        }
      }
    }

    assert ObjectReleaseTracker.release(this);
  }

  /**
   * Current core usage count.
   */
  public int getOpenCount() {
    return refCount.get();
  }

  /**
   * Whether this core is closed.
   */
  public boolean isClosed() {
    return refCount.get() <= 0;
  }

  private Collection<CloseHook> closeHooks = null;

  /**
   * Add a close callback hook
   */
  public void addCloseHook(CloseHook hook) {
    if (closeHooks == null) {
      closeHooks = new ArrayList<>();
    }
    closeHooks.add(hook);
  }

  /**
   * @lucene.internal Debugging aid only.  No non-test code should be released with uncommented verbose() calls.
   */
  public static boolean VERBOSE = Boolean.parseBoolean(System.getProperty("tests.verbose", "false"));

  public static void verbose(Object... args) {
    if (!VERBOSE) return;
    StringBuilder sb = new StringBuilder("VERBOSE:");
//    sb.append(Thread.currentThread().getName());
//    sb.append(':');
    for (Object o : args) {
      sb.append(' ');
      sb.append(o == null ? "(null)" : o.toString());
    }
    // System.out.println(sb.toString());
    log.info("{}", sb);
  }


  ////////////////////////////////////////////////////////////////////////////////
  // Request Handler
  ////////////////////////////////////////////////////////////////////////////////

  /**
   * Get the request handler registered to a given name.
   * <p>
   * This function is thread safe.
   */
  public SolrRequestHandler getRequestHandler(String handlerName) {
    return RequestHandlerBase.getRequestHandler(RequestHandlers.normalize(handlerName), reqHandlers.handlers);
  }

  /**
   * Returns an unmodifiable Map containing the registered handlers
   */
  public PluginBag<SolrRequestHandler> getRequestHandlers() {
    return reqHandlers.handlers;
  }


  /**
   * Registers a handler at the specified location.  If one exists there, it will be replaced.
   * To remove a handler, register <code>null</code> at its path
   * <p>
   * Once registered the handler can be accessed through:
   * <pre>
   *   http://${host}:${port}/${context}/${handlerName}
   * or:
   *   http://${host}:${port}/${context}/select?qt=${handlerName}
   * </pre>
   * <p>
   * Handlers <em>must</em> be initialized before getting registered.  Registered
   * handlers can immediately accept requests.
   * <p>
   * This call is thread safe.
   *
   * @return the previous <code>SolrRequestHandler</code> registered to this name <code>null</code> if none.
   */
  public SolrRequestHandler registerRequestHandler(String handlerName, SolrRequestHandler handler) {
    return reqHandlers.register(handlerName, handler);
  }

  /**
   * Register the default search components
   */
  private void loadSearchComponents() {
    Map<String, SearchComponent> instances = createInstances(SearchComponent.standard_components);
    for (Map.Entry<String, SearchComponent> e : instances.entrySet()) e.getValue().setName(e.getKey());
    searchComponents.init(instances, this);

    for (String name : searchComponents.keySet()) {
      if (searchComponents.isLoaded(name) && searchComponents.get(name) instanceof HighlightComponent) {
        if (!HighlightComponent.COMPONENT_NAME.equals(name)) {
          searchComponents.put(HighlightComponent.COMPONENT_NAME, searchComponents.getRegistry().get(name));
        }
        break;
      }
    }
  }

  /**
   * @return a Search Component registered to a given name.  Throw an exception if the component is undefined
   */
  public SearchComponent getSearchComponent(String name) {
    return searchComponents.get(name);
  }

  /**
   * Accessor for all the Search Components
   *
   * @return An unmodifiable Map of Search Components
   */
  public PluginBag<SearchComponent> getSearchComponents() {
    return searchComponents;
  }

  ////////////////////////////////////////////////////////////////////////////////
  // Update Handler
  ////////////////////////////////////////////////////////////////////////////////

  /**
   * RequestHandlers need access to the updateHandler so they can all talk to the
   * same RAM indexer.
   */
  public UpdateHandler getUpdateHandler() {
    return updateHandler;
  }

  ////////////////////////////////////////////////////////////////////////////////
  // Searcher Control
  ////////////////////////////////////////////////////////////////////////////////

  // The current searcher used to service queries.
  // Don't access this directly!!!! use getSearcher() to
  // get it (and it will increment the ref count at the same time).
  // This reference is protected by searcherLock.
  private RefCounted<SolrIndexSearcher> _searcher;

  // All of the normal open searchers.  Don't access this directly.
  // protected by synchronizing on searcherLock.
  private final LinkedList<RefCounted<SolrIndexSearcher>> _searchers = new LinkedList<>();
  private final LinkedList<RefCounted<SolrIndexSearcher>> _realtimeSearchers = new LinkedList<>();

  final ExecutorService searcherExecutor = ExecutorUtil.newMDCAwareSingleThreadExecutor(
      new SolrNamedThreadFactory("searcherExecutor"));
  private int onDeckSearchers;  // number of searchers preparing
  // Lock ordering: one can acquire the openSearcherLock and then the searcherLock, but not vice-versa.
  private Object searcherLock = new Object();  // the sync object for the searcher
  private ReentrantLock openSearcherLock = new ReentrantLock(true);     // used to serialize opens/reopens for absolute ordering
  private final int maxWarmingSearchers;  // max number of on-deck searchers allowed
  private final int slowQueryThresholdMillis;  // threshold above which a query is considered slow

  private RefCounted<SolrIndexSearcher> realtimeSearcher;
  private Callable<DirectoryReader> newReaderCreator;

  // For testing
  boolean areAllSearcherReferencesEmpty() {
    boolean isEmpty;
    synchronized (searcherLock) {
      isEmpty = _searchers.isEmpty();
      isEmpty = isEmpty && _realtimeSearchers.isEmpty();
      isEmpty = isEmpty && (_searcher == null);
      isEmpty = isEmpty && (realtimeSearcher == null);
    }
    return isEmpty;
  }

  /**
   * Return a registered {@link RefCounted}&lt;{@link SolrIndexSearcher}&gt; with
   * the reference count incremented.  It <b>must</b> be decremented when no longer needed.
   * This method should not be called from SolrCoreAware.inform() since it can result
   * in a deadlock if useColdSearcher==false.
   * If handling a normal request, the searcher should be obtained from
   * {@link org.apache.solr.request.SolrQueryRequest#getSearcher()} instead.
   * If you still think you need to call this, consider {@link #withSearcher(IOFunction)} instead which is easier to
   * use.
   *
   * @see SolrQueryRequest#getSearcher()
   * @see #withSearcher(IOFunction)
   */
  public RefCounted<SolrIndexSearcher> getSearcher() {
    if (searchEnabled) {
      return getSearcher(false, true, null);
    }
    throw new SolrException(SolrException.ErrorCode.SERVICE_UNAVAILABLE, "Search is temporarily disabled");
  }

  /**
   * Executes the lambda with the {@link SolrIndexSearcher}.  This is more convenient than using
   * {@link #getSearcher()} since there is no ref-counting business to worry about.
   * Example:
   * <pre class="prettyprint">
   *   IndexReader reader = h.getCore().withSearcher(SolrIndexSearcher::getIndexReader);
   * </pre>
   * Warning: although a lambda is concise, it may be inappropriate to simply return the IndexReader because it might
   * be closed soon after this method returns; it really depends.
   */
  @SuppressWarnings("unchecked")
  public <R> R withSearcher(IOFunction<SolrIndexSearcher, R> lambda) throws IOException {
    final RefCounted<SolrIndexSearcher> refCounted = getSearcher();
    try {
      return lambda.apply(refCounted.get());
    } finally {
      refCounted.decref();
    }
  }

  /**
   * Computes fingerprint of a segment and caches it only if all the version in segment are included in the fingerprint.
   * We can't use computeIfAbsent as caching is conditional (as described above)
   * There is chance that two threads may compute fingerprint on the same segment. It might be OK to do so rather than locking entire map.
   *
   * @param searcher   searcher that includes specified LeaderReaderContext
   * @param ctx        LeafReaderContext of a segment to compute fingerprint of
   * @param maxVersion maximum version number to consider for fingerprint computation
   * @return IndexFingerprint of the segment
   * @throws IOException Can throw IOException
   */
  public IndexFingerprint getIndexFingerprint(SolrIndexSearcher searcher, LeafReaderContext ctx, long maxVersion)
      throws IOException {
    IndexReader.CacheHelper cacheHelper = ctx.reader().getReaderCacheHelper();
    if (cacheHelper == null) {
      if (log.isDebugEnabled()) {
        log.debug("Cannot cache IndexFingerprint as reader does not support caching. searcher:{} reader:{} readerHash:{} maxVersion:{}", searcher, ctx.reader(), ctx.reader().hashCode(), maxVersion);
      }
      return IndexFingerprint.getFingerprint(searcher, ctx, maxVersion);
    }

    IndexFingerprint f = null;
    f = perSegmentFingerprintCache.get(cacheHelper.getKey());
    // fingerprint is either not cached or
    // if we want fingerprint only up to a version less than maxVersionEncountered in the segment, or
    // documents were deleted from segment for which fingerprint was cached
    //
    if (f == null || (f.getMaxInHash() > maxVersion) || (f.getNumDocs() != ctx.reader().numDocs())) {
      if (log.isDebugEnabled()) {
        log.debug("IndexFingerprint cache miss for searcher:{} reader:{} readerHash:{} maxVersion:{}", searcher, ctx.reader(), ctx.reader().hashCode(), maxVersion);
      }
      f = IndexFingerprint.getFingerprint(searcher, ctx, maxVersion);
      // cache fingerprint for the segment only if all the versions in the segment are included in the fingerprint
      if (f.getMaxVersionEncountered() == f.getMaxInHash()) {
        log.debug("Caching fingerprint for searcher:{} leafReaderContext:{} mavVersion:{}", searcher, ctx, maxVersion);
        perSegmentFingerprintCache.put(cacheHelper.getKey(), f);
      }

    } else {
      if (log.isDebugEnabled()) {
        log.debug("IndexFingerprint cache hit for searcher:{} reader:{} readerHash:{} maxVersion:{}", searcher, ctx.reader(), ctx.reader().hashCode(), maxVersion);
      }
    }
    if (log.isDebugEnabled()) {
      log.debug("Cache Size: {}, Segments Size:{}", perSegmentFingerprintCache.size(), searcher.getTopReaderContext().leaves().size());
    }
    return f;
  }

  /**
   * Returns the current registered searcher with its reference count incremented, or null if none are registered.
   */
  public RefCounted<SolrIndexSearcher> getRegisteredSearcher() {
    synchronized (searcherLock) {
      if (_searcher != null) {
        _searcher.incref();
      }
      return _searcher;
    }
  }

  /**
   * Return the newest normal {@link RefCounted}&lt;{@link SolrIndexSearcher}&gt; with
   * the reference count incremented.  It <b>must</b> be decremented when no longer needed.
   * If no searcher is currently open, then if openNew==true a new searcher will be opened,
   * or null is returned if openNew==false.
   */
  public RefCounted<SolrIndexSearcher> getNewestSearcher(boolean openNew) {
    synchronized (searcherLock) {
      if (!_searchers.isEmpty()) {
        RefCounted<SolrIndexSearcher> newest = _searchers.getLast();
        newest.incref();
        return newest;
      }
    }

    return openNew ? getRealtimeSearcher() : null;
  }

  /**
   * Gets the latest real-time searcher w/o forcing open a new searcher if one already exists.
   * The reference count will be incremented.
   */
  public RefCounted<SolrIndexSearcher> getRealtimeSearcher() {
    synchronized (searcherLock) {
      if (realtimeSearcher != null) {
        realtimeSearcher.incref();
        return realtimeSearcher;
      }
    }

    // use the searcher lock to prevent multiple people from trying to open at once
    openSearcherLock.lock();
    try {

      // try again
      synchronized (searcherLock) {
        if (realtimeSearcher != null) {
          realtimeSearcher.incref();
          return realtimeSearcher;
        }
      }

      // force a new searcher open
      return openNewSearcher(true, true);
    } finally {
      openSearcherLock.unlock();
    }
  }


  public RefCounted<SolrIndexSearcher> getSearcher(boolean forceNew, boolean returnSearcher, @SuppressWarnings({"rawtypes"})final Future[] waitSearcher) {
    return getSearcher(forceNew, returnSearcher, waitSearcher, false);
  }


  /**
   * Opens a new searcher and returns a RefCounted&lt;SolrIndexSearcher&gt; with its reference incremented.
   * <p>
   * "realtime" means that we need to open quickly for a realtime view of the index, hence don't do any
   * autowarming and add to the _realtimeSearchers queue rather than the _searchers queue (so it won't
   * be used for autowarming by a future normal searcher).  A "realtime" searcher will currently never
   * become "registered" (since it currently lacks caching).
   * <p>
   * realtimeSearcher is updated to the latest opened searcher, regardless of the value of "realtime".
   * <p>
   * This method acquires openSearcherLock - do not call with searchLock held!
   */
  public RefCounted<SolrIndexSearcher> openNewSearcher(boolean updateHandlerReopens, boolean realtime) {
    if (isClosed()) { // catch some errors quicker
      throw new SolrCoreState.CoreIsClosedException();
    }

    SolrIndexSearcher tmp;
    RefCounted<SolrIndexSearcher> newestSearcher = null;

    openSearcherLock.lock();
    try {
      String newIndexDir = getNewIndexDir();
      String indexDirFile = null;
      String newIndexDirFile = null;

      // if it's not a normal near-realtime update, check that paths haven't changed.
      if (!updateHandlerReopens) {
        indexDirFile = getDirectoryFactory().normalize(getIndexDir());
        newIndexDirFile = getDirectoryFactory().normalize(newIndexDir);
      }

      synchronized (searcherLock) {
        newestSearcher = realtimeSearcher;
        if (newestSearcher != null) {
          newestSearcher.incref();      // the matching decref is in the finally block
        }
      }

      if (newestSearcher != null && (updateHandlerReopens || indexDirFile.equals(newIndexDirFile))) {

        DirectoryReader newReader;
        DirectoryReader currentReader = newestSearcher.get().getRawReader();

        // SolrCore.verbose("start reopen from",previousSearcher,"writer=",writer);

        RefCounted<IndexWriter> writer = getSolrCoreState().getIndexWriter(null);

        try {
          if (writer != null) {
            // if in NRT mode, open from the writer
            newReader = DirectoryReader.openIfChanged(currentReader, writer.get(), true);
          } else {
            // verbose("start reopen without writer, reader=", currentReader);
            newReader = DirectoryReader.openIfChanged(currentReader);
            // verbose("reopen result", newReader);
          }
        } finally {
          if (writer != null) {
            writer.decref();
          }
        }

        if (newReader == null) { // the underlying index has not changed at all

          if (realtime) {
            // if this is a request for a realtime searcher, just return the same searcher
            newestSearcher.incref();
            return newestSearcher;

          } else if (newestSearcher.get().isCachingEnabled() && newestSearcher.get().getSchema() == getLatestSchema()) {
            // absolutely nothing has changed, can use the same searcher
            // but log a message about it to minimize confusion

            newestSearcher.incref();
            if (log.isDebugEnabled()) {
              log.debug("SolrIndexSearcher has not changed - not re-opening: {}", newestSearcher.get().getName());
            }
            return newestSearcher;

          } // ELSE: open a new searcher against the old reader...
          currentReader.incRef();
          newReader = currentReader;
        }

        // for now, turn off caches if this is for a realtime reader 
        // (caches take a little while to instantiate)
        final boolean useCaches = !realtime;
        final String newName = realtime ? "realtime" : "main";
        tmp = new SolrIndexSearcher(this, newIndexDir, getLatestSchema(), newName,
            newReader, true, useCaches, true, directoryFactory);

      } else {
        // newestSearcher == null at this point

        if (newReaderCreator != null) {
          // this is set in the constructor if there is a currently open index writer
          // so that we pick up any uncommitted changes and so we don't go backwards
          // in time on a core reload
          DirectoryReader newReader = newReaderCreator.call();
          tmp = new SolrIndexSearcher(this, newIndexDir, getLatestSchema(),
              (realtime ? "realtime" : "main"), newReader, true, !realtime, true, directoryFactory);
        } else {
          RefCounted<IndexWriter> writer = getSolrCoreState().getIndexWriter(this);
          DirectoryReader newReader = null;
          try {
            newReader = indexReaderFactory.newReader(writer.get(), this);
          } finally {
            writer.decref();
          }
          tmp = new SolrIndexSearcher(this, newIndexDir, getLatestSchema(),
              (realtime ? "realtime" : "main"), newReader, true, !realtime, true, directoryFactory);
        }
      }

      List<RefCounted<SolrIndexSearcher>> searcherList = realtime ? _realtimeSearchers : _searchers;
      RefCounted<SolrIndexSearcher> newSearcher = newHolder(tmp, searcherList);    // refcount now at 1

      // Increment reference again for "realtimeSearcher" variable.  It should be at 2 after.
      // When it's decremented by both the caller of this method, and by realtimeSearcher being replaced,
      // it will be closed.
      newSearcher.incref();

      synchronized (searcherLock) {
        // Check if the core is closed again inside the lock in case this method is racing with a close. If the core is
        // closed, clean up the new searcher and bail.
        if (isClosed()) {
          newSearcher.decref(); // once for caller since we're not returning it
          newSearcher.decref(); // once for ourselves since it won't be "replaced"
          throw new SolrException(ErrorCode.SERVER_ERROR, "openNewSearcher called on closed core");
        }

        if (realtimeSearcher != null) {
          realtimeSearcher.decref();
        }
        realtimeSearcher = newSearcher;
        searcherList.add(realtimeSearcher);
      }

      return newSearcher;

    } catch (Exception e) {
      throw new SolrException(ErrorCode.SERVER_ERROR, "Error opening new searcher", e);
    } finally {
      openSearcherLock.unlock();
      if (newestSearcher != null) {
        newestSearcher.decref();
      }
    }
  }

  /**
   * Get a {@link SolrIndexSearcher} or start the process of creating a new one.
   * <p>
   * The registered searcher is the default searcher used to service queries.
   * A searcher will normally be registered after all of the warming
   * and event handlers (newSearcher or firstSearcher events) have run.
   * In the case where there is no registered searcher, the newly created searcher will
   * be registered before running the event handlers (a slow searcher is better than no searcher).
   *
   * <p>
   * These searchers contain read-only IndexReaders. To access a non read-only IndexReader,
   * see newSearcher(String name, boolean readOnly).
   *
   * <p>
   * If <code>forceNew==true</code> then
   * A new searcher will be opened and registered regardless of whether there is already
   * a registered searcher or other searchers in the process of being created.
   * <p>
   * If <code>forceNew==false</code> then:<ul>
   * <li>If a searcher is already registered, that searcher will be returned</li>
   * <li>If no searcher is currently registered, but at least one is in the process of being created, then
   * this call will block until the first searcher is registered</li>
   * <li>If no searcher is currently registered, and no searchers in the process of being registered, a new
   * searcher will be created.</li>
   * </ul>
   * <p>
   * If <code>returnSearcher==true</code> then a {@link RefCounted}&lt;{@link SolrIndexSearcher}&gt; will be returned with
   * the reference count incremented.  It <b>must</b> be decremented when no longer needed.
   * <p>
   * If <code>waitSearcher!=null</code> and a new {@link SolrIndexSearcher} was created,
   * then it is filled in with a Future that will return after the searcher is registered.  The Future may be set to
   * <code>null</code> in which case the SolrIndexSearcher created has already been registered at the time
   * this method returned.
   * <p>
   *
   * @param forceNew             if true, force the open of a new index searcher regardless if there is already one open.
   * @param returnSearcher       if true, returns a {@link SolrIndexSearcher} holder with the refcount already incremented.
   * @param waitSearcher         if non-null, will be filled in with a {@link Future} that will return after the new searcher is registered.
   * @param updateHandlerReopens if true, the UpdateHandler will be used when reopening a {@link SolrIndexSearcher}.
   */
  public RefCounted<SolrIndexSearcher> getSearcher(boolean forceNew, boolean returnSearcher, @SuppressWarnings({"rawtypes"})final Future[] waitSearcher, boolean updateHandlerReopens) {
    // it may take some time to open an index.... we may need to make
    // sure that two threads aren't trying to open one at the same time
    // if it isn't necessary.

    synchronized (searcherLock) {
      for (; ; ) { // this loop is so w can retry in the event that we exceed maxWarmingSearchers
        // see if we can return the current searcher
        if (_searcher != null && !forceNew) {
          if (returnSearcher) {
            _searcher.incref();
            return _searcher;
          } else {
            return null;
          }
        }

        // check to see if we can wait for someone else's searcher to be set
        if (onDeckSearchers > 0 && !forceNew && _searcher == null) {
          try {
            searcherLock.wait();
          } catch (InterruptedException e) {
            if (log.isInfoEnabled()) {
              log.info(SolrException.toStr(e));
            }
          }
        }

        // check again: see if we can return right now
        if (_searcher != null && !forceNew) {
          if (returnSearcher) {
            _searcher.incref();
            return _searcher;
          } else {
            return null;
          }
        }

        // At this point, we know we need to open a new searcher...
        // first: increment count to signal other threads that we are
        //        opening a new searcher.
        onDeckSearchers++;
        newSearcherCounter.inc();
        if (onDeckSearchers < 1) {
          // should never happen... just a sanity check
          log.error("{}ERROR!!! onDeckSearchers is {}", logid, onDeckSearchers);
          onDeckSearchers = 1;  // reset
        } else if (onDeckSearchers > maxWarmingSearchers) {
          onDeckSearchers--;
          newSearcherMaxReachedCounter.inc();
          try {
            searcherLock.wait();
          } catch (InterruptedException e) {
            if (log.isInfoEnabled()) {
              log.info(SolrException.toStr(e));
            }
          }
          continue;  // go back to the top of the loop and retry
        } else if (onDeckSearchers > 1) {
          log.warn("{}PERFORMANCE WARNING: Overlapping onDeckSearchers={}", logid, onDeckSearchers);
        }

        break; // I can now exit the loop and proceed to open a searcher
      }
    }

    // a signal to decrement onDeckSearchers if something goes wrong.
    final boolean[] decrementOnDeckCount = new boolean[]{true};
    RefCounted<SolrIndexSearcher> currSearcherHolder = null;     // searcher we are autowarming from
    RefCounted<SolrIndexSearcher> searchHolder = null;
    boolean success = false;

    openSearcherLock.lock();
    Timer.Context timerContext = newSearcherTimer.time();
    try {
      searchHolder = openNewSearcher(updateHandlerReopens, false);
      // the searchHolder will be incremented once already (and it will eventually be assigned to _searcher when registered)
      // increment it again if we are going to return it to the caller.
      if (returnSearcher) {
        searchHolder.incref();
      }


      final RefCounted<SolrIndexSearcher> newSearchHolder = searchHolder;
      final SolrIndexSearcher newSearcher = newSearchHolder.get();


      boolean alreadyRegistered = false;
      synchronized (searcherLock) {
        if (_searcher == null) {
          // if there isn't a current searcher then we may
          // want to register this one before warming is complete instead of waiting.
          if (solrConfig.useColdSearcher) {
            registerSearcher(newSearchHolder);
            decrementOnDeckCount[0] = false;
            alreadyRegistered = true;
          }
        } else {
          // get a reference to the current searcher for purposes of autowarming.
          currSearcherHolder = _searcher;
          currSearcherHolder.incref();
        }
      }


      final SolrIndexSearcher currSearcher = currSearcherHolder == null ? null : currSearcherHolder.get();

      @SuppressWarnings({"rawtypes"})
      Future future = null;

      // if the underlying searcher has not changed, no warming is needed
      if (newSearcher != currSearcher) {

        // warm the new searcher based on the current searcher.
        // should this go before the other event handlers or after?
        if (currSearcher != null) {
          future = searcherExecutor.submit(() -> {
            Timer.Context warmupContext = newSearcherWarmupTimer.time();
            try {
              newSearcher.warm(currSearcher);
            } catch (Throwable e) {
              SolrException.log(log, e);
              if (e instanceof Error) {
                throw (Error) e;
              }
            } finally {
              warmupContext.close();
            }
            return null;
          });
        }

        if (currSearcher == null) {
          future = searcherExecutor.submit(() -> {
            try {
              for (SolrEventListener listener : firstSearcherListeners) {
                listener.newSearcher(newSearcher, null);
              }
            } catch (Throwable e) {
              SolrException.log(log, null, e);
              if (e instanceof Error) {
                throw (Error) e;
              }
            }
            return null;
          });
        }

        if (currSearcher != null) {
          future = searcherExecutor.submit(() -> {
            try {
              for (SolrEventListener listener : newSearcherListeners) {
                listener.newSearcher(newSearcher, currSearcher);
              }
            } catch (Throwable e) {
              SolrException.log(log, null, e);
              if (e instanceof Error) {
                throw (Error) e;
              }
            }
            return null;
          });
        }

      }


      // WARNING: this code assumes a single threaded executor (that all tasks
      // queued will finish first).
      final RefCounted<SolrIndexSearcher> currSearcherHolderF = currSearcherHolder;
      if (!alreadyRegistered) {
        future = searcherExecutor.submit(
            () -> {
              try {
                // registerSearcher will decrement onDeckSearchers and
                // do a notify, even if it fails.
                registerSearcher(newSearchHolder);
              } catch (Throwable e) {
                SolrException.log(log, e);
                if (e instanceof Error) {
                  throw (Error) e;
                }
              } finally {
                // we are all done with the old searcher we used
                // for warming...
                if (currSearcherHolderF != null) currSearcherHolderF.decref();
              }
              return null;
            }
        );
      }

      if (waitSearcher != null) {
        waitSearcher[0] = future;
      }

      success = true;

      // Return the searcher as the warming tasks run in parallel
      // callers may wait on the waitSearcher future returned.
      return returnSearcher ? newSearchHolder : null;

    } catch (Exception e) {
      if (e instanceof RuntimeException) throw (RuntimeException) e;
      throw new SolrException(ErrorCode.SERVER_ERROR, e);
    } finally {

      timerContext.close();

      if (!success) {
        newSearcherOtherErrorsCounter.inc();
        ;
        synchronized (searcherLock) {
          onDeckSearchers--;

          if (onDeckSearchers < 0) {
            // sanity check... should never happen
            log.error("{}ERROR!!! onDeckSearchers after decrement={}", logid, onDeckSearchers);
            onDeckSearchers = 0; // try and recover
          }
          // if we failed, we need to wake up at least one waiter to continue the process
          searcherLock.notify();
        }

        if (currSearcherHolder != null) {
          currSearcherHolder.decref();
        }

        if (searchHolder != null) {
          searchHolder.decref();      // decrement 1 for _searcher (searchHolder will never become _searcher now)
          if (returnSearcher) {
            searchHolder.decref();    // decrement 1 because we won't be returning the searcher to the user
          }
        }
      }

      // we want to do this after we decrement onDeckSearchers so another thread
      // doesn't increment first and throw a false warning.
      openSearcherLock.unlock();

    }

  }


  private RefCounted<SolrIndexSearcher> newHolder(SolrIndexSearcher newSearcher, final List<RefCounted<SolrIndexSearcher>> searcherList) {
    RefCounted<SolrIndexSearcher> holder = new RefCounted<SolrIndexSearcher>(newSearcher) {
      @Override
      public void close() {
        try {
          synchronized (searcherLock) {
            // it's possible for someone to get a reference via the _searchers queue
            // and increment the refcount while RefCounted.close() is being called.
            // we check the refcount again to see if this has happened and abort the close.
            // This relies on the RefCounted class allowing close() to be called every
            // time the counter hits zero.
            if (refcount.get() > 0) return;
            searcherList.remove(this);
          }
          resource.close();
        } catch (Exception e) {
          // do not allow decref() operations to fail since they are typically called in finally blocks
          // and throwing another exception would be very unexpected.
          SolrException.log(log, "Error closing searcher:" + this, e);
        }
      }
    };
    holder.incref();  // set ref count to 1 to account for this._searcher
    return holder;
  }

  public boolean isReloaded() {
    return isReloaded;
  }

  // Take control of newSearcherHolder (which should have a reference count of at
  // least 1 already.  If the caller wishes to use the newSearcherHolder directly
  // after registering it, then they should increment the reference count *before*
  // calling this method.
  //
  // onDeckSearchers will also be decremented (it should have been incremented
  // as a result of opening a new searcher).
  private void registerSearcher(RefCounted<SolrIndexSearcher> newSearcherHolder) {
    synchronized (searcherLock) {
      try {
        if (_searcher == newSearcherHolder) {
          // trying to re-register the same searcher... this can now happen when a commit has been done but
          // there were no changes to the index.
          newSearcherHolder.decref();  // decref since the caller should have still incref'd (since they didn't know the searcher was the same)
          return;  // still execute the finally block to notify anyone waiting.
        }

        if (_searcher != null) {
          _searcher.decref();   // dec refcount for this._searcher
          _searcher = null;
        }

        _searcher = newSearcherHolder;
        SolrIndexSearcher newSearcher = newSearcherHolder.get();

        /***
         // a searcher may have been warming asynchronously while the core was being closed.
         // if this happens, just close the searcher.
         if (isClosed()) {
         // NOTE: this should not happen now - see close() for details.
         // *BUT* if we left it enabled, this could still happen before
         // close() stopped the executor - so disable this test for now.
         log.error("Ignoring searcher register on closed core:{}", newSearcher);
         _searcher.decref();
         }
         ***/

        newSearcher.register(); // register subitems (caches)

        if (log.isInfoEnabled()) {
          log.info("{} Registered new searcher autowarm time: {} ms", logid, newSearcher.getWarmupTime());
        }

      } catch (Exception e) {
        // an exception in register() shouldn't be fatal.
        log(e);
      } finally {
        // wake up anyone waiting for a searcher
        // even in the face of errors.
        onDeckSearchers--;
        searcherLock.notifyAll();
        assert TestInjection.injectSearcherHooks(getCoreDescriptor() != null && getCoreDescriptor().getCloudDescriptor() != null ? getCoreDescriptor().getCloudDescriptor().getCollectionName() : null);
      }
    }
  }


  public void closeSearcher() {
    log.debug("{}Closing main searcher on request.", logid);
    synchronized (searcherLock) {
      if (realtimeSearcher != null) {
        realtimeSearcher.decref();
        realtimeSearcher = null;
      }
      if (_searcher != null) {
        _searcher.decref();   // dec refcount for this._searcher
        _searcher = null; // isClosed() does check this
      }
    }
  }

  public void execute(SolrRequestHandler handler, SolrQueryRequest req, SolrQueryResponse rsp) {
    if (handler == null) {
      String msg = "Null Request Handler '" +
          req.getParams().get(CommonParams.QT) + "'";

      log.warn("{}{}:{}", logid, msg, req);

      throw new SolrException(ErrorCode.BAD_REQUEST, msg);
    }

    preDecorateResponse(req, rsp);

    /*
     * Keeping this usage of isDebugEnabled because the extraction of the log data as a string might be slow. TODO:
     * Determine how likely it is that something is going to go wrong that will prevent the logging at INFO further
     * down, and if possible, prevent that situation. The handleRequest and postDecorateResponse methods do not indicate
     * that they throw any checked exceptions, so it would have to be an unchecked exception that causes any problems.
     */
    if (requestLog.isDebugEnabled() && rsp.getToLog().size() > 0) {
      // log request at debug in case something goes wrong and we aren't able to log later
      requestLog.debug(rsp.getToLogAsString(logid));
    }

    // TODO: this doesn't seem to be working correctly and causes problems with the example server and distrib (for example /spell)
    // if (req.getParams().getBool(ShardParams.IS_SHARD,false) && !(handler instanceof SearchHandler))
    //   throw new SolrException(SolrException.ErrorCode.BAD_REQUEST,"isShard is only acceptable with search handlers");

    handler.handleRequest(req, rsp);
    postDecorateResponse(handler, req, rsp);

    if (rsp.getToLog().size() > 0) {
      if (requestLog.isInfoEnabled()) {
        requestLog.info(rsp.getToLogAsString(logid));
      }

      /* slowQueryThresholdMillis defaults to -1 in SolrConfig -- not enabled.*/
      if (log.isWarnEnabled() && slowQueryThresholdMillis >= 0) {
        final long qtime = (long) (req.getRequestTimer().getTime());
        if (qtime >= slowQueryThresholdMillis) {
          slowLog.warn("slow: {}", rsp.getToLogAsString(logid));
        }
      }
    }
  }

  public static void preDecorateResponse(SolrQueryRequest req, SolrQueryResponse rsp) {
    // setup response header
    final NamedList<Object> responseHeader = new SimpleOrderedMap<>();
    rsp.addResponseHeader(responseHeader);

    // toLog is a local ref to the same NamedList used by the response
    NamedList<Object> toLog = rsp.getToLog();

    // for back compat, we set these now just in case other code
    // are expecting them during handleRequest
    toLog.add("webapp", req.getContext().get("webapp"));
    toLog.add(PATH, req.getContext().get(PATH));

    final SolrParams params = req.getParams();
    final String lpList = params.get(CommonParams.LOG_PARAMS_LIST);
    if (lpList == null) {
      toLog.add("params", "{" + req.getParamString() + "}");
    } else if (lpList.length() > 0) {

      // Filter params by those in LOG_PARAMS_LIST so that we can then call toString
      HashSet<String> lpSet = new HashSet<>(Arrays.asList(lpList.split(",")));
      SolrParams filteredParams = new SolrParams() {
        private static final long serialVersionUID = -643991638344314066L;

        @Override
        public Iterator<String> getParameterNamesIterator() {
          return Iterators.filter(params.getParameterNamesIterator(), lpSet::contains);
        }

        @Override
        public String get(String param) { // assume param is in lpSet
          return params.get(param);
        } //assume in lpSet

        @Override
        public String[] getParams(String param) { // assume param is in lpSet
          return params.getParams(param);
        } // assume in lpSet
      };

      toLog.add("params", "{" + filteredParams + "}");
    }
  }

  /**
   * Put status, QTime, and possibly request handler and params, in the response header
   */
  public static void postDecorateResponse
  (SolrRequestHandler handler, SolrQueryRequest req, SolrQueryResponse rsp) {
    // TODO should check that responseHeader has not been replaced by handler
    NamedList<Object> responseHeader = rsp.getResponseHeader();
    final int qtime = (int) (req.getRequestTimer().getTime());
    int status = 0;
    Exception exception = rsp.getException();
    if (exception != null) {
      if (exception instanceof SolrException)
        status = ((SolrException) exception).code();
      else
        status = 500;
    }
    responseHeader.add("status", status);
    responseHeader.add("QTime", qtime);

    if (rsp.getToLog().size() > 0) {
      rsp.getToLog().add("status", status);
      rsp.getToLog().add("QTime", qtime);
    }

    SolrParams params = req.getParams();
    if (null != handler && params.getBool(CommonParams.HEADER_ECHO_HANDLER, false)) {
      responseHeader.add("handler", handler.getName());
    }

    // Values for echoParams... false/true/all or false/explicit/all ???
    String ep = params.get(CommonParams.HEADER_ECHO_PARAMS, null);
    if (ep != null) {
      EchoParamStyle echoParams = EchoParamStyle.get(ep);
      if (echoParams == null) {
        throw new SolrException(ErrorCode.BAD_REQUEST, "Invalid value '" + ep + "' for " + CommonParams.HEADER_ECHO_PARAMS
            + " parameter, use '" + EchoParamStyle.EXPLICIT + "' or '" + EchoParamStyle.ALL + "'");
      }
      if (echoParams == EchoParamStyle.EXPLICIT) {
        responseHeader.add("params", req.getOriginalParams().toNamedList());
      } else if (echoParams == EchoParamStyle.ALL) {
        responseHeader.add("params", req.getParams().toNamedList());
      }
    }
  }

  final public static void log(Throwable e) {
    SolrException.log(log, null, e);
  }

  public PluginBag<QueryResponseWriter> getResponseWriters() {
    return responseWriters;
  }

  private final PluginBag<QueryResponseWriter> responseWriters = new PluginBag<>(QueryResponseWriter.class, this);
  public static final Map<String, QueryResponseWriter> DEFAULT_RESPONSE_WRITERS;

  static {
    HashMap<String, QueryResponseWriter> m = new HashMap<>(15, 1);
    m.put("xml", new XMLResponseWriter());
    m.put(CommonParams.JSON, new JSONResponseWriter());
    m.put("standard", m.get(CommonParams.JSON));
    m.put("geojson", new GeoJSONResponseWriter());
    m.put("graphml", new GraphMLResponseWriter());
    m.put("python", new PythonResponseWriter());
    m.put("php", new PHPResponseWriter());
    m.put("phps", new PHPSerializedResponseWriter());
    m.put("ruby", new RubyResponseWriter());
    m.put("raw", new RawResponseWriter());
    m.put(CommonParams.JAVABIN, new BinaryResponseWriter());
    m.put("csv", new CSVResponseWriter());
    m.put("schema.xml", new SchemaXmlResponseWriter());
    m.put("smile", new SmileResponseWriter());
    m.put(ReplicationHandler.FILE_STREAM, getFileStreamWriter());
    DEFAULT_RESPONSE_WRITERS = Collections.unmodifiableMap(m);
    try {
      m.put("xlsx",
          (QueryResponseWriter) Class.forName("org.apache.solr.handler.extraction.XLSXResponseWriter").getConstructor().newInstance());
    } catch (Exception e) {
      //don't worry; solrcell contrib not in class path
    }
  }

  private static BinaryResponseWriter getFileStreamWriter() {
    return new BinaryResponseWriter() {
      @Override
      public void write(OutputStream out, SolrQueryRequest req, SolrQueryResponse response) throws IOException {
        RawWriter rawWriter = (RawWriter) response.getValues().get(ReplicationHandler.FILE_STREAM);
        if (rawWriter != null) {
          rawWriter.write(out);
          if (rawWriter instanceof Closeable) ((Closeable) rawWriter).close();
        }

      }

      @Override
      public String getContentType(SolrQueryRequest request, SolrQueryResponse response) {
        RawWriter rawWriter = (RawWriter) response.getValues().get(ReplicationHandler.FILE_STREAM);
        if (rawWriter != null) {
          return rawWriter.getContentType();
        } else {
          return BinaryResponseParser.BINARY_CONTENT_TYPE;
        }
      }
    };
  }

  public MemClassLoader getMemClassLoader() {
    return memClassLoader;
  }

  public interface RawWriter {
    default String getContentType() {
      return BinaryResponseParser.BINARY_CONTENT_TYPE;
    }

    void write(OutputStream os) throws IOException;
  }

  /**
   * Configure the query response writers. There will always be a default writer; additional
   * writers may also be configured.
   */
  private void initWriters() {
    responseWriters.init(DEFAULT_RESPONSE_WRITERS, this);
    // configure the default response writer; this one should never be null
    if (responseWriters.getDefault() == null) responseWriters.setDefault("standard");
  }


  /**
   * Finds a writer by name, or returns the default writer if not found.
   */
  public final QueryResponseWriter getQueryResponseWriter(String writerName) {
    return responseWriters.get(writerName, true);
  }

  /**
   * Returns the appropriate writer for a request. If the request specifies a writer via the
   * 'wt' parameter, attempts to find that one; otherwise return the default writer.
   */
  public final QueryResponseWriter getQueryResponseWriter(SolrQueryRequest request) {
    return getQueryResponseWriter(request.getParams().get(CommonParams.WT));
  }


  private final PluginBag<QParserPlugin> qParserPlugins = new PluginBag<>(QParserPlugin.class, this);

  public QParserPlugin getQueryPlugin(String parserName) {
    return qParserPlugins.get(parserName);
  }

  private final PluginBag<ValueSourceParser> valueSourceParsers = new PluginBag<>(ValueSourceParser.class, this);

  private final PluginBag<TransformerFactory> transformerFactories = new PluginBag<>(TransformerFactory.class, this);

  @SuppressWarnings({"unchecked"})
  <T> Map<String, T> createInstances(Map<String, Class<? extends T>> map) {
    Map<String, T> result = new LinkedHashMap<>(map.size(), 1);
    for (Map.Entry<String, Class<? extends T>> e : map.entrySet()) {
      try {
        Object o = getResourceLoader().newInstance(e.getValue().getName(), e.getValue());
        result.put(e.getKey(), (T) o);
      } catch (Exception exp) {
        //should never happen
        throw new SolrException(ErrorCode.SERVER_ERROR, "Unable to instantiate class", exp);
      }
    }
    return result;
  }

  public TransformerFactory getTransformerFactory(String name) {
    return transformerFactories.get(name);
  }

  public void addTransformerFactory(String name, TransformerFactory factory) {
    transformerFactories.put(name, factory);
  }


  /**
   * @param registry     The map to which the instance should be added to. The key is the name attribute
   * @param type         the class or interface that the instance should extend or implement.
   * @param defClassName If PluginInfo does not have a classname, use this as the classname
   * @return The default instance . The one with (default=true)
   */
  private <T> T initPlugins(Map<String, T> registry, Class<T> type, String defClassName) {
    return initPlugins(solrConfig.getPluginInfos(type.getName()), registry, type, defClassName);
  }

  public <T> T initPlugins(List<PluginInfo> pluginInfos, Map<String, T> registry, Class<T> type, String defClassName) {
    T def = null;
    for (PluginInfo info : pluginInfos) {
      T o = createInitInstance(info, type, type.getSimpleName(), defClassName);
      registry.put(info.name, o);
      if (o instanceof SolrMetricProducer) {
        coreMetricManager.registerMetricProducer(type.getSimpleName() + "." + info.name, (SolrMetricProducer) o);
      }
      if (info.isDefault()) {
        def = o;
      }
    }
    return def;
  }

  public void initDefaultPlugin(Object plugin, @SuppressWarnings({"rawtypes"})Class type) {
    if (plugin instanceof SolrMetricProducer) {
      coreMetricManager.registerMetricProducer(type.getSimpleName() + ".default", (SolrMetricProducer) plugin);
    }
  }

  /**
   * For a given List of PluginInfo return the instances as a List
   *
   * @param defClassName The default classname if PluginInfo#className == null
   * @return The instances initialized
   */
  public <T> List<T> initPlugins(List<PluginInfo> pluginInfos, Class<T> type, String defClassName) {
    if (pluginInfos.isEmpty()) return Collections.emptyList();
    List<T> result = new ArrayList<>(pluginInfos.size());
    for (PluginInfo info : pluginInfos) result.add(createInitInstance(info, type, type.getSimpleName(), defClassName));
    return result;
  }

  /**
   * @param registry The map to which the instance should be added to. The key is the name attribute
   * @param type     The type of the Plugin. These should be standard ones registered by type.getName() in SolrConfig
   * @return The default if any
   */
  public <T> T initPlugins(Map<String, T> registry, Class<T> type) {
    return initPlugins(registry, type, null);
  }

  public ValueSourceParser getValueSourceParser(String parserName) {
    return valueSourceParsers.get(parserName);
  }

  /**
   * Creates and initializes a RestManager based on configuration args in solrconfig.xml.
   * RestManager provides basic storage support for managed resource data, such as to
   * persist stopwords to ZooKeeper if running in SolrCloud mode.
   */
  @SuppressWarnings("unchecked")
  protected RestManager initRestManager() throws SolrException {

    PluginInfo restManagerPluginInfo =
        getSolrConfig().getPluginInfo(RestManager.class.getName());

    NamedList<String> initArgs = null;
    RestManager mgr = null;
    if (restManagerPluginInfo != null) {
      if (restManagerPluginInfo.className != null) {
        mgr = resourceLoader.newInstance(restManagerPluginInfo.className, RestManager.class);
      }

      if (restManagerPluginInfo.initArgs != null) {
        initArgs = (NamedList<String>) restManagerPluginInfo.initArgs;
      }
    }

    if (mgr == null)
      mgr = new RestManager();

    if (initArgs == null)
      initArgs = new NamedList<>();

    String collection = getCoreDescriptor().getCollectionName();
    StorageIO storageIO =
        ManagedResourceStorage.newStorageIO(collection, resourceLoader, initArgs);
    mgr.init(resourceLoader, initArgs, storageIO);

    return mgr;
  }

  public CoreDescriptor getCoreDescriptor() {
    return coreDescriptor;
  }

  public IndexDeletionPolicyWrapper getDeletionPolicy() {
    return solrDelPolicy;
  }

  /**
   * @return A reference of {@linkplain SolrSnapshotMetaDataManager}
   * managing the persistent snapshots for this Solr core.
   */
  public SolrSnapshotMetaDataManager getSnapshotMetaDataManager() {
    return snapshotMgr;
  }

  public ReentrantLock getRuleExpiryLock() {
    return ruleExpiryLock;
  }

  /////////////////////////////////////////////////////////////////////
  // SolrInfoBean stuff: Statistics and Module Info
  /////////////////////////////////////////////////////////////////////

  @Override
  public String getDescription() {
    return "SolrCore";
  }

  @Override
  public Category getCategory() {
    return Category.CORE;
  }

  public Codec getCodec() {
    return codec;
  }

  public void unloadOnClose(final CoreDescriptor desc, boolean deleteIndexDir, boolean deleteDataDir, boolean deleteInstanceDir) {
    if (deleteIndexDir) {
      try {
        directoryFactory.remove(getIndexDir());
      } catch (Exception e) {
        SolrException.log(log, "Failed to flag index dir for removal for core:" + name + " dir:" + getIndexDir());
      }
    }
    if (deleteDataDir) {
      try {
        directoryFactory.remove(getDataDir(), true);
      } catch (Exception e) {
        SolrException.log(log, "Failed to flag data dir for removal for core:" + name + " dir:" + getDataDir());
      }
    }
    if (deleteInstanceDir) {
      addCloseHook(new CloseHook() {
        @Override
        public void preClose(SolrCore core) {
          // empty block
        }

        @Override
        public void postClose(SolrCore core) {
          if (desc != null) {
            try {
              FileUtils.deleteDirectory(desc.getInstanceDir().toFile());
            } catch (IOException e) {
              SolrException.log(log, "Failed to delete instance dir for core:"
                  + core.getName() + " dir:" + desc.getInstanceDir());
            }
          }
        }
      });
    }
  }

  public static void deleteUnloadedCore(CoreDescriptor cd, boolean deleteDataDir, boolean deleteInstanceDir) {
    if (deleteDataDir) {
      File dataDir = cd.getInstanceDir().resolve(cd.getDataDir()).toFile();
      try {
        FileUtils.deleteDirectory(dataDir);
      } catch (IOException e) {
        log.error("Failed to delete data dir for unloaded core: {} dir: {}", cd.getName(), dataDir.getAbsolutePath(), e);
      }
    }
    if (deleteInstanceDir) {
      try {
        FileUtils.deleteDirectory(cd.getInstanceDir().toFile());
      } catch (IOException e) {
        log.error("Failed to delete instance dir for unloaded core: {} dir: {}", cd.getName(), cd.getInstanceDir(), e);
      }
    }
  }


  /**
   * Register to notify for any file change in the conf directory.
   * If the file change results in a core reload , then the listener
   * is not fired
   */
  public void addConfListener(Runnable runnable) {
    confListeners.add(runnable);
  }

  /**
   * Remove a listener
   */
  public boolean removeConfListener(Runnable runnable) {
    return confListeners.remove(runnable);
  }

  /**
   * This registers one listener for the entire conf directory. In zookeeper
   * there is no event fired when children are modified. So , we expect everyone
   * to 'touch' the /conf directory by setting some data  so that events are triggered.
   */
  private void registerConfListener() {
    if (!(resourceLoader instanceof ZkSolrResourceLoader)) return;
    final ZkSolrResourceLoader zkSolrResourceLoader = (ZkSolrResourceLoader) resourceLoader;
    if (zkSolrResourceLoader != null)
      zkSolrResourceLoader.getZkController().registerConfListenerForCore(
          zkSolrResourceLoader.getConfigSetZkPath(),
          this,
          getConfListener(this, zkSolrResourceLoader));

  }


  public static Runnable getConfListener(SolrCore core, ZkSolrResourceLoader zkSolrResourceLoader) {
    final String coreName = core.getName();
    final CoreContainer cc = core.getCoreContainer();
    final String overlayPath = zkSolrResourceLoader.getConfigSetZkPath() + "/" + ConfigOverlay.RESOURCE_NAME;
    final String solrConfigPath = zkSolrResourceLoader.getConfigSetZkPath() + "/" + core.getSolrConfig().getName();
    String schemaRes = null;
    if (core.getLatestSchema().isMutable() && core.getLatestSchema() instanceof ManagedIndexSchema) {
      ManagedIndexSchema mis = (ManagedIndexSchema) core.getLatestSchema();
      schemaRes = mis.getResourceName();
    }
    final String managedSchmaResourcePath = schemaRes == null ? null : zkSolrResourceLoader.getConfigSetZkPath() + "/" + schemaRes;
    return () -> {
      log.info("config update listener called for core {}", coreName);
      SolrZkClient zkClient = cc.getZkController().getZkClient();
      int solrConfigversion, overlayVersion, managedSchemaVersion = 0;
      SolrConfig cfg = null;
      try (SolrCore solrCore = cc.solrCores.getCoreFromAnyList(coreName, true)) {
        if (solrCore == null || solrCore.isClosed() || solrCore.getCoreContainer().isShutDown()) return;
        cfg = solrCore.getSolrConfig();
        solrConfigversion = solrCore.getSolrConfig().getOverlay().getZnodeVersion();
        overlayVersion = solrCore.getSolrConfig().getZnodeVersion();
        if (managedSchmaResourcePath != null) {
          managedSchemaVersion = ((ManagedIndexSchema) solrCore.getLatestSchema()).getSchemaZkVersion();
        }

      }
      if (cfg != null) {
        cfg.refreshRequestParams();
      }
      if (checkStale(zkClient, overlayPath, solrConfigversion) ||
          checkStale(zkClient, solrConfigPath, overlayVersion) ||
          checkStale(zkClient, managedSchmaResourcePath, managedSchemaVersion)) {
        log.info("core reload {}", coreName);
        SolrConfigHandler configHandler = ((SolrConfigHandler) core.getRequestHandler("/config"));
        if (configHandler.getReloadLock().tryLock()) {

          try {
            cc.reload(coreName);
          } catch (SolrCoreState.CoreIsClosedException e) {
            /*no problem this core is already closed*/
          } finally {
            configHandler.getReloadLock().unlock();
          }

        } else {
          log.info("Another reload is in progress. Not doing anything.");
        }
        return;
      }
      //some files in conf directory may have  other than managedschema, overlay, params
      try (SolrCore solrCore = cc.solrCores.getCoreFromAnyList(coreName, true)) {
        if (solrCore == null || solrCore.isClosed() || cc.isShutDown()) return;
        for (Runnable listener : solrCore.confListeners) {
          try {
            listener.run();
          } catch (Exception e) {
            log.error("Error in listener ", e);
          }
        }
      }

    };
  }

  public void registerInfoBean(String name, SolrInfoBean solrInfoBean) {
    infoRegistry.put(name, solrInfoBean);

    if (solrInfoBean instanceof SolrMetricProducer) {
      SolrMetricProducer producer = (SolrMetricProducer) solrInfoBean;
      coreMetricManager.registerMetricProducer(name, producer);
    }
  }

  private static boolean checkStale(SolrZkClient zkClient, String zkPath, int currentVersion) {
    if (zkPath == null) return false;
    try {
      Stat stat = zkClient.exists(zkPath, null, true);
      if (stat == null) {
        if (currentVersion > -1) return true;
        return false;
      }
      if (stat.getVersion() > currentVersion) {
        if (log.isDebugEnabled()) {
          log.debug("{} is stale will need an update from {} to {}", zkPath, currentVersion, stat.getVersion());
        }
        return true;
      }
      return false;
    } catch (KeeperException.NoNodeException nne) {
      //no problem
    } catch (KeeperException e) {
      log.error("error refreshing solrconfig ", e);
    } catch (InterruptedException e) {
      Thread.currentThread().interrupt();
    }
    return false;
  }

  public void cleanupOldIndexDirectories(boolean reload) {
    final DirectoryFactory myDirFactory = getDirectoryFactory();
    final String myDataDir = getDataDir();
    final String myIndexDir = getNewIndexDir(); // ensure the latest replicated index is protected 
    final String coreName = getName();
    if (myDirFactory != null && myDataDir != null && myIndexDir != null) {
      Thread cleanupThread = new Thread(() -> {
        log.debug("Looking for old index directories to cleanup for core {} in {}", coreName, myDataDir);
        try {
          myDirFactory.cleanupOldIndexDirectories(myDataDir, myIndexDir, reload);
        } catch (Exception exc) {
          log.error("Failed to cleanup old index directories for core {}", coreName, exc);
        }
      }, "OldIndexDirectoryCleanupThreadForCore-" + coreName);
      cleanupThread.setDaemon(true);
      cleanupThread.start();
    }
  }

  @SuppressWarnings({"rawtypes"})
  private static final Map implicitPluginsInfo = (Map) Utils.fromJSONResource("ImplicitPlugins.json");

  @SuppressWarnings({"unchecked", "rawtypes"})
  public List<PluginInfo> getImplicitHandlers() {
    List<PluginInfo> implicits = new ArrayList<>();
    Map requestHandlers = (Map) implicitPluginsInfo.get(SolrRequestHandler.TYPE);
    for (Object o : requestHandlers.entrySet()) {
      Map.Entry<String, Map> entry = (Map.Entry<String, Map>) o;
      Map info = Utils.getDeepCopy(entry.getValue(), 4);
      info.put(NAME, entry.getKey());
      implicits.add(new PluginInfo(SolrRequestHandler.TYPE, info));
    }
    return implicits;
  }

  /**
   * Convenience method to load a blob. This method minimizes the degree to which component and other code needs
   * to depend on the structure of solr's object graph and ensures that a proper close hook is registered. This method
   * should normally be called in {@link SolrCoreAware#inform(SolrCore)}, and should never be called during request
   * processing. The Decoder will only run on the first invocations, subsequent invocations will return the
   * cached object.
   *
   * @param key     A key in the format of name/version for a blob stored in the
   *                {@link CollectionAdminParams#SYSTEM_COLL} blob store via the Blob Store API
   * @param decoder a decoder with which to convert the blob into a Java Object representation (first time only)
   * @return a reference to the blob that has already cached the decoded version.
   */
  @SuppressWarnings({"rawtypes"})
  public BlobRepository.BlobContentRef loadDecodeAndCacheBlob(String key, BlobRepository.Decoder<Object> decoder) {
    // make sure component authors don't give us oddball keys with no version...
    if (!BlobRepository.BLOB_KEY_PATTERN_CHECKER.matcher(key).matches()) {
      throw new IllegalArgumentException("invalid key format, must end in /N where N is the version number");
    }
    // define the blob
    @SuppressWarnings({"rawtypes"})
    BlobRepository.BlobContentRef blobRef = coreContainer.getBlobRepository().getBlobIncRef(key, decoder);
    addCloseHook(new CloseHook() {
      @Override
      public void preClose(SolrCore core) {
      }

      @Override
      public void postClose(SolrCore core) {
        coreContainer.getBlobRepository().decrementBlobRefCount(blobRef);
      }
    });
    return blobRef;
  }

  /**
   * Run an arbitrary task in it's own thread. This is an expert option and is
   * a method you should use with great care. It would be bad to run something that never stopped
   * or run something that took a very long time. Typically this is intended for actions that take
   * a few seconds, and therefore would be bad to wait for within a request, but but would not pose
   * a significant hindrance to server shut down times. It is not intended for long running tasks
   * and if you are using a Runnable with a loop in it, you are almost certainly doing it wrong.
   * <p>
   * WARNING: Solr wil not be able to shut down gracefully until this task completes!
   * <p>
   * A significant upside of using this method vs creating your own ExecutorService is that your code
   * does not have to properly shutdown executors which typically is risky from a unit testing
   * perspective since the test framework will complain if you don't carefully ensure the executor
   * shuts down before the end of the test. Also the threads running this task are sure to have
   * a proper MDC for logging.
   *
   * @param r the task to run
   */
  public void runAsync(Runnable r) {
    coreAsyncTaskExecutor.submit(r);
  }
}<|MERGE_RESOLUTION|>--- conflicted
+++ resolved
@@ -944,18 +944,10 @@
 
     final CountDownLatch latch = new CountDownLatch(1);
     try {
-<<<<<<< HEAD
       this.coreContainer = coreContainer;
       this.coreDescriptor = Objects.requireNonNull(coreDescriptor, "coreDescriptor cannot be null");
       setName(coreDescriptor.getName());
 
-=======
-
-      CoreDescriptor cd = Objects.requireNonNull(coreDescriptor, "coreDescriptor cannot be null");
-      coreContainer.solrCores.addCoreDescriptor(cd);
-
-      setName(name);
->>>>>>> 48e92ba9
       this.solrConfig = configSet.getSolrConfig();
       this.resourceLoader = configSet.getSolrConfig().getResourceLoader();
       this.resourceLoader.core = this;
@@ -990,7 +982,6 @@
         log.info("[{}] Opening new SolrCore at [{}], dataDir=[{}]", logid, getInstancePath(), this.dataDir);
       }
 
-      IndexSchema schema = configSet.getIndexSchema();
       checkVersionFieldExistsInSchema(schema, coreDescriptor);
       setLatestSchema(schema);
 
