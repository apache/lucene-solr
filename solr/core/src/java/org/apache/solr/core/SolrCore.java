/*
 * Licensed to the Apache Software Foundation (ASF) under one or more
 * contributor license agreements.  See the NOTICE file distributed with
 * this work for additional information regarding copyright ownership.
 * The ASF licenses this file to You under the Apache License, Version 2.0
 * (the "License"); you may not use this file except in compliance with
 * the License.  You may obtain a copy of the License at
 *
 *     http://www.apache.org/licenses/LICENSE-2.0
 *
 * Unless required by applicable law or agreed to in writing, software
 * distributed under the License is distributed on an "AS IS" BASIS,
 * WITHOUT WARRANTIES OR CONDITIONS OF ANY KIND, either express or implied.
 * See the License for the specific language governing permissions and
 * limitations under the License.
 */
package org.apache.solr.core;

import java.io.Closeable;
import java.io.File;
import java.io.FileNotFoundException;
import java.io.IOException;
import java.io.InputStream;
import java.io.InputStreamReader;
import java.io.OutputStream;
import java.io.OutputStreamWriter;
import java.io.Writer;
import java.lang.invoke.MethodHandles;
import java.lang.reflect.Constructor;
import java.nio.charset.StandardCharsets;
import java.nio.file.NoSuchFileException;
import java.nio.file.Path;
import java.nio.file.Paths;
import java.util.ArrayList;
import java.util.Arrays;
import java.util.Collection;
import java.util.Collections;
import java.util.Date;
import java.util.HashMap;
import java.util.HashSet;
import java.util.Iterator;
import java.util.LinkedHashMap;
import java.util.LinkedList;
import java.util.List;
import java.util.Map;
import java.util.Objects;
import java.util.Optional;
import java.util.Properties;
import java.util.Set;
import java.util.concurrent.Callable;
import java.util.concurrent.ConcurrentHashMap;
import java.util.concurrent.CopyOnWriteArrayList;
import java.util.concurrent.CountDownLatch;
import java.util.concurrent.ExecutorService;
import java.util.concurrent.Future;
import java.util.concurrent.TimeUnit;
import java.util.concurrent.atomic.AtomicInteger;
import java.util.concurrent.locks.ReentrantLock;

import com.codahale.metrics.Counter;
import com.codahale.metrics.MetricRegistry;
import com.codahale.metrics.Timer;
import com.google.common.collect.Iterators;
import com.google.common.collect.MapMaker;
import org.apache.commons.io.FileUtils;
import org.apache.lucene.analysis.util.ResourceLoader;
import org.apache.lucene.codecs.Codec;
import org.apache.lucene.index.DirectoryReader;
import org.apache.lucene.index.IndexDeletionPolicy;
import org.apache.lucene.index.IndexReader;
import org.apache.lucene.index.IndexWriter;
import org.apache.lucene.index.LeafReaderContext;
import org.apache.lucene.store.Directory;
import org.apache.lucene.store.IOContext;
import org.apache.lucene.store.IndexInput;
import org.apache.lucene.store.IndexOutput;
import org.apache.lucene.store.LockObtainFailedException;
import org.apache.solr.client.solrj.impl.BinaryResponseParser;
import org.apache.solr.cloud.CloudDescriptor;
import org.apache.solr.cloud.RecoveryStrategy;
import org.apache.solr.cloud.ZkSolrResourceLoader;
import org.apache.solr.common.SolrException;
import org.apache.solr.common.SolrException.ErrorCode;
import org.apache.solr.common.cloud.ClusterState;
import org.apache.solr.common.cloud.DocCollection;
import org.apache.solr.common.cloud.Slice;
import org.apache.solr.common.cloud.SolrZkClient;
import org.apache.solr.common.params.CollectionAdminParams;
import org.apache.solr.common.params.CommonParams;
import org.apache.solr.common.params.CommonParams.EchoParamStyle;
import org.apache.solr.common.params.SolrParams;
import org.apache.solr.common.params.UpdateParams;
import org.apache.solr.common.util.ExecutorUtil;
import org.apache.solr.common.util.IOUtils;
import org.apache.solr.common.util.NamedList;
import org.apache.solr.common.util.ObjectReleaseTracker;
import org.apache.solr.common.util.SimpleOrderedMap;
import org.apache.solr.common.util.Utils;
import org.apache.solr.core.DirectoryFactory.DirContext;
import org.apache.solr.core.snapshots.SolrSnapshotManager;
import org.apache.solr.core.snapshots.SolrSnapshotMetaDataManager;
import org.apache.solr.core.snapshots.SolrSnapshotMetaDataManager.SnapshotMetaData;
import org.apache.solr.handler.IndexFetcher;
import org.apache.solr.handler.ReplicationHandler;
import org.apache.solr.handler.RequestHandlerBase;
import org.apache.solr.handler.SolrConfigHandler;
import org.apache.solr.handler.component.HighlightComponent;
import org.apache.solr.handler.component.SearchComponent;
import org.apache.solr.logging.MDCLoggingContext;
import org.apache.solr.metrics.SolrCoreMetricManager;
import org.apache.solr.metrics.SolrMetricManager;
import org.apache.solr.metrics.SolrMetricProducer;
import org.apache.solr.request.SolrQueryRequest;
import org.apache.solr.request.SolrRequestHandler;
import org.apache.solr.response.BinaryResponseWriter;
import org.apache.solr.response.CSVResponseWriter;
import org.apache.solr.response.GeoJSONResponseWriter;
import org.apache.solr.response.GraphMLResponseWriter;
import org.apache.solr.response.JSONResponseWriter;
import org.apache.solr.response.PHPResponseWriter;
import org.apache.solr.response.PHPSerializedResponseWriter;
import org.apache.solr.response.PythonResponseWriter;
import org.apache.solr.response.QueryResponseWriter;
import org.apache.solr.response.RawResponseWriter;
import org.apache.solr.response.RubyResponseWriter;
import org.apache.solr.response.SchemaXmlResponseWriter;
import org.apache.solr.response.SmileResponseWriter;
import org.apache.solr.response.SolrQueryResponse;
import org.apache.solr.response.XMLResponseWriter;
import org.apache.solr.response.transform.TransformerFactory;
import org.apache.solr.rest.ManagedResourceStorage;
import org.apache.solr.rest.ManagedResourceStorage.StorageIO;
import org.apache.solr.rest.RestManager;
import org.apache.solr.schema.FieldType;
import org.apache.solr.schema.IndexSchema;
import org.apache.solr.schema.IndexSchemaFactory;
import org.apache.solr.schema.ManagedIndexSchema;
import org.apache.solr.schema.SimilarityFactory;
import org.apache.solr.search.QParserPlugin;
import org.apache.solr.search.SolrFieldCacheBean;
import org.apache.solr.search.SolrIndexSearcher;
import org.apache.solr.search.ValueSourceParser;
import org.apache.solr.search.stats.LocalStatsCache;
import org.apache.solr.search.stats.StatsCache;
import org.apache.solr.update.DefaultSolrCoreState;
import org.apache.solr.update.DirectUpdateHandler2;
import org.apache.solr.update.IndexFingerprint;
import org.apache.solr.update.SolrCoreState;
import org.apache.solr.update.SolrCoreState.IndexWriterCloser;
import org.apache.solr.update.SolrIndexWriter;
import org.apache.solr.update.UpdateHandler;
import org.apache.solr.update.VersionInfo;
import org.apache.solr.update.processor.DistributedUpdateProcessorFactory;
import org.apache.solr.update.processor.LogUpdateProcessorFactory;
import org.apache.solr.update.processor.NestedUpdateProcessorFactory;
import org.apache.solr.update.processor.RunUpdateProcessorFactory;
import org.apache.solr.update.processor.UpdateRequestProcessorChain;
import org.apache.solr.update.processor.UpdateRequestProcessorChain.ProcessorInfo;
import org.apache.solr.update.processor.UpdateRequestProcessorFactory;
import org.apache.solr.util.DefaultSolrThreadFactory;
import org.apache.solr.util.IOFunction;
import org.apache.solr.util.NumberUtils;
import org.apache.solr.util.PropertiesInputStream;
import org.apache.solr.util.PropertiesOutputStream;
import org.apache.solr.util.RefCounted;
import org.apache.solr.util.TestInjection;
import org.apache.solr.util.plugin.NamedListInitializedPlugin;
import org.apache.solr.util.plugin.PluginInfoInitialized;
import org.apache.solr.util.plugin.SolrCoreAware;
import org.apache.zookeeper.KeeperException;
import org.apache.zookeeper.data.Stat;
import org.slf4j.Logger;
import org.slf4j.LoggerFactory;

import static org.apache.solr.common.params.CommonParams.NAME;
import static org.apache.solr.common.params.CommonParams.PATH;

/**
 * SolrCore got its name because it represents the "core" of Solr -- one index and everything needed to make it work.
 * When multi-core support was added to Solr way back in version 1.3, this class was required so that the core
 * functionality could be re-used multiple times.
 */
public final class SolrCore implements SolrInfoBean, SolrMetricProducer, Closeable {

  public static final String version="1.0";

  private static final Logger log = LoggerFactory.getLogger(MethodHandles.lookup().lookupClass());
  private static final Logger requestLog = LoggerFactory.getLogger(MethodHandles.lookup().lookupClass().getName() + ".Request");
  private static final Logger slowLog = LoggerFactory.getLogger(MethodHandles.lookup().lookupClass().getName() + ".SlowRequest");

  private String name;
  private String logid; // used to show what name is set

  private boolean isReloaded = false;

  private StatsCache statsCache;

  private final SolrConfig solrConfig;
  private final SolrResourceLoader resourceLoader;
  private volatile IndexSchema schema;
  private final NamedList configSetProperties;
  private final String dataDir;
  private final String ulogDir;
  private final UpdateHandler updateHandler;
  private final SolrCoreState solrCoreState;

  private final Date startTime = new Date();
  private final long startNanoTime = System.nanoTime();
  private final RequestHandlers reqHandlers;
  private final PluginBag<SearchComponent> searchComponents = new PluginBag<>(SearchComponent.class, this);
  private final PluginBag<UpdateRequestProcessorFactory> updateProcessors = new PluginBag<>(UpdateRequestProcessorFactory.class, this, true);
  private final Map<String,UpdateRequestProcessorChain> updateProcessorChains;
  private final SolrCoreMetricManager coreMetricManager;
  private final Map<String, SolrInfoBean> infoRegistry = new ConcurrentHashMap<>();
  private final IndexDeletionPolicyWrapper solrDelPolicy;
  private final SolrSnapshotMetaDataManager snapshotMgr;
  private final DirectoryFactory directoryFactory;
  private final RecoveryStrategy.Builder recoveryStrategyBuilder;
  private IndexReaderFactory indexReaderFactory;
  private final Codec codec;
  private final MemClassLoader memClassLoader;

  private final List<Runnable> confListeners = new CopyOnWriteArrayList<>();

  private final ReentrantLock ruleExpiryLock;
  private final ReentrantLock snapshotDelLock; // A lock instance to guard against concurrent deletions.

  private Timer newSearcherTimer;
  private Timer newSearcherWarmupTimer;
  private Counter newSearcherCounter;
  private Counter newSearcherMaxReachedCounter;
  private Counter newSearcherOtherErrorsCounter;
  private final CoreContainer coreContainer;

  private Set<String> metricNames = ConcurrentHashMap.newKeySet();
  private String metricTag = Integer.toHexString(hashCode());

  public boolean searchEnabled = true;
  public boolean indexEnabled = true;
<<<<<<< HEAD
=======
  public volatile boolean readOnly = false;
>>>>>>> 6d0386c9

  public Set<String> getMetricNames() {
    return metricNames;
  }

  public boolean isSearchEnabled(){
    return searchEnabled;
  }

  public Date getStartTimeStamp() { return startTime; }

  private final Map<IndexReader.CacheKey, IndexFingerprint> perSegmentFingerprintCache = new MapMaker().weakKeys().makeMap();

  public long getStartNanoTime() {
    return startNanoTime;
  }

  public long getUptimeMs() {
    return TimeUnit.MILLISECONDS.convert(System.nanoTime() - startNanoTime, TimeUnit.NANOSECONDS);
  }

  private final RestManager restManager;

  public RestManager getRestManager() {
    return restManager;
  }

  static int boolean_query_max_clause_count = Integer.MIN_VALUE;

  private ExecutorService coreAsyncTaskExecutor = ExecutorUtil.newMDCAwareCachedThreadPool("Core Async Task");

  /**
   * The SolrResourceLoader used to load all resources for this core.
   * @since solr 1.3
   */
  public SolrResourceLoader getResourceLoader() {
    return resourceLoader;
  }

  /**
   * Gets the configuration resource name used by this core instance.
   * @since solr 1.3
   */
  public String getConfigResource() {
    return solrConfig.getResourceName();
  }

  /**
   * Gets the configuration object used by this core instance.
   */
  public SolrConfig getSolrConfig() {
    return solrConfig;
  }

  /**
   * Gets the schema resource name used by this core instance.
   * @since solr 1.3
   */
  public String getSchemaResource() {
    return getLatestSchema().getResourceName();
  }
  
  /** 
   * @return the latest snapshot of the schema used by this core instance. 
   * @see #setLatestSchema 
   */
  public IndexSchema getLatestSchema() {
    return schema;
  }
  
  /** 
   * Sets the latest schema snapshot to be used by this core instance. 
   * If the specified <code>replacementSchema</code> uses a {@link SimilarityFactory} which is 
   * {@link SolrCoreAware} then this method will {@link SolrCoreAware#inform} that factory about 
   * this SolrCore prior to using the <code>replacementSchema</code>
   * @see #getLatestSchema
   */
  public void setLatestSchema(IndexSchema replacementSchema) {
    // 1) For a newly instantiated core, the Similarity needs SolrCore before inform() is called on
    // any registered SolrCoreAware listeners (which will likeley need to use the SolrIndexSearcher.
    //
    // 2) If a new IndexSchema is assigned to an existing live SolrCore (ie: managed schema
    // replacement via SolrCloud) then we need to explicitly inform() the similarity because
    // we can't rely on the normal SolrResourceLoader lifecycle because the sim was instantiated
    // after the SolrCore was already live (see: SOLR-8311 + SOLR-8280)
    final SimilarityFactory similarityFactory = replacementSchema.getSimilarityFactory();
    if (similarityFactory instanceof SolrCoreAware) {
      ((SolrCoreAware) similarityFactory).inform(this);
    }
    this.schema = replacementSchema;
  }
  
  public NamedList getConfigSetProperties() {
    return configSetProperties;
  }

  public String getDataDir() {
    return dataDir;
  }

  public String getUlogDir() {
    return ulogDir;
  }

  public String getIndexDir() {
    synchronized (searcherLock) {
      if (_searcher == null) return getNewIndexDir();
      SolrIndexSearcher searcher = _searcher.get();
      return searcher.getPath() == null ? dataDir + "index/" : searcher
          .getPath();
    }
  }


  /**
   * Returns the indexdir as given in index.properties. If index.properties exists in dataDir and
   * there is a property <i>index</i> available and it points to a valid directory
   * in dataDir that is returned. Else dataDir/index is returned. Only called for creating new indexSearchers
   * and indexwriters. Use the getIndexDir() method to know the active index directory
   *
   * @return the indexdir as given in index.properties
   *
   * @throws SolrException if for any reason the a reasonable index directory cannot be determined.
   */
  public String getNewIndexDir() {
    Directory dir = null;
    try {
      dir = getDirectoryFactory().get(getDataDir(), DirContext.META_DATA, getSolrConfig().indexConfig.lockType);
      String result = getIndexPropertyFromPropFile(dir);
      if (!result.equals(lastNewIndexDir)) {
        log.debug("New index directory detected: old={} new={}", lastNewIndexDir, result);
      }
      lastNewIndexDir = result;
      return result;
    } catch (IOException e) {
      SolrException.log(log, "", e);
      // See SOLR-11687. It is inadvisable to assume we can do the right thing for any but a small
      // number of exceptions that ware caught and swallowed in getIndexProperty.
      throw new SolrException(ErrorCode.SERVER_ERROR, "Error in getNewIndexDir, exception: ", e);
    } finally {
      if (dir != null) {
        try {
          getDirectoryFactory().release(dir);
        } catch (IOException e) {
          SolrException.log(log, "", e);
        }
      }
    }
  }

  // This is guaranteed to return a string or throw an exception.
  //
  // NOTE: Not finding the index.properties file is normal.
  //
  // We return dataDir/index if there is an index.properties file with no value for "index"
  // See SOLR-11687
  //

  private String getIndexPropertyFromPropFile(Directory dir) throws IOException {
    IndexInput input;
    try {
      input = dir.openInput(IndexFetcher.INDEX_PROPERTIES, IOContext.DEFAULT);
    } catch (FileNotFoundException | NoSuchFileException e) {
      // Swallow this error, dataDir/index is the right thing to return
      // if there is no index.properties file
      // All other exceptions are will propagate to caller.
      return dataDir + "index/";
    }
    final InputStream is = new PropertiesInputStream(input); // c'tor just assigns a variable here, no exception thrown.
    try {
      Properties p = new Properties();
      p.load(new InputStreamReader(is, StandardCharsets.UTF_8));

      String s = p.getProperty("index");
      if (s != null && s.trim().length() > 0) {
        return dataDir + s.trim();
      }

      // We'll return dataDir/index/ if the properties file has an "index" property with
      // no associated value or does not have an index property at all.
      return dataDir + "index/";
    } finally {
      IOUtils.closeQuietly(is);
    }
  }

  private String lastNewIndexDir; // for debugging purposes only... access not synchronized, but that's ok


  public DirectoryFactory getDirectoryFactory() {
    return directoryFactory;
  }

  public IndexReaderFactory getIndexReaderFactory() {
    return indexReaderFactory;
  }
  
  public long getIndexSize() {
    Directory dir;
    long size = 0;
    try {
      if (directoryFactory.exists(getIndexDir())) {
        dir = directoryFactory.get(getIndexDir(), DirContext.DEFAULT, solrConfig.indexConfig.lockType);
        try {
          size = DirectoryFactory.sizeOfDirectory(dir);
        } finally {
          directoryFactory.release(dir);
        }
      }
    } catch (IOException e) {
      SolrException.log(log, "IO error while trying to get the size of the Directory", e);
    }
    return size;
  }

  @Override
  public String getName() {
    return name;
  }

  public void setName(String v) {
    this.name = v;
    this.logid = (v==null)?"":("["+v+"] ");
    if (coreMetricManager != null) {
      coreMetricManager.afterCoreSetName();
    }
  }

  public String getLogId()
  {
    return this.logid;
  }

  /**
   * Returns the {@link SolrCoreMetricManager} for this core.
   *
   * @return the {@link SolrCoreMetricManager} for this core
   */
  public SolrCoreMetricManager getCoreMetricManager() {
    return coreMetricManager;
  }

  /**
   * Returns a Map of name vs SolrInfoBean objects. The returned map is an instance of
   * a ConcurrentHashMap and therefore no synchronization is needed for putting, removing
   * or iterating over it.
   *
   * @return the Info Registry map which contains SolrInfoBean objects keyed by name
   * @since solr 1.3
   */
  public Map<String, SolrInfoBean> getInfoRegistry() {
    return infoRegistry;
  }

  private IndexDeletionPolicyWrapper initDeletionPolicy(IndexDeletionPolicyWrapper delPolicyWrapper) {
    if (delPolicyWrapper != null) {
      return delPolicyWrapper;
    }
    
    final PluginInfo info = solrConfig.getPluginInfo(IndexDeletionPolicy.class.getName());
    final IndexDeletionPolicy delPolicy;
    if (info != null) {
      delPolicy = createInstance(info.className, IndexDeletionPolicy.class, "Deletion Policy for SOLR", this, getResourceLoader());
      if (delPolicy instanceof NamedListInitializedPlugin) {
        ((NamedListInitializedPlugin) delPolicy).init(info.initArgs);
      }
    } else {
      delPolicy = new SolrDeletionPolicy();
    }

    return new IndexDeletionPolicyWrapper(delPolicy, snapshotMgr);
  }

  private SolrSnapshotMetaDataManager initSnapshotMetaDataManager() {
    try {
      String dirName = getDataDir() + SolrSnapshotMetaDataManager.SNAPSHOT_METADATA_DIR + "/";
      Directory snapshotDir = directoryFactory.get(dirName, DirContext.DEFAULT,
           getSolrConfig().indexConfig.lockType);
      return new SolrSnapshotMetaDataManager(this, snapshotDir);
    } catch (IOException e) {
      throw new IllegalStateException(e);
    }
  }

  /**
   * This method deletes the snapshot with the specified name. If the directory
   * storing the snapshot is not the same as the *current* core index directory,
   * then delete the files corresponding to this snapshot. Otherwise we leave the
   * index files related to snapshot as is (assuming the underlying Solr IndexDeletionPolicy
   * will clean them up appropriately).
   *
   * @param commitName The name of the snapshot to be deleted.
   * @throws IOException in case of I/O error.
   */
  public void deleteNamedSnapshot(String commitName) throws IOException {
    // Note this lock is required to prevent multiple snapshot deletions from
    // opening multiple IndexWriter instances simultaneously.
    this.snapshotDelLock.lock();
    try {
      Optional<SnapshotMetaData> metadata = snapshotMgr.release(commitName);
      if (metadata.isPresent()) {
        long gen = metadata.get().getGenerationNumber();
        String indexDirPath = metadata.get().getIndexDirPath();

        if (!indexDirPath.equals(getIndexDir())) {
          Directory d = getDirectoryFactory().get(indexDirPath, DirContext.DEFAULT, "none");
          try {
            Collection<SnapshotMetaData> snapshots = snapshotMgr.listSnapshotsInIndexDir(indexDirPath);
            log.info("Following snapshots exist in the index directory {} : {}", indexDirPath, snapshots);
            if (snapshots.isEmpty()) {// No snapshots remain in this directory. Can be cleaned up!
              log.info("Removing index directory {} since all named snapshots are deleted.", indexDirPath);
              getDirectoryFactory().remove(d);
            } else {
              SolrSnapshotManager.deleteSnapshotIndexFiles(this, d, gen);
            }
          } finally {
            getDirectoryFactory().release(d);
          }
        }
      }
    } finally {
      snapshotDelLock.unlock();
    }
  }

  /**
   * This method deletes the index files not associated with any named snapshot only
   * if the specified indexDirPath is not the *current* index directory.
   *
   * @param indexDirPath The path of the directory
   * @throws IOException In case of I/O error.
   */
  public void deleteNonSnapshotIndexFiles(String indexDirPath) throws IOException {
    // Skip if the specified indexDirPath is the *current* index directory.
    if (getIndexDir().equals(indexDirPath)) {
      return;
    }

    // Note this lock is required to prevent multiple snapshot deletions from
    // opening multiple IndexWriter instances simultaneously.
    this.snapshotDelLock.lock();
    Directory dir = getDirectoryFactory().get(indexDirPath, DirContext.DEFAULT, "none");
    try {
      Collection<SnapshotMetaData> snapshots = snapshotMgr.listSnapshotsInIndexDir(indexDirPath);
      log.info("Following snapshots exist in the index directory {} : {}", indexDirPath, snapshots);
      // Delete the old index directory only if no snapshot exists in that directory.
      if (snapshots.isEmpty()) {
        log.info("Removing index directory {} since all named snapshots are deleted.", indexDirPath);
        getDirectoryFactory().remove(dir);
      } else {
        SolrSnapshotManager.deleteNonSnapshotIndexFiles(this, dir, snapshots);
      }
    } finally {
      snapshotDelLock.unlock();
      if (dir != null) {
        getDirectoryFactory().release(dir);
      }
    }
  }


  private void initListeners() {
    final Class<SolrEventListener> clazz = SolrEventListener.class;
    final String label = "Event Listener";
    for (PluginInfo info : solrConfig.getPluginInfos(SolrEventListener.class.getName())) {
      final String event = info.attributes.get("event");
      if ("firstSearcher".equals(event)) {
        SolrEventListener obj = createInitInstance(info, clazz, label, null);
        firstSearcherListeners.add(obj);
        log.debug("[{}] Added SolrEventListener for firstSearcher: [{}]", logid, obj);
      } else if ("newSearcher".equals(event)) {
        SolrEventListener obj = createInitInstance(info, clazz, label, null);
        newSearcherListeners.add(obj);
        log.debug("[{}] Added SolrEventListener for newSearcher: [{}]", logid, obj);
      }
    }
  }

  final List<SolrEventListener> firstSearcherListeners = new ArrayList<>();
  final List<SolrEventListener> newSearcherListeners = new ArrayList<>();

  /**
   * NOTE: this function is not thread safe.  However, it is safe to call within the
   * <code>inform( SolrCore core )</code> function for <code>SolrCoreAware</code> classes.
   * Outside <code>inform</code>, this could potentially throw a ConcurrentModificationException
   *
   * @see SolrCoreAware
   */
  public void registerFirstSearcherListener( SolrEventListener listener )
  {
    firstSearcherListeners.add( listener );
  }

  /**
   * NOTE: this function is not thread safe.  However, it is safe to call within the
   * <code>inform( SolrCore core )</code> function for <code>SolrCoreAware</code> classes.
   * Outside <code>inform</code>, this could potentially throw a ConcurrentModificationException
   *
   * @see SolrCoreAware
   */
  public void registerNewSearcherListener( SolrEventListener listener )
  {
    newSearcherListeners.add( listener );
  }

  /**
   * NOTE: this function is not thread safe.  However, it is safe to call within the
   * <code>inform( SolrCore core )</code> function for <code>SolrCoreAware</code> classes.
   * Outside <code>inform</code>, this could potentially throw a ConcurrentModificationException
   *
   * @see SolrCoreAware
   */
  public QueryResponseWriter registerResponseWriter( String name, QueryResponseWriter responseWriter ){
    return responseWriters.put(name, responseWriter);
  }

  public SolrCore reload(ConfigSet coreConfig) throws IOException {
    // only one reload at a time
    synchronized (getUpdateHandler().getSolrCoreState().getReloadLock()) {
      solrCoreState.increfSolrCoreState();
      final SolrCore currentCore;
      if (!getNewIndexDir().equals(getIndexDir())) {
        // the directory is changing, don't pass on state
        currentCore = null;
      } else {
        currentCore = this;
      }

      boolean success = false;
      SolrCore core = null;
      try {
        CoreDescriptor cd = new CoreDescriptor(name, getCoreDescriptor());
        cd.loadExtraProperties(); //Reload the extra properties
        core = new SolrCore(coreContainer, getName(), getDataDir(), coreConfig.getSolrConfig(),
            coreConfig.getIndexSchema(), coreConfig.getProperties(),
            cd, updateHandler, solrDelPolicy, currentCore, true);
        
        // we open a new IndexWriter to pick up the latest config
        core.getUpdateHandler().getSolrCoreState().newIndexWriter(core, false);
        
        core.getSearcher(true, false, null, true);
        success = true;
        return core;
      } finally {
        // close the new core on any errors that have occurred.
        if (!success && core != null && core.getOpenCount() > 0) {
          IOUtils.closeQuietly(core);
        }
      }
    }
  }

  private DirectoryFactory initDirectoryFactory() {
    return DirectoryFactory.loadDirectoryFactory(solrConfig, coreContainer, coreMetricManager.getRegistryName());
  }

  private RecoveryStrategy.Builder initRecoveryStrategyBuilder() {
    final PluginInfo info = solrConfig.getPluginInfo(RecoveryStrategy.Builder.class.getName());
    final RecoveryStrategy.Builder rsBuilder;
    if (info != null && info.className != null) {
      log.info(info.className);
      rsBuilder = getResourceLoader().newInstance(info.className, RecoveryStrategy.Builder.class);
    } else {
      log.debug("solr.RecoveryStrategy.Builder");
      rsBuilder = new RecoveryStrategy.Builder();
    }
    if (info != null) {
      rsBuilder.init(info.initArgs);
    }
    return rsBuilder;
  }

  private void initIndexReaderFactory() {
    IndexReaderFactory indexReaderFactory;
    PluginInfo info = solrConfig.getPluginInfo(IndexReaderFactory.class.getName());
    if (info != null) {
      indexReaderFactory = resourceLoader.newInstance(info.className, IndexReaderFactory.class);
      indexReaderFactory.init(info.initArgs);
    } else {
      indexReaderFactory = new StandardIndexReaderFactory();
    }
    this.indexReaderFactory = indexReaderFactory;
  }

  // protect via synchronized(SolrCore.class)
  private static Set<String> dirs = new HashSet<>();

  /**
   * Returns <code>true</code> iff the index in the named directory is
   * currently locked.
   * @param directory the directory to check for a lock
   * @throws IOException if there is a low-level IO error
   * @deprecated Use of this method can only lead to race conditions. Try
   *             to actually obtain a lock instead.
   */
  @Deprecated
  private static boolean isWriterLocked(Directory directory) throws IOException {
    try {
      directory.obtainLock(IndexWriter.WRITE_LOCK_NAME).close();
      return false;
    } catch (LockObtainFailedException failed) {
      return true;
    }
  }

  void initIndex(boolean passOnPreviousState, boolean reload) throws IOException {
    String indexDir = getNewIndexDir();
    boolean indexExists = getDirectoryFactory().exists(indexDir);
    boolean firstTime;
    synchronized (SolrCore.class) {
      firstTime = dirs.add(getDirectoryFactory().normalize(indexDir));
    }

    initIndexReaderFactory();

    if (indexExists && firstTime && !passOnPreviousState) {
      final String lockType = getSolrConfig().indexConfig.lockType;
      Directory dir = directoryFactory.get(indexDir, DirContext.DEFAULT, lockType);
      try {
        if (isWriterLocked(dir)) {
          log.error("{}Solr index directory '{}' is locked (lockType={}).  Throwing exception.", logid,
              indexDir, lockType);
          throw new LockObtainFailedException(
              "Index dir '" + indexDir + "' of core '" + name + "' is already locked. " +
                  "The most likely cause is another Solr server (or another solr core in this server) " +
                  "also configured to use this directory; other possible causes may be specific to lockType: " +
                  lockType);
        }
      } finally {
        directoryFactory.release(dir);
      }
    }

    // Create the index if it doesn't exist.
    if (!indexExists) {
      log.debug("{}Solr index directory '{}' doesn't exist. Creating new index...", logid, indexDir);
      SolrIndexWriter writer = null;
      try {
       writer = SolrIndexWriter.create(this, "SolrCore.initIndex", indexDir, getDirectoryFactory(), true,
          getLatestSchema(), solrConfig.indexConfig, solrDelPolicy, codec);
      } finally {
        IOUtils.closeQuietly(writer);
      }
   
    }

    cleanupOldIndexDirectories(reload);
  }


  /**
   * Creates an instance by trying a constructor that accepts a SolrCore before
   * trying the default (no arg) constructor.
   *
   * @param className the instance class to create
   * @param cast      the class or interface that the instance should extend or implement
   * @param msg       a message helping compose the exception error if any occurs.
   * @param core      The SolrCore instance for which this object needs to be loaded
   * @return the desired instance
   * @throws SolrException if the object could not be instantiated
   */
  public static <T> T createInstance(String className, Class<T> cast, String msg, SolrCore core, ResourceLoader resourceLoader) {
    Class<? extends T> clazz = null;
    if (msg == null) msg = "SolrCore Object";
    try {
      clazz = resourceLoader.findClass(className, cast);
      //most of the classes do not have constructors which takes SolrCore argument. It is recommended to obtain SolrCore by implementing SolrCoreAware.
      // So invariably always it will cause a  NoSuchMethodException. So iterate though the list of available constructors
      Constructor<?>[] cons = clazz.getConstructors();
      for (Constructor<?> con : cons) {
        Class<?>[] types = con.getParameterTypes();
        if (types.length == 1 && types[0] == SolrCore.class) {
          return cast.cast(con.newInstance(core));
        }
      }
      return resourceLoader.newInstance(className, cast);//use the empty constructor
    } catch (SolrException e) {
      throw e;
    } catch (Exception e) {
      // The JVM likes to wrap our helpful SolrExceptions in things like
      // "InvocationTargetException" that have no useful getMessage
      if (null != e.getCause() && e.getCause() instanceof SolrException) {
        SolrException inner = (SolrException) e.getCause();
        throw inner;
      }

      throw new SolrException(ErrorCode.SERVER_ERROR, "Error Instantiating " + msg + ", " + className + " failed to instantiate " + cast.getName(), e);
    }
  }

  private UpdateHandler createReloadedUpdateHandler(String className, String msg, UpdateHandler updateHandler) {
    Class<? extends UpdateHandler> clazz = null;
    if (msg == null) msg = "SolrCore Object";
    try {
        clazz = getResourceLoader().findClass(className, UpdateHandler.class);
        //most of the classes do not have constructors which takes SolrCore argument. It is recommended to obtain SolrCore by implementing SolrCoreAware.
        // So invariably always it will cause a  NoSuchMethodException. So iterate though the list of available constructors
        Constructor<?>[] cons =  clazz.getConstructors();
        for (Constructor<?> con : cons) {
          Class<?>[] types = con.getParameterTypes();
          if(types.length == 2 && types[0] == SolrCore.class && types[1] == UpdateHandler.class){
            return UpdateHandler.class.cast(con.newInstance(this, updateHandler));
          }
        }
        throw new SolrException(ErrorCode.SERVER_ERROR,"Error Instantiating "+msg+", "+className+ " could not find proper constructor for " + UpdateHandler.class.getName());
    } catch (SolrException e) {
      throw e;
    } catch (Exception e) {
      // The JVM likes to wrap our helpful SolrExceptions in things like
      // "InvocationTargetException" that have no useful getMessage
      if (null != e.getCause() && e.getCause() instanceof SolrException) {
        SolrException inner = (SolrException) e.getCause();
        throw inner;
      }

      throw new SolrException(ErrorCode.SERVER_ERROR,"Error Instantiating "+msg+", "+className+ " failed to instantiate " + UpdateHandler.class.getName(), e);
    }
  }

  public <T extends Object> T createInitInstance(PluginInfo info,Class<T> cast, String msg, String defClassName){
    if(info == null) return null;
    T o = createInstance(info.className == null ? defClassName : info.className ,cast, msg,this, getResourceLoader());
    if (o instanceof PluginInfoInitialized) {
      ((PluginInfoInitialized) o).init(info);
    } else if (o instanceof NamedListInitializedPlugin) {
      ((NamedListInitializedPlugin) o).init(info.initArgs);
    }
    if(o instanceof SearchComponent) {
      ((SearchComponent) o).setName(info.name);
    }
    return o;
  }

  private UpdateHandler createUpdateHandler(String className) {
    return createInstance(className, UpdateHandler.class, "Update Handler", this, getResourceLoader());
  }

  private UpdateHandler createUpdateHandler(String className, UpdateHandler updateHandler) {
    return createReloadedUpdateHandler(className, "Update Handler", updateHandler);
  }

  public SolrCore(CoreContainer coreContainer, CoreDescriptor cd, ConfigSet coreConfig) {
    this(coreContainer, cd.getName(), null, coreConfig.getSolrConfig(), coreConfig.getIndexSchema(), coreConfig.getProperties(),
        cd, null, null, null, false);
  }

  public CoreContainer getCoreContainer() {
    return coreContainer;
  }


  /**
   * Creates a new core and register it in the list of cores. If a core with the
   * same name already exists, it will be stopped and replaced by this one.
   *
   * @param dataDir
   *          the index directory
   * @param config
   *          a solr config instance
   * @param schema
   *          a solr schema instance
   *
   * @since solr 1.3
   */
  public SolrCore(CoreContainer coreContainer, String name, String dataDir, SolrConfig config,
                  IndexSchema schema, NamedList configSetProperties,
                  CoreDescriptor coreDescriptor, UpdateHandler updateHandler,
      IndexDeletionPolicyWrapper delPolicy, SolrCore prev, boolean reload) {

    assert ObjectReleaseTracker.track(searcherExecutor); // ensure that in unclean shutdown tests we still close this

    this.coreContainer = coreContainer;

    final CountDownLatch latch = new CountDownLatch(1);

    try {

      CoreDescriptor cd = Objects.requireNonNull(coreDescriptor, "coreDescriptor cannot be null");
      coreContainer.solrCores.addCoreDescriptor(cd);

      setName(name);
      MDCLoggingContext.setCore(this);

      resourceLoader = config.getResourceLoader();
      this.solrConfig = config;
      this.configSetProperties = configSetProperties;
      // Initialize the metrics manager
      this.coreMetricManager = initCoreMetricManager(config);
      this.coreMetricManager.loadReporters();

      if (updateHandler == null) {
        directoryFactory = initDirectoryFactory();
        recoveryStrategyBuilder = initRecoveryStrategyBuilder();
        solrCoreState = new DefaultSolrCoreState(directoryFactory, recoveryStrategyBuilder);
      } else {
        solrCoreState = updateHandler.getSolrCoreState();
        directoryFactory = solrCoreState.getDirectoryFactory();
        recoveryStrategyBuilder = solrCoreState.getRecoveryStrategyBuilder();
        isReloaded = true;
      }

      this.dataDir = initDataDir(dataDir, config, coreDescriptor);
      this.ulogDir = initUpdateLogDir(coreDescriptor);

      log.info("[{}] Opening new SolrCore at [{}], dataDir=[{}]", logid, resourceLoader.getInstancePath(),
          this.dataDir);

      checkVersionFieldExistsInSchema(schema, coreDescriptor);

      SolrMetricManager metricManager = coreContainer.getMetricManager();

      // initialize searcher-related metrics
      initializeMetrics(metricManager, coreMetricManager.getRegistryName(), metricTag, null);

      SolrFieldCacheBean solrFieldCacheBean = new SolrFieldCacheBean();
      // this is registered at the CONTAINER level because it's not core-specific - for now we
      // also register it here for back-compat
      solrFieldCacheBean.initializeMetrics(metricManager, coreMetricManager.getRegistryName(), metricTag, "core");
      infoRegistry.put("fieldCache", solrFieldCacheBean);

      initSchema(config, schema);

      this.maxWarmingSearchers = config.maxWarmingSearchers;
      this.slowQueryThresholdMillis = config.slowQueryThresholdMillis;

      initListeners();

      this.snapshotMgr = initSnapshotMetaDataManager();
      this.solrDelPolicy = initDeletionPolicy(delPolicy);

      this.codec = initCodec(solrConfig, this.schema);

      memClassLoader = new MemClassLoader(
          PluginBag.RuntimeLib.getLibObjects(this, solrConfig.getPluginInfos(PluginBag.RuntimeLib.class.getName())),
          getResourceLoader());
      initIndex(prev != null, reload);

      initWriters();
      qParserPlugins.init(QParserPlugin.standardPlugins, this);
      valueSourceParsers.init(ValueSourceParser.standardValueSourceParsers, this);
      transformerFactories.init(TransformerFactory.defaultFactories, this);
      loadSearchComponents();
      updateProcessors.init(Collections.emptyMap(), this);

      // Processors initialized before the handlers
      updateProcessorChains = loadUpdateProcessorChains();
      reqHandlers = new RequestHandlers(this);
      reqHandlers.initHandlersFromConfig(solrConfig);

      statsCache = initStatsCache();

      // cause the executor to stall so firstSearcher events won't fire
      // until after inform() has been called for all components.
      // searchExecutor must be single-threaded for this to work
      searcherExecutor.submit(() -> {
        latch.await();
        return null;
      });

      this.updateHandler = initUpdateHandler(updateHandler);

      initSearcher(prev);

      // Initialize the RestManager
      restManager = initRestManager();

      // Finally tell anyone who wants to know
      resourceLoader.inform(resourceLoader);
      resourceLoader.inform(this); // last call before the latch is released.
      this.updateHandler.informEventListeners(this);

      infoRegistry.put("core", this);

      // register any SolrInfoMBeans SolrResourceLoader initialized
      //
      // this must happen after the latch is released, because a JMX server impl may
      // choose to block on registering until properties can be fetched from an MBean,
      // and a SolrCoreAware MBean may have properties that depend on getting a Searcher
      // from the core.
      resourceLoader.inform(infoRegistry);

      // Allow the directory factory to report metrics
      if (directoryFactory instanceof SolrMetricProducer) {
        ((SolrMetricProducer) directoryFactory).initializeMetrics(metricManager, coreMetricManager.getRegistryName(),
            metricTag, "directoryFactory");
      }

      // seed version buckets with max from index during core initialization ... requires a searcher!
      seedVersionBuckets();

      bufferUpdatesIfConstructing(coreDescriptor);

      this.ruleExpiryLock = new ReentrantLock();
      this.snapshotDelLock = new ReentrantLock();

      registerConfListener();

    } catch (Throwable e) {
      // release the latch, otherwise we block trying to do the close. This
      // should be fine, since counting down on a latch of 0 is still fine
      latch.countDown();
      if (e instanceof OutOfMemoryError) {
        throw (OutOfMemoryError) e;
      }

      try {
        // close down the searcher and any other resources, if it exists, as this
        // is not recoverable
        close();
      } catch (Throwable t) {
        if (t instanceof OutOfMemoryError) {
          throw (OutOfMemoryError) t;
        }
        log.error("Error while closing", t);
      }

      throw new SolrException(ErrorCode.SERVER_ERROR, e.getMessage(), e);
    } finally {
      // allow firstSearcher events to fire and make sure it is released
      latch.countDown();
    }

    assert ObjectReleaseTracker.track(this);
  }

  public void seedVersionBuckets() {
    UpdateHandler uh = getUpdateHandler();
    if (uh != null && uh.getUpdateLog() != null) {
      RefCounted<SolrIndexSearcher> newestSearcher = getRealtimeSearcher();
      if (newestSearcher != null) {
        try {
          uh.getUpdateLog().seedBucketsWithHighestVersion(newestSearcher.get());
        } finally {
          newestSearcher.decref();
        }
      } else {
        log.warn("No searcher available! Cannot seed version buckets with max from index.");
      }
    }
  }

  /** Set UpdateLog to buffer updates if the slice is in construction. */
  private void bufferUpdatesIfConstructing(CoreDescriptor coreDescriptor) {
    
    if (coreContainer != null && coreContainer.isZooKeeperAware()) {
      if (reqHandlers.get("/get") == null) {
        log.warn("WARNING: RealTimeGetHandler is not registered at /get. " +
            "SolrCloud will always use full index replication instead of the more efficient PeerSync method.");
      }

      // ZK pre-register would have already happened so we read slice properties now
      final ClusterState clusterState = coreContainer.getZkController().getClusterState();
      final DocCollection collection = clusterState.getCollection(coreDescriptor.getCloudDescriptor().getCollectionName());
      final Slice slice = collection.getSlice(coreDescriptor.getCloudDescriptor().getShardId());
      if (slice.getState() == Slice.State.CONSTRUCTION) {
        // set update log to buffer before publishing the core
        getUpdateHandler().getUpdateLog().bufferUpdates();
      }
    }
  }

  private void initSearcher(SolrCore prev) throws IOException {
    // use the (old) writer to open the first searcher
    RefCounted<IndexWriter> iwRef = null;
    if (prev != null) {
      iwRef = prev.getUpdateHandler().getSolrCoreState().getIndexWriter(null);
      if (iwRef != null) {
        final IndexWriter iw = iwRef.get();
        final SolrCore core = this;
        newReaderCreator = () -> indexReaderFactory.newReader(iw, core);
      }
    }

    try {
      getSearcher(false, false, null, true);
    } finally {
      newReaderCreator = null;
      if (iwRef != null) {
        iwRef.decref();
      }
    }
  }

  private UpdateHandler initUpdateHandler(UpdateHandler updateHandler) {
    String updateHandlerClass = solrConfig.getUpdateHandlerInfo().className;
    if (updateHandlerClass == null) {
      updateHandlerClass = DirectUpdateHandler2.class.getName();
    }

    final UpdateHandler newUpdateHandler;
    if (updateHandler == null) {
      newUpdateHandler = createUpdateHandler(updateHandlerClass);
    } else {
      newUpdateHandler = createUpdateHandler(updateHandlerClass, updateHandler);
    }
    if (newUpdateHandler instanceof SolrMetricProducer) {
      coreMetricManager.registerMetricProducer("updateHandler", (SolrMetricProducer)newUpdateHandler);
    }
    infoRegistry.put("updateHandler", newUpdateHandler);
    return newUpdateHandler;
  }
  
  /**
   * Initializes the "Latest Schema" for this SolrCore using either the provided <code>schema</code> 
   * if non-null, or a new instance build via the factory identified in the specified <code>config</code>
   * @see IndexSchemaFactory
   * @see #setLatestSchema
   */
  private void initSchema(SolrConfig config, IndexSchema schema) {
    if (schema == null) {
      schema = IndexSchemaFactory.buildIndexSchema(IndexSchema.DEFAULT_SCHEMA_FILE, config);
    }
    setLatestSchema(schema);
  }

  /**
   * Initializes the core's {@link SolrCoreMetricManager} with a given configuration.
   * If metric reporters are configured, they are also initialized for this core.
   *
   * @param config the given configuration
   * @return an instance of {@link SolrCoreMetricManager}
   */
  private SolrCoreMetricManager initCoreMetricManager(SolrConfig config) {
    SolrCoreMetricManager coreMetricManager = new SolrCoreMetricManager(this);
    return coreMetricManager;
  }

  @Override
  public void initializeMetrics(SolrMetricManager manager, String registry, String tag, String scope) {
    newSearcherCounter = manager.counter(this, registry, "new", Category.SEARCHER.toString());
    newSearcherTimer = manager.timer(this, registry, "time", Category.SEARCHER.toString(), "new");
    newSearcherWarmupTimer = manager.timer(this, registry, "warmup", Category.SEARCHER.toString(), "new");
    newSearcherMaxReachedCounter = manager.counter(this, registry, "maxReached", Category.SEARCHER.toString(), "new");
    newSearcherOtherErrorsCounter = manager.counter(this, registry, "errors", Category.SEARCHER.toString(), "new");

    manager.registerGauge(this, registry, () -> name == null ? "(null)" : name, getMetricTag(), true, "coreName", Category.CORE.toString());
    manager.registerGauge(this, registry, () -> startTime, getMetricTag(), true, "startTime", Category.CORE.toString());
    manager.registerGauge(this, registry, () -> getOpenCount(), getMetricTag(), true, "refCount", Category.CORE.toString());
    manager.registerGauge(this, registry, () -> resourceLoader.getInstancePath().toString(), getMetricTag(), true, "instanceDir", Category.CORE.toString());
    manager.registerGauge(this, registry, () -> isClosed() ? "(closed)" : getIndexDir(), getMetricTag(), true, "indexDir", Category.CORE.toString());
    manager.registerGauge(this, registry, () -> isClosed() ? 0 : getIndexSize(), getMetricTag(), true, "sizeInBytes", Category.INDEX.toString());
    manager.registerGauge(this, registry, () -> isClosed() ? "(closed)" : NumberUtils.readableSize(getIndexSize()), getMetricTag(), true, "size", Category.INDEX.toString());
    if (coreContainer != null) {
      manager.registerGauge(this, registry, () -> coreContainer.getNamesForCore(this), getMetricTag(), true, "aliases", Category.CORE.toString());
      final CloudDescriptor cd = getCoreDescriptor().getCloudDescriptor();
      if (cd != null) {
        manager.registerGauge(this, registry, () -> {
          if (cd.getCollectionName() != null) {
            return cd.getCollectionName();
          } else {
            return "_notset_";
          }
        }, getMetricTag(), true, "collection", Category.CORE.toString());

        manager.registerGauge(this, registry, () -> {
          if (cd.getShardId() != null) {
            return cd.getShardId();
          } else {
            return "_auto_";
          }
        }, getMetricTag(), true, "shard", Category.CORE.toString());
      }
    }
    // initialize disk total / free metrics
    Path dataDirPath = Paths.get(dataDir);
    File dataDirFile = dataDirPath.toFile();
    manager.registerGauge(this, registry, () -> dataDirFile.getTotalSpace(), getMetricTag(), true, "totalSpace", Category.CORE.toString(), "fs");
    manager.registerGauge(this, registry, () -> dataDirFile.getUsableSpace(), getMetricTag(), true, "usableSpace", Category.CORE.toString(), "fs");
    manager.registerGauge(this, registry, () -> dataDirPath.toAbsolutePath().toString(), getMetricTag(), true, "path", Category.CORE.toString(), "fs");
    manager.registerGauge(this, registry, () -> {
      try {
        return org.apache.lucene.util.IOUtils.spins(dataDirPath.toAbsolutePath());
      } catch (IOException e) {
        // default to spinning
        return true;
      }
    }, getMetricTag(), true, "spins", Category.CORE.toString(), "fs");
  }

  public String getMetricTag() {
    return metricTag;
  }

  private void checkVersionFieldExistsInSchema(IndexSchema schema, CoreDescriptor coreDescriptor) {
    if (null != coreDescriptor.getCloudDescriptor()) {
      // we are evidently running in cloud mode.  
      //
      // In cloud mode, version field is required for correct consistency
      // ideally this check would be more fine grained, and individual features
      // would assert it when they initialize, but DistributedUpdateProcessor
      // is currently a big ball of wax that does more then just distributing
      // updates (ie: partial document updates), so it needs to work in no cloud
      // mode as well, and can't assert version field support on init.

      try {
        VersionInfo.getAndCheckVersionField(schema);
      } catch (SolrException e) {
        throw new SolrException(ErrorCode.SERVER_ERROR,
                                "Schema will not work with SolrCloud mode: " +
                                e.getMessage(), e);
      }
    }
  }

  private String initDataDir(String dataDir, SolrConfig config, CoreDescriptor coreDescriptor) {
    return findDataDir(getDirectoryFactory(), dataDir, config, coreDescriptor);
  }

  /**
   * Locate the data directory for a given config and core descriptor.
   *
   * @param directoryFactory
   *          The directory factory to use if necessary to calculate an absolute path. Should be the same as what will
   *          be used to open the data directory later.
   * @param dataDir
   *          An optional hint to the data directory location. Will be normalized and used if not null.
   * @param config
   *          A solr config to retrieve the default data directory location, if used.
   * @param coreDescriptor
   *          descriptor to load the actual data dir from, if not using the defualt.
   * @return a normalized data directory name
   * @throws SolrException
   *           if the data directory cannot be loaded from the core descriptor
   */
  static String findDataDir(DirectoryFactory directoryFactory, String dataDir, SolrConfig config, CoreDescriptor coreDescriptor) {
    if (dataDir == null) {
      if (coreDescriptor.usingDefaultDataDir()) {
        dataDir = config.getDataDir();
      }
      if (dataDir == null) {
        try {
          dataDir = coreDescriptor.getDataDir();
          if (!directoryFactory.isAbsolute(dataDir)) {
            dataDir = directoryFactory.getDataHome(coreDescriptor);
          }
        } catch (IOException e) {
          throw new SolrException(ErrorCode.SERVER_ERROR, e);
        }
      }
    }
    return SolrResourceLoader.normalizeDir(dataDir);
  }


  public boolean modifyIndexProps(String tmpIdxDirName) {
    return SolrCore.modifyIndexProps(getDirectoryFactory(), getDataDir(), getSolrConfig(), tmpIdxDirName);
  }
  
  /**
   * Update the index.properties file with the new index sub directory name
   */
  // package private
  static boolean modifyIndexProps(DirectoryFactory directoryFactory, String dataDir, SolrConfig solrConfig, String tmpIdxDirName) {
    log.info("Updating index properties... index={}", tmpIdxDirName);
    Directory dir = null;
    try {
      dir = directoryFactory.get(dataDir, DirContext.META_DATA, solrConfig.indexConfig.lockType);
      String tmpIdxPropName = IndexFetcher.INDEX_PROPERTIES + "." + System.nanoTime();
      writeNewIndexProps(dir, tmpIdxPropName, tmpIdxDirName);
      directoryFactory.renameWithOverwrite(dir, tmpIdxPropName, IndexFetcher.INDEX_PROPERTIES);
      return true;
    } catch (IOException e1) {
      throw new RuntimeException(e1);
    } finally {
      if (dir != null) {
        try {
          directoryFactory.release(dir);
        } catch (IOException e) {
          SolrException.log(log, "", e);
        }
      }
    }
  }
  
  /**
   * Write the index.properties file with the new index sub directory name
   * @param dir a data directory (containing an index.properties file)
   * @param tmpFileName the file name to write the new index.properties to
   * @param tmpIdxDirName new index directory name
   */
  private static void writeNewIndexProps(Directory dir, String tmpFileName, String tmpIdxDirName) {
    if (tmpFileName == null) {
      tmpFileName = IndexFetcher.INDEX_PROPERTIES;
    }
    final Properties p = new Properties();
    
    // Read existing properties
    try {
      final IndexInput input = dir.openInput(IndexFetcher.INDEX_PROPERTIES, DirectoryFactory.IOCONTEXT_NO_CACHE);
      final InputStream is = new PropertiesInputStream(input);
      try {
        p.load(new InputStreamReader(is, StandardCharsets.UTF_8));
      } catch (Exception e) {
        log.error("Unable to load {}", IndexFetcher.INDEX_PROPERTIES, e);
      } finally {
        IOUtils.closeQuietly(is);
      }
    } catch (IOException e) {
      // ignore; file does not exist
    }
    
    p.put("index", tmpIdxDirName);

    // Write new properties
    Writer os = null;
    try {
      IndexOutput out = dir.createOutput(tmpFileName, DirectoryFactory.IOCONTEXT_NO_CACHE);
      os = new OutputStreamWriter(new PropertiesOutputStream(out), StandardCharsets.UTF_8);
      p.store(os, IndexFetcher.INDEX_PROPERTIES);
      dir.sync(Collections.singleton(tmpFileName));
    } catch (Exception e) {
      throw new SolrException(ErrorCode.SERVER_ERROR, "Unable to write " + IndexFetcher.INDEX_PROPERTIES, e);
    } finally {
      IOUtils.closeQuietly(os);
    }
  }

  private String initUpdateLogDir(CoreDescriptor coreDescriptor) {
    String updateLogDir = coreDescriptor.getUlogDir();
    if (updateLogDir == null) {
      updateLogDir = coreDescriptor.getInstanceDir().resolve(dataDir).normalize().toAbsolutePath().toString();
    }
    return updateLogDir;
  }

  /**
   * Close the core, if it is still in use waits until is no longer in use.
   * @see #close() 
   * @see #isClosed() 
   */
  public void closeAndWait() {
    close();
    while (!isClosed()) {
      final long milliSleep = 100;
      log.info("Core {} is not yet closed, waiting {} ms before checking again.", getName(), milliSleep);
      try {
        Thread.sleep(milliSleep);
      } catch (InterruptedException e) {
        Thread.currentThread().interrupt();
        throw new SolrException(ErrorCode.SERVER_ERROR,
            "Caught InterruptedException whilst waiting for core " + getName() + " to close: "
                + e.getMessage(), e);
      }
    }
  }
  
  private Codec initCodec(SolrConfig solrConfig, final IndexSchema schema) {
    final PluginInfo info = solrConfig.getPluginInfo(CodecFactory.class.getName());
    final CodecFactory factory;
    if (info != null) {
      factory = schema.getResourceLoader().newInstance(info.className, CodecFactory.class);
      factory.init(info.initArgs);
    } else {
      factory = new CodecFactory() {
        @Override
        public Codec getCodec() {
          return Codec.getDefault();
        }
      };
    }
    if (factory instanceof SolrCoreAware) {
      // CodecFactory needs SolrCore before inform() is called on all registered
      // SolrCoreAware listeners, at the end of the SolrCore constructor
      ((SolrCoreAware)factory).inform(this);
    } else {
      for (FieldType ft : schema.getFieldTypes().values()) {
        if (null != ft.getPostingsFormat()) {
          String msg = "FieldType '" + ft.getTypeName() + "' is configured with a postings format, but the codec does not support it: " + factory.getClass();
          log.error(msg);
          throw new SolrException(ErrorCode.SERVER_ERROR, msg);
        }
        if (null != ft.getDocValuesFormat()) {
          String msg = "FieldType '" + ft.getTypeName() + "' is configured with a docValues format, but the codec does not support it: " + factory.getClass();
          log.error(msg);
          throw new SolrException(ErrorCode.SERVER_ERROR, msg);
        }
      }
    }
    return factory.getCodec();
  }

  private StatsCache initStatsCache() {
    final StatsCache cache;
    PluginInfo pluginInfo = solrConfig.getPluginInfo(StatsCache.class.getName());
    if (pluginInfo != null && pluginInfo.className != null && pluginInfo.className.length() > 0) {
      cache = createInitInstance(pluginInfo, StatsCache.class, null,
          LocalStatsCache.class.getName());
      log.debug("Using statsCache impl: {}", cache.getClass().getName());
    } else {
      log.debug("Using default statsCache cache: {}", LocalStatsCache.class.getName());
      cache = new LocalStatsCache();
    }
    return cache;
  }

  /**
   * Get the StatsCache.
   */
  public StatsCache getStatsCache() {
    return statsCache;
  }

  /**
   * Load the request processors
   */
  private Map<String,UpdateRequestProcessorChain> loadUpdateProcessorChains() {
    Map<String, UpdateRequestProcessorChain> map = new HashMap<>();
    UpdateRequestProcessorChain def = initPlugins(map,UpdateRequestProcessorChain.class, UpdateRequestProcessorChain.class.getName());
    if(def == null){
      def = map.get(null);
    }
    if (def == null) {
      log.debug("no updateRequestProcessorChain defined as default, creating implicit default");
      // construct the default chain
      UpdateRequestProcessorFactory[] factories = new UpdateRequestProcessorFactory[]{
              new LogUpdateProcessorFactory(),
              new DistributedUpdateProcessorFactory(),
              new RunUpdateProcessorFactory()
      };
      def = new UpdateRequestProcessorChain(Arrays.asList(factories), this);
    }
    map.put(null, def);
    map.put("", def);

    map.computeIfAbsent(RunUpdateProcessorFactory.PRE_RUN_CHAIN_NAME,
        k -> new UpdateRequestProcessorChain(Collections.singletonList(new NestedUpdateProcessorFactory()), this));

    return map;
  }

  public SolrCoreState getSolrCoreState() {
    return solrCoreState;
  }

  /**
   * @return an update processor registered to the given name.  Throw an exception if this chain is undefined
   */
  public UpdateRequestProcessorChain getUpdateProcessingChain( final String name )
  {
    UpdateRequestProcessorChain chain = updateProcessorChains.get( name );
    if( chain == null ) {
      throw new SolrException( ErrorCode.BAD_REQUEST,
          "unknown UpdateRequestProcessorChain: "+name );
    }
    return chain;
  }

  public UpdateRequestProcessorChain getUpdateProcessorChain(SolrParams params) {
    String chainName = params.get(UpdateParams.UPDATE_CHAIN);
    UpdateRequestProcessorChain defaultUrp = getUpdateProcessingChain(chainName);
    ProcessorInfo processorInfo = new ProcessorInfo(params);
    if (processorInfo.isEmpty()) return defaultUrp;
    return UpdateRequestProcessorChain.constructChain(defaultUrp, processorInfo, this);
  }

  public PluginBag<UpdateRequestProcessorFactory> getUpdateProcessors() {
    return updateProcessors;
  }

  // this core current usage count
  private final AtomicInteger refCount = new AtomicInteger(1);

  /** expert: increments the core reference count */
  public void open() {
    refCount.incrementAndGet();
  }

  /**
   * Close all resources allocated by the core if it is no longer in use...
   * <ul>
   *   <li>searcher</li>
   *   <li>updateHandler</li>
   *   <li>all CloseHooks will be notified</li>
   *   <li>All MBeans will be unregistered from MBeanServer if JMX was enabled
   *       </li>
   * </ul>
   * <p>
   * The behavior of this method is determined by the result of decrementing
   * the core's reference count (A core is created with a reference count of 1)...
   * </p>
   * <ul>
   *   <li>If reference count is &gt; 0, the usage count is decreased by 1 and no
   *       resources are released.
   *   </li>
   *   <li>If reference count is == 0, the resources are released.
   *   <li>If reference count is &lt; 0, and error is logged and no further action
   *       is taken.
   *   </li>
   * </ul>
   * @see #isClosed()
   */
  @Override
  public void close() {
    int count = refCount.decrementAndGet();
    if (count > 0) return; // close is called often, and only actually closes if nothing is using it.
    if (count < 0) {
      log.error("Too many close [count:{}] on {}. Please report this exception to solr-user@lucene.apache.org", count, this );
      assert false : "Too many closes on SolrCore";
      return;
    }
    log.info("{} CLOSING SolrCore {}", logid, this);

    ExecutorUtil.shutdownAndAwaitTermination(coreAsyncTaskExecutor);

    // stop reporting metrics
    try {
      coreMetricManager.close();
    } catch (Throwable e) {
      SolrException.log(log, e);
      if (e instanceof  Error) {
        throw (Error) e;
      }
    }

    if( closeHooks != null ) {
       for( CloseHook hook : closeHooks ) {
         try {
           hook.preClose( this );
         } catch (Throwable e) {
           SolrException.log(log, e);
           if (e instanceof Error) {
             throw (Error) e;
           }
         }
      }
    }

    if(reqHandlers != null) reqHandlers.close();
    responseWriters.close();
    searchComponents.close();
    qParserPlugins.close();
    valueSourceParsers.close();
    transformerFactories.close();

    if (memClassLoader != null) {
      try {
        memClassLoader.close();
      } catch (Exception e) {
      }
    }


    try {
      if (null != updateHandler) {
        updateHandler.close();
      }
    } catch (Throwable e) {
      SolrException.log(log,e);
      if (e instanceof Error) {
        throw (Error) e;
      }
    }

    boolean coreStateClosed = false;
    try {
      if (solrCoreState != null) {
        if (updateHandler instanceof IndexWriterCloser) {
          coreStateClosed = solrCoreState.decrefSolrCoreState((IndexWriterCloser) updateHandler);
        } else {
          coreStateClosed = solrCoreState.decrefSolrCoreState(null);
        }
      }
    } catch (Throwable e) {
      SolrException.log(log, e);
      if (e instanceof Error) {
        throw (Error) e;
      }
    }

    try {
      ExecutorUtil.shutdownAndAwaitTermination(searcherExecutor);
    } catch (Throwable e) {
      SolrException.log(log, e);
      if (e instanceof Error) {
        throw (Error) e;
      }
    }
    assert ObjectReleaseTracker.release(searcherExecutor);

    try {
      // Since we waited for the searcherExecutor to shut down,
      // there should be no more searchers warming in the background
      // that we need to take care of.
      //
      // For the case that a searcher was registered *before* warming
      // then the searchExecutor will throw an exception when getSearcher()
      // tries to use it, and the exception handling code should close it.
      closeSearcher();
    } catch (Throwable e) {
      SolrException.log(log,e);
      if (e instanceof Error) {
        throw (Error) e;
      }
    }
    
    if (coreStateClosed) {
      try {
        cleanupOldIndexDirectories(false);
      } catch (Exception e) {
        SolrException.log(log, e);
      }
    }

    try {
      infoRegistry.clear();
    } catch (Throwable e) {
      SolrException.log(log, e);
      if (e instanceof Error) {
        throw (Error) e;
      }
    }

    // Close the snapshots meta-data directory.
    Directory snapshotsDir = snapshotMgr.getSnapshotsDir();
    try {
      this.directoryFactory.release(snapshotsDir);
    }  catch (Throwable e) {
      SolrException.log(log,e);
      if (e instanceof Error) {
        throw (Error) e;
      }
    }

    if (coreStateClosed) {
      
      try {
        directoryFactory.close();
      } catch (Throwable e) {
        SolrException.log(log, e);
        if (e instanceof Error) {
          throw (Error) e;
        }
      }
    }

    if( closeHooks != null ) {
       for( CloseHook hook : closeHooks ) {
         try {
           hook.postClose( this );
         } catch (Throwable e) {
           SolrException.log(log, e);
           if (e instanceof Error) {
             throw (Error) e;
           }
         }
      }
    }
    
    assert ObjectReleaseTracker.release(this);
  }

  /** Current core usage count. */
  public int getOpenCount() {
    return refCount.get();
  }

  /** Whether this core is closed. */
  public boolean isClosed() {
      return refCount.get() <= 0;
  }

  @Override
  protected void finalize() throws Throwable {
    try {
      if (getOpenCount() != 0) {
        log.error("REFCOUNT ERROR: unreferenced {} ({}) has a reference count of {}", this, getName(), getOpenCount());
      }
    } finally {
      super.finalize();
    }
  }

  private Collection<CloseHook> closeHooks = null;

   /**
    * Add a close callback hook
    */
   public void addCloseHook( CloseHook hook )
   {
     if( closeHooks == null ) {
       closeHooks = new ArrayList<>();
     }
     closeHooks.add( hook );
   }

  /** @lucene.internal
   *  Debugging aid only.  No non-test code should be released with uncommented verbose() calls.  */
  public static boolean VERBOSE = Boolean.parseBoolean(System.getProperty("tests.verbose","false"));
  public static void verbose(Object... args) {
    if (!VERBOSE) return;
    StringBuilder sb = new StringBuilder("VERBOSE:");
//    sb.append(Thread.currentThread().getName());
//    sb.append(':');
    for (Object o : args) {
      sb.append(' ');
      sb.append(o==null ? "(null)" : o.toString());
    }
    // System.out.println(sb.toString());
    log.info(sb.toString());
  }


  ////////////////////////////////////////////////////////////////////////////////
  // Request Handler
  ////////////////////////////////////////////////////////////////////////////////

  /**
   * Get the request handler registered to a given name.
   *
   * This function is thread safe.
   */
  public SolrRequestHandler getRequestHandler(String handlerName) {
    return RequestHandlerBase.getRequestHandler(RequestHandlers.normalize(handlerName), reqHandlers.handlers);
  }

  /**
   * Returns an unmodifiable Map containing the registered handlers
   */
  public PluginBag<SolrRequestHandler> getRequestHandlers() {
    return reqHandlers.handlers;
  }


  /**
   * Registers a handler at the specified location.  If one exists there, it will be replaced.
   * To remove a handler, register <code>null</code> at its path
   *
   * Once registered the handler can be accessed through:
   * <pre>
   *   http://${host}:${port}/${context}/${handlerName}
   * or:
   *   http://${host}:${port}/${context}/select?qt=${handlerName}
   * </pre>
   *
   * Handlers <em>must</em> be initialized before getting registered.  Registered
   * handlers can immediately accept requests.
   *
   * This call is thread safe.
   *
   * @return the previous <code>SolrRequestHandler</code> registered to this name <code>null</code> if none.
   */
  public SolrRequestHandler registerRequestHandler(String handlerName, SolrRequestHandler handler) {
    return reqHandlers.register(handlerName,handler);
  }

  /**
   * Register the default search components
   */
  private void loadSearchComponents()
  {
    Map<String, SearchComponent> instances = createInstances(SearchComponent.standard_components);
    for (Map.Entry<String, SearchComponent> e : instances.entrySet()) e.getValue().setName(e.getKey());
    searchComponents.init(instances, this);

    for (String name : searchComponents.keySet()) {
      if (searchComponents.isLoaded(name) && searchComponents.get(name) instanceof HighlightComponent) {
        if (!HighlightComponent.COMPONENT_NAME.equals(name)) {
          searchComponents.put(HighlightComponent.COMPONENT_NAME, searchComponents.getRegistry().get(name));
        }
        break;
      }
    }
  }
  /**
   * @return a Search Component registered to a given name.  Throw an exception if the component is undefined
   */
  public SearchComponent getSearchComponent(String name) {
    return searchComponents.get(name);
  }

  /**
   * Accessor for all the Search Components
   * @return An unmodifiable Map of Search Components
   */
  public PluginBag<SearchComponent> getSearchComponents() {
    return searchComponents;
  }

  ////////////////////////////////////////////////////////////////////////////////
  // Update Handler
  ////////////////////////////////////////////////////////////////////////////////

  /**
   * RequestHandlers need access to the updateHandler so they can all talk to the
   * same RAM indexer.
   */
  public UpdateHandler getUpdateHandler() {
    return updateHandler;
  }

  ////////////////////////////////////////////////////////////////////////////////
  // Searcher Control
  ////////////////////////////////////////////////////////////////////////////////

  // The current searcher used to service queries.
  // Don't access this directly!!!! use getSearcher() to
  // get it (and it will increment the ref count at the same time).
  // This reference is protected by searcherLock.
  private RefCounted<SolrIndexSearcher> _searcher;

  // All of the normal open searchers.  Don't access this directly.
  // protected by synchronizing on searcherLock.
  private final LinkedList<RefCounted<SolrIndexSearcher>> _searchers = new LinkedList<>();
  private final LinkedList<RefCounted<SolrIndexSearcher>> _realtimeSearchers = new LinkedList<>();

  final ExecutorService searcherExecutor = ExecutorUtil.newMDCAwareSingleThreadExecutor(
      new DefaultSolrThreadFactory("searcherExecutor"));
  private int onDeckSearchers;  // number of searchers preparing
  // Lock ordering: one can acquire the openSearcherLock and then the searcherLock, but not vice-versa.
  private Object searcherLock = new Object();  // the sync object for the searcher
  private ReentrantLock openSearcherLock = new ReentrantLock(true);     // used to serialize opens/reopens for absolute ordering
  private final int maxWarmingSearchers;  // max number of on-deck searchers allowed
  private final int slowQueryThresholdMillis;  // threshold above which a query is considered slow

  private RefCounted<SolrIndexSearcher> realtimeSearcher;
  private Callable<DirectoryReader> newReaderCreator;

  // For testing
  boolean areAllSearcherReferencesEmpty() {
    boolean isEmpty;
    synchronized (searcherLock) {
      isEmpty = _searchers.isEmpty();
      isEmpty = isEmpty && _realtimeSearchers.isEmpty();
      isEmpty = isEmpty && (_searcher == null);
      isEmpty = isEmpty && (realtimeSearcher == null);
    }
    return isEmpty;
  }

  /**
   * Return a registered {@link RefCounted}&lt;{@link SolrIndexSearcher}&gt; with
   * the reference count incremented.  It <b>must</b> be decremented when no longer needed.
   * This method should not be called from SolrCoreAware.inform() since it can result
   * in a deadlock if useColdSearcher==false.
   * If handling a normal request, the searcher should be obtained from
   * {@link org.apache.solr.request.SolrQueryRequest#getSearcher()} instead.
   * If you still think you need to call this, consider {@link #withSearcher(IOFunction)} instead which is easier to
   * use.
   * @see SolrQueryRequest#getSearcher()
   * @see #withSearcher(IOFunction)
   */
  public RefCounted<SolrIndexSearcher> getSearcher() {
    return getSearcher(false,true,null);
  }

  /**
   * Executes the lambda with the {@link SolrIndexSearcher}.  This is more convenient than using
   * {@link #getSearcher()} since there is no ref-counting business to worry about.
   * Example:
   * <pre class="prettyprint">
   *   IndexReader reader = h.getCore().withSearcher(SolrIndexSearcher::getIndexReader);
   * </pre>
   * Warning: although a lambda is concise, it may be inappropriate to simply return the IndexReader because it might
   * be closed soon after this method returns; it really depends.
   */
  @SuppressWarnings("unchecked")
  public <R> R withSearcher(IOFunction<SolrIndexSearcher,R> lambda) throws IOException {
    final RefCounted<SolrIndexSearcher> refCounted = getSearcher();
    try {
      return lambda.apply(refCounted.get());
    } finally {
      refCounted.decref();
    }
  }

  /**
   * Computes fingerprint of a segment and caches it only if all the version in segment are included in the fingerprint.
   * We can't use computeIfAbsent as caching is conditional (as described above)
   * There is chance that two threads may compute fingerprint on the same segment. It might be OK to do so rather than locking entire map.
   *
   * @param searcher   searcher that includes specified LeaderReaderContext
   * @param ctx        LeafReaderContext of a segment to compute fingerprint of
   * @param maxVersion maximum version number to consider for fingerprint computation
   * @return IndexFingerprint of the segment
   * @throws IOException Can throw IOException
   */
  public IndexFingerprint getIndexFingerprint(SolrIndexSearcher searcher, LeafReaderContext ctx, long maxVersion)
      throws IOException {
    IndexReader.CacheHelper cacheHelper = ctx.reader().getReaderCacheHelper();
    if (cacheHelper == null) {
      log.debug("Cannot cache IndexFingerprint as reader does not support caching. searcher:{} reader:{} readerHash:{} maxVersion:{}", searcher, ctx.reader(), ctx.reader().hashCode(), maxVersion);
      return IndexFingerprint.getFingerprint(searcher, ctx, maxVersion);
    }
    
    IndexFingerprint f = null;
    f = perSegmentFingerprintCache.get(cacheHelper.getKey());
    // fingerprint is either not cached or
    // if we want fingerprint only up to a version less than maxVersionEncountered in the segment, or
    // documents were deleted from segment for which fingerprint was cached
    //
    if (f == null || (f.getMaxInHash() > maxVersion) || (f.getNumDocs() != ctx.reader().numDocs())) {
      log.debug("IndexFingerprint cache miss for searcher:{} reader:{} readerHash:{} maxVersion:{}", searcher, ctx.reader(), ctx.reader().hashCode(), maxVersion);
      f = IndexFingerprint.getFingerprint(searcher, ctx, maxVersion);
      // cache fingerprint for the segment only if all the versions in the segment are included in the fingerprint
      if (f.getMaxVersionEncountered() == f.getMaxInHash()) {
        log.debug("Caching fingerprint for searcher:{} leafReaderContext:{} mavVersion:{}", searcher, ctx, maxVersion);
        perSegmentFingerprintCache.put(cacheHelper.getKey(), f);
      }

    } else {
      log.debug("IndexFingerprint cache hit for searcher:{} reader:{} readerHash:{} maxVersion:{}", searcher, ctx.reader(), ctx.reader().hashCode(), maxVersion);
    }
    log.debug("Cache Size: {}, Segments Size:{}", perSegmentFingerprintCache.size(), searcher.getTopReaderContext().leaves().size());
    return f;
  }

  /**
  * Returns the current registered searcher with its reference count incremented, or null if none are registered.
  */
  public RefCounted<SolrIndexSearcher> getRegisteredSearcher() {
    synchronized (searcherLock) {
      if (_searcher != null) {
        _searcher.incref();
      }
      return _searcher;
    }
  }

  /**
   * Return the newest normal {@link RefCounted}&lt;{@link SolrIndexSearcher}&gt; with
   * the reference count incremented.  It <b>must</b> be decremented when no longer needed.
   * If no searcher is currently open, then if openNew==true a new searcher will be opened,
   * or null is returned if openNew==false.
   */
  public RefCounted<SolrIndexSearcher> getNewestSearcher(boolean openNew) {
    synchronized (searcherLock) {
      if (!_searchers.isEmpty()) {
        RefCounted<SolrIndexSearcher> newest = _searchers.getLast();
        newest.incref();
        return newest;
      }
    }

    return openNew ? getRealtimeSearcher() : null;
  }

  /** Gets the latest real-time searcher w/o forcing open a new searcher if one already exists.
   * The reference count will be incremented.
   */
  public RefCounted<SolrIndexSearcher> getRealtimeSearcher() {
    synchronized (searcherLock) {
      if (realtimeSearcher != null) {
        realtimeSearcher.incref();
        return realtimeSearcher;
      }
    }

    // use the searcher lock to prevent multiple people from trying to open at once
    openSearcherLock.lock();
    try {

      // try again
      synchronized (searcherLock) {
        if (realtimeSearcher != null) {
          realtimeSearcher.incref();
          return realtimeSearcher;
        }
      }

      // force a new searcher open
      return openNewSearcher(true, true);
    } finally {
      openSearcherLock.unlock();
    }
  }


  public RefCounted<SolrIndexSearcher> getSearcher(boolean forceNew, boolean returnSearcher, final Future[] waitSearcher) {
    return getSearcher(forceNew, returnSearcher, waitSearcher, false);
  }


  /** Opens a new searcher and returns a RefCounted&lt;SolrIndexSearcher&gt; with its reference incremented.
   *
   * "realtime" means that we need to open quickly for a realtime view of the index, hence don't do any
   * autowarming and add to the _realtimeSearchers queue rather than the _searchers queue (so it won't
   * be used for autowarming by a future normal searcher).  A "realtime" searcher will currently never
   * become "registered" (since it currently lacks caching).
   *
   * realtimeSearcher is updated to the latest opened searcher, regardless of the value of "realtime".
   *
   * This method acquires openSearcherLock - do not call with searchLock held!
   */
  public RefCounted<SolrIndexSearcher>  openNewSearcher(boolean updateHandlerReopens, boolean realtime) {
    if (isClosed()) { // catch some errors quicker
      throw new SolrCoreState.CoreIsClosedException();
    }

    SolrIndexSearcher tmp;
    RefCounted<SolrIndexSearcher> newestSearcher = null;

    openSearcherLock.lock();
    try {
      String newIndexDir = getNewIndexDir();
      String indexDirFile = null;
      String newIndexDirFile = null;

      // if it's not a normal near-realtime update, check that paths haven't changed.
      if (!updateHandlerReopens) {
        indexDirFile = getDirectoryFactory().normalize(getIndexDir());
        newIndexDirFile = getDirectoryFactory().normalize(newIndexDir);
      }

      synchronized (searcherLock) {
        newestSearcher = realtimeSearcher;
        if (newestSearcher != null) {
          newestSearcher.incref();      // the matching decref is in the finally block
        }
      }

      if (newestSearcher != null && (updateHandlerReopens || indexDirFile.equals(newIndexDirFile))) {

        DirectoryReader newReader;
        DirectoryReader currentReader = newestSearcher.get().getRawReader();

        // SolrCore.verbose("start reopen from",previousSearcher,"writer=",writer);

        RefCounted<IndexWriter> writer = getSolrCoreState().getIndexWriter(null);

        try {
          if (writer != null) {
            // if in NRT mode, open from the writer
            newReader = DirectoryReader.openIfChanged(currentReader, writer.get(), true);
          } else {
            // verbose("start reopen without writer, reader=", currentReader);
            newReader = DirectoryReader.openIfChanged(currentReader);
            // verbose("reopen result", newReader);
          }
        } finally {
          if (writer != null) {
            writer.decref();
          }
        }

        if (newReader == null) { // the underlying index has not changed at all

          if (realtime) {
            // if this is a request for a realtime searcher, just return the same searcher
            newestSearcher.incref();
            return newestSearcher;

          } else if (newestSearcher.get().isCachingEnabled() && newestSearcher.get().getSchema() == getLatestSchema()) {
            // absolutely nothing has changed, can use the same searcher
            // but log a message about it to minimize confusion

            newestSearcher.incref();
            log.debug("SolrIndexSearcher has not changed - not re-opening: {}", newestSearcher.get().getName());
            return newestSearcher;

          } // ELSE: open a new searcher against the old reader...
          currentReader.incRef();
          newReader = currentReader;
        }

        // for now, turn off caches if this is for a realtime reader 
        // (caches take a little while to instantiate)
        final boolean useCaches = !realtime;
        final String newName = realtime ? "realtime" : "main";
        tmp = new SolrIndexSearcher(this, newIndexDir, getLatestSchema(), newName,
                                    newReader, true, useCaches, true, directoryFactory);

      } else {
        // newestSearcher == null at this point

        if (newReaderCreator != null) {
          // this is set in the constructor if there is a currently open index writer
          // so that we pick up any uncommitted changes and so we don't go backwards
          // in time on a core reload
          DirectoryReader newReader = newReaderCreator.call();
          tmp = new SolrIndexSearcher(this, newIndexDir, getLatestSchema(),
              (realtime ? "realtime":"main"), newReader, true, !realtime, true, directoryFactory);
        } else  {
          RefCounted<IndexWriter> writer = getSolrCoreState().getIndexWriter(this);
          DirectoryReader newReader = null;
          try {
            newReader = indexReaderFactory.newReader(writer.get(), this);
          } finally {
            writer.decref();
          }
          tmp = new SolrIndexSearcher(this, newIndexDir, getLatestSchema(),
              (realtime ? "realtime":"main"), newReader, true, !realtime, true, directoryFactory);
        }
      }

      List<RefCounted<SolrIndexSearcher>> searcherList = realtime ? _realtimeSearchers : _searchers;
      RefCounted<SolrIndexSearcher> newSearcher = newHolder(tmp, searcherList);    // refcount now at 1

      // Increment reference again for "realtimeSearcher" variable.  It should be at 2 after.
      // When it's decremented by both the caller of this method, and by realtimeSearcher being replaced,
      // it will be closed.
      newSearcher.incref();

      synchronized (searcherLock) {
        // Check if the core is closed again inside the lock in case this method is racing with a close. If the core is
        // closed, clean up the new searcher and bail.
        if (isClosed()) {
          newSearcher.decref(); // once for caller since we're not returning it
          newSearcher.decref(); // once for ourselves since it won't be "replaced"
          throw new SolrException(ErrorCode.SERVER_ERROR, "openNewSearcher called on closed core");
        }

        if (realtimeSearcher != null) {
          realtimeSearcher.decref();
        }
        realtimeSearcher = newSearcher;
        searcherList.add(realtimeSearcher);
      }

      return newSearcher;

    } catch (Exception e) {
      throw new SolrException(ErrorCode.SERVER_ERROR, "Error opening new searcher", e);
    }
    finally {
      openSearcherLock.unlock();
      if (newestSearcher != null) {
        newestSearcher.decref();
      }
    }
  }

  /**
   * Get a {@link SolrIndexSearcher} or start the process of creating a new one.
   * <p>
   * The registered searcher is the default searcher used to service queries.
   * A searcher will normally be registered after all of the warming
   * and event handlers (newSearcher or firstSearcher events) have run.
   * In the case where there is no registered searcher, the newly created searcher will
   * be registered before running the event handlers (a slow searcher is better than no searcher).
   *
   * <p>
   * These searchers contain read-only IndexReaders. To access a non read-only IndexReader,
   * see newSearcher(String name, boolean readOnly).
   *
   * <p>
   * If <tt>forceNew==true</tt> then
   *  A new searcher will be opened and registered regardless of whether there is already
   *    a registered searcher or other searchers in the process of being created.
   * <p>
   * If <tt>forceNew==false</tt> then:<ul>
   *   <li>If a searcher is already registered, that searcher will be returned</li>
   *   <li>If no searcher is currently registered, but at least one is in the process of being created, then
   * this call will block until the first searcher is registered</li>
   *   <li>If no searcher is currently registered, and no searchers in the process of being registered, a new
   * searcher will be created.</li>
   * </ul>
   * <p>
   * If <tt>returnSearcher==true</tt> then a {@link RefCounted}&lt;{@link SolrIndexSearcher}&gt; will be returned with
   * the reference count incremented.  It <b>must</b> be decremented when no longer needed.
   * <p>
   * If <tt>waitSearcher!=null</tt> and a new {@link SolrIndexSearcher} was created,
   * then it is filled in with a Future that will return after the searcher is registered.  The Future may be set to
   * <tt>null</tt> in which case the SolrIndexSearcher created has already been registered at the time
   * this method returned.
   * <p>
   * @param forceNew             if true, force the open of a new index searcher regardless if there is already one open.
   * @param returnSearcher       if true, returns a {@link SolrIndexSearcher} holder with the refcount already incremented.
   * @param waitSearcher         if non-null, will be filled in with a {@link Future} that will return after the new searcher is registered.
   * @param updateHandlerReopens if true, the UpdateHandler will be used when reopening a {@link SolrIndexSearcher}.
   */
  public RefCounted<SolrIndexSearcher> getSearcher(boolean forceNew, boolean returnSearcher, final Future[] waitSearcher, boolean updateHandlerReopens) {
    // it may take some time to open an index.... we may need to make
    // sure that two threads aren't trying to open one at the same time
    // if it isn't necessary.

    synchronized (searcherLock) {
      for(;;) { // this loop is so w can retry in the event that we exceed maxWarmingSearchers
        // see if we can return the current searcher
        if (_searcher != null && !forceNew) {
          if (returnSearcher) {
            _searcher.incref();
            return _searcher;
          } else {
            return null;
          }
        }

        // check to see if we can wait for someone else's searcher to be set
        if (onDeckSearchers > 0 && !forceNew && _searcher == null) {
          try {
            searcherLock.wait();
          } catch (InterruptedException e) {
            log.info(SolrException.toStr(e));
          }
        }

        // check again: see if we can return right now
        if (_searcher != null && !forceNew) {
          if (returnSearcher) {
            _searcher.incref();
            return _searcher;
          } else {
            return null;
          }
        }

        // At this point, we know we need to open a new searcher...
        // first: increment count to signal other threads that we are
        //        opening a new searcher.
        onDeckSearchers++;
        newSearcherCounter.inc();
        if (onDeckSearchers < 1) {
          // should never happen... just a sanity check
          log.error("{}ERROR!!! onDeckSearchers is {}", logid, onDeckSearchers);
          onDeckSearchers = 1;  // reset
        } else if (onDeckSearchers > maxWarmingSearchers) {
          onDeckSearchers--;
          newSearcherMaxReachedCounter.inc();
          try {
            searcherLock.wait();
          } catch (InterruptedException e) {
            log.info(SolrException.toStr(e));
          }
          continue;  // go back to the top of the loop and retry
        } else if (onDeckSearchers > 1) {
          log.warn("{}PERFORMANCE WARNING: Overlapping onDeckSearchers={}", logid, onDeckSearchers);
        }

        break; // I can now exit the loop and proceed to open a searcher
      }
    }

    // a signal to decrement onDeckSearchers if something goes wrong.
    final boolean[] decrementOnDeckCount=new boolean[]{true};
    RefCounted<SolrIndexSearcher> currSearcherHolder = null;     // searcher we are autowarming from
    RefCounted<SolrIndexSearcher> searchHolder = null;
    boolean success = false;

    openSearcherLock.lock();
    Timer.Context timerContext = newSearcherTimer.time();
    try {
      searchHolder = openNewSearcher(updateHandlerReopens, false);
       // the searchHolder will be incremented once already (and it will eventually be assigned to _searcher when registered)
       // increment it again if we are going to return it to the caller.
      if (returnSearcher) {
        searchHolder.incref();
      }


      final RefCounted<SolrIndexSearcher> newSearchHolder = searchHolder;
      final SolrIndexSearcher newSearcher = newSearchHolder.get();


      boolean alreadyRegistered = false;
      synchronized (searcherLock) {
        if (_searcher == null) {
          // if there isn't a current searcher then we may
          // want to register this one before warming is complete instead of waiting.
          if (solrConfig.useColdSearcher) {
            registerSearcher(newSearchHolder);
            decrementOnDeckCount[0]=false;
            alreadyRegistered=true;
          }
        } else {
          // get a reference to the current searcher for purposes of autowarming.
          currSearcherHolder=_searcher;
          currSearcherHolder.incref();
        }
      }


      final SolrIndexSearcher currSearcher = currSearcherHolder==null ? null : currSearcherHolder.get();

      Future future=null;

      // if the underlying searcher has not changed, no warming is needed
      if (newSearcher != currSearcher) {

        // warm the new searcher based on the current searcher.
        // should this go before the other event handlers or after?
        if (currSearcher != null) {
          future = searcherExecutor.submit(() -> {
            Timer.Context warmupContext = newSearcherWarmupTimer.time();
            try {
              newSearcher.warm(currSearcher);
            } catch (Throwable e) {
              SolrException.log(log, e);
              if (e instanceof Error) {
                throw (Error) e;
              }
            } finally {
              warmupContext.close();
            }
            return null;
          });
        }

        if (currSearcher == null) {
          future = searcherExecutor.submit(() -> {
            try {
              for (SolrEventListener listener : firstSearcherListeners) {
                listener.newSearcher(newSearcher, null);
              }
            } catch (Throwable e) {
              SolrException.log(log, null, e);
              if (e instanceof Error) {
                throw (Error) e;
              }
            }
            return null;
          });
        }

        if (currSearcher != null) {
          future = searcherExecutor.submit(() -> {
            try {
              for (SolrEventListener listener : newSearcherListeners) {
                listener.newSearcher(newSearcher, currSearcher);
              }
            } catch (Throwable e) {
              SolrException.log(log, null, e);
              if (e instanceof Error) {
                throw (Error) e;
              }
            }
            return null;
          });
        }

      }


      // WARNING: this code assumes a single threaded executor (that all tasks
      // queued will finish first).
      final RefCounted<SolrIndexSearcher> currSearcherHolderF = currSearcherHolder;
      if (!alreadyRegistered) {
        future = searcherExecutor.submit(
            () -> {
              try {
                // registerSearcher will decrement onDeckSearchers and
                // do a notify, even if it fails.
                registerSearcher(newSearchHolder);
              } catch (Throwable e) {
                SolrException.log(log, e);
                if (e instanceof Error) {
                  throw (Error) e;
                }
              } finally {
                // we are all done with the old searcher we used
                // for warming...
                if (currSearcherHolderF!=null) currSearcherHolderF.decref();
              }
              return null;
            }
        );
      }

      if (waitSearcher != null) {
        waitSearcher[0] = future;
      }

      success = true;

      // Return the searcher as the warming tasks run in parallel
      // callers may wait on the waitSearcher future returned.
      return returnSearcher ? newSearchHolder : null;

    } catch (Exception e) {
      if (e instanceof RuntimeException) throw (RuntimeException)e;
      throw new SolrException(ErrorCode.SERVER_ERROR, e);
    } finally {

      timerContext.close();

      if (!success) {
        newSearcherOtherErrorsCounter.inc();;
        synchronized (searcherLock) {
          onDeckSearchers--;

          if (onDeckSearchers < 0) {
            // sanity check... should never happen
            log.error("{}ERROR!!! onDeckSearchers after decrement={}", logid, onDeckSearchers);
            onDeckSearchers=0; // try and recover
          }
          // if we failed, we need to wake up at least one waiter to continue the process
          searcherLock.notify();
        }

        if (currSearcherHolder != null) {
          currSearcherHolder.decref();
        }

        if (searchHolder != null) {
          searchHolder.decref();      // decrement 1 for _searcher (searchHolder will never become _searcher now)
          if (returnSearcher) {
            searchHolder.decref();    // decrement 1 because we won't be returning the searcher to the user
          }
        }
      }

      // we want to do this after we decrement onDeckSearchers so another thread
      // doesn't increment first and throw a false warning.
      openSearcherLock.unlock();

    }

  }


  private RefCounted<SolrIndexSearcher> newHolder(SolrIndexSearcher newSearcher, final List<RefCounted<SolrIndexSearcher>> searcherList) {
    RefCounted<SolrIndexSearcher> holder = new RefCounted<SolrIndexSearcher>(newSearcher) {
      @Override
      public void close() {
        try {
          synchronized(searcherLock) {
            // it's possible for someone to get a reference via the _searchers queue
            // and increment the refcount while RefCounted.close() is being called.
            // we check the refcount again to see if this has happened and abort the close.
            // This relies on the RefCounted class allowing close() to be called every
            // time the counter hits zero.
            if (refcount.get() > 0) return;
            searcherList.remove(this);
          }
          resource.close();
        } catch (Exception e) {
          // do not allow decref() operations to fail since they are typically called in finally blocks
          // and throwing another exception would be very unexpected.
          SolrException.log(log, "Error closing searcher:" + this, e);
        }
      }
    };
    holder.incref();  // set ref count to 1 to account for this._searcher
    return holder;
  }

  public boolean isReloaded() {
    return isReloaded;
  }

  // Take control of newSearcherHolder (which should have a reference count of at
  // least 1 already.  If the caller wishes to use the newSearcherHolder directly
  // after registering it, then they should increment the reference count *before*
  // calling this method.
  //
  // onDeckSearchers will also be decremented (it should have been incremented
  // as a result of opening a new searcher).
  private void registerSearcher(RefCounted<SolrIndexSearcher> newSearcherHolder) {
    synchronized (searcherLock) {
      try {
        if (_searcher == newSearcherHolder) {
          // trying to re-register the same searcher... this can now happen when a commit has been done but
          // there were no changes to the index.
          newSearcherHolder.decref();  // decref since the caller should have still incref'd (since they didn't know the searcher was the same)
          return;  // still execute the finally block to notify anyone waiting.
        }

        if (_searcher != null) {
          _searcher.decref();   // dec refcount for this._searcher
          _searcher=null;
        }

        _searcher = newSearcherHolder;
        SolrIndexSearcher newSearcher = newSearcherHolder.get();

        /***
        // a searcher may have been warming asynchronously while the core was being closed.
        // if this happens, just close the searcher.
        if (isClosed()) {
          // NOTE: this should not happen now - see close() for details.
          // *BUT* if we left it enabled, this could still happen before
          // close() stopped the executor - so disable this test for now.
          log.error("Ignoring searcher register on closed core:" + newSearcher);
          _searcher.decref();
        }
        ***/

        newSearcher.register(); // register subitems (caches)
        log.info("{}Registered new searcher {}", logid, newSearcher);

      } catch (Exception e) {
        // an exception in register() shouldn't be fatal.
        log(e);
      } finally {
        // wake up anyone waiting for a searcher
        // even in the face of errors.
        onDeckSearchers--;
        searcherLock.notifyAll();
        assert TestInjection.injectSearcherHooks(getCoreDescriptor() != null && getCoreDescriptor().getCloudDescriptor() != null ? getCoreDescriptor().getCloudDescriptor().getCollectionName() : null);
      }
    }
  }



  public void closeSearcher() {
    log.debug("{}Closing main searcher on request.", logid);
    synchronized (searcherLock) {
      if (realtimeSearcher != null) {
        realtimeSearcher.decref();
        realtimeSearcher = null;
      }
      if (_searcher != null) {
        _searcher.decref();   // dec refcount for this._searcher
        _searcher = null; // isClosed() does check this
      }
    }
  }

  public void execute(SolrRequestHandler handler, SolrQueryRequest req, SolrQueryResponse rsp) {
    if (handler==null) {
      String msg = "Null Request Handler '" +
        req.getParams().get(CommonParams.QT) + "'";

      log.warn("{}{}:{}", logid, msg, req);

      throw new SolrException(ErrorCode.BAD_REQUEST, msg);
    }

    preDecorateResponse(req, rsp);

    /*
     * Keeping this usage of isDebugEnabled because the extraction of the log data as a string might be slow. TODO:
     * Determine how likely it is that something is going to go wrong that will prevent the logging at INFO further
     * down, and if possible, prevent that situation. The handleRequest and postDecorateResponse methods do not indicate
     * that they throw any checked exceptions, so it would have to be an unchecked exception that causes any problems.
     */
    if (requestLog.isDebugEnabled() && rsp.getToLog().size() > 0) {
      // log request at debug in case something goes wrong and we aren't able to log later
      requestLog.debug(rsp.getToLogAsString(logid));
    }

    // TODO: this doesn't seem to be working correctly and causes problems with the example server and distrib (for example /spell)
    // if (req.getParams().getBool(ShardParams.IS_SHARD,false) && !(handler instanceof SearchHandler))
    //   throw new SolrException(SolrException.ErrorCode.BAD_REQUEST,"isShard is only acceptable with search handlers");

    handler.handleRequest(req,rsp);
    postDecorateResponse(handler, req, rsp);

    if (rsp.getToLog().size() > 0) {
      if (requestLog.isInfoEnabled()) {
        requestLog.info(rsp.getToLogAsString(logid));
      }

      /* slowQueryThresholdMillis defaults to -1 in SolrConfig -- not enabled.*/
      if (log.isWarnEnabled() && slowQueryThresholdMillis >= 0) {
        final long qtime = (long) (req.getRequestTimer().getTime());
        if (qtime >= slowQueryThresholdMillis) {
          slowLog.warn("slow: {}", rsp.getToLogAsString(logid));
        }
      }
    }
  }

  public static void preDecorateResponse(SolrQueryRequest req, SolrQueryResponse rsp) {
    // setup response header
    final NamedList<Object> responseHeader = new SimpleOrderedMap<>();
    rsp.addResponseHeader(responseHeader);

    // toLog is a local ref to the same NamedList used by the response
    NamedList<Object> toLog = rsp.getToLog();

    // for back compat, we set these now just in case other code
    // are expecting them during handleRequest
    toLog.add("webapp", req.getContext().get("webapp"));
    toLog.add(PATH, req.getContext().get(PATH));

    final SolrParams params = req.getParams();
    final String lpList = params.get(CommonParams.LOG_PARAMS_LIST);
    if (lpList == null) {
      toLog.add("params", "{" + req.getParamString() + "}");
    } else if (lpList.length() > 0) {

      // Filter params by those in LOG_PARAMS_LIST so that we can then call toString
      HashSet<String> lpSet = new HashSet<>(Arrays.asList(lpList.split(",")));
      SolrParams filteredParams = new SolrParams() {
        private static final long serialVersionUID = -643991638344314066L;

        @Override
        public Iterator<String> getParameterNamesIterator() {
          return Iterators.filter(params.getParameterNamesIterator(), lpSet::contains);
        }

        @Override
        public String get(String param) { // assume param is in lpSet
          return params.get(param);
        } //assume in lpSet

        @Override
        public String[] getParams(String param) { // assume param is in lpSet
          return params.getParams(param);
        } // assume in lpSet
      };

      toLog.add("params", "{" + filteredParams + "}");
    }
  }

  /** Put status, QTime, and possibly request handler and params, in the response header */
  public static void postDecorateResponse
      (SolrRequestHandler handler, SolrQueryRequest req, SolrQueryResponse rsp) {
    // TODO should check that responseHeader has not been replaced by handler
    NamedList<Object> responseHeader = rsp.getResponseHeader();
    final int qtime=(int)(req.getRequestTimer().getTime());
    int status = 0;
    Exception exception = rsp.getException();
    if( exception != null ){
      if( exception instanceof SolrException )
        status = ((SolrException)exception).code();
      else
        status = 500;
    }
    responseHeader.add("status",status);
    responseHeader.add("QTime",qtime);

    if (rsp.getToLog().size() > 0) {
      rsp.getToLog().add("status",status);
      rsp.getToLog().add("QTime",qtime);
    }

    SolrParams params = req.getParams();
    if( null != handler && params.getBool(CommonParams.HEADER_ECHO_HANDLER, false) ) {
      responseHeader.add("handler", handler.getName() );
    }

    // Values for echoParams... false/true/all or false/explicit/all ???
    String ep = params.get( CommonParams.HEADER_ECHO_PARAMS, null );
    if( ep != null ) {
      EchoParamStyle echoParams = EchoParamStyle.get( ep );
      if( echoParams == null ) {
        throw new SolrException(ErrorCode.BAD_REQUEST, "Invalid value '" + ep + "' for " + CommonParams.HEADER_ECHO_PARAMS
            + " parameter, use '" + EchoParamStyle.EXPLICIT + "' or '" + EchoParamStyle.ALL + "'" );
      }
      if( echoParams == EchoParamStyle.EXPLICIT ) {
        responseHeader.add("params", req.getOriginalParams().toNamedList());
      } else if( echoParams == EchoParamStyle.ALL ) {
        responseHeader.add("params", req.getParams().toNamedList());
      }
    }
  }

  final public static void log(Throwable e) {
    SolrException.log(log,null,e);
  }

  public PluginBag<QueryResponseWriter> getResponseWriters() {
    return responseWriters;
  }

  private final PluginBag<QueryResponseWriter> responseWriters = new PluginBag<>(QueryResponseWriter.class, this);
  public static final Map<String ,QueryResponseWriter> DEFAULT_RESPONSE_WRITERS ;
  static{
    HashMap<String, QueryResponseWriter> m= new HashMap<>(15, 1);
    m.put("xml", new XMLResponseWriter());
    m.put(CommonParams.JSON, new JSONResponseWriter());
    m.put("standard", m.get(CommonParams.JSON));
    m.put("geojson", new GeoJSONResponseWriter());
    m.put("graphml", new GraphMLResponseWriter());
    m.put("python", new PythonResponseWriter());
    m.put("php", new PHPResponseWriter());
    m.put("phps", new PHPSerializedResponseWriter());
    m.put("ruby", new RubyResponseWriter());
    m.put("raw", new RawResponseWriter());
    m.put(CommonParams.JAVABIN, new BinaryResponseWriter());
    m.put("csv", new CSVResponseWriter());
    m.put("schema.xml", new SchemaXmlResponseWriter());
    m.put("smile", new SmileResponseWriter());
    m.put(ReplicationHandler.FILE_STREAM, getFileStreamWriter());
    DEFAULT_RESPONSE_WRITERS = Collections.unmodifiableMap(m);
    try {
      m.put("xlsx",
          (QueryResponseWriter) Class.forName("org.apache.solr.handler.extraction.XLSXResponseWriter").newInstance());
    } catch (Exception e) {
      //don't worry; solrcell contrib not in class path
    }
  }

  private static BinaryResponseWriter getFileStreamWriter() {
    return new BinaryResponseWriter(){
      @Override
      public void write(OutputStream out, SolrQueryRequest req, SolrQueryResponse response) throws IOException {
        RawWriter rawWriter = (RawWriter) response.getValues().get(ReplicationHandler.FILE_STREAM);
        if (rawWriter != null) {
          rawWriter.write(out);
          if (rawWriter instanceof Closeable) ((Closeable) rawWriter).close();
        }

      }

      @Override
      public String getContentType(SolrQueryRequest request, SolrQueryResponse response) {
        RawWriter rawWriter = (RawWriter) response.getValues().get(ReplicationHandler.FILE_STREAM);
        if (rawWriter != null) {
          return rawWriter.getContentType();
        } else {
          return BinaryResponseParser.BINARY_CONTENT_TYPE;
        }
      }
    };
  }

  public MemClassLoader getMemClassLoader() {
    return memClassLoader;
  }

  public interface RawWriter {
    default String getContentType() {
      return BinaryResponseParser.BINARY_CONTENT_TYPE;
    }
    void write(OutputStream os) throws IOException ;
  }

  /** Configure the query response writers. There will always be a default writer; additional
   * writers may also be configured. */
  private void initWriters() {
    responseWriters.init(DEFAULT_RESPONSE_WRITERS, this);
    // configure the default response writer; this one should never be null
    if (responseWriters.getDefault() == null) responseWriters.setDefault("standard");
  }


  /** Finds a writer by name, or returns the default writer if not found. */
  public final QueryResponseWriter getQueryResponseWriter(String writerName) {
    return responseWriters.get(writerName, true);
  }

  /** Returns the appropriate writer for a request. If the request specifies a writer via the
   * 'wt' parameter, attempts to find that one; otherwise return the default writer.
   */
  public final QueryResponseWriter getQueryResponseWriter(SolrQueryRequest request) {
    return getQueryResponseWriter(request.getParams().get(CommonParams.WT));
  }


  private final PluginBag<QParserPlugin> qParserPlugins = new PluginBag<>(QParserPlugin.class, this);

  public QParserPlugin getQueryPlugin(String parserName) {
    return qParserPlugins.get(parserName);
  }

  private final PluginBag<ValueSourceParser> valueSourceParsers = new PluginBag<>(ValueSourceParser.class, this);

  private final PluginBag<TransformerFactory> transformerFactories = new PluginBag<>(TransformerFactory.class, this);

  <T> Map<String, T> createInstances(Map<String, Class<? extends T>> map) {
    Map<String, T> result = new LinkedHashMap<>(map.size(), 1);
    for (Map.Entry<String, Class<? extends T>> e : map.entrySet()) {
      try {
        Object o = getResourceLoader().newInstance(e.getValue().getName(), e.getValue());
        result.put(e.getKey(), (T) o);
      } catch (Exception exp) {
        //should never happen
        throw new SolrException(ErrorCode.SERVER_ERROR, "Unable to instantiate class", exp);
      }
    }
    return result;
  }

  public TransformerFactory getTransformerFactory(String name) {
    return transformerFactories.get(name);
  }

  public void addTransformerFactory(String name, TransformerFactory factory){
    transformerFactories.put(name, factory);
  }


  /**
   * @param registry The map to which the instance should be added to. The key is the name attribute
   * @param type the class or interface that the instance should extend or implement.
   * @param defClassName If PluginInfo does not have a classname, use this as the classname
   * @return The default instance . The one with (default=true)
   */
  private <T> T initPlugins(Map<String, T> registry, Class<T> type, String defClassName) {
    return initPlugins(solrConfig.getPluginInfos(type.getName()), registry, type, defClassName);
  }

  public <T> T initPlugins(List<PluginInfo> pluginInfos, Map<String, T> registry, Class<T> type, String defClassName) {
    T def = null;
    for (PluginInfo info : pluginInfos) {
      T o = createInitInstance(info,type, type.getSimpleName(), defClassName);
      registry.put(info.name, o);
      if (o instanceof SolrMetricProducer) {
        coreMetricManager.registerMetricProducer(type.getSimpleName() + "." + info.name, (SolrMetricProducer)o);
      }
      if(info.isDefault()){
        def = o;
      }
    }
    return def;
  }

  public void initDefaultPlugin(Object plugin, Class type) {
    if (plugin instanceof SolrMetricProducer) {
      coreMetricManager.registerMetricProducer(type.getSimpleName() + ".default", (SolrMetricProducer)plugin);
    }
  }

  /**For a given List of PluginInfo return the instances as a List
   * @param defClassName The default classname if PluginInfo#className == null
   * @return The instances initialized
   */
  public <T> List<T> initPlugins(List<PluginInfo> pluginInfos, Class<T> type, String defClassName) {
    if(pluginInfos.isEmpty()) return Collections.emptyList();
    List<T> result = new ArrayList<>(pluginInfos.size());
    for (PluginInfo info : pluginInfos) result.add(createInitInstance(info,type, type.getSimpleName(), defClassName));
    return result;
  }

  /**
   *
   * @param registry The map to which the instance should be added to. The key is the name attribute
   * @param type The type of the Plugin. These should be standard ones registered by type.getName() in SolrConfig
   * @return     The default if any
   */
  public <T> T initPlugins(Map<String, T> registry, Class<T> type) {
    return initPlugins(registry, type, null);
  }

  public ValueSourceParser getValueSourceParser(String parserName) {
    return valueSourceParsers.get(parserName);
  }

  /**
   * Creates and initializes a RestManager based on configuration args in solrconfig.xml.
   * RestManager provides basic storage support for managed resource data, such as to
   * persist stopwords to ZooKeeper if running in SolrCloud mode.
   */
  @SuppressWarnings("unchecked")
  protected RestManager initRestManager() throws SolrException {

    PluginInfo restManagerPluginInfo =
        getSolrConfig().getPluginInfo(RestManager.class.getName());

    NamedList<String> initArgs = null;
    RestManager mgr = null;
    if (restManagerPluginInfo != null) {
      if (restManagerPluginInfo.className != null) {
        mgr = resourceLoader.newInstance(restManagerPluginInfo.className, RestManager.class);
      }

      if (restManagerPluginInfo.initArgs != null) {
        initArgs = (NamedList<String>) restManagerPluginInfo.initArgs;
      }
    }

    if (mgr == null)
      mgr = new RestManager();

    if (initArgs == null)
      initArgs = new NamedList<>();

    String collection = getCoreDescriptor().getCollectionName();
    StorageIO storageIO =
        ManagedResourceStorage.newStorageIO(collection, resourceLoader, initArgs);
    mgr.init(resourceLoader, initArgs, storageIO);

    return mgr;
  }

  public CoreDescriptor getCoreDescriptor() {
    return coreContainer.getCoreDescriptor(name);
  }

  public IndexDeletionPolicyWrapper getDeletionPolicy(){
    return solrDelPolicy;
  }

  /**
   * @return A reference of {@linkplain SolrSnapshotMetaDataManager}
   *         managing the persistent snapshots for this Solr core.
   */
  public SolrSnapshotMetaDataManager getSnapshotMetaDataManager() {
    return snapshotMgr;
  }

  public ReentrantLock getRuleExpiryLock() {
    return ruleExpiryLock;
  }

  /////////////////////////////////////////////////////////////////////
  // SolrInfoBean stuff: Statistics and Module Info
  /////////////////////////////////////////////////////////////////////

  @Override
  public String getDescription() {
    return "SolrCore";
  }

  @Override
  public Category getCategory() {
    return Category.CORE;
  }

  @Override
  public MetricRegistry getMetricRegistry() {
    return coreMetricManager.getRegistry();
  }

  public Codec getCodec() {
    return codec;
  }

  public void unloadOnClose(final CoreDescriptor desc, boolean deleteIndexDir, boolean deleteDataDir, boolean deleteInstanceDir) {
    if (deleteIndexDir) {
      try {
        directoryFactory.remove(getIndexDir());
      } catch (Exception e) {
        SolrException.log(log, "Failed to flag index dir for removal for core:" + name + " dir:" + getIndexDir());
      }
    }
    if (deleteDataDir) {
      try {
        directoryFactory.remove(getDataDir(), true);
      } catch (Exception e) {
        SolrException.log(log, "Failed to flag data dir for removal for core:" + name + " dir:" + getDataDir());
      }
    }
    if (deleteInstanceDir) {
      addCloseHook(new CloseHook() {
        @Override
        public void preClose(SolrCore core) {
          // empty block
        }

        @Override
        public void postClose(SolrCore core) {
          if (desc != null) {
            try {
              FileUtils.deleteDirectory(desc.getInstanceDir().toFile());
            } catch (IOException e) {
              SolrException.log(log, "Failed to delete instance dir for core:"
                  + core.getName() + " dir:" + desc.getInstanceDir());
            }
          }
        }
      });
    }
  }

  public static void deleteUnloadedCore(CoreDescriptor cd, boolean deleteDataDir, boolean deleteInstanceDir) {
    if (deleteDataDir) {
      File dataDir = new File(cd.getInstanceDir().resolve(cd.getDataDir()).toAbsolutePath().toString());
      try {
        FileUtils.deleteDirectory(dataDir);
      } catch (IOException e) {
        log.error("Failed to delete data dir for unloaded core: {} dir: {}", cd.getName(), dataDir.getAbsolutePath(), e);
      }
    }
    if (deleteInstanceDir) {
      try {
        FileUtils.deleteDirectory(cd.getInstanceDir().toFile());
      } catch (IOException e) {
        log.error("Failed to delete instance dir for unloaded core: {} dir: {}", cd.getName(), cd.getInstanceDir(), e);
      }
    }
  }


  /**Register to notify for any file change in the conf directory.
   * If the file change results in a core reload , then the listener
   * is not fired
   */
  public void addConfListener(Runnable runnable) {
    confListeners.add(runnable);
  }

  /**Remove a listener
   * */
  public boolean removeConfListener(Runnable runnable) {
    return confListeners.remove(runnable);
  }

  /**This registers one listener for the entire conf directory. In zookeeper
   * there is no event fired when children are modified. So , we expect everyone
   * to 'touch' the /conf directory by setting some data  so that events are triggered.
   */
  private void registerConfListener() {
    if (!(resourceLoader instanceof ZkSolrResourceLoader)) return;
    final ZkSolrResourceLoader zkSolrResourceLoader = (ZkSolrResourceLoader) resourceLoader;
    if (zkSolrResourceLoader != null)
      zkSolrResourceLoader.getZkController().registerConfListenerForCore(
          zkSolrResourceLoader.getConfigSetZkPath(),
          this,
          getConfListener(this, zkSolrResourceLoader));

  }


  public static Runnable getConfListener(SolrCore core, ZkSolrResourceLoader zkSolrResourceLoader) {
    final String coreName = core.getName();
    final CoreContainer cc = core.getCoreContainer();
    final String overlayPath = zkSolrResourceLoader.getConfigSetZkPath() + "/" + ConfigOverlay.RESOURCE_NAME;
    final String solrConfigPath = zkSolrResourceLoader.getConfigSetZkPath() + "/" + core.getSolrConfig().getName();
    String schemaRes = null;
    if (core.getLatestSchema().isMutable() && core.getLatestSchema() instanceof ManagedIndexSchema) {
      ManagedIndexSchema mis = (ManagedIndexSchema) core.getLatestSchema();
      schemaRes = mis.getResourceName();
    }
    final String managedSchmaResourcePath = schemaRes == null ? null : zkSolrResourceLoader.getConfigSetZkPath() + "/" + schemaRes;
    return () -> {
      log.info("config update listener called for core {}", coreName);
      SolrZkClient zkClient = cc.getZkController().getZkClient();
      int solrConfigversion, overlayVersion, managedSchemaVersion = 0;
      SolrConfig cfg = null;
      try (SolrCore solrCore = cc.solrCores.getCoreFromAnyList(coreName, true)) {
        if (solrCore == null || solrCore.isClosed() || solrCore.getCoreContainer().isShutDown()) return;
        cfg = solrCore.getSolrConfig();
        solrConfigversion = solrCore.getSolrConfig().getOverlay().getZnodeVersion();
        overlayVersion = solrCore.getSolrConfig().getZnodeVersion();
        if (managedSchmaResourcePath != null) {
          managedSchemaVersion = ((ManagedIndexSchema) solrCore.getLatestSchema()).getSchemaZkVersion();
        }

      }
      if (cfg != null) {
        cfg.refreshRequestParams();
      }
      if (checkStale(zkClient, overlayPath, solrConfigversion) ||
          checkStale(zkClient, solrConfigPath, overlayVersion) ||
          checkStale(zkClient, managedSchmaResourcePath, managedSchemaVersion)) {
        log.info("core reload {}", coreName);
        SolrConfigHandler configHandler = ((SolrConfigHandler)core.getRequestHandler("/config"));
        if (configHandler.getReloadLock().tryLock()){
          
          try {
            cc.reload(coreName);
          } catch (SolrCoreState.CoreIsClosedException e) {
            /*no problem this core is already closed*/
          } finally {
            configHandler.getReloadLock().unlock();
          }
        
        } else {
          log.info("Another reload is in progress. Not doing anything.");
        }
        return;
      }
      //some files in conf directory may have  other than managedschema, overlay, params
      try (SolrCore solrCore = cc.solrCores.getCoreFromAnyList(coreName, true)) {
        if (solrCore == null || solrCore.isClosed() || cc.isShutDown()) return;
        for (Runnable listener : solrCore.confListeners) {
          try {
            listener.run();
          } catch (Exception e) {
            log.error("Error in listener ", e);
          }
        }
      }

    };
  }

  public void registerInfoBean(String name, SolrInfoBean solrInfoBean) {
    infoRegistry.put(name, solrInfoBean);

    if (solrInfoBean instanceof SolrMetricProducer) {
      SolrMetricProducer producer = (SolrMetricProducer) solrInfoBean;
      coreMetricManager.registerMetricProducer(name, producer);
    }
  }

  private static boolean checkStale(SolrZkClient zkClient,  String zkPath, int currentVersion)  {
    if(zkPath == null) return false;
    try {
      Stat stat = zkClient.exists(zkPath, null, true);
      if(stat == null){
        if(currentVersion > -1) return true;
        return false;
      }
      if (stat.getVersion() >  currentVersion) {
        log.debug("{} is stale will need an update from {} to {}", zkPath, currentVersion,stat.getVersion());
        return true;
      }
      return false;
    } catch (KeeperException.NoNodeException nne){
      //no problem
    } catch (KeeperException e) {
      log.error("error refreshing solrconfig ", e);
    } catch (InterruptedException e) {
      Thread.currentThread().interrupt();
    }
    return false;
  }

  public void cleanupOldIndexDirectories(boolean reload) {
    final DirectoryFactory myDirFactory = getDirectoryFactory();
    final String myDataDir = getDataDir();
    final String myIndexDir = getNewIndexDir(); // ensure the latest replicated index is protected 
    final String coreName = getName();
    if (myDirFactory != null && myDataDir != null && myIndexDir != null) {
      Thread cleanupThread = new Thread(() -> {
        log.debug("Looking for old index directories to cleanup for core {} in {}", coreName, myDataDir);
        try {
          myDirFactory.cleanupOldIndexDirectories(myDataDir, myIndexDir, reload);
        } catch (Exception exc) {
          log.error("Failed to cleanup old index directories for core {}", coreName, exc);
        }
      }, "OldIndexDirectoryCleanupThreadForCore-"+coreName);
      cleanupThread.setDaemon(true);
      cleanupThread.start();
    }
  }

  private static final Map implicitPluginsInfo = (Map) Utils.fromJSONResource("ImplicitPlugins.json");

  public List<PluginInfo> getImplicitHandlers() {
    List<PluginInfo> implicits = new ArrayList<>();
    Map requestHandlers = (Map) implicitPluginsInfo.get(SolrRequestHandler.TYPE);
    for (Object o : requestHandlers.entrySet()) {
      Map.Entry<String, Map> entry = (Map.Entry<String, Map>) o;
      Map info = Utils.getDeepCopy(entry.getValue(), 4);
      info.put(NAME, entry.getKey());
      implicits.add(new PluginInfo(SolrRequestHandler.TYPE, info));
    }
    return implicits;
  }

  /**
   * Convenience method to load a blob. This method minimizes the degree to which component and other code needs 
   * to depend on the structure of solr's object graph and ensures that a proper close hook is registered. This method 
   * should normally be called in {@link SolrCoreAware#inform(SolrCore)}, and should never be called during request
   * processing. The Decoder will only run on the first invocations, subsequent invocations will return the 
   * cached object. 
   * 
   * @param key A key in the format of name/version for a blob stored in the
   *            {@link CollectionAdminParams#SYSTEM_COLL} blob store via the Blob Store API
   * @param decoder a decoder with which to convert the blob into a Java Object representation (first time only)
   * @return a reference to the blob that has already cached the decoded version.
   */
  public BlobRepository.BlobContentRef loadDecodeAndCacheBlob(String key, BlobRepository.Decoder<Object> decoder) {
    // make sure component authors don't give us oddball keys with no version...
    if (!BlobRepository.BLOB_KEY_PATTERN_CHECKER.matcher(key).matches()) {
      throw new IllegalArgumentException("invalid key format, must end in /N where N is the version number");
    }
    // define the blob
    BlobRepository.BlobContentRef blobRef = coreContainer.getBlobRepository().getBlobIncRef(key, decoder);
    addCloseHook(new CloseHook() {
      @Override
      public void preClose(SolrCore core) {
      }

      @Override
      public void postClose(SolrCore core) {
        coreContainer.getBlobRepository().decrementBlobRefCount(blobRef);
      }
    });
    return blobRef;
  }

  /**
   * Run an arbitrary task in it's own thread. This is an expert option and is
   * a method you should use with great care. It would be bad to run something that never stopped
   * or run something that took a very long time. Typically this is intended for actions that take
   * a few seconds, and therefore would be bad to wait for within a request, but but would not pose
   * a significant hindrance to server shut down times. It is not intended for long running tasks
   * and if you are using a Runnable with a loop in it, you are almost certainly doing it wrong.
   * <p>
   * WARNING: Solr wil not be able to shut down gracefully until this task completes!
   * <p>
   * A significant upside of using this method vs creating your own ExecutorService is that your code
   * does not have to properly shutdown executors which typically is risky from a unit testing
   * perspective since the test framework will complain if you don't carefully ensure the executor
   * shuts down before the end of the test. Also the threads running this task are sure to have
   * a proper MDC for logging.
   *
   * @param r the task to run
   */
  public void runAsync(Runnable r) {
    coreAsyncTaskExecutor.submit(r);
  }
}<|MERGE_RESOLUTION|>--- conflicted
+++ resolved
@@ -237,10 +237,7 @@
 
   public boolean searchEnabled = true;
   public boolean indexEnabled = true;
-<<<<<<< HEAD
-=======
   public volatile boolean readOnly = false;
->>>>>>> 6d0386c9
 
   public Set<String> getMetricNames() {
     return metricNames;
