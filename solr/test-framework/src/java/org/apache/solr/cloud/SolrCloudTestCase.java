--- conflicted
+++ resolved
@@ -44,10 +44,7 @@
 import org.apache.solr.common.cloud.Replica;
 import org.apache.solr.common.cloud.Slice;
 import org.apache.solr.common.cloud.SolrZkClient;
-<<<<<<< HEAD
-=======
 import org.apache.solr.common.cloud.ZkStateReader;
->>>>>>> 3b49705c
 import org.junit.AfterClass;
 import org.junit.Before;
 
@@ -178,14 +175,10 @@
   /** The cluster */
   protected static MiniSolrCloudCluster cluster;
 
-<<<<<<< HEAD
-  protected SolrZkClient zkClient() {
-=======
   protected static SolrZkClient zkClient() {
     ZkStateReader reader = cluster.getSolrClient().getZkStateReader();
     if (reader == null)
       cluster.getSolrClient().connect();
->>>>>>> 3b49705c
     return cluster.getSolrClient().getZkStateReader().getZkClient();
   }
 
