--- conflicted
+++ resolved
@@ -174,11 +174,7 @@
 @SuppressFileSystems("ExtrasFS") // might be ok, the failures with e.g. nightly runs might be "normal"
 @RandomizeSSL()
 @ThreadLeakLingering(linger = 10000)
-<<<<<<< HEAD
-public abstract class SolrTestCaseJ4 extends LuceneTestCase {
-=======
 public abstract class SolrTestCaseJ4 extends SolrTestCase {
->>>>>>> 6d0386c9
 
   private static final Logger log = LoggerFactory.getLogger(MethodHandles.lookup().lookupClass());
 
