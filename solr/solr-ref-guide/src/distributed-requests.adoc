= Distributed Requests
// Licensed to the Apache Software Foundation (ASF) under one
// or more contributor license agreements.  See the NOTICE file
// distributed with this work for additional information
// regarding copyright ownership.  The ASF licenses this file
// to you under the Apache License, Version 2.0 (the
// "License"); you may not use this file except in compliance
// with the License.  You may obtain a copy of the License at
//
//   http://www.apache.org/licenses/LICENSE-2.0
//
// Unless required by applicable law or agreed to in writing,
// software distributed under the License is distributed on an
// "AS IS" BASIS, WITHOUT WARRANTIES OR CONDITIONS OF ANY
// KIND, either express or implied.  See the License for the
// specific language governing permissions and limitations
// under the License.

When a Solr node receives a search request, the request is routed behind the scenes to a replica of a shard that is part of the collection being searched.

The chosen replica acts as an aggregator: it creates internal requests to randomly chosen replicas of every shard in the collection, coordinates the responses, issues any subsequent internal requests as needed (for example, to refine facets values, or request additional stored fields), and constructs the final response for the client.

== Limiting Which Shards are Queried

While one of the advantages of using SolrCloud is the ability to query very large collections distributed across various shards, in some cases you may have configured Solr so you know <<shards-and-indexing-data-in-solrcloud.adoc#document-routing,you are only interested in results from a specific subset of shards>>. You have the option of searching over all of your data or just parts of it.

A query across all shards for a collection is simply a query that does not define a `shards` parameter:

[source,text]
----
http://localhost:8983/solr/gettingstarted/select?q=*:*
----

If you want to search just one shard, use the `shards` parameter to specify the shard by its logical ID, as in:

[source,text]
----
http://localhost:8983/solr/gettingstarted/select?q=*:*&shards=shard1
----

If you want to search a group of shards, you can specify each shard separated by a comma in one request:

[source,text]
----
http://localhost:8983/solr/gettingstarted/select?q=*:*&shards=shard1,shard2
----

In both of the above examples, while only the specific shards are queried, any random replica of the shard will get the request.

Alternatively, you can specify a list of replicas you wish to use in place of a shard IDs by separating the replica IDs with commas:

[source,text]
----
http://localhost:8983/solr/gettingstarted/select?q=*:*&shards=localhost:7574/solr/gettingstarted,localhost:8983/solr/gettingstarted
----

Or you can specify a list of replicas to choose from for a single shard (for load balancing purposes) by using the pipe symbol (|) between different replica IDs:

[source,text]
----
http://localhost:8983/solr/gettingstarted/select?q=*:*&shards=localhost:7574/solr/gettingstarted|localhost:7500/solr/gettingstarted
----

Finally, you can specify a list of shards (separated by commas) each defined by a list of replicas (seperated by pipes).

In the following example, 2 shards are queried, the first being a random replica from shard1, the second being a random replica from the explicit pipe delimited list:

[source,text]
----
http://localhost:8983/solr/gettingstarted/select?q=*:*&shards=shard1,localhost:7574/solr/gettingstarted|localhost:7500/solr/gettingstarted
----

== Configuring the ShardHandlerFactory

For finer-grained control, you can directly configure and tune aspects of the concurrency and thread-pooling used within distributed search in Solr. The default configuration favors throughput over latency.

This is done by defining a `shardHandler` in the configuration for your search handler.

To add a `shardHandler` to the standard search handler, provide a configuration in `solrconfig.xml`, as in this example:

[source,xml]
----
<requestHandler name="/select" class="solr.SearchHandler">
  <!-- other params go here -->
  <shardHandler class="HttpShardHandlerFactory">
    <int name="socketTimeOut">1000</int>
    <int name="connTimeOut">5000</int>
  </shardHandler>
</requestHandler>
----

`HttpShardHandlerFactory` is the only `ShardHandlerFactory` implementation included out of the box with Solr, It accepts the following parameters:

`socketTimeout`::
The amount of time in ms that a socket is allowed to wait. The default is `0`, where the operating system's default will be used.

`connTimeout`::
The amount of time in ms that is accepted for binding / connecting a socket. The default is `0`, where the operating system's default will be used.

`maxConnectionsPerHost`::
The maximum number of concurrent connections that is made to each individual shard in a distributed search. The default is `100000`.

`corePoolSize`::
The retained lowest limit on the number of threads used in coordinating distributed search. The default is `0`.

`maximumPoolSize`::
The maximum number of threads used for coordinating distributed search. The default is `Integer.MAX_VALUE`.

`maxThreadIdleTime`::
The amount of time in seconds to wait for before threads are scaled back in response to a reduction in load. The default is `5`.

`sizeOfQueue`::
If specified, the thread pool will use a backing queue instead of a direct handoff buffer. High throughput systems will want to configure this to be a direct hand off (with `-1`). Systems that desire better latency will want to configure a reasonable size of queue to handle variations in requests. The default is `-1`.

`fairnessPolicy`::
Chooses the JVM specifics dealing with fair policy queuing, if enabled distributed searches will be handled in a First in First out fashion at a cost to throughput. If disabled throughput will be favored over latency. The default is `false`.

`shardsWhitelist`::
<<<<<<< HEAD
If specified, this lists limits what nodes can be requested in the `shards` request parameter. In cloud mode this whitelist is automatically configured to include all live nodes in the cluster. In standalone mode the whitelist defaults to empty (sharding not allowed). If you need to disable this feature for backwards compatibility, you can set the system property `solr.disable.shardsWhitelist=true`. The value of this parameter is a comma separated list of the nodes that will be whitelisted, i.e.:
`10.0.0.1:8983/solr,10.0.0.1:8984/solr`.

NOTE: In cloud mode, if at least one node is included in the whitelist, then the live_nodes will no longer be used as source for the list. This means that, if you need to do a cross-cluster request using the `shards` parameter in cloud mode (in addition to regular within-cluster requests), you'll need to add all nodes (local cluster + remote nodes) to the whitelist. 

=======
If specified, this lists limits what nodes can be requested in the `shards` request parameter.
+
In SolrCloud mode this whitelist is automatically configured to include all live nodes in the cluster.
+
In standalone mode the whitelist defaults to empty (sharding not allowed).
+
If you need to disable this feature for backwards compatibility, you can set the system property `solr.disable.shardsWhitelist=true`. The value of this parameter is a comma separated list of the nodes that will be whitelisted, i.e.:
`10.0.0.1:8983/solr,10.0.0.1:8984/solr`.
+
NOTE: In SolrCloud mode, if at least one node is included in the whitelist, then the `live_nodes` will no longer be used as source for the list. This means that if you need to do a cross-cluster request using the `shards` parameter in SolrCloud mode (in addition to regular within-cluster requests), you'll need to add all nodes (local cluster + remote nodes) to the whitelist.

[[distributedidf]]
>>>>>>> 6d0386c9
== Configuring statsCache (Distributed IDF)

Document and term statistics are needed in order to calculate relevancy. Solr provides four implementations out of the box when it comes to document stats calculation:

* `LocalStatsCache`: This only uses local term and document statistics to compute relevance. In cases with uniform term distribution across shards, this works reasonably well. This option is the default if no `<statsCache>` is configured.
* `ExactStatsCache`: This implementation uses global values (across the collection) for document frequency.
* `ExactSharedStatsCache`: This is exactly like the exact stats cache in its functionality but the global stats are reused for subsequent requests with the same terms.
* `LRUStatsCache`: This implementation uses an LRU cache to hold global stats, which are shared between requests.

The implementation can be selected by setting `<statsCache>` in `solrconfig.xml`. For example, the following line makes Solr use the `ExactStatsCache` implementation:

[source,xml]
----
<statsCache class="org.apache.solr.search.stats.ExactStatsCache"/>
----

== Avoiding Distributed Deadlock

Each shard serves top-level query requests and then makes sub-requests to all of the other shards. Care should be taken to ensure that the max number of threads serving HTTP requests is greater than the possible number of requests from both top-level clients and other shards. If this is not the case, the configuration may result in a distributed deadlock.

For example, a deadlock might occur in the case of two shards, each with just a single thread to service HTTP requests. Both threads could receive a top-level request concurrently, and make sub-requests to each other. Because there are no more remaining threads to service requests, the incoming requests will be blocked until the other pending requests are finished, but they will not finish since they are waiting for the sub-requests. By ensuring that Solr is configured to handle a sufficient number of threads, you can avoid deadlock situations like this.

== preferLocalShards Parameter

Deprecated, use `shards.preference=replica.location:local` instead (see below).

== shards.preference Parameter

Solr allows you to pass an optional string parameter named `shards.preference` to indicate that a distributed query should sort the available replicas in the given order of precedence within each shard.

The syntax is: `shards.preference=_property_:__value__`. The order of the properties and the values are significant: the first one is the primary sort, the second is secondary, etc.

IMPORTANT: `shards.preference` only works for distributed queries, i.e., queries targeting multiple shards. Single shard scenarios are not supported.

The properties that can be specified are as follows:

`replica.type`::
One or more replica types that are preferred. Any combination of `PULL`, `TLOG` and `NRT` is allowed.

`replica.location`::
One or more replica locations that are preferred.
+
A location starts with `http://hostname:port`. Matching is done for the given string as a prefix, so it's possible to e.g., leave out the port.
+
A special value `local` may be used to denote any local replica running on the same Solr instance as the one handling the query. This is useful when a query requests many fields or large fields to be returned per document because it avoids moving large amounts of data over the network when it is available locally. In addition, this feature can be useful for minimizing the impact of a problematic replica with degraded performance, as it reduces the likelihood that the degraded replica will be hit by other healthy replicas.
+
The value of `replica.location:local` diminishes as the number of shards (that have no locally-available replicas) in a collection increases because the query controller will have to direct the query to non-local replicas for most of the shards.
+
In other words, this feature is mostly useful for optimizing queries directed towards collections with a small number of shards and many replicas.
+
Also, this option should only be used if you are load balancing requests across all nodes that host replicas for the collection you are querying, as Solr's `CloudSolrClient` will do. If not load-balancing, this feature can introduce a hotspot in the cluster since queries won't be evenly distributed across the cluster.

Examples:

* Prefer PULL replicas:
   `shards.preference=replica.type:PULL`

* Prefer PULL replicas, or TLOG replicas if PULL replicas not available:
   `shards.preference=replica.type:PULL,replica.type:TLOG`

* Prefer any local replicas:
   `shards.preference=replica.location:local`

* Prefer any replicas on a host called "server1" with "server2" as the secondary option:
   `shards.preference=replica.location:http://server1,replica.location:http://server2`

* Prefer PULL replicas if available, otherwise TLOG replicas, and local ones among those:
   `shards.preference=replica.type:PULL,replica.type:TLOG,replica.location:local`

* Prefer local replicas, and among them PULL replicas when available TLOG otherwise:
   `shards.preference=replica.location:local,replica.type:PULL,replica.type:TLOG`

Note that if you provide the settings in a query string, they need to be properly URL-encoded.<|MERGE_RESOLUTION|>--- conflicted
+++ resolved
@@ -116,13 +116,6 @@
 Chooses the JVM specifics dealing with fair policy queuing, if enabled distributed searches will be handled in a First in First out fashion at a cost to throughput. If disabled throughput will be favored over latency. The default is `false`.
 
 `shardsWhitelist`::
-<<<<<<< HEAD
-If specified, this lists limits what nodes can be requested in the `shards` request parameter. In cloud mode this whitelist is automatically configured to include all live nodes in the cluster. In standalone mode the whitelist defaults to empty (sharding not allowed). If you need to disable this feature for backwards compatibility, you can set the system property `solr.disable.shardsWhitelist=true`. The value of this parameter is a comma separated list of the nodes that will be whitelisted, i.e.:
-`10.0.0.1:8983/solr,10.0.0.1:8984/solr`.
-
-NOTE: In cloud mode, if at least one node is included in the whitelist, then the live_nodes will no longer be used as source for the list. This means that, if you need to do a cross-cluster request using the `shards` parameter in cloud mode (in addition to regular within-cluster requests), you'll need to add all nodes (local cluster + remote nodes) to the whitelist. 
-
-=======
 If specified, this lists limits what nodes can be requested in the `shards` request parameter.
 +
 In SolrCloud mode this whitelist is automatically configured to include all live nodes in the cluster.
@@ -135,7 +128,6 @@
 NOTE: In SolrCloud mode, if at least one node is included in the whitelist, then the `live_nodes` will no longer be used as source for the list. This means that if you need to do a cross-cluster request using the `shards` parameter in SolrCloud mode (in addition to regular within-cluster requests), you'll need to add all nodes (local cluster + remote nodes) to the whitelist.
 
 [[distributedidf]]
->>>>>>> 6d0386c9
 == Configuring statsCache (Distributed IDF)
 
 Document and term statistics are needed in order to calculate relevancy. Solr provides four implementations out of the box when it comes to document stats calculation:
