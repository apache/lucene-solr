--- conflicted
+++ resolved
@@ -123,16 +123,15 @@
 `&streamLocalOnly=true` and handle merging of the results (if required) locally. This is an advanced option, relying
 on a convenient organization of the index, and should only be considered if normal usage poses a performance issue.
 
-<<<<<<< HEAD
 === Request Routing
 
 Streaming Expressions respect the <<distributed-requests.adoc#shards-preference-parameter,shards.preference parameter>> for any call to Solr.
 
 The value of `shards.preference` that is used to route requests is determined in the following order. The first option available is used.
 - Provided as a parameter in the streaming expression (e.g. `search(...., shards.preference="replica.type:PULL")`)
-- Provided in the URL Params of the streaming expression (e.g. `http://solr_url:8983/solr/stream?expr=....&shards.preference=replica.type:PULL`
+- Provided in the URL Params of the streaming expression (e.g. `http://solr_url:8983/solr/stream?expr=....&shards.preference=replica.type:PULL`)
 - Set as a default in the Cluster properties.
-=======
+
 === Adding Custom Expressions
 
 Creating your own custom expressions can be easily done by implementing the {solr-javadocs}/solr-solrj/org/apache/solr/client/solrj/io/stream/expr/Expressible.html[Expressible] interface.   To add a custom expression to the
@@ -141,8 +140,6 @@
 [source,xml]
 <expressible name="custom" class="org.example.CustomStreamingExpression"/> 
 
-
->>>>>>> df933f81
 
 == Types of Streaming Expressions
 
