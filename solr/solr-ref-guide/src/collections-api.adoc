= Collections API
:page-toclevels: 1
:page-tocclass: right
// Licensed to the Apache Software Foundation (ASF) under one
// or more contributor license agreements.  See the NOTICE file
// distributed with this work for additional information
// regarding copyright ownership.  The ASF licenses this file
// to you under the Apache License, Version 2.0 (the
// "License"); you may not use this file except in compliance
// with the License.  You may obtain a copy of the License at
//
//   http://www.apache.org/licenses/LICENSE-2.0
//
// Unless required by applicable law or agreed to in writing,
// software distributed under the License is distributed on an
// "AS IS" BASIS, WITHOUT WARRANTIES OR CONDITIONS OF ANY
// KIND, either express or implied.  See the License for the
// specific language governing permissions and limitations
// under the License.

The Collections API is used to create, remove, or reload collections.

In the context of SolrCloud you can use it to create collections with a specific number of shards and replicas, move replicas or shards, and create or delete collection aliases.

[[create]]
== CREATE: Create a Collection

`/admin/collections?action=CREATE&name=_name_`

=== CREATE Parameters

The CREATE action allows the following parameters:

`name`::
The name of the collection to be created. This parameter is required.

`router.name`::
The router name that will be used. The router defines how documents will be distributed among the shards. Possible values are `implicit` or `compositeId`, which is the default.
+
The `implicit` router does not automatically route documents to different shards. Whichever shard you indicate on the indexing request (or within each document) will be used as the destination for those documents.
+
The `compositeId` router hashes the value in the uniqueKey field and looks up that hash in the collection's clusterstate to determine which shard will receive the document, with the additional ability to manually direct the routing.
+
When using the `implicit` router, the `shards` parameter is required. When using the `compositeId` router, the `numShards` parameter is required.
+
For more information, see also the section <<shards-and-indexing-data-in-solrcloud.adoc#document-routing,Document Routing>>.

`numShards`::
The number of shards to be created as part of the collection. This is a required parameter when the `router.name` is `compositeId`.

`shards`::
A comma separated list of shard names, e.g., `shard-x,shard-y,shard-z`. This is a required parameter when the `router.name` is `implicit`.

`replicationFactor`::
The number of replicas to be created for each shard. The default is `1`. This will create a NRT type of replica. If you want another type of replica, see the `tlogReplicas` and `pullReplica` parameters. See the section <<shards-and-indexing-data-in-solrcloud.adoc#types-of-replicas,Types of Replicas>> for more information about replica types.

`nrtReplicas`::
The number of NRT (Near-Real-Time) replicas to create for this collection. This type of replica maintains a transaction log and updates its index locally. If you want all of your replicas to be of this type, you can simply use `replicationFactor` instead.

`tlogReplicas`::
The number of TLOG replicas to create for this collection. This type of replica maintains a transaction log but only updates its index via replication from a leader. See the section <<shards-and-indexing-data-in-solrcloud.adoc#types-of-replicas,Types of Replicas>> for more information about replica types.

`pullReplicas`::
The number of PULL replicas to create for this collection. This type of replica does not maintain a transaction log and only updates its index via replication from a leader. This type is not eligible to become a leader and should not be the only type of replicas in the collection. See the section <<shards-and-indexing-data-in-solrcloud.adoc#types-of-replicas,Types of Replicas>> for more information about replica types.

`maxShardsPerNode`::
When creating collections, the shards and/or replicas are spread across all available (i.e., live) nodes, and two replicas of the same shard will never be on the same node.
+
If a node is not live when the CREATE action is called, it will not get any parts of the new collection, which could lead to too many replicas being created on a single live node. Defining `maxShardsPerNode` sets a limit on the number of replicas the CREATE action will spread to each node.
+
If the entire collection can not be fit into the live nodes, no collection will be created at all. The default `maxShardsPerNode` value is `1`.

`createNodeSet`::
Allows defining the nodes to spread the new collection across. The format is a comma-separated list of node_names, such as `localhost:8983_solr,localhost:8984_solr,localhost:8985_solr`.
+
If not provided, the CREATE operation will create shard-replicas spread across all live Solr nodes.
+
Alternatively, use the special value of `EMPTY` to initially create no shard-replica within the new collection and then later use the <<addreplica,ADDREPLICA>> operation to add shard-replicas when and where required.

`createNodeSet.shuffle`::
Controls wether or not the shard-replicas created for this collection will be assigned to the nodes specified by the `createNodeSet` in a sequential manner, or if the list of nodes should be shuffled prior to creating individual replicas.
+
A `false` value makes the results of a collection creation predictable and gives more exact control over the location of the individual shard-replicas, but `true` can be a better choice for ensuring replicas are distributed evenly across nodes. The default is `true`.
+
This parameter is ignored if `createNodeSet` is not also specified.

`collection.configName`::
Defines the name of the configuration (which *must already be stored in ZooKeeper*) to use for this collection. If not provided, Solr will use the configuration of `_default` configSet to create a new (and mutable) configSet named `<collectionName>.AUTOCREATED` and will use it for the new collection. When such a collection (that uses a copy of the _default configset) is deleted, the autocreated configset is not deleted by default.

`router.field`::
If this parameter is specified, the router will look at the value of the field in an input document to compute the hash and identify a shard instead of looking at the `uniqueKey` field. If the field specified is null in the document, the document will be rejected.
+
Please note that <<realtime-get.adoc#realtime-get,RealTime Get>> or retrieval by document ID would also require the parameter `\_route_` (or `shard.keys`) to avoid a distributed search.

`property._name_=_value_`::
Set core property _name_ to _value_. See the section <<defining-core-properties.adoc#defining-core-properties,Defining core.properties>> for details on supported properties and values.

`autoAddReplicas`::
When set to `true`, enables automatic addition of replicas on shared file systems (such as HDFS) only. See the section <<running-solr-on-hdfs.adoc#automatically-add-replicas-in-solrcloud,autoAddReplicas Settings>> for more details on settings and overrides. The default is `false`.

`async`::
Request ID to track this action which will be <<Asynchronous Calls,processed asynchronously>>.

`rule`::
Replica placement rules. See the section <<rule-based-replica-placement.adoc#rule-based-replica-placement,Rule-based Replica Placement>> for details.

`snitch`::
Details of the snitch provider. See the section <<rule-based-replica-placement.adoc#rule-based-replica-placement,Rule-based Replica Placement>> for details.

`policy`:: Name of the collection-level policy. See <<solrcloud-autoscaling-policy-preferences.adoc#collection-specific-policy, Defining Collection-Specific Policies >> for details.

`waitForFinalState`::
If `true`, the request will complete only when all affected replicas become active. The default is `false`, which means that the API will return the status of the single action, which may be before the new replica is online and active.

=== CREATE Response

The response will include the status of the request and the new core names. If the status is anything other than "success", an error message will explain why the request failed.

=== Examples using CREATE

*Input*

[source,text]
----
http://localhost:8983/solr/admin/collections?action=CREATE&name=newCollection&numShards=2&replicationFactor=1&wt=xml
----

*Output*

[source,xml]
----
<response>
  <lst name="responseHeader">
    <int name="status">0</int>
    <int name="QTime">3764</int>
  </lst>
  <lst name="success">
    <lst>
      <lst name="responseHeader">
        <int name="status">0</int>
        <int name="QTime">3450</int>
      </lst>
      <str name="core">newCollection_shard1_replica1</str>
    </lst>
    <lst>
      <lst name="responseHeader">
        <int name="status">0</int>
        <int name="QTime">3597</int>
      </lst>
      <str name="core">newCollection_shard2_replica1</str>
    </lst>
  </lst>
</response>
----

[[modifycollection]]
== MODIFYCOLLECTION: Modify Attributes of a Collection

`/admin/collections?action=MODIFYCOLLECTION&collection=_<collection-name>&<attribute-name>=<attribute-value>&<another-attribute-name>=<another-value>_`

It's possible to edit multiple attributes at a time. Changing these values only updates the z-node on ZooKeeper, they do not change the topology of the collection. For instance, increasing `replicationFactor` will _not_ automatically add more replicas to the collection but _will_ allow more ADDREPLICA commands to succeed.

=== MODIFYCOLLECTION Parameters

`collection`::
The name of the collection to be modified. This parameter is required.

`_attribute_=_value_`::
Key-value pairs of attribute names and attribute values. At least one of these is required.
+
The attributes that can be modified are:

* maxShardsPerNode
* replicationFactor
* autoAddReplicas
* collection.configName
* rule
* snitch
* policy
+
See the <<create,CREATE action>> section above for details on these attributes.

[[reload]]
== RELOAD: Reload a Collection

`/admin/collections?action=RELOAD&name=_name_`

The RELOAD action is used when you have changed a configuration in ZooKeeper.

=== RELOAD Parameters

`name`::
The name of the collection to reload. This parameter is required.

`async`::
Request ID to track this action which will be <<Asynchronous Calls,processed asynchronously>>.

=== RELOAD Response

The response will include the status of the request and the cores that were reloaded. If the status is anything other than "success", an error message will explain why the request failed.

=== Examples using RELOAD

*Input*

[source,text]
----
http://localhost:8983/solr/admin/collections?action=RELOAD&name=newCollection&wt=xml
----

*Output*

[source,xml]
----
<response>
  <lst name="responseHeader">
    <int name="status">0</int>
    <int name="QTime">1551</int>
  </lst>
  <lst name="success">
    <lst name="10.0.1.6:8983_solr">
      <lst name="responseHeader">
        <int name="status">0</int>
        <int name="QTime">761</int>
      </lst>
    </lst>
    <lst name="10.0.1.4:8983_solr">
      <lst name="responseHeader">
        <int name="status">0</int>
        <int name="QTime">1527</int>
      </lst>
    </lst>
  </lst>
</response>
----

[[splitshard]]
== SPLITSHARD: Split a Shard

`/admin/collections?action=SPLITSHARD&collection=_name_&shard=_shardID_`

Splitting a shard will take an existing shard and break it into two pieces which are written to disk as two (new) shards. The original shard will continue to contain the same data as-is but it will start re-routing requests to the new shards. The new shards will have as many replicas as the original shard. A soft commit is automatically issued after splitting a shard so that documents are made visible on sub-shards. An explicit commit (hard or soft) is not necessary after a split operation because the index is automatically persisted to disk during the split operation.

This command allows for seamless splitting and requires no downtime. A shard being split will continue to accept query and indexing requests and will automatically start routing requests to the new shards once this operation is complete. This command can only be used for SolrCloud collections created with `numShards` parameter, meaning collections which rely on Solr's hash-based routing mechanism.

The split is performed by dividing the original shard's hash range into two equal partitions and dividing up the documents in the original shard according to the new sub-ranges. Two parameters discussed below, `ranges` and `split.key` provide further control over how the split occurs.

Shard splitting can be a long running process. In order to avoid timeouts, you should run this as an <<Asynchronous Calls,asynchronous call>>.

=== SPLITSHARD Parameters

`collection`::
The name of the collection that includes the shard to be split. This parameter is required.

`shard`::
The name of the shard to be split. This parameter is required when `split.key` is not specified.

`ranges`::
A comma-separated list of hash ranges in hexadecimal, such as `ranges=0-1f4,1f5-3e8,3e9-5dc`.
+
This parameter can be used to divide the original shard's hash range into arbitrary hash range intervals specified in hexadecimal. For example, if the original hash range is `0-1500` then adding the parameter: `ranges=0-1f4,1f5-3e8,3e9-5dc` will divide the original shard into three shards with hash range `0-500`, `501-1000`, and `1001-1500` respectively.

`split.key`::
The key to use for splitting the index.
+
This parameter can be used to split a shard using a route key such that all documents of the specified route key end up in a single dedicated sub-shard. Providing the `shard` parameter is not required in this case because the route key is enough to figure out the right shard. A route key which spans more than one shard is not supported.
+
For example, suppose `split.key=A!` hashes to the range `12-15` and belongs to shard 'shard1' with range `0-20`. Splitting by this route key would yield three sub-shards with ranges `0-11`, `12-15` and `16-20`. Note that the sub-shard with the hash range of the route key may also contain documents for other route keys whose hash ranges overlap.

`property._name_=_value_`::
Set core property _name_ to _value_. See the section <<defining-core-properties.adoc#defining-core-properties,Defining core.properties>> for details on supported properties and values.

`waitForFinalState`::
If `true`, the request will complete only when all affected replicas become active. The default is `false`, which means that the API will return the status of the single action, which may be before the new replica is online and active.

`async`::
Request ID to track this action which will be <<Asynchronous Calls,processed asynchronously>>

=== SPLITSHARD Response

The output will include the status of the request and the new shard names, which will use the original shard as their basis, adding an underscore and a number. For example, "shard1" will become "shard1_0" and "shard1_1". If the status is anything other than "success", an error message will explain why the request failed.

=== Examples using SPLITSHARD

*Input*

Split shard1 of the "anotherCollection" collection.

[source,text]
----
http://localhost:8983/solr/admin/collections?action=SPLITSHARD&collection=anotherCollection&shard=shard1&wt=xml
----

*Output*

[source,xml]
----
<response>
  <lst name="responseHeader">
    <int name="status">0</int>
    <int name="QTime">6120</int>
  </lst>
  <lst name="success">
    <lst>
      <lst name="responseHeader">
        <int name="status">0</int>
        <int name="QTime">3673</int>
      </lst>
      <str name="core">anotherCollection_shard1_1_replica1</str>
    </lst>
    <lst>
      <lst name="responseHeader">
        <int name="status">0</int>
        <int name="QTime">3681</int>
      </lst>
      <str name="core">anotherCollection_shard1_0_replica1</str>
    </lst>
    <lst>
      <lst name="responseHeader">
        <int name="status">0</int>
        <int name="QTime">6008</int>
      </lst>
    </lst>
    <lst>
      <lst name="responseHeader">
        <int name="status">0</int>
        <int name="QTime">6007</int>
      </lst>
    </lst>
    <lst>
      <lst name="responseHeader">
        <int name="status">0</int>
        <int name="QTime">71</int>
      </lst>
    </lst>
    <lst>
      <lst name="responseHeader">
        <int name="status">0</int>
        <int name="QTime">0</int>
      </lst>
      <str name="core">anotherCollection_shard1_1_replica1</str>
      <str name="status">EMPTY_BUFFER</str>
    </lst>
    <lst>
      <lst name="responseHeader">
        <int name="status">0</int>
        <int name="QTime">0</int>
      </lst>
      <str name="core">anotherCollection_shard1_0_replica1</str>
      <str name="status">EMPTY_BUFFER</str>
    </lst>
  </lst>
</response>
----

[[createshard]]
== CREATESHARD: Create a Shard

Shards can only created with this API for collections that use the 'implicit' router (i.e., when the collection was created, `router.name=implicit`). A new shard with a name can be created for an existing 'implicit' collection.

Use SPLITSHARD for collections created with the 'compositeId' router (`router.key=compositeId`).

`/admin/collections?action=CREATESHARD&shard=_shardName_&collection=_name_`

=== CREATESHARD Parameters

`collection`::
The name of the collection that includes the shard to be split. This parameter is required.

`shard`::
The name of the shard to be created. This parameter is required.

`createNodeSet`::
Allows defining the nodes to spread the new collection across. If not provided, the CREATESHARD operation will create shard-replica spread across all live Solr nodes.
+
The format is a comma-separated list of node_names, such as `localhost:8983_solr,localhost:8984_solr,localhost:8985_solr`.

`property._name_=_value_`::
Set core property _name_ to _value_. See the section <<defining-core-properties.adoc#defining-core-properties,Defining core.properties>> for details on supported properties and values.

`waitForFinalState`::
If `true`, the request will complete only when all affected replicas become active. The default is `false`, which means that the API will return the status of the single action, which may be before the new replica is online and active.

`async`::
Request ID to track this action which will be <<Asynchronous Calls,processed asynchronously>>.

=== CREATESHARD Response

The output will include the status of the request. If the status is anything other than "success", an error message will explain why the request failed.

=== Examples using CREATESHARD

*Input*

Create 'shard-z' for the "anImplicitCollection" collection.

[source,text]
----
http://localhost:8983/solr/admin/collections?action=CREATESHARD&collection=anImplicitCollection&shard=shard-z&wt=xml
----

*Output*

[source,xml]
----
<response>
  <lst name="responseHeader">
    <int name="status">0</int>
    <int name="QTime">558</int>
  </lst>
</response>
----

[[deleteshard]]
== DELETESHARD: Delete a Shard

Deleting a shard will unload all replicas of the shard, remove them from `clusterstate.json`, and (by default) delete the instanceDir and dataDir for each replica. It will only remove shards that are inactive, or which have no range given for custom sharding.

`/admin/collections?action=DELETESHARD&shard=_shardID_&collection=_name_`

=== DELETESHARD Parameters

`collection`::
The name of the collection that includes the shard to be deleted. This parameter is required.

`shard`::
The name of the shard to be deleted. This parameter is required.

`deleteInstanceDir`::
By default Solr will delete the entire instanceDir of each replica that is deleted. Set this to `false` to prevent the instance directory from being deleted.

`deleteDataDir`::
By default Solr will delete the dataDir of each replica that is deleted. Set this to `false` to prevent the data directory from being deleted.

`deleteIndex`::
By default Solr will delete the index of each replica that is deleted. Set this to `false` to prevent the index directory from being deleted.

`async`::
Request ID to track this action which will be <<Asynchronous Calls,processed asynchronously>>.

=== DELETESHARD Response

The output will include the status of the request. If the status is anything other than "success", an error message will explain why the request failed.

=== Examples using DELETESHARD

*Input*

Delete 'shard1' of the "anotherCollection" collection.

[source,text]
----
http://localhost:8983/solr/admin/collections?action=DELETESHARD&collection=anotherCollection&shard=shard1&wt=xml
----

*Output*

[source,xml]
----
<response>
  <lst name="responseHeader">
    <int name="status">0</int>
    <int name="QTime">558</int>
  </lst>
  <lst name="success">
    <lst name="10.0.1.4:8983_solr">
      <lst name="responseHeader">
        <int name="status">0</int>
        <int name="QTime">27</int>
      </lst>
    </lst>
  </lst>
</response>
----

[[createalias]]
== CREATEALIAS: Create or Modify an Alias for a Collection

The `CREATEALIAS` action will create a new alias pointing to one or more collections. If an alias by the same name
already exists, this action will replace the existing alias, effectively acting like an atomic "MOVE" command. Aliases
come in 2 flavors: routed and non-routed.

Non-routed aliases are simpler and can serve to rename a collection or to distribute queries across several collections.
While it is possible to send updates to an alias spanning multiple collections, non-routed alias have no logic for
distributing documents among the referenced collections so all updates will go to the first collection in the list.

<<<<<<< HEAD
`/admin/collections?action=CREATEALIAS&name=_name_&collections=_collectionlist_`
=======
[[createroutedalias]]
== CREATEROUTEDALIAS: Create an Alias that Partitions Data
>>>>>>> 97299ed0

Routed aliases are more complex to configure, but include logic for automatically inspecting a field on the document
and using the value in that field to select a destination collection. Additionally the routed alias automates the
partitioning of data across a series of collections by creating new collections periodically. This feature allows for
indefinite indexing of data without degradation of performance otherwise experienced due to the continuous growth of
an index. As new data arrives, a field on the document is inspected and the document is then potentially re-routed to
another collection. The underlying collections can can be queried independently but usually the alias will be used.
These collections are created automatically on the fly as new data arrives based on the parameters supplied in this
command. Also for very high volume use cases or for use cases requiring only a limited span of data to be retained,
collections older than a given age can be deleted. This delete of old collections only occurs if new documents are
sent to the alias.

*NOTE:* Presently this is only supported for temporal fields stored as a
<<field-types-included-with-solr.adoc#field-types-included-with-solr,DatePointField or TrieDateField>> type. Other
well ordered field types may be added in future versions.

<<<<<<< HEAD
[source,text]
----
localhost:8983/solr/admin/collections?action=CREATEALIAS&name=timedata&router.start=NOW/DAY&router.field=evt_dt&router.name=time&router.interval=%2B1DAY&router.maxFutureMs=3600000&create-collection.collection.configName=myConfig&create-collection.numShards=2
----

If run on Jan 15, 2018 The above will create an alias named timedata, that contains collections with names prefixed with
`timedata` and an initial collection named `timedata_2018_01_15` will be created immediately. Updates sent to this
alias with a (required) value in `evt_dt` that is before or after 2018-01-15 will be rejected, until the last 60
minutes of 2018-01-15. After 2018-01-15T23:00:00 documents for either 2018-01-15 or 2018-01-16 will be accepted.
As soon as the system receives a document for an allowable time window for which there is no collection it will
automatically create the next required collection (and potentially any intervening collections if router.interval is
smaller than router.maxFutureMs). Both the initial collection and any subsequent collections will be created using
the specified configset. All Collection creation parameters other than `name` are allowed, prefixed
by `create-collection.`
=======
NOTE: Presently only partitioning of time-based data is available, though other schemes may become available in
the future.

[source,text]
----
admin/collections?action=CREATEROUTEDALIAS&name=timedata&router.start=NOW/DAY&router.field=evt_dt&router.name=time&router.interval=%2B1DAY&router.maxFutureMs=3600000&create-collection.collection.configName=myConfig&create-collection.numShards=2
----

If run on Jan 15, 2018, the above will create an alias named "timedata", that contains collections with names such as
`timedata` and an initial collection named `timedata_2018_01_15`. Updates sent to this alias with a (required) value
in `evt_dt` that is before or after 2018-01-15 will be rejected, until the last 60 minutes of 2018-01-15. After
2018-01-15T23:00:00, documents for either 2018-01-15 or 2018-01-16 will be accepted.

As soon as the system receives a
document for an allowable time window for which there is no collection it will automatically create the next required
collection (and potentially any intervening collections if `router.interval` is smaller than `router.maxFutureMs`). Both
the initial collection and any subsequent collections will be created using the specified configset. All Collection
creation parameters other than `name` are allowed, prefixed by `create-collection.`
>>>>>>> 97299ed0

This means that one could, for example, partition their collections by day, and within each daily collection route
the data to shards based on customer id. Such shards can be of any type (NRT, PULL or TLOG), and rule based replica
placement strategies may also be used.

The values supplied in this command for collection creation will be retained
in alias metadata, and can be verified by inspecting `aliases.json` in ZooKeeper.

*NOTE:* Presently only updates are routed and queries are distributed to all collections in the alias, but future
features may enable routing of the query to the single appropriate collection based on a special parameter or perhaps
a filter on the routed field.

=== CREATEALIAS Parameters

`name`::
The alias name to be created. This parameter is required. If the alias is to be routed it also functions
as a prefix for the names of the dependent collections that will be created. It must therefore adhere to normal
requirements for collection naming.

`async`::
Request ID to track this action which will be <<Asynchronous Calls,processed asynchronously>>.

==== Non-Routed Alias Parameters

`collections`::
A comma-separated list of collections to be aliased. The collections must already exist in the cluster.
This parameter signals the creation of a simple (non-routed) alias. If it is present all routing parameters are
prohibited. If routing parameters are present this parameter is prohibited.

==== Routed Alias Parameters

`router.start`::
The start date/time of data for this time routed alias in Solr's standard date/time format (i.e., ISO-8601 or "NOW"
optionally with <<working-with-dates.adoc#date-math,date math>>).
+
The first collection created for the alias will be internally named after this value.
<<<<<<< HEAD
If a document is submitted with an earlier value for router.field then the earliest collection the alias points to then
it will yield an error since it can't be routed. This date/time MUST NOT have a milliseconds component other than 0.
Particularly, this means `NOW` will fail 999 times out of 1000, though `NOW/SECOND`, `NOW/MINUTE`, etc. will work
just fine. This param is required.
=======
If a document is submitted with an earlier value for `router.field` than the earliest collection the alias points to then
it will yield an error since it can't be routed.
+
This date/time MUST NOT have a milliseconds component other than 0.
Particularly, this means `NOW` will fail 999 times out of 1000, though `NOW/SECOND`, `NOW/MINUTE`, etc. will work just fine.
+
This parameter is required.
>>>>>>> 97299ed0

`TZ`::
The timezone to be used when evaluating any date math in router.start or router.interval. This is equivalent to the
same parameter supplied to search queries, but understand in this case it's persisted with most of the other parameters
as alias metadata.
+
If GMT-4 is supplied for this value then a document dated 2018-01-14T21:00:00:01.2345Z would be stored in the
myAlias_2018-01-15_01 collection (assuming an interval of +1HOUR).
+
The default timezone is UTC.

`router.field`::
The date field to inspect to determine which underlying collection an incoming document should be routed to.
This field is required on all incoming documents.

`router.name`::
The type of routing to use. Presently only `time` is valid.  This parameter is required.

`router.interval`::
A date math expression that will be appended to a timestamp to determine the next collection in the series.
Any date math expression that can be evaluated if appended to a timestamp of the form 2018-01-15T16:17:18 will
work here.
+
This parameter is required.

`router.maxFutureMs`::
The maximum milliseconds into the future that a document is allowed to have in `router.field` for it to be accepted
without error.  If there was no limit, than an erroneous value could trigger many collections to be created.
+
The default is 10 minutes.

`router.autoDeleteAge`::
A date math expression that results in the oldest collections getting deleted automatically.
+
The date math is relative to the timestamp of a newly created collection (typically close to the current time),
and thus this must produce an earlier time via rounding and/or subtracting.
Collections to be deleted must have a time range that is entirely before the computed age.
Collections are considered for deletion immediately prior to new collections getting created.
Example: `/DAY-90DAYS`.
+
The default is not to delete.

`create-collection.*`::
The * wildcard can be replaced with any parameter from the <<create,CREATE>> command except `name`. All other fields
are identical in requirements and naming except that we insist that the configset be explicitly specified.
The configset must be created beforehand, either uploaded or copied and modified.
It's probably a bad idea to use "data driven" mode as schema mutations might happen concurrently leading to errors.

=== CREATEALIAS Response

The output will simply be a responseHeader with details of the time it took to process the request.
To confirm the creation of the alias, you can look in the Solr Admin UI, under the Cloud section and find the
`aliases.json` file. The initial collection for routed aliases should also be visible in various parts of the admin UI.

<<<<<<< HEAD
=== Examples using CREATEALIAS

*Input*
=======
The output will simply be a responseHeader with details of the time it took to process the request. To confirm the
creation of the alias and the values of the associated metadata, you can look in the Solr Admin UI, under the Cloud
section and find the `aliases.json` file. The initial collection should also be visible in various parts
of the Admin UI.
>>>>>>> 97299ed0

Create an alias named "testalias" and link it to the collections named "anotherCollection" and "testCollection".

[source,text]
----
http://localhost:8983/solr/admin/collections?action=CREATEALIAS&name=testalias&collections=anotherCollection,testCollection&wt=xml
----

*Output*

[source,xml]
----
<response>
  <lst name="responseHeader">
    <int name="status">0</int>
    <int name="QTime">122</int>
  </lst>
</response>
----

Create an alias named "myTimeData" for data begining on `2018-01-15` in the UTC time zone and partitioning daily
based on the `evt_dt` field in the incomming documents. Data more than an hour beyond the latest (most recent)
partiton is to be rejected and collections are created using a config set named myConfig and


*Input*

[source,text]
----
<<<<<<< HEAD
localhost:8983/solr/admin/collections?action=CREATEALIAS&name=myTimeData&router.start=NOW/DAY&router.field=evt_dt&router.name=time&router.interval=%2B1DAY&router.maxFutureMs=3600000&create-collection.collection.configName=myConfig&create-collection.numShards=2
=======
http://localhost:8983/solr/admin/collections?action=CREATEROUTEDALIAS&name=myTimeData&router.start=NOW/DAY&router.field=evt_dt&router.name=time&router.interval=%2B1DAY&router.maxFutureMs=3600000&create-collection.collection.configName=myConfig&create-collection.numShards=2
>>>>>>> 97299ed0
----

*Output*

[source,xml]
----
<response>
  <lst name="responseHeader">
    <int name="status">0</int>
    <int name="QTime">1234</int>
  </lst>
</response>
----

A somewhat contrived example demonstrating the <<v2-api.adoc#top-v2-api,V2 API>> usage and additional collection creation options.
Notice that the collection creation parameters follow the v2 API naming convention, not the v1 naming conventions.

*Input*

[source,json]
----
POST /api/c
{
  "create-routed-alias" : {
    "name": "somethingTemporalThisWayComes",
    "router" : {
      "name": "time",
      "field": "evt_dt",
      "start":"NOW/MINUTE",
      "interval":"+2HOUR",
      "maxFutureMs":"14400000"
    },
    "create-collection" : {
      "config":"_default",
      "router": {
        "name":"implicit",
        "field":"foo_s"
      },
      "shards":"foo,bar,baz",
      "numShards": 3,
      "tlogReplicas":1,
      "pullReplicas":1,
      "maxShardsPerNode":2,
      "properties" : {
        "foobar":"bazbam"
      }
    }
  }
}
----

*Output*

[source,xml]
----
{
    "responseHeader": {
        "status": 0,
        "QTime": 1234
    }
}
----

[[listaliases]]
== LISTALIASES: List of all aliases in the cluster

`/admin/collections?action=LISTALIASES`

The LISTALIASES action does not take any parameters.

=== LISTALIASES Response

The output will contain a list of aliases with the corresponding collection names.

=== Examples using LISTALIASES

*Input*

List the existing aliases, requesting information as XML from Solr:

[source,text]
----
http://localhost:8983/solr/admin/collections?action=LISTALIASES&wt=xml
----

*Output*

[source,xml]
----
<response>
    <lst name="responseHeader">
        <int name="status">0</int>
        <int name="QTime">0</int>
    </lst>
    <lst name="aliases">
        <str name="testalias1">collection1</str>
        <str name="testalias2">collection1,collection2</str>
    </lst>
    <lst name="metadata">
        <lst name="testalias1"/>
        <lst name="testalias2">
            <str name="someKey">someValue</str>
        </lst>
    </lst>
</response>
----

[[modifyalias]]
== MODIFYALIAS: Modify Alias Metadata for a Collection

The `MODIFYALIAS` action modifies the metadata on an alias. If a key is set with a value that is empty it will be removed.

`/admin/collections?action=MODIFYALIAS&name=_name_&metadata.someKey=somevalue`

=== MODIFYALIAS Parameters

`name`::
The alias name on which to set metadata. This parameter is required.

`metadata.*`::
The name of the key for the metadata element to be modified replaces '*', the value for the parameter is passed as the value for the metadata.

`async`::
Request ID to track this action which will be <<Asynchronous Calls,processed asynchronously>>.

=== MODIFYALIAS Response

The output will simply be a responseHeader with details of the time it took to process the request. To confirm the creation of the metadata, you can look in the Solr Admin UI, under the Cloud section and find the `aliases.json` file or use the LISTALIASES api command.

=== Examples using MODIFYALIAS

*Input*

For an alias named "testalias2" and set the value "someValue" for a metadata key of "someKey" and "otherValue" for "otherKey".

[source,text]
----
http://localhost:8983/solr/admin/collections?action=MODIFYALIAS&name=testalias2&metadata.someKey=someValue&metadata.otherKey=otherValue&wt=xml
----

*Output*

[source,xml]
----
<response>
  <lst name="responseHeader">
    <int name="status">0</int>
    <int name="QTime">122</int>
  </lst>
</response>
----

[[deletealias]]
== DELETEALIAS: Delete a Collection Alias

`/admin/collections?action=DELETEALIAS&name=_name_`

=== DELETEALIAS Parameters

`name`::
The name of the alias to delete. This parameter is required.

`async`::
Request ID to track this action which will be <<Asynchronous Calls,processed asynchronously>>.

=== DELETEALIAS Response

The output will simply be a responseHeader with details of the time it took to process the request. To confirm the removal of the alias, you can look in the Solr Admin UI, under the Cloud section, and find the `aliases.json` file.

=== Examples using DELETEALIAS

*Input*

Remove the alias named "testalias".

[source,text]
----
http://localhost:8983/solr/admin/collections?action=DELETEALIAS&name=testalias&wt=xml
----

*Output*

[source,xml]
----
<response>
  <lst name="responseHeader">
    <int name="status">0</int>
    <int name="QTime">117</int>
  </lst>
</response>
----

[[delete]]
== DELETE: Delete a Collection

`/admin/collections?action=DELETE&name=_collection_`

=== DELETE Parameters

`name`::
The name of the collection to delete. This parameter is required.

`async`::
Request ID to track this action which will be <<Asynchronous Calls,processed asynchronously>>.

=== DELETE Response

The response will include the status of the request and the cores that were deleted. If the status is anything other than "success", an error message will explain why the request failed.

=== Examples using DELETE

*Input*

Delete the collection named "newCollection".

[source,text]
----
http://localhost:8983/solr/admin/collections?action=DELETE&name=newCollection&wt=xml
----

*Output*

[source,xml]
----
<response>
  <lst name="responseHeader">
    <int name="status">0</int>
    <int name="QTime">603</int>
  </lst>
  <lst name="success">
    <lst name="10.0.1.6:8983_solr">
      <lst name="responseHeader">
        <int name="status">0</int>
        <int name="QTime">19</int>
      </lst>
    </lst>
    <lst name="10.0.1.4:8983_solr">
      <lst name="responseHeader">
        <int name="status">0</int>
        <int name="QTime">67</int>
      </lst>
    </lst>
  </lst>
</response>
----

[[deletereplica]]
== DELETEREPLICA: Delete a Replica

Deletes a named replica from the specified collection and shard.

If the corresponding core is up and running the core is unloaded, the entry is removed from the clusterstate, and (by default) delete the instanceDir and dataDir. If the node/core is down, the entry is taken off the clusterstate and if the core comes up later it is automatically unregistered.

`/admin/collections?action=DELETEREPLICA&collection=_collection_&shard=_shard_&replica=_replica_`

=== DELETEREPLICA Parameters

`collection`::
The name of the collection. This parameter is required.

`shard`::
The name of the shard that includes the replica to be removed. This parameter is required.

`replica`::
The name of the replica to remove.
+
If `count` is used instead, this parameter is not required. Otherwise, this parameter must be supplied.

`count`::
The number of replicas to remove. If the requested number exceeds the number of replicas, no replicas will be deleted. If there is only one replica, it will not be removed.
+
If `replica` is used instead, this parameter is not required. Otherwise, this parameter must be supplied.

`deleteInstanceDir`::
By default Solr will delete the entire instanceDir of the replica that is deleted. Set this to `false` to prevent the instance directory from being deleted.

`deleteDataDir`::
By default Solr will delete the dataDir of the replica that is deleted. Set this to `false` to prevent the data directory from being deleted.

`deleteIndex`::
By default Solr will delete the index of the replica that is deleted. Set this to `false` to prevent the index directory from being deleted.

`onlyIfDown`::
When set to `true`, no action will be taken if the replica is active. Default `false`.

`async`::
Request ID to track this action which will be <<Asynchronous Calls,processed asynchronously>>.

=== Examples using DELETEREPLICA

*Input*

[source,text]
----
http://localhost:8983/solr/admin/collections?action=DELETEREPLICA&collection=test2&shard=shard2&replica=core_node3&wt=xml
----

*Output*

[source,xml]
----
<response>
  <lst name="responseHeader">
    <int name="status">0</int>
    <int name="QTime">110</int>
  </lst>
</response>
----

[[addreplica]]
== ADDREPLICA: Add Replica

Add a replica to a shard in a collection. The node name can be specified if the replica is to be created in a specific node.

`/admin/collections?action=ADDREPLICA&collection=_collection_&shard=_shard_&node=_nodeName_`

=== ADDREPLICA Parameters

`collection`::
The name of the collection where the replica should be created. This parameter is required.

`shard`::
The name of the shard to which replica is to be added.
+
If `shard` is not specified, then `\_route_` must be.

`\_route_`::
If the exact shard name is not known, users may pass the `\_route_` value and the system would identify the name of the shard.
+
Ignored if the `shard` parameter is also specified.

`node`::
The name of the node where the replica should be created.

`instanceDir`::
The instanceDir for the core that will be created.

`dataDir`::
The directory in which the core should be created.

`type`::
The type of replica to create. These possible values are allowed:
+
--
* `nrt`: The NRT type maintains a transaction log and updates its index locally. This is the default and the most commonly used.
* `tlog`: The TLOG type maintains a transaction log but only updates its index via replication.
* `pull`: The PULL type does not maintain a transaction log and only updates its index via replication. This type is not eligible to become a leader.
--
+
See the section <<shards-and-indexing-data-in-solrcloud.adoc#types-of-replicas,Types of Replicas>> for more information about replica type options.

`property._name_=_value_`::
Set core property _name_ to _value_. See <<defining-core-properties.adoc#defining-core-properties,Defining core.properties>> for details about supported properties and values.

`waitForFinalState`::
If `true`, the request will complete only when all affected replicas become active. The default is `false`, which means that the API will return the status of the single action, which may be before the new replica is online and active.

`async`::
Request ID to track this action which will be <<Asynchronous Calls,processed asynchronously>>

=== Examples using ADDREPLICA

*Input*

[source,text]
----
http://localhost:8983/solr/admin/collections?action=ADDREPLICA&collection=test2&shard=shard2&node=192.167.1.2:8983_solr&wt=xml
----

*Output*

[source,xml]
----
<response>
  <lst name="responseHeader">
    <int name="status">0</int>
    <int name="QTime">3764</int>
  </lst>
  <lst name="success">
    <lst>
      <lst name="responseHeader">
        <int name="status">0</int>
        <int name="QTime">3450</int>
      </lst>
      <str name="core">test2_shard2_replica4</str>
    </lst>
  </lst>
</response>
----

[[clusterprop]]
== CLUSTERPROP: Cluster Properties

Add, edit or delete a cluster-wide property.

`/admin/collections?action=CLUSTERPROP&name=_propertyName_&val=_propertyValue_`

=== CLUSTERPROP Parameters

`name`::
The name of the property. Supported properties names are `urlScheme` and `autoAddReplicas and location`. Other names are rejected with an error.

`val`::
The value of the property. If the value is empty or null, the property is unset.

=== CLUSTERPROP Response

The response will include the status of the request and the properties that were updated or removed. If the status is anything other than "0", an error message will explain why the request failed.

=== Examples using CLUSTERPROP

*Input*

[source,text]
----
http://localhost:8983/solr/admin/collections?action=CLUSTERPROP&name=urlScheme&val=https&wt=xml
----

*Output*

[source,xml]
----
<response>
  <lst name="responseHeader">
    <int name="status">0</int>
    <int name="QTime">0</int>
  </lst>
</response>
----

[[migrate]]
== MIGRATE: Migrate Documents to Another Collection

`/admin/collections?action=MIGRATE&collection=_name_&split.key=_key1!_&target.collection=_target_collection_&forward.timeout=60`

The MIGRATE command is used to migrate all documents having a given routing key to another collection. The source collection will continue to have the same data as-is but it will start re-routing write requests to the target collection for the number of seconds specified by the `forward.timeout` parameter. It is the responsibility of the user to switch to the target collection for reads and writes after the MIGRATE action completes.

The routing key specified by the `split.key` parameter may span multiple shards on both the source and the target collections. The migration is performed shard-by-shard in a single thread. One or more temporary collections may be created by this command during the ‘migrate’ process but they are cleaned up at the end automatically.

This is a long running operation and therefore using the `async` parameter is highly recommended. If the `async` parameter is not specified then the operation is synchronous by default and keeping a large read timeout on the invocation is advised. Even with a large read timeout, the request may still timeout but that doesn’t necessarily mean that the operation has failed. Users should check logs, cluster state, source and target collections before invoking the operation again.

This command works only with collections using the compositeId router. The target collection must not receive any writes during the time the MIGRATE command is running otherwise some writes may be lost.

Please note that the MIGRATE API does not perform any de-duplication on the documents so if the target collection contains documents with the same uniqueKey as the documents being migrated then the target collection will end up with duplicate documents.

=== MIGRATE Parameters

`collection`::
The name of the source collection from which documents will be split. This parameter is required.

`target.collection`::
The name of the target collection to which documents will be migrated. This parameter is required.

`split.key`::
The routing key prefix. For example, if the uniqueKey of a document is "a!123", then you would use `split.key=a!`. This parameter is required.

`forward.timeout`::
The timeout, in seconds, until which write requests made to the source collection for the given `split.key` will be forwarded to the target shard. The default is 60 seconds.

`property._name_=_value_`::
Set core property _name_ to _value_. See the section <<defining-core-properties.adoc#defining-core-properties,Defining core.properties>> for details on supported properties and values.

`async`::
Request ID to track this action which will be <<Asynchronous Calls,processed asynchronously>>.

=== MIGRATE Response

The response will include the status of the request.

=== Examples using MIGRATE

*Input*

[source,text]
----
http://localhost:8983/solr/admin/collections?action=MIGRATE&collection=test1&split.key=a!&target.collection=test2&wt=xml
----

*Output*

[source,xml]
----
<response>
  <lst name="responseHeader">
    <int name="status">0</int>
    <int name="QTime">19014</int>
  </lst>
  <lst name="success">
    <lst>
      <lst name="responseHeader">
        <int name="status">0</int>
        <int name="QTime">1</int>
      </lst>
      <str name="core">test2_shard1_0_replica1</str>
      <str name="status">BUFFERING</str>
    </lst>
    <lst>
      <lst name="responseHeader">
        <int name="status">0</int>
        <int name="QTime">2479</int>
      </lst>
      <str name="core">split_shard1_0_temp_shard1_0_shard1_replica1</str>
    </lst>
    <lst>
      <lst name="responseHeader">
        <int name="status">0</int>
        <int name="QTime">1002</int>
      </lst>
    </lst>
    <lst>
      <lst name="responseHeader">
        <int name="status">0</int>
        <int name="QTime">21</int>
      </lst>
    </lst>
    <lst>
      <lst name="responseHeader">
        <int name="status">0</int>
        <int name="QTime">1655</int>
      </lst>
      <str name="core">split_shard1_0_temp_shard1_0_shard1_replica2</str>
    </lst>
    <lst>
      <lst name="responseHeader">
        <int name="status">0</int>
        <int name="QTime">4006</int>
      </lst>
    </lst>
    <lst>
      <lst name="responseHeader">
        <int name="status">0</int>
        <int name="QTime">17</int>
      </lst>
    </lst>
    <lst>
      <lst name="responseHeader">
        <int name="status">0</int>
        <int name="QTime">1</int>
      </lst>
      <str name="core">test2_shard1_0_replica1</str>
      <str name="status">EMPTY_BUFFER</str>
    </lst>
    <lst name="192.168.43.52:8983_solr">
      <lst name="responseHeader">
        <int name="status">0</int>
        <int name="QTime">31</int>
      </lst>
    </lst>
    <lst name="192.168.43.52:8983_solr">
      <lst name="responseHeader">
        <int name="status">0</int>
        <int name="QTime">31</int>
      </lst>
    </lst>
    <lst>
      <lst name="responseHeader">
        <int name="status">0</int>
        <int name="QTime">1</int>
      </lst>
      <str name="core">test2_shard1_1_replica1</str>
      <str name="status">BUFFERING</str>
    </lst>
    <lst>
      <lst name="responseHeader">
        <int name="status">0</int>
        <int name="QTime">1742</int>
      </lst>
      <str name="core">split_shard1_1_temp_shard1_1_shard1_replica1</str>
    </lst>
    <lst>
      <lst name="responseHeader">
        <int name="status">0</int>
        <int name="QTime">1002</int>
      </lst>
    </lst>
    <lst>
      <lst name="responseHeader">
        <int name="status">0</int>
        <int name="QTime">15</int>
      </lst>
    </lst>
    <lst>
      <lst name="responseHeader">
        <int name="status">0</int>
        <int name="QTime">1917</int>
      </lst>
      <str name="core">split_shard1_1_temp_shard1_1_shard1_replica2</str>
    </lst>
    <lst>
      <lst name="responseHeader">
        <int name="status">0</int>
        <int name="QTime">5007</int>
      </lst>
    </lst>
    <lst>
      <lst name="responseHeader">
        <int name="status">0</int>
        <int name="QTime">8</int>
      </lst>
    </lst>
    <lst>
      <lst name="responseHeader">
        <int name="status">0</int>
        <int name="QTime">1</int>
      </lst>
      <str name="core">test2_shard1_1_replica1</str>
      <str name="status">EMPTY_BUFFER</str>
    </lst>
    <lst name="192.168.43.52:8983_solr">
      <lst name="responseHeader">
        <int name="status">0</int>
        <int name="QTime">30</int>
      </lst>
    </lst>
    <lst name="192.168.43.52:8983_solr">
      <lst name="responseHeader">
        <int name="status">0</int>
        <int name="QTime">30</int>
      </lst>
    </lst>
  </lst>
</response>
----

[[addrole]]
== ADDROLE: Add a Role

`/admin/collections?action=ADDROLE&role=_roleName_&node=_nodeName_`

Assigns a role to a given node in the cluster. The only supported role is `overseer`.

Use this command to dedicate a particular node as Overseer. Invoke it multiple times to add more nodes. This is useful in large clusters where an Overseer is likely to get overloaded. If available, one among the list of nodes which are assigned the 'overseer' role would become the overseer. The system would assign the role to any other node if none of the designated nodes are up and running.

=== ADDROLE Parameters

`role`::
The name of the role. The only supported role as of now is `overseer`. This parameter is required.

`node`::
The name of the node that will be assigned the role. It is possible to assign a role even before that node is started. This parameter is started.

=== ADDROLE Response

The response will include the status of the request and the properties that were updated or removed. If the status is anything other than "0", an error message will explain why the request failed.

=== Examples using ADDROLE

*Input*

[source,text]
----
http://localhost:8983/solr/admin/collections?action=ADDROLE&role=overseer&node=192.167.1.2:8983_solr&wt=xml
----

*Output*

[source,xml]
----
<response>
  <lst name="responseHeader">
    <int name="status">0</int>
    <int name="QTime">0</int>
  </lst>
</response>
----

[[removerole]]
== REMOVEROLE: Remove Role

Remove an assigned role. This API is used to undo the roles assigned using ADDROLE operation

`/admin/collections?action=REMOVEROLE&role=_roleName_&node=_nodeName_`

=== REMOVEROLE Parameters

`role`::
The name of the role. The only supported role as of now is `overseer`. This parameter is required.

`node`::
The name of the node where the role should be removed.


=== REMOVEROLE Response

The response will include the status of the request and the properties that were updated or removed. If the status is anything other than "0", an error message will explain why the request failed.

=== Examples using REMOVEROLE

*Input*

[source,text]
----
http://localhost:8983/solr/admin/collections?action=REMOVEROLE&role=overseer&node=192.167.1.2:8983_solr&wt=xml
----

*Output*

[source,xml]
----
<response>
  <lst name="responseHeader">
    <int name="status">0</int>
    <int name="QTime">0</int>
  </lst>
</response>
----

[[overseerstatus]]
== OVERSEERSTATUS: Overseer Status and Statistics

Returns the current status of the overseer, performance statistics of various overseer APIs, and the last 10 failures per operation type.

`/admin/collections?action=OVERSEERSTATUS`

=== Examples using OVERSEERSTATUS

*Input:*

[source,text]
----
http://localhost:8983/solr/admin/collections?action=OVERSEERSTATUS
----

[source,json]
----
{
  "responseHeader":{
    "status":0,
    "QTime":33},
  "leader":"127.0.1.1:8983_solr",
  "overseer_queue_size":0,
  "overseer_work_queue_size":0,
  "overseer_collection_queue_size":2,
  "overseer_operations":[
    "createcollection",{
      "requests":2,
      "errors":0,
      "avgRequestsPerSecond":0.7467088842794136,
      "5minRateRequestsPerSecond":7.525069023276674,
      "15minRateRequestsPerSecond":10.271274280947182,
      "avgTimePerRequest":0.5050685,
      "medianRequestTime":0.5050685,
      "75thPcRequestTime":0.519016,
      "95thPcRequestTime":0.519016,
      "99thPcRequestTime":0.519016,
      "999thPcRequestTime":0.519016},
    "removeshard",{
      "..."
  }],
  "collection_operations":[
    "splitshard",{
      "requests":1,
      "errors":1,
      "recent_failures":[{
          "request":{
            "operation":"splitshard",
            "shard":"shard2",
            "collection":"example1"},
          "response":[
            "Operation splitshard caused exception:","org.apache.solr.common.SolrException:org.apache.solr.common.SolrException: No shard with the specified name exists: shard2",
            "exception",{
              "msg":"No shard with the specified name exists: shard2",
              "rspCode":400}]}],
      "avgRequestsPerSecond":0.8198143044809885,
      "5minRateRequestsPerSecond":8.043840552427673,
      "15minRateRequestsPerSecond":10.502079828515368,
      "avgTimePerRequest":2952.7164175,
      "medianRequestTime":2952.7164175000003,
      "75thPcRequestTime":5904.384052,
      "95thPcRequestTime":5904.384052,
      "99thPcRequestTime":5904.384052,
      "999thPcRequestTime":5904.384052},
    "..."
  ],
  "overseer_queue":[
    "..."
  ],
  "..."
 }
----

[[clusterstatus]]
== CLUSTERSTATUS: Cluster Status

Fetch the cluster status including collections, shards, replicas, configuration name as well as collection aliases and cluster properties.

`/admin/collections?action=CLUSTERSTATUS`

=== CLUSTERSTATUS Parameters

`collection`::
The collection name for which information is requested. If omitted, information on all collections in the cluster will be returned.

`shard`::
The shard(s) for which information is requested. Multiple shard names can be specified as a comma-separated list.

`\_route_`::
This can be used if you need the details of the shard where a particular document belongs to and you don't know which shard it falls under.

=== CLUSTERSTATUS Response

The response will include the status of the request and the status of the cluster.

=== Examples using CLUSTERSTATUS

*Input*

[source,text]
----
http://localhost:8983/solr/admin/collections?action=CLUSTERSTATUS
----

*Output*

[source,json]
----
{
  "responseHeader":{
    "status":0,
    "QTime":333},
  "cluster":{
    "collections":{
      "collection1":{
        "shards":{
          "shard1":{
            "range":"80000000-ffffffff",
            "state":"active",
            "replicas":{
              "core_node1":{
                "state":"active",
                "core":"collection1",
                "node_name":"127.0.1.1:8983_solr",
                "base_url":"http://127.0.1.1:8983/solr",
                "leader":"true"},
              "core_node3":{
                "state":"active",
                "core":"collection1",
                "node_name":"127.0.1.1:8900_solr",
                "base_url":"http://127.0.1.1:8900/solr"}}},
          "shard2":{
            "range":"0-7fffffff",
            "state":"active",
            "replicas":{
              "core_node2":{
                "state":"active",
                "core":"collection1",
                "node_name":"127.0.1.1:7574_solr",
                "base_url":"http://127.0.1.1:7574/solr",
                "leader":"true"},
              "core_node4":{
                "state":"active",
                "core":"collection1",
                "node_name":"127.0.1.1:7500_solr",
                "base_url":"http://127.0.1.1:7500/solr"}}}},
        "maxShardsPerNode":"1",
        "router":{"name":"compositeId"},
        "replicationFactor":"1",
        "znodeVersion": 11,
        "autoCreated":"true",
        "configName" : "my_config",
        "aliases":["both_collections"]
      },
      "collection2":{
        "..."
      }
    },
    "aliases":{ "both_collections":"collection1,collection2" },
    "roles":{
      "overseer":[
        "127.0.1.1:8983_solr",
        "127.0.1.1:7574_solr"]
    },
    "live_nodes":[
      "127.0.1.1:7574_solr",
      "127.0.1.1:7500_solr",
      "127.0.1.1:8983_solr",
      "127.0.1.1:8900_solr"]
  }
}
----

[[requeststatus]]
== REQUESTSTATUS: Request Status of an Async Call

Request the status and response of an already submitted <<Asynchronous Calls,Asynchronous Collection API>> (below) call. This call is also used to clear up the stored statuses.

`/admin/collections?action=REQUESTSTATUS&requestid=_request-id_`

=== REQUESTSTATUS Parameters

`requestid`::
The user defined request ID for the request. This can be used to track the status of the submitted asynchronous task. This parameter is required.

=== Examples using REQUESTSTATUS

*Input: Valid Request ID*

[source,text]
----
http://localhost:8983/solr/admin/collections?action=REQUESTSTATUS&requestid=1000&wt=xml
----

*Output*

[source,xml]
----
<response>
  <lst name="responseHeader">
    <int name="status">0</int>
    <int name="QTime">1</int>
  </lst>
  <lst name="status">
    <str name="state">completed</str>
    <str name="msg">found 1000 in completed tasks</str>
  </lst>
</response>
----

*Input: Invalid Request ID*

[source,text]
----
http://localhost:8983/solr/admin/collections?action=REQUESTSTATUS&requestid=1004&wt=xml
----

*Output*

[source,xml]
----
<response>
  <lst name="responseHeader">
    <int name="status">0</int>
    <int name="QTime">1</int>
  </lst>
  <lst name="status">
    <str name="state">notfound</str>
    <str name="msg">Did not find taskid [1004] in any tasks queue</str>
  </lst>
</response>
----

[[deletestatus]]
== DELETESTATUS: Delete Status

Deletes the stored response of an already failed or completed <<Asynchronous Calls,Asynchronous Collection API>> call.

`/admin/collections?action=DELETESTATUS&requestid=_request-id_`

=== DELETESTATUS Parameters

`requestid`::
The request ID of the asynchronous call whose stored response should be cleared.

`flush`::
Set to `true` to clear all stored completed and failed async request responses.

=== Examples using DELETESTATUS

*Input: Valid Request ID*

[source,text]
----
http://localhost:8983/solr/admin/collections?action=DELETESTATUS&requestid=foo&wt=xml
----

*Output*

[source,xml]
----
<response>
  <lst name="responseHeader">
    <int name="status">0</int>
    <int name="QTime">1</int>
  </lst>
  <str name="status">successfully removed stored response for [foo]</str>
</response>
----

*Input: Invalid Request ID*

[source,text]
----
http://localhost:8983/solr/admin/collections?action=DELETESTATUS&requestid=bar&wt=xml
----

*Output*

[source,xml]
----
<response>
  <lst name="responseHeader">
    <int name="status">0</int>
    <int name="QTime">1</int>
  </lst>
  <str name="status">[bar] not found in stored responses</str>
</response>
----

*Input: Clear All Stored Statuses*

[source,text]
----
http://localhost:8983/solr/admin/collections?action=DELETESTATUS&flush=true&wt=xml
----

*Output*

[source,xml]
----
<response>
  <lst name="responseHeader">
    <int name="status">0</int>
    <int name="QTime">1</int>
  </lst>
  <str name="status"> successfully cleared stored collection api responses </str>
</response>
----

[[list]]
== LIST: List Collections

Fetch the names of the collections in the cluster.

`/admin/collections?action=LIST`

=== Examples using LIST

*Input*

[source,text]
----
http://localhost:8983/solr/admin/collections?action=LIST
----

*Output*

[source,json]
----
{
  "responseHeader":{
    "status":0,
    "QTime":2011},
  "collections":["collection1",
    "example1",
    "example2"]}
----

[[addreplicaprop]]
== ADDREPLICAPROP: Add Replica Property

Assign an arbitrary property to a particular replica and give it the value specified. If the property already exists, it will be overwritten with the new value.

`/admin/collections?action=ADDREPLICAPROP&collection=collectionName&shard=shardName&replica=replicaName&property=propertyName&property.value=value`

=== ADDREPLICAPROP Parameters

`collection`::
The name of the collection the replica belongs to. This parameter is required.

`shard`::
The name of the shard the replica belongs to. This parameter is required.

`replica`::
The replica, e.g., `core_node1`. This parameter is required.

`property`::
The name of the property to add. This property is required.
+
This will have the literal `property.` prepended to distinguish it from system-maintained properties. So these two forms are equivalent:
+
`property=special`
+
and
+
`property=property.special`

`property.value`::
The value to assign to the property. This parameter is required.

`shardUnique`::
If `true`, then setting this property in one replica will remove the property from all other replicas in that shard. The default is `false`.
+
There is one pre-defined property `preferredLeader` for which `shardUnique` is forced to `true` and an error returned if `shardUnique` is explicitly set to `false`.
+
`PreferredLeader` is a boolean property. Any value assigned that is not equal (case insensitive) to `true` will be interpreted as `false` for `preferredLeader`.

=== ADDREPLICAPROP Response

The response will include the status of the request. If the status is anything other than "0", an error message will explain why the request failed.

=== Examples using ADDREPLICAPROP

*Input*

This command would set the "preferredLeader" property (`property.preferredLeader`) to "true" on "core_node1", and remove that property from any other replica in the shard.

[source,text]
----
http://localhost:8983/solr/admin/collections?action=ADDREPLICAPROP&shard=shard1&collection=collection1&replica=core_node1&property=preferredLeader&property.value=true&wt=xml
----

*Output*

[source,xml]
----
<response>
  <lst name="responseHeader">
    <int name="status">0</int>
    <int name="QTime">46</int>
  </lst>
</response>
----

*Input*

This pair of commands will set the "testprop" property (`property.testprop`) to 'value1' and 'value2' respectively for two nodes in the same shard.

[source,text]
----
http://localhost:8983/solr/admin/collections?action=ADDREPLICAPROP&shard=shard1&collection=collection1&replica=core_node1&property=testprop&property.value=value1

http://localhost:8983/solr/admin/collections?action=ADDREPLICAPROP&shard=shard1&collection=collection1&replica=core_node3&property=property.testprop&property.value=value2
----

*Input*

This pair of commands would result in "core_node_3" having the "testprop" property (`property.testprop`) value set because the second command specifies `shardUnique=true`, which would cause the property to be removed from "core_node_1".

[source,text]
----
http://localhost:8983/solr/admin/collections?action=ADDREPLICAPROP&shard=shard1&collection=collection1&replica=core_node1&property=testprop&property.value=value1

http://localhost:8983/solr/admin/collections?action=ADDREPLICAPROP&shard=shard1&collection=collection1&replica=core_node3&property=testprop&property.value=value2&shardUnique=true
----

[[deletereplicaprop]]
== DELETEREPLICAPROP: Delete Replica Property

Deletes an arbitrary property from a particular replica.

`/admin/collections?action=DELETEREPLICAPROP&collection=collectionName&shard=_shardName_&replica=_replicaName_&property=_propertyName_`

=== DELETEREPLICAPROP Parameters

`collection`::
The name of the collection the replica belongs to. This parameter is required.

`shard`::
The name of the shard the replica belongs to. This parameter is required.

`replica`::
The replica, e.g., `core_node1`. This parameter is required.

`property`::
The property to add. This will have the literal `property.` prepended to distinguish it from system-maintained properties. So these two forms are equivalent:
+
`property=special`
+
and
+
`property=property.special`

=== DELETEREPLICAPROP Response

The response will include the status of the request. If the status is anything other than "0", an error message will explain why the request failed.

=== Examples using DELETEREPLICAPROP

*Input*

This command would delete the preferredLeader (`property.preferredLeader`) from core_node1.

[source,text]
----
http://localhost:8983/solr/admin/collections?action=DELETEREPLICAPROP&shard=shard1&collection=collection1&replica=core_node1&property=preferredLeader&wt=xml
----

*Output*

[source,xml]
----
<response>
  <lst name="responseHeader">
    <int name="status">0</int>
    <int name="QTime">9</int>
  </lst>
</response>
----

[[balanceshardunique]]
== BALANCESHARDUNIQUE: Balance a Property Across Nodes

`/admin/collections?action=BALANCESHARDUNIQUE&collection=_collectionName_&property=_propertyName_`

Insures that a particular property is distributed evenly amongst the physical nodes that make up a collection. If the property already exists on a replica, every effort is made to leave it there. If the property is *not* on any replica on a shard, one is chosen and the property is added.

=== BALANCESHARDUNIQUE Parameters

`collection`::
The name of the collection to balance the property in. This parameter is required.

`property`::
The property to balance. The literal `property.` is prepended to this property if not specified explicitly. This parameter is required.

`onlyactivenodes`::
Defaults to `true`. Normally, the property is instantiated on active nodes only. If this parameter is specified as `false`, then inactive nodes are also included for distribution.

`shardUnique`::
Something of a safety valve. There is one pre-defined property (`preferredLeader`) that defaults this value to `true`. For all other properties that are balanced, this must be set to `true` or an error message will be returned.

=== BALANCESHARDUNIQUE Response

The response will include the status of the request. If the status is anything other than "0", an error message will explain why the request failed.

=== Examples using BALANCESHARDUNIQUE

*Input*

Either of these commands would put the "preferredLeader" property on one replica in every shard in the "collection1" collection.

[source,text]
----
http://localhost:8983/solr/admin/collections?action=BALANCESHARDUNIQUE&collection=collection1&property=preferredLeader&wt=xml

http://localhost:8983/solr/admin/collections?action=BALANCESHARDUNIQUE&collection=collection1&property=property.preferredLeader&wt=xml
----

*Output*

[source,xml]
----
<response>
  <lst name="responseHeader">
    <int name="status">0</int>
    <int name="QTime">9</int>
  </lst>
</response>
----

Examining the clusterstate after issuing this call should show exactly one replica in each shard that has this property.

[[rebalanceleaders]]
== REBALANCELEADERS: Rebalance Leaders

Reassigns leaders in a collection according to the preferredLeader property across active nodes.

`/admin/collections?action=REBALANCELEADERS&collection=collectionName`

Leaders are assigned in a collection according to the `preferredLeader` property on active nodes. This command should be run after the preferredLeader property has been assigned via the BALANCESHARDUNIQUE or ADDREPLICAPROP commands.

NOTE: It is not _required_ that all shards in a collection have a `preferredLeader` property. Rebalancing will only attempt to reassign leadership to those replicas that have the `preferredLeader` property set to `true` _and_ are not currently the shard leader _and_ are currently active.

=== REBALANCELEADERS Parameters

`collection`::
The name of the collection to rebalance `preferredLeaders` on. This parameter is required.

`maxAtOnce`::
The maximum number of reassignments to have queue up at once. Values \<=0 are use the default value Integer.MAX_VALUE.
+
When this number is reached, the process waits for one or more leaders to be successfully assigned before adding more to the queue.

`maxWaitSeconds`::
Defaults to `60`. This is the timeout value when waiting for leaders to be reassigned. If `maxAtOnce` is less than the number of reassignments that will take place, this is the maximum interval that any _single_ wait for at least one reassignment.
+
For example, if 10 reassignments are to take place and `maxAtOnce` is `1` and `maxWaitSeconds` is `60`, the upper bound on the time that the command may wait is 10 minutes.

=== REBALANCELEADERS Response

The response will include the status of the request. If the status is anything other than "0", an error message will explain why the request failed.

=== Examples using REBALANCELEADERS

*Input*

Either of these commands would cause all the active replicas that had the `preferredLeader` property set and were _not_ already the preferred leader to become leaders.

[source,text]
----
http://localhost:8983/solr/admin/collections?action=REBALANCELEADERS&collection=collection1&wt=xml
http://localhost:8983/solr/admin/collections?action=REBALANCELEADERS&collection=collection1&maxAtOnce=5&maxWaitSeconds=30&wt=xml
----

*Output*

In this example, two replicas in the "alreadyLeaders" section already had the leader assigned to the same node as the `preferredLeader` property so no action was taken.

The replica in the "inactivePreferreds" section had the `preferredLeader` property set but the node was down and no action was taken. The three nodes in the "successes" section were made leaders because they had the `preferredLeader` property set but were not leaders and they were active.

[source,xml]
----
<response>
  <lst name="responseHeader">
    <int name="status">0</int>
    <int name="QTime">123</int>
  </lst>
  <lst name="alreadyLeaders">
    <lst name="core_node1">
      <str name="status">success</str>
      <str name="msg">Already leader</str>
      <str name="nodeName">192.168.1.167:7400_solr</str>
    </lst>
    <lst name="core_node17">
      <str name="status">success</str>
      <str name="msg">Already leader</str>
      <str name="nodeName">192.168.1.167:7600_solr</str>
    </lst>
  </lst>
  <lst name="inactivePreferreds">
    <lst name="core_node4">
      <str name="status">skipped</str>
      <str name="msg">Node is a referredLeader, but it's inactive. Skipping</str>
      <str name="nodeName">192.168.1.167:7500_solr</str>
    </lst>
  </lst>
  <lst name="successes">
    <lst name="_collection1_shard3_replica1">
      <str name="status">success</str>
      <str name="msg">
        Assigned 'Collection: 'collection1', Shard: 'shard3', Core: 'collection1_shard3_replica1', BaseUrl:
        'http://192.168.1.167:8983/solr'' to be leader
      </str>
    </lst>
    <lst name="_collection1_shard5_replica3">
      <str name="status">success</str>
      <str name="msg">
        Assigned 'Collection: 'collection1', Shard: 'shard5', Core: 'collection1_shard5_replica3', BaseUrl:
        'http://192.168.1.167:7200/solr'' to be leader
      </str>
    </lst>
    <lst name="_collection1_shard4_replica2">
      <str name="status">success</str>
      <str name="msg">
        Assigned 'Collection: 'collection1', Shard: 'shard4', Core: 'collection1_shard4_replica2', BaseUrl:
        'http://192.168.1.167:7300/solr'' to be leader
      </str>
    </lst>
  </lst>
</response>
----

Examining the clusterstate after issuing this call should show that every live node that has the `preferredLeader` property should also have the "leader" property set to _true_.

[[forceleader]]
== FORCELEADER: Force Shard Leader

In the unlikely event of a shard losing its leader, this command can be invoked to force the election of a new leader.

`/admin/collections?action=FORCELEADER&collection=<collectionName>&shard=<shardName>`

=== FORCELEADER Parameters

`collection`::
The name of the collection. This parameter is required.

`shard`::
The name of the shard where leader election should occur. This parameter is required.

WARNING: This is an expert level command, and should be invoked only when regular leader election is not working. This may potentially lead to loss of data in the event that the new leader doesn't have certain updates, possibly recent ones, which were acknowledged by the old leader before going down.

[[migratestateformat]]
== MIGRATESTATEFORMAT: Migrate Cluster State

A expert level utility API to move a collection from shared `clusterstate.json` ZooKeeper node (created with `stateFormat=1`, the default in all Solr releases prior to 5.0) to the per-collection `state.json` stored in ZooKeeper (created with `stateFormat=2`, the current default) seamlessly without any application down-time.

`/admin/collections?action=MIGRATESTATEFORMAT&collection=<collection_name>`

=== MIGRATESTATEFORMAT Parameters

`collection`::
The name of the collection to be migrated from `clusterstate.json` to its own `state.json` ZooKeeper node. This parameter is required.

`async`::
Request ID to track this action which will be <<Asynchronous Calls,processed asynchronously>>.

This API is useful in migrating any collections created prior to Solr 5.0 to the more scalable cluster state format now used by default. If a collection was created in any Solr 5.x version or higher, then executing this command is not necessary.

[[backup]]
== BACKUP: Backup Collection

Backs up Solr collections and associated configurations to a shared filesystem - for example a Network File System.

`/admin/collections?action=BACKUP&name=myBackupName&collection=myCollectionName&location=/path/to/my/shared/drive`

The BACKUP command will backup Solr indexes and configurations for a specified collection. The BACKUP command takes one copy from each shard for the indexes. For configurations, it backs up the configSet that was associated with the collection and metadata.

=== BACKUP Parameters

`collection`::
The name of the collection to be backed up. This parameter is required.

`location`::
The location on a shared drive for the backup command to write to. Alternately it can be set as a <<clusterprop,cluster property>>.

`async`::
Request ID to track this action which will be <<Asynchronous Calls,processed asynchronously>>.

`repository`::
The name of a repository to be used for the backup. If no repository is specified then the local filesystem repository will be used automatically.

[[restore]]
== RESTORE: Restore Collection

Restores Solr indexes and associated configurations.

`/admin/collections?action=RESTORE&name=myBackupName&location=/path/to/my/shared/drive&collection=myRestoredCollectionName`

The RESTORE operation will create a collection with the specified name in the collection parameter. You cannot restore into the same collection the backup was taken from. Also the target collection should not be present at the time the API is called as Solr will create it for you.

The collection created will be have the same number of shards and replicas as the original collection, preserving routing information, etc. Optionally, you can override some parameters documented below.

While restoring, if a configSet with the same name exists in ZooKeeper then Solr will reuse that, or else it will upload the backed up configSet in ZooKeeper and use that.

You can use the collection <<createalias,CREATEALIAS>> command to make sure clients don't need to change the endpoint to query or index against the newly restored collection.

=== RESTORE Parameters

`collection`::
The collection where the indexes will be restored into. This parameter is required.

`location`::
The location on a shared drive for the RESTORE command to read from. Alternately it can be set as a <<clusterprop,cluster property>>.

`async`::
Request ID to track this action which will be <<Asynchronous Calls,processed asynchronously>>.

`repository`::
The name of a repository to be used for the backup. If no repository is specified then the local filesystem repository will be used automatically.

*Override Parameters*

Additionally, there are several parameters that may have been set on the original collection that can be overridden when restoring the backup:

`collection.configName`::
Defines the name of the configurations to use for this collection. These must already be stored in ZooKeeper. If not provided, Solr will default to the collection name as the configuration name.

`replicationFactor`::
The number of replicas to be created for each shard.

`maxShardsPerNode`::
When creating collections, the shards and/or replicas are spread across all available (i.e., live) nodes, and two replicas of the same shard will never be on the same node.
+
If a node is not live when the CREATE operation is called, it will not get any parts of the new collection, which could lead to too many replicas being created on a single live node. Defining `maxShardsPerNode` sets a limit on the number of replicas CREATE will spread to each node. If the entire collection can not be fit into the live nodes, no collection will be created at all.

`autoAddReplicas`::
When set to `true`, enables auto addition of replicas on shared file systems. See the section <<running-solr-on-hdfs.adoc#automatically-add-replicas-in-solrcloud,Automatically Add Replicas in SolrCloud>> for more details on settings and overrides.

`property._name_=_value_`::
Set core property _name_ to _value_. See the section <<defining-core-properties.adoc#defining-core-properties,Defining core.properties>> for details on supported properties and values.

== DELETENODE: Delete Replicas in a Node

Deletes all replicas of all collections in that node. Please note that the node itself will remain as a live node after this operation.

`/admin/collections?action=DELETENODE&node=nodeName`

=== DELETENODE Parameters

`node`::
The node to be removed. This parameter is required.

`async`::
Request ID to track this action which will be <<Asynchronous Calls,processed asynchronously>>.

== REPLACENODE: Move All Replicas in a Node to Another

This command recreates replicas in one node (the source) to another node(s) (the target). After each replica is copied, the replicas in the source node are deleted.

For source replicas that are also shard leaders the operation will wait for the number of seconds set with the `timeout` parameter to make sure there's an active replica that can become a leader (either an existing replica becoming a leader or the new replica completing recovery and becoming a leader).

`/admin/collections?action=REPLACENODE&sourceNode=_source-node_&targetNode=_target-node_`

=== REPLACENODE Parameters

`sourceNode`::
The source node from which the replicas need to be copied from. This parameter is required.

`targetNode`::
The target node where replicas will be copied. If this parameter is not provided, Solr will identify nodes automatically based on policies or number of cores in each node.

`parallel`::
If this flag is set to `true`, all replicas are created in separate threads. Keep in mind that this can lead to very high network and disk I/O if the replicas have very large indices. The default is `false`.

`async`::
Request ID to track this action which will be <<Asynchronous Calls,processed asynchronously>>.

`timeout`::
Time in seconds to wait until new replicas are created, and until leader replicas are fully recovered. The default is `300`, or 5 minutes.

[IMPORTANT]
====
This operation does not hold necessary locks on the replicas that belong to on the source node. So don't perform other collection operations in this period.
====

[[movereplica]]
== MOVEREPLICA: Move a Replica to a New Node

This command moves a replica from one node to a new node. In case of shared filesystems the `dataDir` will be reused.

`/admin/collections?action=MOVEREPLICA&collection=collection&shard=shard&replica=replica&sourceNode=nodeName&targetNode=nodeName`

=== MOVEREPLICA Parameters

`collection`::
The name of the collection. This parameter is required.

`shard`::
The name of the shard that the replica belongs to. This parameter is required.

`replica`::
The name of the replica. This parameter is required.

`sourceNode`::
The name of the node that contains the replica. This parameter is required.

`targetNode`::
The name of the destination node. This parameter is required.

`async`::
Request ID to track this action which will be <<Asynchronous Calls,processed asynchronously>>.

[[utilizenode]]
== UTILIZENODE: Utilize a New Node

This command can be used to move some replicas from the existing nodes to either a new node or a less loaded node to reduce the load on the existing node.

This uses your autoscaling policies and preferences to identify which replica needs to be moved. It tries to fix any policy violations first and then it tries to move some load off of the most loaded nodes according to the preferences.

`/admin/collections?action=UTILIZENODE&node=nodeName`

=== UTILIZENODE Parameters

`node`:: The name of the node that needs to be utilized. This parameter is required.


== Asynchronous Calls

Since some collection API calls can be long running tasks (such as SPLITSHARD), you can optionally have the calls run asynchronously. Specifying `async=<request-id>` enables you to make an asynchronous call, the status of which can be requested using the <<requeststatus,REQUESTSTATUS>> call at any time.

As of now, REQUESTSTATUS does not automatically clean up the tracking data structures, meaning the status of completed or failed tasks stays stored in ZooKeeper unless cleared manually. DELETESTATUS can be used to clear the stored statuses. However, there is a limit of 10,000 on the number of async call responses stored in a cluster.

=== Examples of Async Requests

*Input*

[source,text]
----
http://localhost:8983/solr/admin/collections?action=SPLITSHARD&collection=collection1&shard=shard1&async=1000&wt=xml
----

*Output*

[source,xml]
----
<response>
  <lst name="responseHeader">
    <int name="status">0</int>
    <int name="QTime">99</int>
  </lst>
  <str name="requestid">1000</str>
</response>
----<|MERGE_RESOLUTION|>--- conflicted
+++ resolved
@@ -484,12 +484,7 @@
 While it is possible to send updates to an alias spanning multiple collections, non-routed alias have no logic for
 distributing documents among the referenced collections so all updates will go to the first collection in the list.
 
-<<<<<<< HEAD
 `/admin/collections?action=CREATEALIAS&name=_name_&collections=_collectionlist_`
-=======
-[[createroutedalias]]
-== CREATEROUTEDALIAS: Create an Alias that Partitions Data
->>>>>>> 97299ed0
 
 Routed aliases are more complex to configure, but include logic for automatically inspecting a field on the document
 and using the value in that field to select a destination collection. Additionally the routed alias automates the
@@ -506,7 +501,6 @@
 <<field-types-included-with-solr.adoc#field-types-included-with-solr,DatePointField or TrieDateField>> type. Other
 well ordered field types may be added in future versions.
 
-<<<<<<< HEAD
 [source,text]
 ----
 localhost:8983/solr/admin/collections?action=CREATEALIAS&name=timedata&router.start=NOW/DAY&router.field=evt_dt&router.name=time&router.interval=%2B1DAY&router.maxFutureMs=3600000&create-collection.collection.configName=myConfig&create-collection.numShards=2
@@ -521,26 +515,6 @@
 smaller than router.maxFutureMs). Both the initial collection and any subsequent collections will be created using
 the specified configset. All Collection creation parameters other than `name` are allowed, prefixed
 by `create-collection.`
-=======
-NOTE: Presently only partitioning of time-based data is available, though other schemes may become available in
-the future.
-
-[source,text]
-----
-admin/collections?action=CREATEROUTEDALIAS&name=timedata&router.start=NOW/DAY&router.field=evt_dt&router.name=time&router.interval=%2B1DAY&router.maxFutureMs=3600000&create-collection.collection.configName=myConfig&create-collection.numShards=2
-----
-
-If run on Jan 15, 2018, the above will create an alias named "timedata", that contains collections with names such as
-`timedata` and an initial collection named `timedata_2018_01_15`. Updates sent to this alias with a (required) value
-in `evt_dt` that is before or after 2018-01-15 will be rejected, until the last 60 minutes of 2018-01-15. After
-2018-01-15T23:00:00, documents for either 2018-01-15 or 2018-01-16 will be accepted.
-
-As soon as the system receives a
-document for an allowable time window for which there is no collection it will automatically create the next required
-collection (and potentially any intervening collections if `router.interval` is smaller than `router.maxFutureMs`). Both
-the initial collection and any subsequent collections will be created using the specified configset. All Collection
-creation parameters other than `name` are allowed, prefixed by `create-collection.`
->>>>>>> 97299ed0
 
 This means that one could, for example, partition their collections by day, and within each daily collection route
 the data to shards based on customer id. Such shards can be of any type (NRT, PULL or TLOG), and rule based replica
@@ -577,20 +551,10 @@
 optionally with <<working-with-dates.adoc#date-math,date math>>).
 +
 The first collection created for the alias will be internally named after this value.
-<<<<<<< HEAD
 If a document is submitted with an earlier value for router.field then the earliest collection the alias points to then
 it will yield an error since it can't be routed. This date/time MUST NOT have a milliseconds component other than 0.
 Particularly, this means `NOW` will fail 999 times out of 1000, though `NOW/SECOND`, `NOW/MINUTE`, etc. will work
-just fine. This param is required.
-=======
-If a document is submitted with an earlier value for `router.field` than the earliest collection the alias points to then
-it will yield an error since it can't be routed.
-+
-This date/time MUST NOT have a milliseconds component other than 0.
-Particularly, this means `NOW` will fail 999 times out of 1000, though `NOW/SECOND`, `NOW/MINUTE`, etc. will work just fine.
-+
-This parameter is required.
->>>>>>> 97299ed0
+just fine. This parameter is required.
 
 `TZ`::
 The timezone to be used when evaluating any date math in router.start or router.interval. This is equivalent to the
@@ -645,16 +609,9 @@
 To confirm the creation of the alias, you can look in the Solr Admin UI, under the Cloud section and find the
 `aliases.json` file. The initial collection for routed aliases should also be visible in various parts of the admin UI.
 
-<<<<<<< HEAD
 === Examples using CREATEALIAS
 
 *Input*
-=======
-The output will simply be a responseHeader with details of the time it took to process the request. To confirm the
-creation of the alias and the values of the associated metadata, you can look in the Solr Admin UI, under the Cloud
-section and find the `aliases.json` file. The initial collection should also be visible in various parts
-of the Admin UI.
->>>>>>> 97299ed0
 
 Create an alias named "testalias" and link it to the collections named "anotherCollection" and "testCollection".
 
@@ -684,11 +641,7 @@
 
 [source,text]
 ----
-<<<<<<< HEAD
-localhost:8983/solr/admin/collections?action=CREATEALIAS&name=myTimeData&router.start=NOW/DAY&router.field=evt_dt&router.name=time&router.interval=%2B1DAY&router.maxFutureMs=3600000&create-collection.collection.configName=myConfig&create-collection.numShards=2
-=======
-http://localhost:8983/solr/admin/collections?action=CREATEROUTEDALIAS&name=myTimeData&router.start=NOW/DAY&router.field=evt_dt&router.name=time&router.interval=%2B1DAY&router.maxFutureMs=3600000&create-collection.collection.configName=myConfig&create-collection.numShards=2
->>>>>>> 97299ed0
+http://localhost:8983/solr/admin/collections?action=CREATEALIAS&name=myTimeData&router.start=NOW/DAY&router.field=evt_dt&router.name=time&router.interval=%2B1DAY&router.maxFutureMs=3600000&create-collection.collection.configName=myConfig&create-collection.numShards=2
 ----
 
 *Output*
