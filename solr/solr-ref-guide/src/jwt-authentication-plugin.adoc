--- conflicted
+++ resolved
@@ -45,17 +45,8 @@
 blockUnknown         ; Set to `false` to if you need to perform configuration through REST API or if you use an Authorization Plugin and only want certain paths protected. By default all requests will require a token  ; `true`
 realm                ; Name of the authentication realm to echo back in HTTP 401 responses. Will also be displayed in Admin UI login page ; 'solr-jwt'
 scope                ; Whitespace separated list of valid scopes. If configured, the JWT access token MUST contain a `scope` claim with at least one of the listed scopes. Example: `solr:read solr:admin` ;
-<<<<<<< HEAD
 requireIss           ; Fails requests that lacks an `iss` (issuer) claim                          ; `true`
 requireExp           ; Fails requests that lacks an `exp` (expiry time) claim                     ; `true`
-=======
-jwksUrl              ; A URL to a https://tools.ietf.org/html/rfc7517#section-5[JWKs] endpoint. Must use https protocol. Optionally an array of URLs in which case all public keys from all URLs will be consulted when validating signatures. ; Auto configured if `wellKnownUrl` is provided
-jwk                  ; As an alternative to `jwksUrl` you may provide a JSON object here containing the public key(s) of the issuer.  ;
-iss                  ; Validates that the `iss` (issuer) claim equals this string        ; Auto configured if `wellKnownUrl` is provided
-aud                  ; Validates that the `aud` (audience) claim equals this string      ; If `clientId` is configured, require `aud` to match it
-requireSub           ; Makes `sub` (subject) claim mandatory                         ; `true`
-requireExp           ; Makes `exp` (expiry time) claim mandatory                     ; `true`
->>>>>>> 6ab5bc40
 algWhitelist         ; JSON array with algorithms to accept: `HS256`, `HS384`, `HS512`, `RS256`, `RS384`, `RS512`, `ES256`, `ES384`, `ES512`, `PS256`, `PS384`, `PS512`, `none  ; Default is to allow all algorithms
 jwkCacheDur          ; Duration of JWK cache in seconds                        ; `3600` (1 hour)
 principalClaim       ; What claim id to pull principal from                    ; `sub`
@@ -77,8 +68,8 @@
 name                 ; A unique name of the issuer. Used to manipulate list through API. ;
 wellKnownUrl         ; URL to an https://openid.net/specs/openid-connect-discovery-1_0.html[OpenID Connect Discovery] endpoint ; (no default)
 clientId             ; Client identifier for use with OpenID Connect. Required to authenticate with Admin UI. Needed for primary issuer only ; (no default value)
-jwkUrl               ; A URL to a https://tools.ietf.org/html/rfc7517#section-5[JWKs] endpoint. Must use https protocol. Optionally an array of URLs in which case all public keys from all URLs will be consulted when validating signatures. ; Auto configured if `wellKnownUrl` is provided
-jwk                  ; As an alternative to `jwkUrl` you may provide a static JSON object containing the public key(s) of the issuer.  ;
+jwksUrl              ; A URL to a https://tools.ietf.org/html/rfc7517#section-5[JWKs] endpoint. Must use https protocol. Optionally an array of URLs in which case all public keys from all URLs will be consulted when validating signatures. ; Auto configured if `wellKnownUrl` is provided
+jwk                  ; As an alternative to `jwksUrl` you may provide a static JSON object containing the public key(s) of the issuer.  ;
 iss                  ; Validates that the `iss` (issuer) claim equals this string        ; Auto configured if `wellKnownUrl` is provided
 aud                  ; Validates that the `aud` (audience) claim equals this string      ; Uses `clientId` is configured
 authorizationEndpoint; The URL for the Id Provider's authorization endpoint ; Auto configured if `wellKnownUrl` is provided
@@ -157,28 +148,17 @@
 
 <1> Plugin class
 <2> Make sure to block anyone without a valid token (this is also the default)
-<<<<<<< HEAD
 <3> Fetch the user id from another claim than the default `sub`
 <4> Require that the `roles` claim is one of "A" or "B" and that the `dept` claim is "IT"
 <5> Require one of the scopes `solr:read`, `solr:write` or `solr:admin`
 <6> Only accept RSA algorithms for signatures
 <7> Array of issuer configurations
 <8> Each issuer object should have a unique name
-<9> Here we pass the JWK inline instead of referring to a URL with `jwkUrl`
+<9> Here we pass the JWK inline instead of referring to a URL with `jwksUrl`
 <10> Set the client id registered with Identity Provider
 <11> Configure the issuer id. Will be used for validating tokens. A token's 'iss' claim must match one of the configured issuer IDs.
 <12> Configure the audience claim. A token's 'aud' claim must match 'aud' for one of the configured issuers.
 <13> This issuer is auto configured through discovery, so 'iss' and JWK settings are not required
-=======
-<3> Here we pass the JWK inline instead of referring to a URL with `jwksUrl`
-<4> Set the client id registered with Identity Provider
-<5> The issuer claim must match "https://example.com/idp"
-<6> The audience claim must match "https://example.com/solr"
-<7> Fetch the user id from another claim than the default `sub`
-<8> Require that the `roles` claim is one of "A" or "B" and that the `dept` claim is "IT"
-<9> Require one of the scopes `solr:read`, `solr:write` or `solr:admin`
-<10> Only accept RSA algorithms for signatures
->>>>>>> 6ab5bc40
 
 
 == Editing JWT Authentication Plugin Configuration
