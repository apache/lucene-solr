= Major Changes in Solr 9
// Licensed to the Apache Software Foundation (ASF) under one
// or more contributor license agreements.  See the NOTICE file
// distributed with this work for additional information
// regarding copyright ownership.  The ASF licenses this file
// to you under the Apache License, Version 2.0 (the
// "License"); you may not use this file except in compliance
// with the License.  You may obtain a copy of the License at
//
//   http://www.apache.org/licenses/LICENSE-2.0
//
// Unless required by applicable law or agreed to in writing,
// software distributed under the License is distributed on an
// "AS IS" BASIS, WITHOUT WARRANTIES OR CONDITIONS OF ANY
// KIND, either express or implied.  See the License for the
// specific language governing permissions and limitations
// under the License.

Solr 9.0 is a major new release of Solr.

This page highlights the biggest changes, including new features you may want to be aware of, and changes in default behavior and deprecated features that have been removed.

== Solr 9 Upgrade Planning

Before starting an upgrade to Solr 9, please take the time to review all information about changes from the version you are currently on up to Solr 9.

You should also consider all changes that have been made to Solr in any version you have not upgraded to already. For example, if you are currently using Solr 8.1, you should review changes made in all subsequent 8.x releases in addition to changes for 9.0.

A thorough review of the list in Major Changes in Earlier 8.x Versions as well as the {solr-javadocs}/changes//Changes.html[CHANGES.txt] in your Solr instance will help you plan your migration to Solr 9.

== Solr 9.0

_(raw; not yet edited)_

* SOLR-14912: Cleaned up solr-extraction contrib to produce solr-extraction-* jar
  (instead of solr-cell-*). (Dawid Weiss)

* LUCENE-8738: Move to Java 11 as minimum Java version.
  (Adrien Grand, Uwe Schindler)

* SOLR-12055 introduces async logging by default. There's a small window where log messages may be lost
  in the event of some hard crash. Switch back to synchronous logging if this is unacceptable, see
  see comments in the log4j2 configuration files (log4j2.xml by default).

* SOLR-12891: MacroExpander will no longer will expand URL parameters inside of the 'expr' parameter (used by streaming
  expressions) Additionally, users are advised to use the 'InjectionDefense' class when constructing streaming
  expressions that include user supplied data to avoid risks similar to SQL injection. The legacy behavior of
  expanding the 'expr' parameter can be reinstated with -DStreamingExpressionMacros=true passed to the JVM at startup
  (Gus Heck).

* SOLR-13324: URLClassifyProcessor#getCanonicalUrl now throws MalformedURLException rather than hiding it. Although the
  present code is unlikely to produce such an exception it may be possible in future changes or in subclasses.
  Currently this change should only effect compatibility of custom code overriding this method (Gus Heck).

* SOLR-13323: The unused package org.apache.solr.internal.csv.writer and associated classes/tests that were easily
  confused with but not used by org.apache.solr.response.CSVWriter (or any other code) have been removed (Gus Heck)

* SOLR-7530: TermsComponent's JSON response format was changed so that "terms" property carries per field arrays by default
  regardless of distrib, terms.list, terms.ttf parameters. This affects JSON based response format but not others
  (Munendra S N, Mikhail Khludnev)

* SOLR-13596: Deprecated GroupingSpecification methods are removed. (Munendra S N)

* SOLR-13649: Property 'blockUnknown' of BasicAuthPlugin and JWTAuthPlugin now defaults to 'true'. This change is backward
  incompatible. To achieve the previous default behavior, explicitly set 'blockUnknown':'false' in security.json
  (marcussorealheis, janhoy, shalin)

* SOLR-11266: default Content-Type override for JSONResponseWriter from _default configSet is removed. Example has been
  provided in sample_techproducts_configs to override content-type. (Ishan Chattopadhyaya, Munendra S N, Gus Heck)

* SOLR-13593 SOLR-13690 SOLR-13691: Allow to look up analyzer components by their SPI names in field type configuration. (Tomoko Uchida)

* SOLR-13854, SOLR-13858: SolrMetricProducer / SolrInfoBean APIs have changed and third-party components that implement these APIs need to be updated. (ab)

* SOLR-13783: In situations where a NamedList must be output as plain text, commas between key-value pairs will now be
  followed by a space (e.g., {shape=square, color=yellow} rather than {shape=square,color=yellow}) for consistency with
  other java.util.Map implementations based on AbstractMap (Chris Hennick).

* SOLR-13817: Legacy SolrCache implementations (LRUCache, LFUCache, FastLRUCache) have been removed.
  Users have to modify their existing configurations to use CaffeineCache instead. (ab)

* SOLR-14092: Deprecated BlockJoinFacetComponent and BlockJoinDocSetFacetComponent are removed
  Users are encouraged to migrate to uniqueBlock() in JSON Facet API.  (Mikhail Khludnev)

* SOLR-13985: Solr's Jetty now binds to localhost network interface by default for better out of the box security.
  Administrators that need Solr exposed more broadly can change the SOLR_JETTY_HOST property in their Solr include
  (solr.in.sh/solr.in.cmd) file. (Jason Gerlowski, David Smiley, Robert Muir)

* SOLR-14147: Solr now runs with the java security manager enabled by default. Administrators that need to run Solr with Hadoop will need to disable this feature by setting SOLR_SECURITY_MANAGER=false in the environment or in one of the Solr init scripts. Other features in Solr could also break. (Robert Muir, marcussorealheis)

* SOLR-14118: Solr embedded zookeeper only binds to localhost by default.
  This embedded zookeeper should not be used in production. If you rely
  upon the previous behavior, then you can change the clientPortAddress
  in solr/server/solr/zoo.cfg (Robert Muir)

* SOLR-11725: JSON aggregations uses corrected sample formula to compute standard deviation and variance.
  The computation of stdDev and variance in JSON aggregation is same as StatsComponent. (hossman, Munendra S N, yonik)

* SOLR-14012: unique and hll aggregations always returns long value irrespective of standalone or solcloud
  (Munendra S N, hossman)

* SOLR-14344: Remove Deprecated HttpSolrClient.RemoteSolrException and HttpSolrClient.RemoteExcecutionException.
  All the usages are replaced by BaseHttpSolrClient.RemoteSolrException and BaseHttpSolrClient.RemoteExcecutionException.
  (Munendra S N)

* SOLR-12720: To change the auto add replica wait period modify the `waitFor` attribute of the `.auto_add_replicas` trigger.
  (marcussorealheis, shalin)

* SOLR-11775: Return long value for facet count in Json Facet module irrespective of number of shards (hossman, Munendra S N)

* SOLR-12823: Remove /clusterstate.json support, i.e. support for collections created with stateFormat=1 as well as support
  for Collection API MIGRATESTATEFORMAT action. Also removes support for cluster property `legacyCloud` (as if always false now).

* SOLR-14656: Autoscaling framework removed
  This includes:
    Autoscaling, policy, triggers etc.
    withCollection handling (SOLR-14964)
    UTILIZENODE command
    Sim framework
    Suggestions tab in UI
    Reference guide pages for autoscaling
    autoAddReplicas feature

* SOLR-14702: All references to "master" and "slave" were replaced in the code with "leader"
  and "follower". This includes API calls for the replication handler and metrics. For rolling
  upgrades into 9.0, you need to be on Solr version 8.7 or greater. Some metrics also changed, alerts and
  monitors on Solr KPIs that mention "master" or "slave" will also now be "leader" and "follower"

* SOLR-14783: Data Import Handler (DIH) has been removed from Solr. The community package is available at: https://github.com/rohitbemax/dataimporthandler (Alexandre Rafalovitch)

* SOLR-14792: VelocityResponseWriter has been removed from Solr.  This encompasses all previous included `/browse` and
  `wt=velocity` examples.  This feature has been migrated to an installable package at
  https://github.com/erikhatcher/solritas

* SOLR-14510: The `writeStartDocumentList` in `TextResponseWriter` now receives an extra boolean parameter representing the "exactness" of the numFound value (exact vs approximation).
  Any custom response writer extending `TextResponseWriter` will need to implement this abstract method now (instead previous with the same name but without the new boolean parameter).

* SOLR-14036: Implicit /terms handler now returns terms across all shards in SolrCloud instead of only the local core.  Users/apps may be assuming the old behavior.  A request can be modified via the standard distrib=false param to only use the local core receiving the request.

* SOLR-12847: maxShardsPerNode parameter has been removed because it was broken and inconsistent with other replica placement strategies. Other relevant placement strategies
  should be used instead, such as autoscaling policy or rules-based placement.

* SOLR-14654: plugins cannot be loaded using "runtimeLib=true" option. Use the package manager to use and load plugins

<<<<<<< HEAD
* SOLR-14067: StatelessScriptingUpdateProcessor moved to /contrib/scripting-update-processor module.
  Renamed ScriptingUpdateProcessor, with StatelessScriptingUpdateProcessor being a deprecated name to support rolling upgrades.
=======
* SOLR-14972: The default port of prometheus exporter has changed from 9983 to 8989, so you may need to adjust your configuration after upgrade.
>>>>>>> cc1d902a

=== Upgrade Prerequisites in Solr 9

* Upgrade all collections in stateFormat=1 to stateFormat=2 *before* upgrading to Solr 9, as Solr 9 does not support the
older format and no longer supports migrating collections from the older format to the current format (previously known
as stateFormat=2).
Upgrade is to be done using Collection API MIGRATESTATEFORMAT action using a previous version of Solr.
See for example https://lucene.apache.org/solr/guide/8_5/cluster-node-management.html#migratestateforma[Solr 8.5 Ref Guide].
// Can't link directly to .adoc file, need to link to 8.something ref guide as MIGRATESTATEFORMAT no longer exists in 9.0.

=== Rolling Upgrades with Solr 9

=== Reindexing After Upgrades in Solr 9

== New Features & Enhancements in Solr 9

== Configuration and Default Parameter Changes in Solr 9

=== Schema Changes in 9

=== Authentication & Security Changes in Solr 9

* BasicAuthPlugin property 'blockUnknown' now defaults to 'true'. This change is backward incompatible. If you need the pre-9.0 default behavior, you need to explicitly set 'blockUnknown':'false' in security.json.<|MERGE_RESOLUTION|>--- conflicted
+++ resolved
@@ -142,12 +142,10 @@
 
 * SOLR-14654: plugins cannot be loaded using "runtimeLib=true" option. Use the package manager to use and load plugins
 
-<<<<<<< HEAD
+* SOLR-14972: The default port of prometheus exporter has changed from 9983 to 8989, so you may need to adjust your configuration after upgrade.
+
 * SOLR-14067: StatelessScriptingUpdateProcessor moved to /contrib/scripting-update-processor module.
   Renamed ScriptingUpdateProcessor, with StatelessScriptingUpdateProcessor being a deprecated name to support rolling upgrades.
-=======
-* SOLR-14972: The default port of prometheus exporter has changed from 9983 to 8989, so you may need to adjust your configuration after upgrade.
->>>>>>> cc1d902a
 
 === Upgrade Prerequisites in Solr 9
 
