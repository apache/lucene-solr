= Major Changes in Solr 9
:page-tocclass: right
// Licensed to the Apache Software Foundation (ASF) under one
// or more contributor license agreements.  See the NOTICE file
// distributed with this work for additional information
// regarding copyright ownership.  The ASF licenses this file
// to you under the Apache License, Version 2.0 (the
// "License"); you may not use this file except in compliance
// with the License.  You may obtain a copy of the License at
//
//   http://www.apache.org/licenses/LICENSE-2.0
//
// Unless required by applicable law or agreed to in writing,
// software distributed under the License is distributed on an
// "AS IS" BASIS, WITHOUT WARRANTIES OR CONDITIONS OF ANY
// KIND, either express or implied.  See the License for the
// specific language governing permissions and limitations
// under the License.

Solr 9.0 is a major new release of Solr.

This page highlights the biggest changes, including new features you may want to be aware of, and changes in default behavior and deprecated features that have been removed.

== Solr 9 Upgrade Planning

Before starting an upgrade to Solr 9, please take the time to review all information about changes from the version you are currently on up to Solr 9.

You should also consider all changes that have been made to Solr in any version you have not upgraded to already. For example, if you are currently using Solr 8.1, you should review changes made in all subsequent 8.x releases in addition to changes for 9.0.

A thorough review of the list in Major Changes in Earlier 8.x Versions as well as the {solr-javadocs}/changes/Changes.html[CHANGES.txt] in your Solr instance will help you plan your migration to Solr 9.

== Solr 9.0

_(raw; not yet edited)_

* LUCENE-8738: Move to Java 11 as minimum Java version.
  (Adrien Grand, Uwe Schindler)

* SOLR-12055 introduces async logging by default. There's a small window where log messages may be lost
  in the event of some hard crash. Switch back to synchronous logging if this is unacceptable, see
  see comments in the log4j2 configuration files (log4j2.xml by default).

* SOLR-12891: MacroExpander will no longer will expand URL parameters inside of the 'expr' parameter (used by streaming
  expressions) Additionally, users are advised to use the 'InjectionDefense' class when constructing streaming
  expressions that include user supplied data to avoid risks similar to SQL injection. The legacy behavior of
  expanding the 'expr' parameter can be reinstated with -DStreamingExpressionMacros=true passed to the JVM at startup
  (Gus Heck).

* SOLR-13324: URLClassifyProcessor#getCanonicalUrl now throws MalformedURLException rather than hiding it. Although the
  present code is unlikely to produce such an exception it may be possible in future changes or in subclasses.
  Currently this change should only effect compatibility of custom code overriding this method (Gus Heck).

* SOLR-13323: The unused package org.apache.solr.internal.csv.writer and associated classes/tests that were easily
  confused with but not used by org.apache.solr.response.CSVWriter (or any other code) have been removed (Gus Heck)

* SOLR-7530: TermsComponent's JSON response format was changed so that "terms" property carries per field arrays by default
  regardless of distrib, terms.list, terms.ttf parameters. This affects JSON based response format but not others
  (Munendra S N, Mikhail Khludnev)

* SOLR-13596: Deprecated GroupingSpecification methods are removed. (Munendra S N)

* SOLR-13649: Property 'blockUnknown' of BasicAuthPlugin and JWTAuthPlugin now defaults to 'true'. This change is backward
  incompatible. To achieve the previous default behavior, explicitly set 'blockUnknown':'false' in security.json
  (marcussorealheis, janhoy, shalin)

* SOLR-11266: default Content-Type override for JSONResponseWriter from _default configSet is removed. Example has been
  provided in sample_techproducts_configs to override content-type. (Ishan Chattopadhyaya, Munendra S N, Gus Heck)

* SOLR-13593 SOLR-13690 SOLR-13691: Allow to look up analyzer components by their SPI names in field type configuration. (Tomoko Uchida)

* SOLR-13854, SOLR-13858: SolrMetricProducer / SolrInfoBean APIs have changed and third-party components that implement these APIs need to be updated. (ab)

* SOLR-13783: In situations where a NamedList must be output as plain text, commas between key-value pairs will now be
  followed by a space (e.g. {shape=square, color=yellow} rather than {shape=square,color=yellow}) for consistency with
  other java.util.Map implementations based on AbstractMap (Chris Hennick).

* SOLR-13817: Legacy SolrCache implementations (LRUCache, LFUCache, FastLRUCache) have been removed.
  Users have to modify their existing configurations to use CaffeineCache instead. (ab)

* SOLR-14092: Deprecated BlockJoinFacetComponent and BlockJoinDocSetFacetComponent are removed
  Users are encouraged to migrate to uniqueBlock() in JSON Facet API.  (Mikhail Khludnev)

* SOLR-13985: Solr's Jetty now binds to localhost network interface by default for better out of the box security.
  Administrators that need Solr exposed more broadly can change the SOLR_JETTY_HOST property in their Solr include
  (solr.in.sh/solr.in.cmd) file. (Jason Gerlowski, David Smiley, Robert Muir)

* SOLR-14147: Solr now runs with the java security manager enabled by default. Administrators that need to run Solr with Hadoop will need to disable this feature by setting SOLR_SECURITY_MANAGER=false in the environment or in one of the Solr init scripts. Other features in Solr could also break. (Robert Muir, marcussorealheis)

* SOLR-14118: Solr embedded zookeeper only binds to localhost by default.
  This embedded zookeeper should not be used in production. If you rely
  upon the previous behavior, then you can change the clientPortAddress
  in solr/server/solr/zoo.cfg (Robert Muir)

<<<<<<< HEAD
* SOLR-13768: Deprecated 'requireSub' parameter in JWTAuthPlugin has been removed. (janhoy, Rabi Kumar K C)
=======
* SOLR-11725: JSON aggregations uses corrected sample formula to compute standard deviation and variance.
  The computation of stdDev and variance in JSON aggregation is same as StatsComponent. (hossman, Munendra S N, yonik)

* SOLR-14012: unique and hll aggregations always returns long value irrespective of standalone or solcloud
  (Munendra S N, hossman)
>>>>>>> 78e670f1
  
=== Upgrade Prerequisites in Solr 9

=== Rolling Upgrades with Solr 9

=== Reindexing After Upgrades in Solr 9

== New Features & Enhancements in Solr 9

== Configuration and Default Parameter Changes in Solr 9

=== Schema Changes in 9

=== Authentication & Security Changes in Solr 9

* BasicAuthPlugin property 'blockUnknown' now defaults to 'true'. This change is backward incompatible. If you need the pre-9.0 default behavior, you need to explicitly set 'blockUnknown':'false' in security.json.<|MERGE_RESOLUTION|>--- conflicted
+++ resolved
@@ -91,15 +91,13 @@
   upon the previous behavior, then you can change the clientPortAddress
   in solr/server/solr/zoo.cfg (Robert Muir)
 
-<<<<<<< HEAD
 * SOLR-13768: Deprecated 'requireSub' parameter in JWTAuthPlugin has been removed. (janhoy, Rabi Kumar K C)
-=======
+
 * SOLR-11725: JSON aggregations uses corrected sample formula to compute standard deviation and variance.
   The computation of stdDev and variance in JSON aggregation is same as StatsComponent. (hossman, Munendra S N, yonik)
 
 * SOLR-14012: unique and hll aggregations always returns long value irrespective of standalone or solcloud
   (Munendra S N, hossman)
->>>>>>> 78e670f1
   
 === Upgrade Prerequisites in Solr 9
 
