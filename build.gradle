--- conflicted
+++ resolved
@@ -5,11 +5,8 @@
   id "base"
   id "com.palantir.consistent-versions" version "1.14.0"
   id 'de.thetaphi.forbiddenapis' version '2.7' apply false
-<<<<<<< HEAD
   id "de.undercouch.download" version "4.0.2" apply false
-=======
   id "org.owasp.dependencycheck" version "5.3.0"
->>>>>>> 0574da24
 }
 
 // Project version and main properties. Applies to all projects.
